--- conflicted
+++ resolved
@@ -252,29 +252,6 @@
  
   # Build one huge tarfile for the entire distribution.
   build_tarfile gcc-${RELEASE} `basename ${SOURCE_DIRECTORY}`
-<<<<<<< HEAD
-
-  # Now, build one for each of the languages.
-  maybe_build_tarfile gcc-ada-${RELEASE} ${ADA_DIRS}
-  maybe_build_tarfile gcc-g++-${RELEASE} ${CPLUSPLUS_DIRS}
-  maybe_build_tarfile gcc-fortran-${RELEASE} ${FORTRAN95_DIRS}
-  maybe_build_tarfile gcc-go-${RELEASE} ${GO_DIRS}
-  maybe_build_tarfile gcc-java-${RELEASE} ${JAVA_DIRS}
-  maybe_build_tarfile gcc-objc-${RELEASE} ${OBJECTIVEC_DIRS}
-  maybe_build_tarfile gcc-testsuite-${RELEASE} ${TESTSUITE_DIRS}
-  maybe_build_tarfile gcc-upc-${RELEASE} ${UPC_DIRS}
-   
-  # The core is everything else.
-  EXCLUDES=""
-  for x in ${ADA_DIRS} ${CPLUSPLUS_DIRS} ${FORTRAN95_DIRS}\
-	   ${GO_DIRS} ${JAVA_DIRS} ${OBJECTIVEC_DIRS} ${TESTSUITE_DIRS}\
-	   ${UPC_DIRS}; do
-    EXCLUDES="${EXCLUDES} --exclude $x"
-  done
-  build_tarfile gcc-core-${RELEASE} ${EXCLUDES} \
-    `basename ${SOURCE_DIRECTORY}`
-=======
->>>>>>> 93169693
 }
 
 # Build .gz files.
@@ -292,12 +269,7 @@
   old_vers=${old_file%.tar.bz2}
   old_vers=${old_vers#gcc-}
   inform "Building diffs against version $old_vers"
-<<<<<<< HEAD
-  for f in gcc gcc-ada gcc-g++ gcc-fortran gcc-go gcc-java gcc-objc \
-           gcc-testsuite gcc-upc gcc-core; do
-=======
   for f in gcc; do
->>>>>>> 93169693
     old_tar=${old_dir}/${f}-${old_vers}.tar.bz2
     new_tar=${WORKING_DIRECTORY}/${f}-${RELEASE}.tar.bz2
     if [ ! -e $old_tar ]; then
@@ -422,20 +394,7 @@
 
 <table>" > ${SNAPSHOT_INDEX}
        
-<<<<<<< HEAD
-  snapshot_print gcc-${RELEASE}.tar.bz2 "Complete GCC (includes all of below)"
-  snapshot_print gcc-core-${RELEASE}.tar.bz2 "C front end and core compiler"
-  snapshot_print gcc-ada-${RELEASE}.tar.bz2 "Ada front end and runtime"
-  snapshot_print gcc-fortran-${RELEASE}.tar.bz2 "Fortran front end and runtime"
-  snapshot_print gcc-g++-${RELEASE}.tar.bz2 "C++ front end and runtime"
-  snapshot_print gcc-go-${RELEASE}.tar.bz2 "Go front end and runtime"
-  snapshot_print gcc-java-${RELEASE}.tar.bz2 "Java front end and runtime"
-  snapshot_print gcc-objc-${RELEASE}.tar.bz2 "Objective-C front end and runtime"
-  snapshot_print gcc-testsuite-${RELEASE}.tar.bz2 "The GCC testsuite"
-  snapshot_print gcc-upc-${RELEASE}.tar.bz2 "UPC front end and runtime"
-=======
   snapshot_print gcc-${RELEASE}.tar.bz2 "Complete GCC"
->>>>>>> 93169693
 
   echo \
 "Diffs from "${BRANCH}"-"${LAST_DATE}" are available in the diffs/ subdirectory.
@@ -535,20 +494,6 @@
 # The directory that will contain the GCC sources.
 SOURCE_DIRECTORY=""
 
-<<<<<<< HEAD
-# The directories that should be part of the various language-specific
-# tar files.  These are all relative to the top of the source tree.
-ADA_DIRS="gcc/ada libada gnattools"
-CPLUSPLUS_DIRS="gcc/cp libstdc++-v3"
-FORTRAN95_DIRS="gcc/fortran libgfortran"
-GO_DIRS="gcc/go libgo libffi"
-JAVA_DIRS="gcc/java libjava libffi boehm-gc"
-OBJECTIVEC_DIRS="gcc/objc gcc/objcp libobjc"
-TESTSUITE_DIRS="gcc/testsuite"
-UPC_DIRS="gcc/upc libupc"
-
-=======
->>>>>>> 93169693
 # Non-zero if this is the final release, rather than a prerelease.
 FINAL=0
 
@@ -686,20 +631,6 @@
 WORKING_DIRECTORY="${DESTINATION}/gcc-${RELEASE}"
 SOURCE_DIRECTORY="${WORKING_DIRECTORY}/gcc-${RELEASE}"
 
-<<<<<<< HEAD
-# Recompute the names of all the language-specific directories,
-# relative to the WORKING_DIRECTORY.
-ADA_DIRS=`adjust_dirs ${ADA_DIRS}`
-CPLUSPLUS_DIRS=`adjust_dirs ${CPLUSPLUS_DIRS}`
-FORTRAN95_DIRS=`adjust_dirs ${FORTRAN95_DIRS}`
-GO_DIRS=`adjust_dirs ${GO_DIRS}`
-JAVA_DIRS=`adjust_dirs ${JAVA_DIRS}`
-OBJECTIVEC_DIRS=`adjust_dirs ${OBJECTIVEC_DIRS}`
-TESTSUITE_DIRS=`adjust_dirs ${TESTSUITE_DIRS}`
-UPC_DIRS=`adjust_dirs ${UPC_DIRS}`
-
-=======
->>>>>>> 93169693
 # Set up SVNROOT.
 if [ $LOCAL -eq 0 ]; then
     SVNROOT="svn+ssh://${SVN_USERNAME}@${SVN_SERVER}${SVN_REPOSITORY}"
