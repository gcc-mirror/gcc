<<<<<<< HEAD
a4a18d21c4ea7930f80309f85e38c571c5f6d4b8
=======
1516ecad932d88a1618163384e6f69009d125391
>>>>>>> 2701442d

The first line of this file holds the git revision number of the last
merge done from the dlang/phobos repository.<|MERGE_RESOLUTION|>--- conflicted
+++ resolved
@@ -1,8 +1,4 @@
-<<<<<<< HEAD
-a4a18d21c4ea7930f80309f85e38c571c5f6d4b8
-=======
 1516ecad932d88a1618163384e6f69009d125391
->>>>>>> 2701442d
 
 The first line of this file holds the git revision number of the last
 merge done from the dlang/phobos repository.