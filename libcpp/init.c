--- conflicted
+++ resolved
@@ -762,12 +762,7 @@
   while (pfile->buffer)
     _cpp_pop_buffer (pfile);
 
-<<<<<<< HEAD
-  if (CPP_OPTION (pfile, deps.style) != DEPS_NONE
-      && deps_stream)
-=======
   if (CPP_OPTION (pfile, deps.style) != DEPS_NONE && deps_stream)
->>>>>>> d7b6aee8
     deps_write (pfile->deps, deps_stream,
 		CPP_OPTION (pfile, deps.phony_targets), 72);
 
