/* Definitions for CPP library.
   Copyright (C) 1995-2013 Free Software Foundation, Inc.
   Written by Per Bothner, 1994-95.

This program is free software; you can redistribute it and/or modify it
under the terms of the GNU General Public License as published by the
Free Software Foundation; either version 3, or (at your option) any
later version.

This program is distributed in the hope that it will be useful,
but WITHOUT ANY WARRANTY; without even the implied warranty of
MERCHANTABILITY or FITNESS FOR A PARTICULAR PURPOSE.  See the
GNU General Public License for more details.

You should have received a copy of the GNU General Public License
along with this program; see the file COPYING3.  If not see
<http://www.gnu.org/licenses/>.

 In other words, you are welcome to use, share and improve this program.
 You are forbidden to forbid anyone else to use, share and improve
 what you give them.   Help stamp out software-hoarding!  */
#ifndef LIBCPP_CPPLIB_H
#define LIBCPP_CPPLIB_H

#include <sys/types.h>
#include "symtab.h"
#include "line-map.h"

typedef struct cpp_reader cpp_reader;
typedef struct cpp_buffer cpp_buffer;
typedef struct cpp_options cpp_options;
typedef struct cpp_token cpp_token;
typedef struct cpp_string cpp_string;
typedef struct cpp_hashnode cpp_hashnode;
typedef struct cpp_macro cpp_macro;
typedef struct cpp_callbacks cpp_callbacks;
typedef struct cpp_dir cpp_dir;

struct answer;
struct _cpp_file;

/* The first three groups, apart from '=', can appear in preprocessor
   expressions (+= and -= are used to indicate unary + and - resp.).
   This allows a lookup table to be implemented in _cpp_parse_expr.

   The first group, to CPP_LAST_EQ, can be immediately followed by an
   '='.  The lexer needs operators ending in '=', like ">>=", to be in
   the same order as their counterparts without the '=', like ">>".

   See the cpp_operator table optab in expr.c if you change the order or
   add or remove anything in the first group.  */

#define TTYPE_TABLE							\
  OP(EQ,		"=")						\
  OP(NOT,		"!")						\
  OP(GREATER,		">")	/* compare */				\
  OP(LESS,		"<")						\
  OP(PLUS,		"+")	/* math */				\
  OP(MINUS,		"-")						\
  OP(MULT,		"*")						\
  OP(DIV,		"/")						\
  OP(MOD,		"%")						\
  OP(AND,		"&")	/* bit ops */				\
  OP(OR,		"|")						\
  OP(XOR,		"^")						\
  OP(RSHIFT,		">>")						\
  OP(LSHIFT,		"<<")						\
									\
  OP(COMPL,		"~")						\
  OP(AND_AND,		"&&")	/* logical */				\
  OP(OR_OR,		"||")						\
  OP(QUERY,		"?")						\
  OP(COLON,		":")						\
  OP(COMMA,		",")	/* grouping */				\
  OP(OPEN_PAREN,	"(")						\
  OP(CLOSE_PAREN,	")")						\
  TK(EOF,		NONE)						\
  OP(EQ_EQ,		"==")	/* compare */				\
  OP(NOT_EQ,		"!=")						\
  OP(GREATER_EQ,	">=")						\
  OP(LESS_EQ,		"<=")						\
									\
  /* These two are unary + / - in preprocessor expressions.  */		\
  OP(PLUS_EQ,		"+=")	/* math */				\
  OP(MINUS_EQ,		"-=")						\
									\
  OP(MULT_EQ,		"*=")						\
  OP(DIV_EQ,		"/=")						\
  OP(MOD_EQ,		"%=")						\
  OP(AND_EQ,		"&=")	/* bit ops */				\
  OP(OR_EQ,		"|=")						\
  OP(XOR_EQ,		"^=")						\
  OP(RSHIFT_EQ,		">>=")						\
  OP(LSHIFT_EQ,		"<<=")						\
  /* Digraphs together, beginning with CPP_FIRST_DIGRAPH.  */		\
  OP(HASH,		"#")	/* digraphs */				\
  OP(PASTE,		"##")						\
  OP(OPEN_SQUARE,	"[")						\
  OP(CLOSE_SQUARE,	"]")						\
  OP(OPEN_BRACE,	"{")						\
  OP(CLOSE_BRACE,	"}")						\
  /* The remainder of the punctuation.	Order is not significant.  */	\
  OP(SEMICOLON,		";")	/* structure */				\
  OP(ELLIPSIS,		"...")						\
  OP(PLUS_PLUS,		"++")	/* increment */				\
  OP(MINUS_MINUS,	"--")						\
  OP(DEREF,		"->")	/* accessors */				\
  OP(DOT,		".")						\
  OP(SCOPE,		"::")						\
  OP(DEREF_STAR,	"->*")						\
  OP(DOT_STAR,		".*")						\
  OP(ATSIGN,		"@")  /* used in Objective-C */			\
									\
  TK(NAME,		IDENT)	 /* word */				\
  TK(AT_NAME,		IDENT)	 /* @word - Objective-C */		\
  TK(NUMBER,		LITERAL) /* 34_be+ta  */			\
									\
  TK(CHAR,		LITERAL) /* 'char' */				\
  TK(WCHAR,		LITERAL) /* L'char' */				\
  TK(CHAR16,		LITERAL) /* u'char' */				\
  TK(CHAR32,		LITERAL) /* U'char' */				\
  TK(OTHER,		LITERAL) /* stray punctuation */		\
									\
  TK(STRING,		LITERAL) /* "string" */				\
  TK(WSTRING,		LITERAL) /* L"string" */			\
  TK(STRING16,		LITERAL) /* u"string" */			\
  TK(STRING32,		LITERAL) /* U"string" */			\
  TK(UTF8STRING,	LITERAL) /* u8"string" */			\
  TK(OBJC_STRING,	LITERAL) /* @"string" - Objective-C */		\
  TK(HEADER_NAME,	LITERAL) /* <stdio.h> in #include */		\
									\
  TK(CHAR_USERDEF,	LITERAL) /* 'char'_suffix - C++-0x */		\
  TK(WCHAR_USERDEF,	LITERAL) /* L'char'_suffix - C++-0x */		\
  TK(CHAR16_USERDEF,	LITERAL) /* u'char'_suffix - C++-0x */		\
  TK(CHAR32_USERDEF,	LITERAL) /* U'char'_suffix - C++-0x */		\
  TK(STRING_USERDEF,	LITERAL) /* "string"_suffix - C++-0x */		\
  TK(WSTRING_USERDEF,	LITERAL) /* L"string"_suffix - C++-0x */	\
  TK(STRING16_USERDEF,	LITERAL) /* u"string"_suffix - C++-0x */	\
  TK(STRING32_USERDEF,	LITERAL) /* U"string"_suffix - C++-0x */	\
  TK(UTF8STRING_USERDEF,LITERAL) /* u8"string"_suffix - C++-0x */	\
									\
  TK(COMMENT,		LITERAL) /* Only if output comments.  */	\
				 /* SPELL_LITERAL happens to DTRT.  */	\
  TK(MACRO_ARG,		NONE)	 /* Macro argument.  */			\
  TK(PRAGMA,		NONE)	 /* Only for deferred pragmas.  */	\
  TK(PRAGMA_EOL,	NONE)	 /* End-of-line for deferred pragmas.  */ \
  TK(PADDING,		NONE)	 /* Whitespace for -E.	*/

#define OP(e, s) CPP_ ## e,
#define TK(e, s) CPP_ ## e,
enum cpp_ttype
{
  TTYPE_TABLE
  N_TTYPES,

  /* Positions in the table.  */
  CPP_LAST_EQ        = CPP_LSHIFT,
  CPP_FIRST_DIGRAPH  = CPP_HASH,
  CPP_LAST_PUNCTUATOR= CPP_ATSIGN,
  CPP_LAST_CPP_OP    = CPP_LESS_EQ
};
#undef OP
#undef TK

/* C language kind, used when calling cpp_create_reader.  */
enum c_lang {CLK_GNUC89 = 0, CLK_GNUC99, CLK_GNUC11,
<<<<<<< HEAD
	     CLK_STDC89, CLK_STDC94, CLK_STDC99, CLK_STDC11, CLK_UPC,
	     CLK_GNUCXX, CLK_CXX98, CLK_GNUCXX11, CLK_CXX11, CLK_ASM};
=======
	     CLK_STDC89, CLK_STDC94, CLK_STDC99, CLK_STDC11,
	     CLK_GNUCXX, CLK_CXX98, CLK_GNUCXX11, CLK_CXX11,
	     CLK_GNUCXX1Y, CLK_CXX1Y, CLK_ASM};
>>>>>>> f9ed28db

/* Payload of a NUMBER, STRING, CHAR or COMMENT token.  */
struct GTY(()) cpp_string {
  unsigned int len;
  const unsigned char *text;
};

/* Flags for the cpp_token structure.  */
#define PREV_WHITE	(1 << 0) /* If whitespace before this token.  */
#define DIGRAPH		(1 << 1) /* If it was a digraph.  */
#define STRINGIFY_ARG	(1 << 2) /* If macro argument to be stringified.  */
#define PASTE_LEFT	(1 << 3) /* If on LHS of a ## operator.  */
#define NAMED_OP	(1 << 4) /* C++ named operators.  */
#define NO_EXPAND	(1 << 5) /* Do not macro-expand this token.  */
#define BOL		(1 << 6) /* Token at beginning of line.  */
#define PURE_ZERO	(1 << 7) /* Single 0 digit, used by the C++ frontend,
				    set in c-lex.c.  */
#define SP_DIGRAPH	(1 << 8) /* # or ## token was a digraph.  */
#define SP_PREV_WHITE	(1 << 9) /* If whitespace before a ##
				    operator, or before this token
				    after a # operator.  */

/* Specify which field, if any, of the cpp_token union is used.  */

enum cpp_token_fld_kind {
  CPP_TOKEN_FLD_NODE,
  CPP_TOKEN_FLD_SOURCE,
  CPP_TOKEN_FLD_STR,
  CPP_TOKEN_FLD_ARG_NO,
  CPP_TOKEN_FLD_TOKEN_NO,
  CPP_TOKEN_FLD_PRAGMA,
  CPP_TOKEN_FLD_NONE
};

/* A macro argument in the cpp_token union.  */
struct GTY(()) cpp_macro_arg {
  /* Argument number.  */
  unsigned int arg_no;
};

/* An identifier in the cpp_token union.  */
struct GTY(()) cpp_identifier {
  /* The canonical (UTF-8) spelling of the identifier.  */
  cpp_hashnode *
    GTY ((nested_ptr (union tree_node,
		"%h ? CPP_HASHNODE (GCC_IDENT_TO_HT_IDENT (%h)) : NULL",
			"%h ? HT_IDENT_TO_GCC_IDENT (HT_NODE (%h)) : NULL")))
       node;
};

/* A preprocessing token.  This has been carefully packed and should
   occupy 16 bytes on 32-bit hosts and 24 bytes on 64-bit hosts.  */
struct GTY(()) cpp_token {
  source_location src_loc;	/* Location of first char of token.  */
  ENUM_BITFIELD(cpp_ttype) type : CHAR_BIT;  /* token type */
  unsigned short flags;		/* flags - see above */

  union cpp_token_u
  {
    /* An identifier.  */
    struct cpp_identifier GTY ((tag ("CPP_TOKEN_FLD_NODE"))) node;
	 
    /* Inherit padding from this token.  */
    cpp_token * GTY ((tag ("CPP_TOKEN_FLD_SOURCE"))) source;

    /* A string, or number.  */
    struct cpp_string GTY ((tag ("CPP_TOKEN_FLD_STR"))) str;

    /* Argument no. for a CPP_MACRO_ARG.  */
    struct cpp_macro_arg GTY ((tag ("CPP_TOKEN_FLD_ARG_NO"))) macro_arg;

    /* Original token no. for a CPP_PASTE (from a sequence of
       consecutive paste tokens in a macro expansion).  */
    unsigned int GTY ((tag ("CPP_TOKEN_FLD_TOKEN_NO"))) token_no;

    /* Caller-supplied identifier for a CPP_PRAGMA.  */
    unsigned int GTY ((tag ("CPP_TOKEN_FLD_PRAGMA"))) pragma;
  } GTY ((desc ("cpp_token_val_index (&%1)"))) val;
};

/* Say which field is in use.  */
extern enum cpp_token_fld_kind cpp_token_val_index (cpp_token *tok);

/* A type wide enough to hold any multibyte source character.
   cpplib's character constant interpreter requires an unsigned type.
   Also, a typedef for the signed equivalent.
   The width of this type is capped at 32 bits; there do exist targets
   where wchar_t is 64 bits, but only in a non-default mode, and there
   would be no meaningful interpretation for a wchar_t value greater
   than 2^32 anyway -- the widest wide-character encoding around is
   ISO 10646, which stops at 2^31.  */
#if CHAR_BIT * SIZEOF_INT >= 32
# define CPPCHAR_SIGNED_T int
#elif CHAR_BIT * SIZEOF_LONG >= 32
# define CPPCHAR_SIGNED_T long
#else
# error "Cannot find a least-32-bit signed integer type"
#endif
typedef unsigned CPPCHAR_SIGNED_T cppchar_t;
typedef CPPCHAR_SIGNED_T cppchar_signed_t;

/* Style of header dependencies to generate.  */
enum cpp_deps_style { DEPS_NONE = 0, DEPS_USER, DEPS_SYSTEM };

/* The possible normalization levels, from most restrictive to least.  */
enum cpp_normalize_level {
  /* In NFKC.  */
  normalized_KC = 0,
  /* In NFC.  */
  normalized_C,
  /* In NFC, except for subsequences where being in NFC would make
     the identifier invalid.  */
  normalized_identifier_C,
  /* Not normalized at all.  */
  normalized_none
};

/* This structure is nested inside struct cpp_reader, and
   carries all the options visible to the command line.  */
struct cpp_options
{
  /* Characters between tab stops.  */
  unsigned int tabstop;

  /* The language we're preprocessing.  */
  enum c_lang lang;

  /* Nonzero means use extra default include directories for C++.  */
  unsigned char cplusplus;

  /* Nonzero means handle cplusplus style comments.  */
  unsigned char cplusplus_comments;

  /* Nonzero means define __OBJC__, treat @ as a special token, use
     the OBJC[PLUS]_INCLUDE_PATH environment variable, and allow
     "#import".  */
  unsigned char objc;

  /* Nonzero means don't copy comments into the output file.  */
  unsigned char discard_comments;

  /* Nonzero means don't copy comments into the output file during
     macro expansion.  */
  unsigned char discard_comments_in_macro_exp;

  /* Nonzero means process the ISO trigraph sequences.  */
  unsigned char trigraphs;

  /* Nonzero means process the ISO digraph sequences.  */
  unsigned char digraphs;

  /* Nonzero means to allow hexadecimal floats and LL suffixes.  */
  unsigned char extended_numbers;

  /* Nonzero means process u/U prefix literals (UTF-16/32).  */
  unsigned char uliterals;

  /* Nonzero means process r/R raw strings.  If this is set, uliterals
     must be set as well.  */
  unsigned char rliterals;

  /* Nonzero means print names of header files (-H).  */
  unsigned char print_include_names;

  /* Nonzero means complain about deprecated features.  */
  unsigned char cpp_warn_deprecated;

  /* Nonzero means warn if slash-star appears in a comment.  */
  unsigned char warn_comments;

  /* Nonzero means warn if a user-supplied include directory does not
     exist.  */
  unsigned char warn_missing_include_dirs;

  /* Nonzero means warn if there are any trigraphs.  */
  unsigned char warn_trigraphs;

  /* Nonzero means warn about multicharacter charconsts.  */
  unsigned char warn_multichar;

  /* Nonzero means warn about various incompatibilities with
     traditional C.  */
  unsigned char cpp_warn_traditional;

  /* Nonzero means warn about long long numeric constants.  */
  unsigned char cpp_warn_long_long;

  /* Nonzero means warn about text after an #endif (or #else).  */
  unsigned char warn_endif_labels;

  /* Nonzero means warn about implicit sign changes owing to integer
     promotions.  */
  unsigned char warn_num_sign_change;

  /* Zero means don't warn about __VA_ARGS__ usage in c89 pedantic mode.
     Presumably the usage is protected by the appropriate #ifdef.  */
  unsigned char warn_variadic_macros;

  /* Nonzero means warn about builtin macros that are redefined or
     explicitly undefined.  */
  unsigned char warn_builtin_macro_redefined;

  /* Nonzero means we should look for header.gcc files that remap file
     names.  */
  unsigned char remap;

  /* Zero means dollar signs are punctuation.  */
  unsigned char dollars_in_ident;

  /* Nonzero means UCNs are accepted in identifiers.  */
  unsigned char extended_identifiers;

  /* True if we should warn about dollars in identifiers or numbers
     for this translation unit.  */
  unsigned char warn_dollars;

  /* Nonzero means warn if undefined identifiers are evaluated in an #if.  */
  unsigned char warn_undef;

  /* Nonzero means warn of unused macros from the main file.  */
  unsigned char warn_unused_macros;

  /* Nonzero for the 1999 C Standard, including corrigenda and amendments.  */
  unsigned char c99;

  /* Nonzero if we are conforming to a specific C or C++ standard.  */
  unsigned char std;

  /* Nonzero means give all the error messages the ANSI standard requires.  */
  unsigned char cpp_pedantic;

  /* Nonzero means we're looking at already preprocessed code, so don't
     bother trying to do macro expansion and whatnot.  */
  unsigned char preprocessed;
  
  /* Nonzero means we are going to emit debugging logs during
     preprocessing.  */
  unsigned char debug;

  /* Nonzero means we are tracking locations of tokens involved in
     macro expansion. 1 Means we track the location in degraded mode
     where we do not track locations of tokens resulting from the
     expansion of arguments of function-like macro.  2 Means we do
     track all macro expansions. This last option is the one that
     consumes the highest amount of memory.  */
  unsigned char track_macro_expansion;

  /* Nonzero means handle C++ alternate operator names.  */
  unsigned char operator_names;

  /* Nonzero means warn about use of C++ alternate operator names.  */
  unsigned char warn_cxx_operator_names;

  /* True for traditional preprocessing.  */
  unsigned char traditional;

  /* Nonzero for C++ 2011 Standard user-defined literals.  */
  unsigned char user_literals;

  /* Nonzero means warn when a string or character literal is followed by a
     ud-suffix which does not beging with an underscore.  */
  unsigned char warn_literal_suffix;

  /* Nonzero means interpret imaginary, fixed-point, or other gnu extension
     literal number suffixes as user-defined literal number suffixes.  */
  unsigned char ext_numeric_literals;

  /* Nonzero for C++ 2014 Standard binary constants.  */
  unsigned char binary_constants;

  /* Holds the name of the target (execution) character set.  */
  const char *narrow_charset;

  /* Holds the name of the target wide character set.  */
  const char *wide_charset;

  /* Holds the name of the input character set.  */
  const char *input_charset;

  /* The minimum permitted level of normalization before a warning
     is generated.  */
  enum cpp_normalize_level warn_normalize;

  /* True to warn about precompiled header files we couldn't use.  */
  bool warn_invalid_pch;

  /* True if dependencies should be restored from a precompiled header.  */
  bool restore_pch_deps;

  /* Dependency generation.  */
  struct
  {
    /* Style of header dependencies to generate.  */
    enum cpp_deps_style style;

    /* Assume missing files are generated files.  */
    bool missing_files;

    /* Generate phony targets for each dependency apart from the first
       one.  */
    bool phony_targets;

    /* If true, no dependency is generated on the main file.  */
    bool ignore_main_file;

    /* If true, intend to use the preprocessor output (e.g., for compilation)
       in addition to the dependency info.  */
    bool need_preprocessor_output;
  } deps;

  /* Target-specific features set by the front end or client.  */

  /* Precision for target CPP arithmetic, target characters, target
     ints and target wide characters, respectively.  */
  size_t precision, char_precision, int_precision, wchar_precision;

  /* True means chars (wide chars) are unsigned.  */
  bool unsigned_char, unsigned_wchar;

  /* True if the most significant byte in a word has the lowest
     address in memory.  */
  bool bytes_big_endian;

  /* Nonzero means __STDC__ should have the value 0 in system headers.  */
  unsigned char stdc_0_in_system_headers;

  /* True disables tokenization outside of preprocessing directives. */
  bool directives_only;

  /* True enables canonicalization of system header file paths. */
  bool canonical_system_headers;
};

/* Callback for header lookup for HEADER, which is the name of a
   source file.  It is used as a method of last resort to find headers
   that are not otherwise found during the normal include processing.
   The return value is the malloced name of a header to try and open,
   if any, or NULL otherwise.  This callback is called only if the
   header is otherwise unfound.  */
typedef const char *(*missing_header_cb)(cpp_reader *, const char *header, cpp_dir **);

/* Call backs to cpplib client.  */
struct cpp_callbacks
{
  /* Called when a new line of preprocessed output is started.  */
  void (*line_change) (cpp_reader *, const cpp_token *, int);

  /* Called when switching to/from a new file.
     The line_map is for the new file.  It is NULL if there is no new file.
     (In C this happens when done with <built-in>+<command line> and also
     when done with a main file.)  This can be used for resource cleanup.  */
  void (*file_change) (cpp_reader *, const struct line_map *);

  void (*dir_change) (cpp_reader *, const char *);
  void (*include) (cpp_reader *, source_location, const unsigned char *,
		   const char *, int, const cpp_token **);
  void (*define) (cpp_reader *, source_location, cpp_hashnode *);
  void (*undef) (cpp_reader *, source_location, cpp_hashnode *);
  void (*ident) (cpp_reader *, source_location, const cpp_string *);
  void (*def_pragma) (cpp_reader *, source_location);
  int (*valid_pch) (cpp_reader *, const char *, int);
  void (*read_pch) (cpp_reader *, const char *, int, const char *);
  missing_header_cb missing_header;

  /* Context-sensitive macro support.  Returns macro (if any) that should
     be expanded.  */
  cpp_hashnode * (*macro_to_expand) (cpp_reader *, const cpp_token *);

  /* Called to emit a diagnostic.  This callback receives the
     translated message.  */
  bool (*error) (cpp_reader *, int, int, source_location, unsigned int,
		 const char *, va_list *)
       ATTRIBUTE_FPTR_PRINTF(6,0);

  /* Callbacks for when a macro is expanded, or tested (whether
     defined or not at the time) in #ifdef, #ifndef or "defined".  */
  void (*used_define) (cpp_reader *, source_location, cpp_hashnode *);
  void (*used_undef) (cpp_reader *, source_location, cpp_hashnode *);
  /* Called before #define and #undef or other macro definition
     changes are processed.  */
  void (*before_define) (cpp_reader *);
  /* Called whenever a macro is expanded or tested.
     Second argument is the location of the start of the current expansion.  */
  void (*used) (cpp_reader *, source_location, cpp_hashnode *);

  /* Callback that can change a user builtin into normal macro.  */
  bool (*user_builtin_macro) (cpp_reader *, cpp_hashnode *);
};

#ifdef VMS
#define INO_T_CPP ino_t ino[3]
#else
#define INO_T_CPP ino_t ino
#endif

/* Chain of directories to look for include files in.  */
struct cpp_dir
{
  /* NULL-terminated singly-linked list.  */
  struct cpp_dir *next;

  /* NAME of the directory, NUL-terminated.  */
  char *name;
  unsigned int len;

  /* One if a system header, two if a system header that has extern
     "C" guards for C++.  */
  unsigned char sysp;

  /* Is this a user-supplied directory? */
  bool user_supplied_p;

  /* The canonicalized NAME as determined by lrealpath.  This field 
     is only used by hosts that lack reliable inode numbers.  */
  char *canonical_name;

  /* Mapping of file names for this directory for MS-DOS and related
     platforms.  A NULL-terminated array of (from, to) pairs.  */
  const char **name_map;

  /* Routine to construct pathname, given the search path name and the
     HEADER we are trying to find, return a constructed pathname to
     try and open.  If this is NULL, the constructed pathname is as
     constructed by append_file_to_dir.  */
  char *(*construct) (const char *header, cpp_dir *dir);

  /* The C front end uses these to recognize duplicated
     directories in the search path.  */
  INO_T_CPP;
  dev_t dev;
};

/* The structure of a node in the hash table.  The hash table has
   entries for all identifiers: either macros defined by #define
   commands (type NT_MACRO), assertions created with #assert
   (NT_ASSERTION), or neither of the above (NT_VOID).  Builtin macros
   like __LINE__ are flagged NODE_BUILTIN.  Poisoned identifiers are
   flagged NODE_POISONED.  NODE_OPERATOR (C++ only) indicates an
   identifier that behaves like an operator such as "xor".
   NODE_DIAGNOSTIC is for speed in lex_token: it indicates a
   diagnostic may be required for this node.  Currently this only
   applies to __VA_ARGS__, poisoned identifiers, and -Wc++-compat
   warnings about NODE_OPERATOR.  */

/* Hash node flags.  */
#define NODE_OPERATOR	(1 << 0)	/* C++ named operator.  */
#define NODE_POISONED	(1 << 1)	/* Poisoned identifier.  */
#define NODE_BUILTIN	(1 << 2)	/* Builtin macro.  */
#define NODE_DIAGNOSTIC (1 << 3)	/* Possible diagnostic when lexed.  */
#define NODE_WARN	(1 << 4)	/* Warn if redefined or undefined.  */
#define NODE_DISABLED	(1 << 5)	/* A disabled macro.  */
#define NODE_MACRO_ARG	(1 << 6)	/* Used during #define processing.  */
#define NODE_USED	(1 << 7)	/* Dumped with -dU.  */
#define NODE_CONDITIONAL (1 << 8)	/* Conditional macro */
#define NODE_WARN_OPERATOR (1 << 9)	/* Warn about C++ named operator.  */

/* Different flavors of hash node.  */
enum node_type
{
  NT_VOID = 0,	   /* No definition yet.  */
  NT_MACRO,	   /* A macro of some form.  */
  NT_ASSERTION	   /* Predicate for #assert.  */
};

/* Different flavors of builtin macro.  _Pragma is an operator, but we
   handle it with the builtin code for efficiency reasons.  */
enum cpp_builtin_type
{
  BT_SPECLINE = 0,		/* `__LINE__' */
  BT_DATE,			/* `__DATE__' */
  BT_FILE,			/* `__FILE__' */
  BT_BASE_FILE,			/* `__BASE_FILE__' */
  BT_INCLUDE_LEVEL,		/* `__INCLUDE_LEVEL__' */
  BT_TIME,			/* `__TIME__' */
  BT_STDC,			/* `__STDC__' */
  BT_PRAGMA,			/* `_Pragma' operator */
  BT_TIMESTAMP,			/* `__TIMESTAMP__' */
  BT_COUNTER,			/* `__COUNTER__' */
  BT_FIRST_USER,		/* User defined builtin macros.  */
  BT_LAST_USER = BT_FIRST_USER + 31
};

#define CPP_HASHNODE(HNODE)	((cpp_hashnode *) (HNODE))
#define HT_NODE(NODE)		((ht_identifier *) (NODE))
#define NODE_LEN(NODE)		HT_LEN (&(NODE)->ident)
#define NODE_NAME(NODE)		HT_STR (&(NODE)->ident)

/* Specify which field, if any, of the union is used.  */

enum {
  NTV_MACRO,
  NTV_ANSWER,
  NTV_BUILTIN,
  NTV_ARGUMENT,
  NTV_NONE
};

#define CPP_HASHNODE_VALUE_IDX(HNODE)				\
  ((HNODE.flags & NODE_MACRO_ARG) ? NTV_ARGUMENT		\
   : HNODE.type == NT_MACRO ? ((HNODE.flags & NODE_BUILTIN) 	\
			       ? NTV_BUILTIN : NTV_MACRO)	\
   : HNODE.type == NT_ASSERTION ? NTV_ANSWER			\
   : NTV_NONE)

/* The common part of an identifier node shared amongst all 3 C front
   ends.  Also used to store CPP identifiers, which are a superset of
   identifiers in the grammatical sense.  */

union GTY(()) _cpp_hashnode_value {
  /* If a macro.  */
  cpp_macro * GTY((tag ("NTV_MACRO"))) macro;
  /* Answers to an assertion.  */
  struct answer * GTY ((tag ("NTV_ANSWER"))) answers;
  /* Code for a builtin macro.  */
  enum cpp_builtin_type GTY ((tag ("NTV_BUILTIN"))) builtin;
  /* Macro argument index.  */
  unsigned short GTY ((tag ("NTV_ARGUMENT"))) arg_index;
};

struct GTY(()) cpp_hashnode {
  struct ht_identifier ident;
  unsigned int is_directive : 1;
  unsigned int directive_index : 7;	/* If is_directive,
					   then index into directive table.
					   Otherwise, a NODE_OPERATOR.  */
  unsigned char rid_code;		/* Rid code - for front ends.  */
  ENUM_BITFIELD(node_type) type : 6;	/* CPP node type.  */
  unsigned int flags : 10;		/* CPP flags.  */

  union _cpp_hashnode_value GTY ((desc ("CPP_HASHNODE_VALUE_IDX (%1)"))) value;
};

/* Call this first to get a handle to pass to other functions.

   If you want cpplib to manage its own hashtable, pass in a NULL
   pointer.  Otherwise you should pass in an initialized hash table
   that cpplib will share; this technique is used by the C front
   ends.  */
extern cpp_reader *cpp_create_reader (enum c_lang, struct ht *,
				      struct line_maps *);

/* Reset the cpp_reader's line_map.  This is only used after reading a
   PCH file.  */
extern void cpp_set_line_map (cpp_reader *, struct line_maps *);

/* Call this to change the selected language standard (e.g. because of
   command line options).  */
extern void cpp_set_lang (cpp_reader *, enum c_lang);

/* Set the include paths.  */
extern void cpp_set_include_chains (cpp_reader *, cpp_dir *, cpp_dir *, int);

/* Call these to get pointers to the options, callback, and deps
   structures for a given reader.  These pointers are good until you
   call cpp_finish on that reader.  You can either edit the callbacks
   through the pointer returned from cpp_get_callbacks, or set them
   with cpp_set_callbacks.  */
extern cpp_options *cpp_get_options (cpp_reader *);
extern cpp_callbacks *cpp_get_callbacks (cpp_reader *);
extern void cpp_set_callbacks (cpp_reader *, cpp_callbacks *);
extern struct deps *cpp_get_deps (cpp_reader *);

/* This function reads the file, but does not start preprocessing.  It
   returns the name of the original file; this is the same as the
   input file, except for preprocessed input.  This will generate at
   least one file change callback, and possibly a line change callback
   too.  If there was an error opening the file, it returns NULL.  */
extern const char *cpp_read_main_file (cpp_reader *, const char *);

/* Set up built-ins with special behavior.  Use cpp_init_builtins()
   instead unless your know what you are doing.  */
extern void cpp_init_special_builtins (cpp_reader *);

/* Set up built-ins like __FILE__.  */
extern void cpp_init_builtins (cpp_reader *, int);

/* This is called after options have been parsed, and partially
   processed.  */
extern void cpp_post_options (cpp_reader *);

/* Set up translation to the target character set.  */
extern void cpp_init_iconv (cpp_reader *);

/* Call this to finish preprocessing.  If you requested dependency
   generation, pass an open stream to write the information to,
   otherwise NULL.  It is your responsibility to close the stream.  */
extern void cpp_finish (cpp_reader *, FILE *deps_stream);

/* Call this to release the handle at the end of preprocessing.  Any
   use of the handle after this function returns is invalid.  */
extern void cpp_destroy (cpp_reader *);

extern unsigned int cpp_token_len (const cpp_token *);
extern unsigned char *cpp_token_as_text (cpp_reader *, const cpp_token *);
extern unsigned char *cpp_spell_token (cpp_reader *, const cpp_token *,
				       unsigned char *, bool);
extern void cpp_register_pragma (cpp_reader *, const char *, const char *,
				 void (*) (cpp_reader *), bool);
extern void cpp_register_deferred_pragma (cpp_reader *, const char *,
					  const char *, unsigned, bool, bool);
extern int cpp_avoid_paste (cpp_reader *, const cpp_token *,
			    const cpp_token *);
extern const cpp_token *cpp_get_token (cpp_reader *);
extern const cpp_token *cpp_get_token_with_location (cpp_reader *,
						     source_location *);
extern const unsigned char *cpp_macro_definition (cpp_reader *,
						  cpp_hashnode *);
extern void _cpp_backup_tokens (cpp_reader *, unsigned int);
extern const cpp_token *cpp_peek_token (cpp_reader *, int);

/* Evaluate a CPP_*CHAR* token.  */
extern cppchar_t cpp_interpret_charconst (cpp_reader *, const cpp_token *,
					  unsigned int *, int *);
/* Evaluate a vector of CPP_*STRING* tokens.  */
extern bool cpp_interpret_string (cpp_reader *,
				  const cpp_string *, size_t,
				  cpp_string *, enum cpp_ttype);
extern bool cpp_interpret_string_notranslate (cpp_reader *,
					      const cpp_string *, size_t,
					      cpp_string *, enum cpp_ttype);

/* Convert a host character constant to the execution character set.  */
extern cppchar_t cpp_host_to_exec_charset (cpp_reader *, cppchar_t);

/* Used to register macros and assertions, perhaps from the command line.
   The text is the same as the command line argument.  */
extern void cpp_define (cpp_reader *, const char *);
extern void cpp_define_formatted (cpp_reader *pfile, 
				  const char *fmt, ...) ATTRIBUTE_PRINTF_2;
extern void cpp_assert (cpp_reader *, const char *);
extern void cpp_undef (cpp_reader *, const char *);
extern void cpp_unassert (cpp_reader *, const char *);

/* Undefine all macros and assertions.  */
extern void cpp_undef_all (cpp_reader *);

extern cpp_buffer *cpp_push_buffer (cpp_reader *, const unsigned char *,
				    size_t, int);
extern int cpp_defined (cpp_reader *, const unsigned char *, int);

/* A preprocessing number.  Code assumes that any unused high bits of
   the double integer are set to zero.  */
typedef unsigned HOST_WIDE_INT cpp_num_part;
typedef struct cpp_num cpp_num;
struct cpp_num
{
  cpp_num_part high;
  cpp_num_part low;
  bool unsignedp;  /* True if value should be treated as unsigned.  */
  bool overflow;   /* True if the most recent calculation overflowed.  */
};

/* cpplib provides two interfaces for interpretation of preprocessing
   numbers.

   cpp_classify_number categorizes numeric constants according to
   their field (integer, floating point, or invalid), radix (decimal,
   octal, hexadecimal), and type suffixes.  */

#define CPP_N_CATEGORY  0x000F
#define CPP_N_INVALID	0x0000
#define CPP_N_INTEGER	0x0001
#define CPP_N_FLOATING	0x0002

#define CPP_N_WIDTH	0x00F0
#define CPP_N_SMALL	0x0010	/* int, float, shrot _Fract/Accum  */
#define CPP_N_MEDIUM	0x0020	/* long, double, long _Fract/_Accum.  */
#define CPP_N_LARGE	0x0040	/* long long, long double,
				   long long _Fract/Accum.  */

#define CPP_N_WIDTH_MD	0xF0000	/* machine defined.  */
#define CPP_N_MD_W	0x10000
#define CPP_N_MD_Q	0x20000

#define CPP_N_RADIX	0x0F00
#define CPP_N_DECIMAL	0x0100
#define CPP_N_HEX	0x0200
#define CPP_N_OCTAL	0x0400
#define CPP_N_BINARY	0x0800

#define CPP_N_UNSIGNED	0x1000	/* Properties.  */
#define CPP_N_IMAGINARY	0x2000
#define CPP_N_DFLOAT	0x4000
#define CPP_N_DEFAULT	0x8000

#define CPP_N_FRACT	0x100000 /* Fract types.  */
#define CPP_N_ACCUM	0x200000 /* Accum types.  */

#define CPP_N_USERDEF	0x1000000 /* C++0x user-defined literal.  */

/* Classify a CPP_NUMBER token.  The return value is a combination of
   the flags from the above sets.  */
extern unsigned cpp_classify_number (cpp_reader *, const cpp_token *,
				     const char **, source_location);

/* Return the classification flags for a float suffix.  */
extern unsigned int cpp_interpret_float_suffix (cpp_reader *, const char *,
						size_t);

/* Return the classification flags for an int suffix.  */
extern unsigned int cpp_interpret_int_suffix (cpp_reader *, const char *,
					      size_t);

/* Evaluate a token classified as category CPP_N_INTEGER.  */
extern cpp_num cpp_interpret_integer (cpp_reader *, const cpp_token *,
				      unsigned int);

/* Sign extend a number, with PRECISION significant bits and all
   others assumed clear, to fill out a cpp_num structure.  */
cpp_num cpp_num_sign_extend (cpp_num, size_t);

/* Diagnostic levels.  To get a diagnostic without associating a
   position in the translation unit with it, use cpp_error_with_line
   with a line number of zero.  */

enum {
  /* Warning, an error with -Werror.  */
  CPP_DL_WARNING = 0,
  /* Same as CPP_DL_WARNING, except it is not suppressed in system headers.  */
  CPP_DL_WARNING_SYSHDR,
  /* Warning, an error with -pedantic-errors or -Werror.  */
  CPP_DL_PEDWARN,
  /* An error.  */
  CPP_DL_ERROR,
  /* An internal consistency check failed.  Prints "internal error: ",
     otherwise the same as CPP_DL_ERROR.  */
  CPP_DL_ICE,
  /* An informative note following a warning.  */
  CPP_DL_NOTE,
  /* A fatal error.  */
  CPP_DL_FATAL
};

/* Warning reason codes. Use a reason code of zero for unclassified warnings
   and errors that are not warnings.  */
enum {
  CPP_W_NONE = 0,
  CPP_W_DEPRECATED,
  CPP_W_COMMENTS,
  CPP_W_MISSING_INCLUDE_DIRS,
  CPP_W_TRIGRAPHS,
  CPP_W_MULTICHAR,
  CPP_W_TRADITIONAL,
  CPP_W_LONG_LONG,
  CPP_W_ENDIF_LABELS,
  CPP_W_NUM_SIGN_CHANGE,
  CPP_W_VARIADIC_MACROS,
  CPP_W_BUILTIN_MACRO_REDEFINED,
  CPP_W_DOLLARS,
  CPP_W_UNDEF,
  CPP_W_UNUSED_MACROS,
  CPP_W_CXX_OPERATOR_NAMES,
  CPP_W_NORMALIZE,
  CPP_W_INVALID_PCH,
  CPP_W_WARNING_DIRECTIVE,
  CPP_W_LITERAL_SUFFIX
};

/* Output a diagnostic of some kind.  */
extern bool cpp_error (cpp_reader *, int, const char *msgid, ...)
  ATTRIBUTE_PRINTF_3;
extern bool cpp_warning (cpp_reader *, int, const char *msgid, ...)
  ATTRIBUTE_PRINTF_3;
extern bool cpp_pedwarning (cpp_reader *, int, const char *msgid, ...)
  ATTRIBUTE_PRINTF_3;
extern bool cpp_warning_syshdr (cpp_reader *, int, const char *msgid, ...)
  ATTRIBUTE_PRINTF_3;

/* Output a diagnostic with "MSGID: " preceding the
   error string of errno.  No location is printed.  */
extern bool cpp_errno (cpp_reader *, int, const char *msgid);

/* Same as cpp_error, except additionally specifies a position as a
   (translation unit) physical line and physical column.  If the line is
   zero, then no location is printed.  */
extern bool cpp_error_with_line (cpp_reader *, int, source_location,
                                 unsigned, const char *msgid, ...)
  ATTRIBUTE_PRINTF_5;
extern bool cpp_warning_with_line (cpp_reader *, int, source_location,
                                   unsigned, const char *msgid, ...)
  ATTRIBUTE_PRINTF_5;
extern bool cpp_pedwarning_with_line (cpp_reader *, int, source_location,
                                      unsigned, const char *msgid, ...)
  ATTRIBUTE_PRINTF_5;
extern bool cpp_warning_with_line_syshdr (cpp_reader *, int, source_location,
                                          unsigned, const char *msgid, ...)
  ATTRIBUTE_PRINTF_5;

/* In lex.c */
extern int cpp_ideq (const cpp_token *, const char *);
extern void cpp_output_line (cpp_reader *, FILE *);
extern unsigned char *cpp_output_line_to_string (cpp_reader *,
						 const unsigned char *);
extern void cpp_output_token (const cpp_token *, FILE *);
extern const char *cpp_type2name (enum cpp_ttype, unsigned char flags);
/* Returns the value of an escape sequence, truncated to the correct
   target precision.  PSTR points to the input pointer, which is just
   after the backslash.  LIMIT is how much text we have.  WIDE is true
   if the escape sequence is part of a wide character constant or
   string literal.  Handles all relevant diagnostics.  */
extern cppchar_t cpp_parse_escape (cpp_reader *, const unsigned char ** pstr,
				   const unsigned char *limit, int wide);

/* Structure used to hold a comment block at a given location in the
   source code.  */

typedef struct
{
  /* Text of the comment including the terminators.  */
  char *comment;

  /* source location for the given comment.  */
  source_location sloc;
} cpp_comment;

/* Structure holding all comments for a given cpp_reader.  */

typedef struct
{
  /* table of comment entries.  */
  cpp_comment *entries;

  /* number of actual entries entered in the table.  */
  int count;

  /* number of entries allocated currently.  */
  int allocated;
} cpp_comment_table;

/* Returns the table of comments encountered by the preprocessor. This
   table is only populated when pfile->state.save_comments is true. */
extern cpp_comment_table *cpp_get_comments (cpp_reader *);

/* In hash.c */

/* Lookup an identifier in the hashtable.  Puts the identifier in the
   table if it is not already there.  */
extern cpp_hashnode *cpp_lookup (cpp_reader *, const unsigned char *,
				 unsigned int);

typedef int (*cpp_cb) (cpp_reader *, cpp_hashnode *, void *);
extern void cpp_forall_identifiers (cpp_reader *, cpp_cb, void *);

/* In macro.c */
extern void cpp_scan_nooutput (cpp_reader *);
extern int  cpp_sys_macro_p (cpp_reader *);
extern unsigned char *cpp_quote_string (unsigned char *, const unsigned char *,
					unsigned int);

/* In files.c */
extern bool cpp_included (cpp_reader *, const char *);
extern bool cpp_included_before (cpp_reader *, const char *, source_location);
extern void cpp_make_system_header (cpp_reader *, int, int);
extern bool cpp_push_include (cpp_reader *, const char *);
extern bool cpp_push_default_include (cpp_reader *, const char *);
extern void cpp_change_file (cpp_reader *, enum lc_reason, const char *);
extern const char *cpp_get_path (struct _cpp_file *);
extern cpp_dir *cpp_get_dir (struct _cpp_file *);
extern cpp_buffer *cpp_get_buffer (cpp_reader *);
extern struct _cpp_file *cpp_get_file (cpp_buffer *);
extern cpp_buffer *cpp_get_prev (cpp_buffer *);
extern void cpp_clear_file_cache (cpp_reader *);

/* In pch.c */
struct save_macro_data;
extern int cpp_save_state (cpp_reader *, FILE *);
extern int cpp_write_pch_deps (cpp_reader *, FILE *);
extern int cpp_write_pch_state (cpp_reader *, FILE *);
extern int cpp_valid_state (cpp_reader *, const char *, int);
extern void cpp_prepare_state (cpp_reader *, struct save_macro_data **);
extern int cpp_read_state (cpp_reader *, const char *, FILE *,
			   struct save_macro_data *);

/* In lex.c */
extern void cpp_force_token_locations (cpp_reader *, source_location *);
extern void cpp_stop_forcing_token_locations (cpp_reader *);

/* In expr.c */
extern enum cpp_ttype cpp_userdef_string_remove_type
  (enum cpp_ttype type);
extern enum cpp_ttype cpp_userdef_string_add_type
  (enum cpp_ttype type);
extern enum cpp_ttype cpp_userdef_char_remove_type
  (enum cpp_ttype type);
extern enum cpp_ttype cpp_userdef_char_add_type
  (enum cpp_ttype type);
extern bool cpp_userdef_string_p
  (enum cpp_ttype type);
extern bool cpp_userdef_char_p
  (enum cpp_ttype type);
extern const char * cpp_get_userdef_suffix
  (const cpp_token *);

#endif /* ! LIBCPP_CPPLIB_H */<|MERGE_RESOLUTION|>--- conflicted
+++ resolved
@@ -164,14 +164,9 @@
 
 /* C language kind, used when calling cpp_create_reader.  */
 enum c_lang {CLK_GNUC89 = 0, CLK_GNUC99, CLK_GNUC11,
-<<<<<<< HEAD
 	     CLK_STDC89, CLK_STDC94, CLK_STDC99, CLK_STDC11, CLK_UPC,
-	     CLK_GNUCXX, CLK_CXX98, CLK_GNUCXX11, CLK_CXX11, CLK_ASM};
-=======
-	     CLK_STDC89, CLK_STDC94, CLK_STDC99, CLK_STDC11,
 	     CLK_GNUCXX, CLK_CXX98, CLK_GNUCXX11, CLK_CXX11,
 	     CLK_GNUCXX1Y, CLK_CXX1Y, CLK_ASM};
->>>>>>> f9ed28db
 
 /* Payload of a NUMBER, STRING, CHAR or COMMENT token.  */
 struct GTY(()) cpp_string {
