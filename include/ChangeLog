--- conflicted
+++ resolved
@@ -1,10 +1,7 @@
-<<<<<<< HEAD
-=======
 2022-07-06  Thomas Schwinge  <thomas@codesourcery.com>
 
 	* gomp-constants.h (OMP_REQUIRES_[...]): Update comment.
 
->>>>>>> 2701442d
 2022-07-04  Tobias Burnus  <tobias@codesourcery.com>
 	    Chung-Lin Tang  <cltang@codesourcery.com>
 	    Thomas Schwinge  <thomas@codesourcery.com>
