--- conflicted
+++ resolved
@@ -1,5 +1,3 @@
-<<<<<<< HEAD
-=======
 2022-07-08  Ian Lance Taylor  <iant@golang.org>
 
 	* configure.ac: Check for sys/link.h.  Use either link.h or
@@ -18,7 +16,6 @@
 	(CLEANFILES): Replace TESTS with BUILDTESTS and MAKETESTS.
 	* Makefile.in: Regenerate.
 
->>>>>>> 2701442d
 2022-06-27  Ian Lance Taylor  <iant@golang.org>
 
 	* configure.ac: Use grep instead of fgrep.
