\input texinfo @c -*-texinfo-*-

@c %**start of header
@setfilename libgomp.info
@settitle GNU libgomp
@c %**end of header


@copying
Copyright @copyright{} 2006-2020 Free Software Foundation, Inc.

Permission is granted to copy, distribute and/or modify this document
under the terms of the GNU Free Documentation License, Version 1.3 or
any later version published by the Free Software Foundation; with the
Invariant Sections being ``Funding Free Software'', the Front-Cover
texts being (a) (see below), and with the Back-Cover Texts being (b)
(see below).  A copy of the license is included in the section entitled
``GNU Free Documentation License''.

(a) The FSF's Front-Cover Text is:

     A GNU Manual

(b) The FSF's Back-Cover Text is:

     You have freedom to copy and modify this GNU Manual, like GNU
     software.  Copies published by the Free Software Foundation raise
     funds for GNU development.
@end copying

@ifinfo
@dircategory GNU Libraries
@direntry
* libgomp: (libgomp).          GNU Offloading and Multi Processing Runtime Library.
@end direntry

This manual documents libgomp, the GNU Offloading and Multi Processing
Runtime library.  This is the GNU implementation of the OpenMP and
OpenACC APIs for parallel and accelerator programming in C/C++ and
Fortran.

Published by the Free Software Foundation
51 Franklin Street, Fifth Floor
Boston, MA 02110-1301 USA

@insertcopying
@end ifinfo


@setchapternewpage odd

@titlepage
@title GNU Offloading and Multi Processing Runtime Library
@subtitle The GNU OpenMP and OpenACC Implementation
@page
@vskip 0pt plus 1filll
@comment For the @value{version-GCC} Version*
@sp 1
Published by the Free Software Foundation @*
51 Franklin Street, Fifth Floor@*
Boston, MA 02110-1301, USA@*
@sp 1
@insertcopying
@end titlepage

@summarycontents
@contents
@page


@node Top
@top Introduction
@cindex Introduction

This manual documents the usage of libgomp, the GNU Offloading and
Multi Processing Runtime Library.  This includes the GNU
implementation of the @uref{https://www.openmp.org, OpenMP} Application
Programming Interface (API) for multi-platform shared-memory parallel
programming in C/C++ and Fortran, and the GNU implementation of the
@uref{https://www.openacc.org, OpenACC} Application Programming
Interface (API) for offloading of code to accelerator devices in C/C++
and Fortran.

Originally, libgomp implemented the GNU OpenMP Runtime Library.  Based
on this, support for OpenACC and offloading (both OpenACC and OpenMP
4's target construct) has been added later on, and the library's name
changed to GNU Offloading and Multi Processing Runtime Library.



@comment
@comment  When you add a new menu item, please keep the right hand
@comment  aligned to the same column.  Do not use tabs.  This provides
@comment  better formatting.
@comment
@menu
* Enabling OpenMP::            How to enable OpenMP for your applications.
* OpenMP Runtime Library Routines: Runtime Library Routines.
                               The OpenMP runtime application programming
                               interface.
* OpenMP Environment Variables: Environment Variables.
                               Influencing OpenMP runtime behavior with
                               environment variables.
* Enabling OpenACC::           How to enable OpenACC for your
                               applications.
* OpenACC Runtime Library Routines:: The OpenACC runtime application
                               programming interface.
* OpenACC Environment Variables:: Influencing OpenACC runtime behavior with
                               environment variables.
* CUDA Streams Usage::         Notes on the implementation of
                               asynchronous operations.
* OpenACC Library Interoperability:: OpenACC library interoperability with the
                               NVIDIA CUBLAS library.
* OpenACC Profiling Interface::
* The libgomp ABI::            Notes on the external ABI presented by libgomp.
* Reporting Bugs::             How to report bugs in the GNU Offloading and
                               Multi Processing Runtime Library.
* Copying::                    GNU general public license says
                               how you can copy and share libgomp.
* GNU Free Documentation License::
                               How you can copy and share this manual.
* Funding::                    How to help assure continued work for free 
                               software.
* Library Index::              Index of this documentation.
@end menu


@c ---------------------------------------------------------------------
@c Enabling OpenMP
@c ---------------------------------------------------------------------

@node Enabling OpenMP
@chapter Enabling OpenMP

To activate the OpenMP extensions for C/C++ and Fortran, the compile-time 
flag @command{-fopenmp} must be specified.  This enables the OpenMP directive
@code{#pragma omp} in C/C++ and @code{!$omp} directives in free form, 
@code{c$omp}, @code{*$omp} and @code{!$omp} directives in fixed form, 
@code{!$} conditional compilation sentinels in free form and @code{c$},
@code{*$} and @code{!$} sentinels in fixed form, for Fortran.  The flag also
arranges for automatic linking of the OpenMP runtime library 
(@ref{Runtime Library Routines}).

A complete description of all OpenMP directives accepted may be found in 
the @uref{https://www.openmp.org, OpenMP Application Program Interface} manual,
version 4.5.


@c ---------------------------------------------------------------------
@c OpenMP Runtime Library Routines
@c ---------------------------------------------------------------------

@node Runtime Library Routines
@chapter OpenMP Runtime Library Routines

The runtime routines described here are defined by Section 3 of the OpenMP
specification in version 4.5.  The routines are structured in following
three parts:

@menu
Control threads, processors and the parallel environment.  They have C
linkage, and do not throw exceptions.

* omp_get_active_level::        Number of active parallel regions
* omp_get_ancestor_thread_num:: Ancestor thread ID
* omp_get_cancellation::        Whether cancellation support is enabled
* omp_get_default_device::      Get the default device for target regions
* omp_get_dynamic::             Dynamic teams setting
* omp_get_level::               Number of parallel regions
* omp_get_max_active_levels::   Maximum number of active regions
* omp_get_max_task_priority::   Maximum task priority value that can be set
* omp_get_max_threads::         Maximum number of threads of parallel region
* omp_get_nested::              Nested parallel regions
* omp_get_num_devices::         Number of target devices
* omp_get_num_procs::           Number of processors online
* omp_get_num_teams::           Number of teams
* omp_get_num_threads::         Size of the active team
* omp_get_proc_bind::           Whether theads may be moved between CPUs
* omp_get_schedule::            Obtain the runtime scheduling method
* omp_get_team_num::            Get team number
* omp_get_team_size::           Number of threads in a team
* omp_get_thread_limit::        Maximum number of threads
* omp_get_thread_num::          Current thread ID
* omp_in_parallel::             Whether a parallel region is active
* omp_in_final::                Whether in final or included task region
* omp_is_initial_device::       Whether executing on the host device
* omp_set_default_device::      Set the default device for target regions
* omp_set_dynamic::             Enable/disable dynamic teams
* omp_set_max_active_levels::   Limits the number of active parallel regions
* omp_set_nested::              Enable/disable nested parallel regions
* omp_set_num_threads::         Set upper team size limit
* omp_set_schedule::            Set the runtime scheduling method

Initialize, set, test, unset and destroy simple and nested locks.

* omp_init_lock::            Initialize simple lock
* omp_set_lock::             Wait for and set simple lock
* omp_test_lock::            Test and set simple lock if available
* omp_unset_lock::           Unset simple lock
* omp_destroy_lock::         Destroy simple lock
* omp_init_nest_lock::       Initialize nested lock
* omp_set_nest_lock::        Wait for and set simple lock
* omp_test_nest_lock::       Test and set nested lock if available
* omp_unset_nest_lock::      Unset nested lock
* omp_destroy_nest_lock::    Destroy nested lock

Portable, thread-based, wall clock timer.

* omp_get_wtick::            Get timer precision.
* omp_get_wtime::            Elapsed wall clock time.
@end menu



@node omp_get_active_level
@section @code{omp_get_active_level} -- Number of parallel regions
@table @asis
@item @emph{Description}:
This function returns the nesting level for the active parallel blocks,
which enclose the calling call.

@item @emph{C/C++}
@multitable @columnfractions .20 .80
@item @emph{Prototype}: @tab @code{int omp_get_active_level(void);}
@end multitable

@item @emph{Fortran}:
@multitable @columnfractions .20 .80
@item @emph{Interface}: @tab @code{integer function omp_get_active_level()}
@end multitable

@item @emph{See also}:
@ref{omp_get_level}, @ref{omp_get_max_active_levels}, @ref{omp_set_max_active_levels}

@item @emph{Reference}:
@uref{https://www.openmp.org, OpenMP specification v4.5}, Section 3.2.20.
@end table



@node omp_get_ancestor_thread_num
@section @code{omp_get_ancestor_thread_num} -- Ancestor thread ID
@table @asis
@item @emph{Description}:
This function returns the thread identification number for the given
nesting level of the current thread.  For values of @var{level} outside
zero to @code{omp_get_level} -1 is returned; if @var{level} is
@code{omp_get_level} the result is identical to @code{omp_get_thread_num}.

@item @emph{C/C++}
@multitable @columnfractions .20 .80
@item @emph{Prototype}: @tab @code{int omp_get_ancestor_thread_num(int level);}
@end multitable

@item @emph{Fortran}:
@multitable @columnfractions .20 .80
@item @emph{Interface}: @tab @code{integer function omp_get_ancestor_thread_num(level)}
@item                   @tab @code{integer level}
@end multitable

@item @emph{See also}:
@ref{omp_get_level}, @ref{omp_get_thread_num}, @ref{omp_get_team_size}

@item @emph{Reference}:
@uref{https://www.openmp.org, OpenMP specification v4.5}, Section 3.2.18.
@end table



@node omp_get_cancellation
@section @code{omp_get_cancellation} -- Whether cancellation support is enabled
@table @asis
@item @emph{Description}:
This function returns @code{true} if cancellation is activated, @code{false}
otherwise.  Here, @code{true} and @code{false} represent their language-specific
counterparts.  Unless @env{OMP_CANCELLATION} is set true, cancellations are
deactivated.

@item @emph{C/C++}:
@multitable @columnfractions .20 .80
@item @emph{Prototype}: @tab @code{int omp_get_cancellation(void);}
@end multitable

@item @emph{Fortran}:
@multitable @columnfractions .20 .80
@item @emph{Interface}: @tab @code{logical function omp_get_cancellation()}
@end multitable

@item @emph{See also}:
@ref{OMP_CANCELLATION}

@item @emph{Reference}:
@uref{https://www.openmp.org, OpenMP specification v4.5}, Section 3.2.9.
@end table



@node omp_get_default_device
@section @code{omp_get_default_device} -- Get the default device for target regions
@table @asis
@item @emph{Description}:
Get the default device for target regions without device clause.

@item @emph{C/C++}:
@multitable @columnfractions .20 .80
@item @emph{Prototype}: @tab @code{int omp_get_default_device(void);}
@end multitable

@item @emph{Fortran}:
@multitable @columnfractions .20 .80
@item @emph{Interface}: @tab @code{integer function omp_get_default_device()}
@end multitable

@item @emph{See also}:
@ref{OMP_DEFAULT_DEVICE}, @ref{omp_set_default_device}

@item @emph{Reference}:
@uref{https://www.openmp.org, OpenMP specification v4.5}, Section 3.2.30.
@end table



@node omp_get_dynamic
@section @code{omp_get_dynamic} -- Dynamic teams setting
@table @asis
@item @emph{Description}:
This function returns @code{true} if enabled, @code{false} otherwise. 
Here, @code{true} and @code{false} represent their language-specific 
counterparts.

The dynamic team setting may be initialized at startup by the 
@env{OMP_DYNAMIC} environment variable or at runtime using
@code{omp_set_dynamic}.  If undefined, dynamic adjustment is
disabled by default.

@item @emph{C/C++}:
@multitable @columnfractions .20 .80
@item @emph{Prototype}: @tab @code{int omp_get_dynamic(void);}
@end multitable

@item @emph{Fortran}:
@multitable @columnfractions .20 .80
@item @emph{Interface}: @tab @code{logical function omp_get_dynamic()}
@end multitable

@item @emph{See also}:
@ref{omp_set_dynamic}, @ref{OMP_DYNAMIC}

@item @emph{Reference}:
@uref{https://www.openmp.org, OpenMP specification v4.5}, Section 3.2.8.
@end table



@node omp_get_level
@section @code{omp_get_level} -- Obtain the current nesting level
@table @asis
@item @emph{Description}:
This function returns the nesting level for the parallel blocks,
which enclose the calling call.

@item @emph{C/C++}
@multitable @columnfractions .20 .80
@item @emph{Prototype}: @tab @code{int omp_get_level(void);}
@end multitable

@item @emph{Fortran}:
@multitable @columnfractions .20 .80
@item @emph{Interface}: @tab @code{integer function omp_level()}
@end multitable

@item @emph{See also}:
@ref{omp_get_active_level}

@item @emph{Reference}:
@uref{https://www.openmp.org, OpenMP specification v4.5}, Section 3.2.17.
@end table



@node omp_get_max_active_levels
@section @code{omp_get_max_active_levels} -- Maximum number of active regions
@table @asis
@item @emph{Description}:
This function obtains the maximum allowed number of nested, active parallel regions.

@item @emph{C/C++}
@multitable @columnfractions .20 .80
@item @emph{Prototype}: @tab @code{int omp_get_max_active_levels(void);}
@end multitable

@item @emph{Fortran}:
@multitable @columnfractions .20 .80
@item @emph{Interface}: @tab @code{integer function omp_get_max_active_levels()}
@end multitable

@item @emph{See also}:
@ref{omp_set_max_active_levels}, @ref{omp_get_active_level}

@item @emph{Reference}:
@uref{https://www.openmp.org, OpenMP specification v4.5}, Section 3.2.16.
@end table


@node omp_get_max_task_priority
@section @code{omp_get_max_task_priority} -- Maximum priority value
that can be set for tasks.
@table @asis
@item @emph{Description}:
This function obtains the maximum allowed priority number for tasks.

@item @emph{C/C++}
@multitable @columnfractions .20 .80
@item @emph{Prototype}: @tab @code{int omp_get_max_task_priority(void);}
@end multitable

@item @emph{Fortran}:
@multitable @columnfractions .20 .80
@item @emph{Interface}: @tab @code{integer function omp_get_max_task_priority()}
@end multitable

@item @emph{Reference}:
@uref{https://www.openmp.org, OpenMP specification v4.5}, Section 3.2.29.
@end table


@node omp_get_max_threads
@section @code{omp_get_max_threads} -- Maximum number of threads of parallel region
@table @asis
@item @emph{Description}:
Return the maximum number of threads used for the current parallel region
that does not use the clause @code{num_threads}.

@item @emph{C/C++}:
@multitable @columnfractions .20 .80
@item @emph{Prototype}: @tab @code{int omp_get_max_threads(void);}
@end multitable

@item @emph{Fortran}:
@multitable @columnfractions .20 .80
@item @emph{Interface}: @tab @code{integer function omp_get_max_threads()}
@end multitable

@item @emph{See also}:
@ref{omp_set_num_threads}, @ref{omp_set_dynamic}, @ref{omp_get_thread_limit}

@item @emph{Reference}:
@uref{https://www.openmp.org, OpenMP specification v4.5}, Section 3.2.3.
@end table



@node omp_get_nested
@section @code{omp_get_nested} -- Nested parallel regions
@table @asis
@item @emph{Description}:
This function returns @code{true} if nested parallel regions are
enabled, @code{false} otherwise.  Here, @code{true} and @code{false}
represent their language-specific counterparts.

Nested parallel regions may be initialized at startup by the 
@env{OMP_NESTED} environment variable or at runtime using
@code{omp_set_nested}.  If undefined, nested parallel regions are
disabled by default.

@item @emph{C/C++}:
@multitable @columnfractions .20 .80
@item @emph{Prototype}: @tab @code{int omp_get_nested(void);}
@end multitable

@item @emph{Fortran}:
@multitable @columnfractions .20 .80
@item @emph{Interface}: @tab @code{logical function omp_get_nested()}
@end multitable

@item @emph{See also}:
@ref{omp_set_nested}, @ref{OMP_NESTED}

@item @emph{Reference}:
@uref{https://www.openmp.org, OpenMP specification v4.5}, Section 3.2.11.
@end table



@node omp_get_num_devices
@section @code{omp_get_num_devices} -- Number of target devices
@table @asis
@item @emph{Description}:
Returns the number of target devices.

@item @emph{C/C++}:
@multitable @columnfractions .20 .80
@item @emph{Prototype}: @tab @code{int omp_get_num_devices(void);}
@end multitable

@item @emph{Fortran}:
@multitable @columnfractions .20 .80
@item @emph{Interface}: @tab @code{integer function omp_get_num_devices()}
@end multitable

@item @emph{Reference}:
@uref{https://www.openmp.org, OpenMP specification v4.5}, Section 3.2.31.
@end table



@node omp_get_num_procs
@section @code{omp_get_num_procs} -- Number of processors online
@table @asis
@item @emph{Description}:
Returns the number of processors online on that device.

@item @emph{C/C++}:
@multitable @columnfractions .20 .80
@item @emph{Prototype}: @tab @code{int omp_get_num_procs(void);}
@end multitable

@item @emph{Fortran}:
@multitable @columnfractions .20 .80
@item @emph{Interface}: @tab @code{integer function omp_get_num_procs()}
@end multitable

@item @emph{Reference}:
@uref{https://www.openmp.org, OpenMP specification v4.5}, Section 3.2.5.
@end table



@node omp_get_num_teams
@section @code{omp_get_num_teams} -- Number of teams
@table @asis
@item @emph{Description}:
Returns the number of teams in the current team region.

@item @emph{C/C++}:
@multitable @columnfractions .20 .80
@item @emph{Prototype}: @tab @code{int omp_get_num_teams(void);}
@end multitable

@item @emph{Fortran}:
@multitable @columnfractions .20 .80
@item @emph{Interface}: @tab @code{integer function omp_get_num_teams()}
@end multitable

@item @emph{Reference}:
@uref{https://www.openmp.org, OpenMP specification v4.5}, Section 3.2.32.
@end table



@node omp_get_num_threads
@section @code{omp_get_num_threads} -- Size of the active team
@table @asis
@item @emph{Description}:
Returns the number of threads in the current team.  In a sequential section of
the program @code{omp_get_num_threads} returns 1.

The default team size may be initialized at startup by the 
@env{OMP_NUM_THREADS} environment variable.  At runtime, the size
of the current team may be set either by the @code{NUM_THREADS}
clause or by @code{omp_set_num_threads}.  If none of the above were
used to define a specific value and @env{OMP_DYNAMIC} is disabled,
one thread per CPU online is used.

@item @emph{C/C++}:
@multitable @columnfractions .20 .80
@item @emph{Prototype}: @tab @code{int omp_get_num_threads(void);}
@end multitable

@item @emph{Fortran}:
@multitable @columnfractions .20 .80
@item @emph{Interface}: @tab @code{integer function omp_get_num_threads()}
@end multitable

@item @emph{See also}:
@ref{omp_get_max_threads}, @ref{omp_set_num_threads}, @ref{OMP_NUM_THREADS}

@item @emph{Reference}:
@uref{https://www.openmp.org, OpenMP specification v4.5}, Section 3.2.2.
@end table



@node omp_get_proc_bind
@section @code{omp_get_proc_bind} -- Whether theads may be moved between CPUs
@table @asis
@item @emph{Description}:
This functions returns the currently active thread affinity policy, which is
set via @env{OMP_PROC_BIND}.  Possible values are @code{omp_proc_bind_false},
@code{omp_proc_bind_true}, @code{omp_proc_bind_master},
@code{omp_proc_bind_close} and @code{omp_proc_bind_spread}.

@item @emph{C/C++}:
@multitable @columnfractions .20 .80
@item @emph{Prototype}: @tab @code{omp_proc_bind_t omp_get_proc_bind(void);}
@end multitable

@item @emph{Fortran}:
@multitable @columnfractions .20 .80
@item @emph{Interface}: @tab @code{integer(kind=omp_proc_bind_kind) function omp_get_proc_bind()}
@end multitable

@item @emph{See also}:
@ref{OMP_PROC_BIND}, @ref{OMP_PLACES}, @ref{GOMP_CPU_AFFINITY},

@item @emph{Reference}:
@uref{https://www.openmp.org, OpenMP specification v4.5}, Section 3.2.22.
@end table



@node omp_get_schedule
@section @code{omp_get_schedule} -- Obtain the runtime scheduling method
@table @asis
@item @emph{Description}:
Obtain the runtime scheduling method.  The @var{kind} argument will be
set to the value @code{omp_sched_static}, @code{omp_sched_dynamic},
@code{omp_sched_guided} or @code{omp_sched_auto}.  The second argument,
@var{chunk_size}, is set to the chunk size.

@item @emph{C/C++}
@multitable @columnfractions .20 .80
@item @emph{Prototype}: @tab @code{void omp_get_schedule(omp_sched_t *kind, int *chunk_size);}
@end multitable

@item @emph{Fortran}:
@multitable @columnfractions .20 .80
@item @emph{Interface}: @tab @code{subroutine omp_get_schedule(kind, chunk_size)}
@item                   @tab @code{integer(kind=omp_sched_kind) kind}
@item                   @tab @code{integer chunk_size}
@end multitable

@item @emph{See also}:
@ref{omp_set_schedule}, @ref{OMP_SCHEDULE}

@item @emph{Reference}:
@uref{https://www.openmp.org, OpenMP specification v4.5}, Section 3.2.13.
@end table



@node omp_get_team_num
@section @code{omp_get_team_num} -- Get team number
@table @asis
@item @emph{Description}:
Returns the team number of the calling thread.

@item @emph{C/C++}:
@multitable @columnfractions .20 .80
@item @emph{Prototype}: @tab @code{int omp_get_team_num(void);}
@end multitable

@item @emph{Fortran}:
@multitable @columnfractions .20 .80
@item @emph{Interface}: @tab @code{integer function omp_get_team_num()}
@end multitable

@item @emph{Reference}:
@uref{https://www.openmp.org, OpenMP specification v4.5}, Section 3.2.33.
@end table



@node omp_get_team_size
@section @code{omp_get_team_size} -- Number of threads in a team
@table @asis
@item @emph{Description}:
This function returns the number of threads in a thread team to which
either the current thread or its ancestor belongs.  For values of @var{level}
outside zero to @code{omp_get_level}, -1 is returned; if @var{level} is zero,
1 is returned, and for @code{omp_get_level}, the result is identical
to @code{omp_get_num_threads}.

@item @emph{C/C++}:
@multitable @columnfractions .20 .80
@item @emph{Prototype}: @tab @code{int omp_get_team_size(int level);}
@end multitable

@item @emph{Fortran}:
@multitable @columnfractions .20 .80
@item @emph{Interface}: @tab @code{integer function omp_get_team_size(level)}
@item                   @tab @code{integer level}
@end multitable

@item @emph{See also}:
@ref{omp_get_num_threads}, @ref{omp_get_level}, @ref{omp_get_ancestor_thread_num}

@item @emph{Reference}:
@uref{https://www.openmp.org, OpenMP specification v4.5}, Section 3.2.19.
@end table



@node omp_get_thread_limit
@section @code{omp_get_thread_limit} -- Maximum number of threads
@table @asis
@item @emph{Description}:
Return the maximum number of threads of the program.

@item @emph{C/C++}:
@multitable @columnfractions .20 .80
@item @emph{Prototype}: @tab @code{int omp_get_thread_limit(void);}
@end multitable

@item @emph{Fortran}:
@multitable @columnfractions .20 .80
@item @emph{Interface}: @tab @code{integer function omp_get_thread_limit()}
@end multitable

@item @emph{See also}:
@ref{omp_get_max_threads}, @ref{OMP_THREAD_LIMIT}

@item @emph{Reference}:
@uref{https://www.openmp.org, OpenMP specification v4.5}, Section 3.2.14.
@end table



@node omp_get_thread_num
@section @code{omp_get_thread_num} -- Current thread ID
@table @asis
@item @emph{Description}:
Returns a unique thread identification number within the current team.
In a sequential parts of the program, @code{omp_get_thread_num}
always returns 0.  In parallel regions the return value varies
from 0 to @code{omp_get_num_threads}-1 inclusive.  The return
value of the master thread of a team is always 0.

@item @emph{C/C++}:
@multitable @columnfractions .20 .80
@item @emph{Prototype}: @tab @code{int omp_get_thread_num(void);}
@end multitable

@item @emph{Fortran}:
@multitable @columnfractions .20 .80
@item @emph{Interface}: @tab @code{integer function omp_get_thread_num()}
@end multitable

@item @emph{See also}:
@ref{omp_get_num_threads}, @ref{omp_get_ancestor_thread_num}

@item @emph{Reference}:
@uref{https://www.openmp.org, OpenMP specification v4.5}, Section 3.2.4.
@end table



@node omp_in_parallel
@section @code{omp_in_parallel} -- Whether a parallel region is active
@table @asis
@item @emph{Description}:
This function returns @code{true} if currently running in parallel,
@code{false} otherwise.  Here, @code{true} and @code{false} represent
their language-specific counterparts.

@item @emph{C/C++}:
@multitable @columnfractions .20 .80
@item @emph{Prototype}: @tab @code{int omp_in_parallel(void);}
@end multitable

@item @emph{Fortran}:
@multitable @columnfractions .20 .80
@item @emph{Interface}: @tab @code{logical function omp_in_parallel()}
@end multitable

@item @emph{Reference}:
@uref{https://www.openmp.org, OpenMP specification v4.5}, Section 3.2.6.
@end table


@node omp_in_final
@section @code{omp_in_final} -- Whether in final or included task region
@table @asis
@item @emph{Description}:
This function returns @code{true} if currently running in a final
or included task region, @code{false} otherwise.  Here, @code{true}
and @code{false} represent their language-specific counterparts.

@item @emph{C/C++}:
@multitable @columnfractions .20 .80
@item @emph{Prototype}: @tab @code{int omp_in_final(void);}
@end multitable

@item @emph{Fortran}:
@multitable @columnfractions .20 .80
@item @emph{Interface}: @tab @code{logical function omp_in_final()}
@end multitable

@item @emph{Reference}:
@uref{https://www.openmp.org, OpenMP specification v4.5}, Section 3.2.21.
@end table



@node omp_is_initial_device
@section @code{omp_is_initial_device} -- Whether executing on the host device
@table @asis
@item @emph{Description}:
This function returns @code{true} if currently running on the host device,
@code{false} otherwise.  Here, @code{true} and @code{false} represent
their language-specific counterparts.

@item @emph{C/C++}:
@multitable @columnfractions .20 .80
@item @emph{Prototype}: @tab @code{int omp_is_initial_device(void);}
@end multitable

@item @emph{Fortran}:
@multitable @columnfractions .20 .80
@item @emph{Interface}: @tab @code{logical function omp_is_initial_device()}
@end multitable

@item @emph{Reference}:
@uref{https://www.openmp.org, OpenMP specification v4.5}, Section 3.2.34.
@end table



@node omp_set_default_device
@section @code{omp_set_default_device} -- Set the default device for target regions
@table @asis
@item @emph{Description}:
Set the default device for target regions without device clause.  The argument
shall be a nonnegative device number.

@item @emph{C/C++}:
@multitable @columnfractions .20 .80
@item @emph{Prototype}: @tab @code{void omp_set_default_device(int device_num);}
@end multitable

@item @emph{Fortran}:
@multitable @columnfractions .20 .80
@item @emph{Interface}: @tab @code{subroutine omp_set_default_device(device_num)}
@item                   @tab @code{integer device_num}
@end multitable

@item @emph{See also}:
@ref{OMP_DEFAULT_DEVICE}, @ref{omp_get_default_device}

@item @emph{Reference}:
@uref{https://www.openmp.org, OpenMP specification v4.5}, Section 3.2.29.
@end table



@node omp_set_dynamic
@section @code{omp_set_dynamic} -- Enable/disable dynamic teams
@table @asis
@item @emph{Description}:
Enable or disable the dynamic adjustment of the number of threads 
within a team.  The function takes the language-specific equivalent
of @code{true} and @code{false}, where @code{true} enables dynamic 
adjustment of team sizes and @code{false} disables it.

@item @emph{C/C++}:
@multitable @columnfractions .20 .80
@item @emph{Prototype}: @tab @code{void omp_set_dynamic(int dynamic_threads);}
@end multitable

@item @emph{Fortran}:
@multitable @columnfractions .20 .80
@item @emph{Interface}: @tab @code{subroutine omp_set_dynamic(dynamic_threads)}
@item                   @tab @code{logical, intent(in) :: dynamic_threads}
@end multitable

@item @emph{See also}:
@ref{OMP_DYNAMIC}, @ref{omp_get_dynamic}

@item @emph{Reference}:
@uref{https://www.openmp.org, OpenMP specification v4.5}, Section 3.2.7.
@end table



@node omp_set_max_active_levels
@section @code{omp_set_max_active_levels} -- Limits the number of active parallel regions
@table @asis
@item @emph{Description}:
This function limits the maximum allowed number of nested, active
parallel regions.

@item @emph{C/C++}
@multitable @columnfractions .20 .80
@item @emph{Prototype}: @tab @code{void omp_set_max_active_levels(int max_levels);}
@end multitable

@item @emph{Fortran}:
@multitable @columnfractions .20 .80
@item @emph{Interface}: @tab @code{subroutine omp_set_max_active_levels(max_levels)}
@item                   @tab @code{integer max_levels}
@end multitable

@item @emph{See also}:
@ref{omp_get_max_active_levels}, @ref{omp_get_active_level}

@item @emph{Reference}:
@uref{https://www.openmp.org, OpenMP specification v4.5}, Section 3.2.15.
@end table



@node omp_set_nested
@section @code{omp_set_nested} -- Enable/disable nested parallel regions
@table @asis
@item @emph{Description}:
Enable or disable nested parallel regions, i.e., whether team members
are allowed to create new teams.  The function takes the language-specific
equivalent of @code{true} and @code{false}, where @code{true} enables 
dynamic adjustment of team sizes and @code{false} disables it.

@item @emph{C/C++}:
@multitable @columnfractions .20 .80
@item @emph{Prototype}: @tab @code{void omp_set_nested(int nested);}
@end multitable

@item @emph{Fortran}:
@multitable @columnfractions .20 .80
@item @emph{Interface}: @tab @code{subroutine omp_set_nested(nested)}
@item                   @tab @code{logical, intent(in) :: nested}
@end multitable

@item @emph{See also}:
@ref{OMP_NESTED}, @ref{omp_get_nested}

@item @emph{Reference}:
@uref{https://www.openmp.org, OpenMP specification v4.5}, Section 3.2.10.
@end table



@node omp_set_num_threads
@section @code{omp_set_num_threads} -- Set upper team size limit
@table @asis
@item @emph{Description}:
Specifies the number of threads used by default in subsequent parallel 
sections, if those do not specify a @code{num_threads} clause.  The
argument of @code{omp_set_num_threads} shall be a positive integer.

@item @emph{C/C++}:
@multitable @columnfractions .20 .80
@item @emph{Prototype}: @tab @code{void omp_set_num_threads(int num_threads);}
@end multitable

@item @emph{Fortran}:
@multitable @columnfractions .20 .80
@item @emph{Interface}: @tab @code{subroutine omp_set_num_threads(num_threads)}
@item                   @tab @code{integer, intent(in) :: num_threads}
@end multitable

@item @emph{See also}:
@ref{OMP_NUM_THREADS}, @ref{omp_get_num_threads}, @ref{omp_get_max_threads}

@item @emph{Reference}:
@uref{https://www.openmp.org, OpenMP specification v4.5}, Section 3.2.1.
@end table



@node omp_set_schedule
@section @code{omp_set_schedule} -- Set the runtime scheduling method
@table @asis
@item @emph{Description}:
Sets the runtime scheduling method.  The @var{kind} argument can have the
value @code{omp_sched_static}, @code{omp_sched_dynamic},
@code{omp_sched_guided} or @code{omp_sched_auto}.  Except for
@code{omp_sched_auto}, the chunk size is set to the value of
@var{chunk_size} if positive, or to the default value if zero or negative.
For @code{omp_sched_auto} the @var{chunk_size} argument is ignored.

@item @emph{C/C++}
@multitable @columnfractions .20 .80
@item @emph{Prototype}: @tab @code{void omp_set_schedule(omp_sched_t kind, int chunk_size);}
@end multitable

@item @emph{Fortran}:
@multitable @columnfractions .20 .80
@item @emph{Interface}: @tab @code{subroutine omp_set_schedule(kind, chunk_size)}
@item                   @tab @code{integer(kind=omp_sched_kind) kind}
@item                   @tab @code{integer chunk_size}
@end multitable

@item @emph{See also}:
@ref{omp_get_schedule}
@ref{OMP_SCHEDULE}

@item @emph{Reference}:
@uref{https://www.openmp.org, OpenMP specification v4.5}, Section 3.2.12.
@end table



@node omp_init_lock
@section @code{omp_init_lock} -- Initialize simple lock
@table @asis
@item @emph{Description}:
Initialize a simple lock.  After initialization, the lock is in
an unlocked state.

@item @emph{C/C++}:
@multitable @columnfractions .20 .80
@item @emph{Prototype}: @tab @code{void omp_init_lock(omp_lock_t *lock);}
@end multitable

@item @emph{Fortran}:
@multitable @columnfractions .20 .80
@item @emph{Interface}: @tab @code{subroutine omp_init_lock(svar)}
@item                   @tab @code{integer(omp_lock_kind), intent(out) :: svar}
@end multitable

@item @emph{See also}:
@ref{omp_destroy_lock}

@item @emph{Reference}: 
@uref{https://www.openmp.org, OpenMP specification v4.5}, Section 3.3.1.
@end table



@node omp_set_lock
@section @code{omp_set_lock} -- Wait for and set simple lock
@table @asis
@item @emph{Description}:
Before setting a simple lock, the lock variable must be initialized by 
@code{omp_init_lock}.  The calling thread is blocked until the lock 
is available.  If the lock is already held by the current thread, 
a deadlock occurs.

@item @emph{C/C++}:
@multitable @columnfractions .20 .80
@item @emph{Prototype}: @tab @code{void omp_set_lock(omp_lock_t *lock);}
@end multitable

@item @emph{Fortran}:
@multitable @columnfractions .20 .80
@item @emph{Interface}: @tab @code{subroutine omp_set_lock(svar)}
@item                   @tab @code{integer(omp_lock_kind), intent(inout) :: svar}
@end multitable

@item @emph{See also}:
@ref{omp_init_lock}, @ref{omp_test_lock}, @ref{omp_unset_lock}

@item @emph{Reference}: 
@uref{https://www.openmp.org, OpenMP specification v4.5}, Section 3.3.4.
@end table



@node omp_test_lock
@section @code{omp_test_lock} -- Test and set simple lock if available
@table @asis
@item @emph{Description}:
Before setting a simple lock, the lock variable must be initialized by 
@code{omp_init_lock}.  Contrary to @code{omp_set_lock}, @code{omp_test_lock} 
does not block if the lock is not available.  This function returns
@code{true} upon success, @code{false} otherwise.  Here, @code{true} and
@code{false} represent their language-specific counterparts.

@item @emph{C/C++}:
@multitable @columnfractions .20 .80
@item @emph{Prototype}: @tab @code{int omp_test_lock(omp_lock_t *lock);}
@end multitable

@item @emph{Fortran}:
@multitable @columnfractions .20 .80
@item @emph{Interface}: @tab @code{logical function omp_test_lock(svar)}
@item                   @tab @code{integer(omp_lock_kind), intent(inout) :: svar}
@end multitable

@item @emph{See also}:
@ref{omp_init_lock}, @ref{omp_set_lock}, @ref{omp_set_lock}

@item @emph{Reference}: 
@uref{https://www.openmp.org, OpenMP specification v4.5}, Section 3.3.6.
@end table



@node omp_unset_lock
@section @code{omp_unset_lock} -- Unset simple lock
@table @asis
@item @emph{Description}:
A simple lock about to be unset must have been locked by @code{omp_set_lock}
or @code{omp_test_lock} before.  In addition, the lock must be held by the
thread calling @code{omp_unset_lock}.  Then, the lock becomes unlocked.  If one
or more threads attempted to set the lock before, one of them is chosen to,
again, set the lock to itself.

@item @emph{C/C++}:
@multitable @columnfractions .20 .80
@item @emph{Prototype}: @tab @code{void omp_unset_lock(omp_lock_t *lock);}
@end multitable

@item @emph{Fortran}:
@multitable @columnfractions .20 .80
@item @emph{Interface}: @tab @code{subroutine omp_unset_lock(svar)}
@item                   @tab @code{integer(omp_lock_kind), intent(inout) :: svar}
@end multitable

@item @emph{See also}:
@ref{omp_set_lock}, @ref{omp_test_lock}

@item @emph{Reference}: 
@uref{https://www.openmp.org, OpenMP specification v4.5}, Section 3.3.5.
@end table



@node omp_destroy_lock
@section @code{omp_destroy_lock} -- Destroy simple lock
@table @asis
@item @emph{Description}:
Destroy a simple lock.  In order to be destroyed, a simple lock must be
in the unlocked state. 

@item @emph{C/C++}:
@multitable @columnfractions .20 .80
@item @emph{Prototype}: @tab @code{void omp_destroy_lock(omp_lock_t *lock);}
@end multitable

@item @emph{Fortran}:
@multitable @columnfractions .20 .80
@item @emph{Interface}: @tab @code{subroutine omp_destroy_lock(svar)}
@item                   @tab @code{integer(omp_lock_kind), intent(inout) :: svar}
@end multitable

@item @emph{See also}:
@ref{omp_init_lock}

@item @emph{Reference}: 
@uref{https://www.openmp.org, OpenMP specification v4.5}, Section 3.3.3.
@end table



@node omp_init_nest_lock
@section @code{omp_init_nest_lock} -- Initialize nested lock
@table @asis
@item @emph{Description}:
Initialize a nested lock.  After initialization, the lock is in
an unlocked state and the nesting count is set to zero.

@item @emph{C/C++}:
@multitable @columnfractions .20 .80
@item @emph{Prototype}: @tab @code{void omp_init_nest_lock(omp_nest_lock_t *lock);}
@end multitable

@item @emph{Fortran}:
@multitable @columnfractions .20 .80
@item @emph{Interface}: @tab @code{subroutine omp_init_nest_lock(nvar)}
@item                   @tab @code{integer(omp_nest_lock_kind), intent(out) :: nvar}
@end multitable

@item @emph{See also}:
@ref{omp_destroy_nest_lock}

@item @emph{Reference}:
@uref{https://www.openmp.org, OpenMP specification v4.5}, Section 3.3.1.
@end table


@node omp_set_nest_lock
@section @code{omp_set_nest_lock} -- Wait for and set nested lock
@table @asis
@item @emph{Description}:
Before setting a nested lock, the lock variable must be initialized by 
@code{omp_init_nest_lock}.  The calling thread is blocked until the lock
is available.  If the lock is already held by the current thread, the
nesting count for the lock is incremented.

@item @emph{C/C++}:
@multitable @columnfractions .20 .80
@item @emph{Prototype}: @tab @code{void omp_set_nest_lock(omp_nest_lock_t *lock);}
@end multitable

@item @emph{Fortran}:
@multitable @columnfractions .20 .80
@item @emph{Interface}: @tab @code{subroutine omp_set_nest_lock(nvar)}
@item                   @tab @code{integer(omp_nest_lock_kind), intent(inout) :: nvar}
@end multitable

@item @emph{See also}:
@ref{omp_init_nest_lock}, @ref{omp_unset_nest_lock}

@item @emph{Reference}: 
@uref{https://www.openmp.org, OpenMP specification v4.5}, Section 3.3.4.
@end table



@node omp_test_nest_lock
@section @code{omp_test_nest_lock} -- Test and set nested lock if available
@table @asis
@item @emph{Description}:
Before setting a nested lock, the lock variable must be initialized by 
@code{omp_init_nest_lock}.  Contrary to @code{omp_set_nest_lock},
@code{omp_test_nest_lock} does not block if the lock is not available. 
If the lock is already held by the current thread, the new nesting count 
is returned.  Otherwise, the return value equals zero.

@item @emph{C/C++}:
@multitable @columnfractions .20 .80
@item @emph{Prototype}: @tab @code{int omp_test_nest_lock(omp_nest_lock_t *lock);}
@end multitable

@item @emph{Fortran}:
@multitable @columnfractions .20 .80
@item @emph{Interface}: @tab @code{logical function omp_test_nest_lock(nvar)}
@item                   @tab @code{integer(omp_nest_lock_kind), intent(inout) :: nvar}
@end multitable


@item @emph{See also}:
@ref{omp_init_lock}, @ref{omp_set_lock}, @ref{omp_set_lock}

@item @emph{Reference}: 
@uref{https://www.openmp.org, OpenMP specification v4.5}, Section 3.3.6.
@end table



@node omp_unset_nest_lock
@section @code{omp_unset_nest_lock} -- Unset nested lock
@table @asis
@item @emph{Description}:
A nested lock about to be unset must have been locked by @code{omp_set_nested_lock}
or @code{omp_test_nested_lock} before.  In addition, the lock must be held by the
thread calling @code{omp_unset_nested_lock}.  If the nesting count drops to zero, the
lock becomes unlocked.  If one ore more threads attempted to set the lock before,
one of them is chosen to, again, set the lock to itself.

@item @emph{C/C++}:
@multitable @columnfractions .20 .80
@item @emph{Prototype}: @tab @code{void omp_unset_nest_lock(omp_nest_lock_t *lock);}
@end multitable

@item @emph{Fortran}:
@multitable @columnfractions .20 .80
@item @emph{Interface}: @tab @code{subroutine omp_unset_nest_lock(nvar)}
@item                   @tab @code{integer(omp_nest_lock_kind), intent(inout) :: nvar}
@end multitable

@item @emph{See also}:
@ref{omp_set_nest_lock}

@item @emph{Reference}: 
@uref{https://www.openmp.org, OpenMP specification v4.5}, Section 3.3.5.
@end table



@node omp_destroy_nest_lock
@section @code{omp_destroy_nest_lock} -- Destroy nested lock
@table @asis
@item @emph{Description}:
Destroy a nested lock.  In order to be destroyed, a nested lock must be
in the unlocked state and its nesting count must equal zero.

@item @emph{C/C++}:
@multitable @columnfractions .20 .80
@item @emph{Prototype}: @tab @code{void omp_destroy_nest_lock(omp_nest_lock_t *);}
@end multitable

@item @emph{Fortran}:
@multitable @columnfractions .20 .80
@item @emph{Interface}: @tab @code{subroutine omp_destroy_nest_lock(nvar)}
@item                   @tab @code{integer(omp_nest_lock_kind), intent(inout) :: nvar}
@end multitable

@item @emph{See also}:
@ref{omp_init_lock}

@item @emph{Reference}: 
@uref{https://www.openmp.org, OpenMP specification v4.5}, Section 3.3.3.
@end table



@node omp_get_wtick
@section @code{omp_get_wtick} -- Get timer precision
@table @asis
@item @emph{Description}:
Gets the timer precision, i.e., the number of seconds between two 
successive clock ticks.

@item @emph{C/C++}:
@multitable @columnfractions .20 .80
@item @emph{Prototype}: @tab @code{double omp_get_wtick(void);}
@end multitable

@item @emph{Fortran}:
@multitable @columnfractions .20 .80
@item @emph{Interface}: @tab @code{double precision function omp_get_wtick()}
@end multitable

@item @emph{See also}:
@ref{omp_get_wtime}

@item @emph{Reference}: 
@uref{https://www.openmp.org, OpenMP specification v4.5}, Section 3.4.2.
@end table



@node omp_get_wtime
@section @code{omp_get_wtime} -- Elapsed wall clock time
@table @asis
@item @emph{Description}:
Elapsed wall clock time in seconds.  The time is measured per thread, no
guarantee can be made that two distinct threads measure the same time.
Time is measured from some "time in the past", which is an arbitrary time
guaranteed not to change during the execution of the program.

@item @emph{C/C++}:
@multitable @columnfractions .20 .80
@item @emph{Prototype}: @tab @code{double omp_get_wtime(void);}
@end multitable

@item @emph{Fortran}:
@multitable @columnfractions .20 .80
@item @emph{Interface}: @tab @code{double precision function omp_get_wtime()}
@end multitable

@item @emph{See also}:
@ref{omp_get_wtick}

@item @emph{Reference}: 
@uref{https://www.openmp.org, OpenMP specification v4.5}, Section 3.4.1.
@end table



@c ---------------------------------------------------------------------
@c OpenMP Environment Variables
@c ---------------------------------------------------------------------

@node Environment Variables
@chapter OpenMP Environment Variables

The environment variables which beginning with @env{OMP_} are defined by
section 4 of the OpenMP specification in version 4.5, while those
beginning with @env{GOMP_} are GNU extensions.

@menu
* OMP_CANCELLATION::        Set whether cancellation is activated
* OMP_DISPLAY_ENV::         Show OpenMP version and environment variables
* OMP_DEFAULT_DEVICE::      Set the device used in target regions
* OMP_DYNAMIC::             Dynamic adjustment of threads
* OMP_MAX_ACTIVE_LEVELS::   Set the maximum number of nested parallel regions
* OMP_MAX_TASK_PRIORITY::   Set the maximum task priority value
* OMP_NESTED::              Nested parallel regions
* OMP_NUM_THREADS::         Specifies the number of threads to use
* OMP_PROC_BIND::           Whether theads may be moved between CPUs
* OMP_PLACES::              Specifies on which CPUs the theads should be placed
* OMP_STACKSIZE::           Set default thread stack size
* OMP_SCHEDULE::            How threads are scheduled
* OMP_THREAD_LIMIT::        Set the maximum number of threads
* OMP_WAIT_POLICY::         How waiting threads are handled
* GOMP_CPU_AFFINITY::       Bind threads to specific CPUs
* GOMP_DEBUG::              Enable debugging output
* GOMP_STACKSIZE::          Set default thread stack size
* GOMP_SPINCOUNT::          Set the busy-wait spin count
* GOMP_RTEMS_THREAD_POOLS:: Set the RTEMS specific thread pools
@end menu


@node OMP_CANCELLATION
@section @env{OMP_CANCELLATION} -- Set whether cancellation is activated
@cindex Environment Variable
@table @asis
@item @emph{Description}:
If set to @code{TRUE}, the cancellation is activated.  If set to @code{FALSE} or
if unset, cancellation is disabled and the @code{cancel} construct is ignored.

@item @emph{See also}:
@ref{omp_get_cancellation}

@item @emph{Reference}:
@uref{https://www.openmp.org, OpenMP specification v4.5}, Section 4.11
@end table



@node OMP_DISPLAY_ENV
@section @env{OMP_DISPLAY_ENV} -- Show OpenMP version and environment variables
@cindex Environment Variable
@table @asis
@item @emph{Description}:
If set to @code{TRUE}, the OpenMP version number and the values
associated with the OpenMP environment variables are printed to @code{stderr}.
If set to @code{VERBOSE}, it additionally shows the value of the environment
variables which are GNU extensions.  If undefined or set to @code{FALSE},
this information will not be shown.


@item @emph{Reference}:
@uref{https://www.openmp.org, OpenMP specification v4.5}, Section 4.12
@end table



@node OMP_DEFAULT_DEVICE
@section @env{OMP_DEFAULT_DEVICE} -- Set the device used in target regions
@cindex Environment Variable
@table @asis
@item @emph{Description}:
Set to choose the device which is used in a @code{target} region, unless the
value is overridden by @code{omp_set_default_device} or by a @code{device}
clause.  The value shall be the nonnegative device number. If no device with
the given device number exists, the code is executed on the host.  If unset,
device number 0 will be used.


@item @emph{See also}:
@ref{omp_get_default_device}, @ref{omp_set_default_device},

@item @emph{Reference}:
@uref{https://www.openmp.org, OpenMP specification v4.5}, Section 4.13
@end table



@node OMP_DYNAMIC
@section @env{OMP_DYNAMIC} -- Dynamic adjustment of threads
@cindex Environment Variable
@table @asis
@item @emph{Description}:
Enable or disable the dynamic adjustment of the number of threads 
within a team.  The value of this environment variable shall be 
@code{TRUE} or @code{FALSE}.  If undefined, dynamic adjustment is
disabled by default.

@item @emph{See also}:
@ref{omp_set_dynamic}

@item @emph{Reference}: 
@uref{https://www.openmp.org, OpenMP specification v4.5}, Section 4.3
@end table



@node OMP_MAX_ACTIVE_LEVELS
@section @env{OMP_MAX_ACTIVE_LEVELS} -- Set the maximum number of nested parallel regions
@cindex Environment Variable
@table @asis
@item @emph{Description}:
Specifies the initial value for the maximum number of nested parallel
regions.  The value of this variable shall be a positive integer.
If undefined, the number of active levels is unlimited.

@item @emph{See also}:
@ref{omp_set_max_active_levels}

@item @emph{Reference}: 
@uref{https://www.openmp.org, OpenMP specification v4.5}, Section 4.9
@end table



@node OMP_MAX_TASK_PRIORITY
@section @env{OMP_MAX_TASK_PRIORITY} -- Set the maximum priority
number that can be set for a task.
@cindex Environment Variable
@table @asis
@item @emph{Description}:
Specifies the initial value for the maximum priority value that can be
set for a task.  The value of this variable shall be a non-negative
integer, and zero is allowed.  If undefined, the default priority is
0.

@item @emph{See also}:
@ref{omp_get_max_task_priority}

@item @emph{Reference}: 
@uref{https://www.openmp.org, OpenMP specification v4.5}, Section 4.14
@end table



@node OMP_NESTED
@section @env{OMP_NESTED} -- Nested parallel regions
@cindex Environment Variable
@cindex Implementation specific setting
@table @asis
@item @emph{Description}:
Enable or disable nested parallel regions, i.e., whether team members
are allowed to create new teams.  The value of this environment variable 
shall be @code{TRUE} or @code{FALSE}.  If undefined, nested parallel 
regions are disabled by default.

@item @emph{See also}:
@ref{omp_set_nested}

@item @emph{Reference}: 
@uref{https://www.openmp.org, OpenMP specification v4.5}, Section 4.6
@end table



@node OMP_NUM_THREADS
@section @env{OMP_NUM_THREADS} -- Specifies the number of threads to use
@cindex Environment Variable
@cindex Implementation specific setting
@table @asis
@item @emph{Description}:
Specifies the default number of threads to use in parallel regions.  The 
value of this variable shall be a comma-separated list of positive integers;
the value specified the number of threads to use for the corresponding nested
level.  If undefined one thread per CPU is used.

@item @emph{See also}:
@ref{omp_set_num_threads}

@item @emph{Reference}: 
@uref{https://www.openmp.org, OpenMP specification v4.5}, Section 4.2
@end table



@node OMP_PROC_BIND
@section @env{OMP_PROC_BIND} -- Whether theads may be moved between CPUs
@cindex Environment Variable
@table @asis
@item @emph{Description}:
Specifies whether threads may be moved between processors.  If set to
@code{TRUE}, OpenMP theads should not be moved; if set to @code{FALSE}
they may be moved.  Alternatively, a comma separated list with the
values @code{MASTER}, @code{CLOSE} and @code{SPREAD} can be used to specify
the thread affinity policy for the corresponding nesting level.  With
@code{MASTER} the worker threads are in the same place partition as the
master thread.  With @code{CLOSE} those are kept close to the master thread
in contiguous place partitions.  And with @code{SPREAD} a sparse distribution
across the place partitions is used.

When undefined, @env{OMP_PROC_BIND} defaults to @code{TRUE} when
@env{OMP_PLACES} or @env{GOMP_CPU_AFFINITY} is set and @code{FALSE} otherwise.

@item @emph{See also}:
@ref{OMP_PLACES}, @ref{GOMP_CPU_AFFINITY}, @ref{omp_get_proc_bind}

@item @emph{Reference}:
@uref{https://www.openmp.org, OpenMP specification v4.5}, Section 4.4
@end table



@node OMP_PLACES
@section @env{OMP_PLACES} -- Specifies on which CPUs the theads should be placed
@cindex Environment Variable
@table @asis
@item @emph{Description}:
The thread placement can be either specified using an abstract name or by an
explicit list of the places.  The abstract names @code{threads}, @code{cores}
and @code{sockets} can be optionally followed by a positive number in
parentheses, which denotes the how many places shall be created.  With
@code{threads} each place corresponds to a single hardware thread; @code{cores}
to a single core with the corresponding number of hardware threads; and with
@code{sockets} the place corresponds to a single socket.  The resulting
placement can be shown by setting the @env{OMP_DISPLAY_ENV} environment
variable.

Alternatively, the placement can be specified explicitly as comma-separated
list of places.  A place is specified by set of nonnegative numbers in curly
braces, denoting the denoting the hardware threads.  The hardware threads
belonging to a place can either be specified as comma-separated list of
nonnegative thread numbers or using an interval.  Multiple places can also be
either specified by a comma-separated list of places or by an interval.  To
specify an interval, a colon followed by the count is placed after after
the hardware thread number or the place.  Optionally, the length can be
followed by a colon and the stride number -- otherwise a unit stride is
assumed.  For instance, the following specifies the same places list:
@code{"@{0,1,2@}, @{3,4,6@}, @{7,8,9@}, @{10,11,12@}"};
@code{"@{0:3@}, @{3:3@}, @{7:3@}, @{10:3@}"}; and @code{"@{0:2@}:4:3"}.

If @env{OMP_PLACES} and @env{GOMP_CPU_AFFINITY} are unset and
@env{OMP_PROC_BIND} is either unset or @code{false}, threads may be moved
between CPUs following no placement policy.

@item @emph{See also}:
@ref{OMP_PROC_BIND}, @ref{GOMP_CPU_AFFINITY}, @ref{omp_get_proc_bind},
@ref{OMP_DISPLAY_ENV}

@item @emph{Reference}:
@uref{https://www.openmp.org, OpenMP specification v4.5}, Section 4.5
@end table



@node OMP_STACKSIZE
@section @env{OMP_STACKSIZE} -- Set default thread stack size
@cindex Environment Variable
@table @asis
@item @emph{Description}:
Set the default thread stack size in kilobytes, unless the number
is suffixed by @code{B}, @code{K}, @code{M} or @code{G}, in which
case the size is, respectively, in bytes, kilobytes, megabytes
or gigabytes.  This is different from @code{pthread_attr_setstacksize}
which gets the number of bytes as an argument.  If the stack size cannot
be set due to system constraints, an error is reported and the initial
stack size is left unchanged.  If undefined, the stack size is system
dependent.

@item @emph{Reference}: 
@uref{https://www.openmp.org, OpenMP specification v4.5}, Section 4.7
@end table



@node OMP_SCHEDULE
@section @env{OMP_SCHEDULE} -- How threads are scheduled
@cindex Environment Variable
@cindex Implementation specific setting
@table @asis
@item @emph{Description}:
Allows to specify @code{schedule type} and @code{chunk size}. 
The value of the variable shall have the form: @code{type[,chunk]} where
@code{type} is one of @code{static}, @code{dynamic}, @code{guided} or @code{auto}
The optional @code{chunk} size shall be a positive integer.  If undefined,
dynamic scheduling and a chunk size of 1 is used.

@item @emph{See also}:
@ref{omp_set_schedule}

@item @emph{Reference}: 
@uref{https://www.openmp.org, OpenMP specification v4.5}, Sections 2.7.1.1 and 4.1
@end table



@node OMP_THREAD_LIMIT
@section @env{OMP_THREAD_LIMIT} -- Set the maximum number of threads
@cindex Environment Variable
@table @asis
@item @emph{Description}:
Specifies the number of threads to use for the whole program.  The
value of this variable shall be a positive integer.  If undefined,
the number of threads is not limited.

@item @emph{See also}:
@ref{OMP_NUM_THREADS}, @ref{omp_get_thread_limit}

@item @emph{Reference}: 
@uref{https://www.openmp.org, OpenMP specification v4.5}, Section 4.10
@end table



@node OMP_WAIT_POLICY
@section @env{OMP_WAIT_POLICY} -- How waiting threads are handled
@cindex Environment Variable
@table @asis
@item @emph{Description}:
Specifies whether waiting threads should be active or passive.  If
the value is @code{PASSIVE}, waiting threads should not consume CPU
power while waiting; while the value is @code{ACTIVE} specifies that
they should.  If undefined, threads wait actively for a short time
before waiting passively.

@item @emph{See also}:
@ref{GOMP_SPINCOUNT}

@item @emph{Reference}: 
@uref{https://www.openmp.org, OpenMP specification v4.5}, Section 4.8
@end table



@node GOMP_CPU_AFFINITY
@section @env{GOMP_CPU_AFFINITY} -- Bind threads to specific CPUs
@cindex Environment Variable
@table @asis
@item @emph{Description}:
Binds threads to specific CPUs.  The variable should contain a space-separated
or comma-separated list of CPUs.  This list may contain different kinds of 
entries: either single CPU numbers in any order, a range of CPUs (M-N) 
or a range with some stride (M-N:S).  CPU numbers are zero based.  For example,
@code{GOMP_CPU_AFFINITY="0 3 1-2 4-15:2"} will bind the initial thread
to CPU 0, the second to CPU 3, the third to CPU 1, the fourth to 
CPU 2, the fifth to CPU 4, the sixth through tenth to CPUs 6, 8, 10, 12,
and 14 respectively and then start assigning back from the beginning of
the list.  @code{GOMP_CPU_AFFINITY=0} binds all threads to CPU 0.

There is no libgomp library routine to determine whether a CPU affinity
specification is in effect.  As a workaround, language-specific library 
functions, e.g., @code{getenv} in C or @code{GET_ENVIRONMENT_VARIABLE} in 
Fortran, may be used to query the setting of the @code{GOMP_CPU_AFFINITY} 
environment variable.  A defined CPU affinity on startup cannot be changed 
or disabled during the runtime of the application.

If both @env{GOMP_CPU_AFFINITY} and @env{OMP_PROC_BIND} are set,
@env{OMP_PROC_BIND} has a higher precedence.  If neither has been set and
@env{OMP_PROC_BIND} is unset, or when @env{OMP_PROC_BIND} is set to
@code{FALSE}, the host system will handle the assignment of threads to CPUs.

@item @emph{See also}:
@ref{OMP_PLACES}, @ref{OMP_PROC_BIND}
@end table



@node GOMP_DEBUG
@section @env{GOMP_DEBUG} -- Enable debugging output
@cindex Environment Variable
@table @asis
@item @emph{Description}:
Enable debugging output.  The variable should be set to @code{0}
(disabled, also the default if not set), or @code{1} (enabled).

If enabled, some debugging output will be printed during execution.
This is currently not specified in more detail, and subject to change.
@end table



@node GOMP_STACKSIZE
@section @env{GOMP_STACKSIZE} -- Set default thread stack size
@cindex Environment Variable
@cindex Implementation specific setting
@table @asis
@item @emph{Description}:
Set the default thread stack size in kilobytes.  This is different from
@code{pthread_attr_setstacksize} which gets the number of bytes as an 
argument.  If the stack size cannot be set due to system constraints, an 
error is reported and the initial stack size is left unchanged.  If undefined,
the stack size is system dependent.

@item @emph{See also}:
@ref{OMP_STACKSIZE}

@item @emph{Reference}: 
@uref{https://gcc.gnu.org/ml/gcc-patches/2006-06/msg00493.html,
GCC Patches Mailinglist}, 
@uref{https://gcc.gnu.org/ml/gcc-patches/2006-06/msg00496.html,
GCC Patches Mailinglist}
@end table



@node GOMP_SPINCOUNT
@section @env{GOMP_SPINCOUNT} -- Set the busy-wait spin count
@cindex Environment Variable
@cindex Implementation specific setting
@table @asis
@item @emph{Description}:
Determines how long a threads waits actively with consuming CPU power
before waiting passively without consuming CPU power.  The value may be
either @code{INFINITE}, @code{INFINITY} to always wait actively or an
integer which gives the number of spins of the busy-wait loop.  The
integer may optionally be followed by the following suffixes acting
as multiplication factors: @code{k} (kilo, thousand), @code{M} (mega,
million), @code{G} (giga, billion), or @code{T} (tera, trillion).
If undefined, 0 is used when @env{OMP_WAIT_POLICY} is @code{PASSIVE},
300,000 is used when @env{OMP_WAIT_POLICY} is undefined and
30 billion is used when @env{OMP_WAIT_POLICY} is @code{ACTIVE}.
If there are more OpenMP threads than available CPUs, 1000 and 100
spins are used for @env{OMP_WAIT_POLICY} being @code{ACTIVE} or
undefined, respectively; unless the @env{GOMP_SPINCOUNT} is lower
or @env{OMP_WAIT_POLICY} is @code{PASSIVE}.

@item @emph{See also}:
@ref{OMP_WAIT_POLICY}
@end table



@node GOMP_RTEMS_THREAD_POOLS
@section @env{GOMP_RTEMS_THREAD_POOLS} -- Set the RTEMS specific thread pools
@cindex Environment Variable
@cindex Implementation specific setting
@table @asis
@item @emph{Description}:
This environment variable is only used on the RTEMS real-time operating system.
It determines the scheduler instance specific thread pools.  The format for
@env{GOMP_RTEMS_THREAD_POOLS} is a list of optional
@code{<thread-pool-count>[$<priority>]@@<scheduler-name>} configurations
separated by @code{:} where:
@itemize @bullet
@item @code{<thread-pool-count>} is the thread pool count for this scheduler
instance.
@item @code{$<priority>} is an optional priority for the worker threads of a
thread pool according to @code{pthread_setschedparam}.  In case a priority
value is omitted, then a worker thread will inherit the priority of the OpenMP
master thread that created it.  The priority of the worker thread is not
changed after creation, even if a new OpenMP master thread using the worker has
a different priority.
@item @code{@@<scheduler-name>} is the scheduler instance name according to the
RTEMS application configuration.
@end itemize
In case no thread pool configuration is specified for a scheduler instance,
then each OpenMP master thread of this scheduler instance will use its own
dynamically allocated thread pool.  To limit the worker thread count of the
thread pools, each OpenMP master thread must call @code{omp_set_num_threads}.
@item @emph{Example}:
Lets suppose we have three scheduler instances @code{IO}, @code{WRK0}, and
@code{WRK1} with @env{GOMP_RTEMS_THREAD_POOLS} set to
@code{"1@@WRK0:3$4@@WRK1"}.  Then there are no thread pool restrictions for
scheduler instance @code{IO}.  In the scheduler instance @code{WRK0} there is
one thread pool available.  Since no priority is specified for this scheduler
instance, the worker thread inherits the priority of the OpenMP master thread
that created it.  In the scheduler instance @code{WRK1} there are three thread
pools available and their worker threads run at priority four.
@end table



@c ---------------------------------------------------------------------
@c Enabling OpenACC
@c ---------------------------------------------------------------------

@node Enabling OpenACC
@chapter Enabling OpenACC

To activate the OpenACC extensions for C/C++ and Fortran, the compile-time 
flag @option{-fopenacc} must be specified.  This enables the OpenACC directive
@code{#pragma acc} in C/C++ and @code{!$acc} directives in free form,
@code{c$acc}, @code{*$acc} and @code{!$acc} directives in fixed form,
@code{!$} conditional compilation sentinels in free form and @code{c$},
@code{*$} and @code{!$} sentinels in fixed form, for Fortran.  The flag also
arranges for automatic linking of the OpenACC runtime library 
(@ref{OpenACC Runtime Library Routines}).

See @uref{https://gcc.gnu.org/wiki/OpenACC} for more information.

A complete description of all OpenACC directives accepted may be found in 
the @uref{https://www.openacc.org, OpenACC} Application Programming
Interface manual, version 2.6.



@c ---------------------------------------------------------------------
@c OpenACC Runtime Library Routines
@c ---------------------------------------------------------------------

@node OpenACC Runtime Library Routines
@chapter OpenACC Runtime Library Routines

The runtime routines described here are defined by section 3 of the OpenACC
specifications in version 2.6.
They have C linkage, and do not throw exceptions.
Generally, they are available only for the host, with the exception of
@code{acc_on_device}, which is available for both the host and the
acceleration device.

This list has not yet been updated for the OpenACC specification in
version 2.6.

@menu
* acc_get_num_devices::         Get number of devices for the given device
                                type.
* acc_set_device_type::         Set type of device accelerator to use.
* acc_get_device_type::         Get type of device accelerator to be used.
* acc_set_device_num::          Set device number to use.
* acc_get_device_num::          Get device number to be used.
* acc_get_property::            Get device property.
* acc_async_test::              Tests for completion of a specific asynchronous
                                operation.
* acc_async_test_all::          Tests for completion of all asynchronous
                                operations.
* acc_wait::                    Wait for completion of a specific asynchronous
                                operation.
* acc_wait_all::                Waits for completion of all asynchronous
                                operations.
* acc_wait_all_async::          Wait for completion of all asynchronous
                                operations.
* acc_wait_async::              Wait for completion of asynchronous operations.
* acc_init::                    Initialize runtime for a specific device type.
* acc_shutdown::                Shuts down the runtime for a specific device
                                type.
* acc_on_device::               Whether executing on a particular device
* acc_malloc::                  Allocate device memory.
* acc_free::                    Free device memory.
* acc_copyin::                  Allocate device memory and copy host memory to
                                it.
* acc_present_or_copyin::       If the data is not present on the device,
                                allocate device memory and copy from host
                                memory.
* acc_create::                  Allocate device memory and map it to host
                                memory.
* acc_present_or_create::       If the data is not present on the device,
                                allocate device memory and map it to host
                                memory.
* acc_copyout::                 Copy device memory to host memory.
* acc_delete::                  Free device memory.
* acc_update_device::           Update device memory from mapped host memory.
* acc_update_self::             Update host memory from mapped device memory.
* acc_map_data::                Map previously allocated device memory to host
                                memory.
* acc_unmap_data::              Unmap device memory from host memory.
* acc_deviceptr::               Get device pointer associated with specific
                                host address.
* acc_hostptr::                 Get host pointer associated with specific
                                device address.
* acc_is_present::              Indicate whether host variable / array is
                                present on device.
* acc_memcpy_to_device::        Copy host memory to device memory.
* acc_memcpy_from_device::      Copy device memory to host memory.
* acc_attach::                  Let device pointer point to device-pointer target.
* acc_detach::                  Let device pointer point to host-pointer target.

API routines for target platforms.

* acc_get_current_cuda_device:: Get CUDA device handle.
* acc_get_current_cuda_context::Get CUDA context handle.
* acc_get_cuda_stream::         Get CUDA stream handle.
* acc_set_cuda_stream::         Set CUDA stream handle.

API routines for the OpenACC Profiling Interface.

* acc_prof_register::           Register callbacks.
* acc_prof_unregister::         Unregister callbacks.
* acc_prof_lookup::             Obtain inquiry functions.
* acc_register_library::        Library registration.
@end menu



@node acc_get_num_devices
@section @code{acc_get_num_devices} -- Get number of devices for given device type
@table @asis
@item @emph{Description}
This function returns a value indicating the number of devices available
for the device type specified in @var{devicetype}. 

@item @emph{C/C++}:
@multitable @columnfractions .20 .80
@item @emph{Prototype}: @tab @code{int acc_get_num_devices(acc_device_t devicetype);}
@end multitable

@item @emph{Fortran}:
@multitable @columnfractions .20 .80
@item @emph{Interface}: @tab @code{integer function acc_get_num_devices(devicetype)}
@item                  @tab @code{integer(kind=acc_device_kind) devicetype}
@end multitable

@item @emph{Reference}:
@uref{https://www.openacc.org, OpenACC specification v2.6}, section
3.2.1.
@end table



@node acc_set_device_type
@section @code{acc_set_device_type} -- Set type of device accelerator to use.
@table @asis
@item @emph{Description}
This function indicates to the runtime library which device type, specified
in @var{devicetype}, to use when executing a parallel or kernels region. 

@item @emph{C/C++}:
@multitable @columnfractions .20 .80
@item @emph{Prototype}: @tab @code{acc_set_device_type(acc_device_t devicetype);}
@end multitable

@item @emph{Fortran}:
@multitable @columnfractions .20 .80
@item @emph{Interface}: @tab @code{subroutine acc_set_device_type(devicetype)}
@item                   @tab @code{integer(kind=acc_device_kind) devicetype}
@end multitable

@item @emph{Reference}:
@uref{https://www.openacc.org, OpenACC specification v2.6}, section
3.2.2.
@end table



@node acc_get_device_type
@section @code{acc_get_device_type} -- Get type of device accelerator to be used.
@table @asis
@item @emph{Description}
This function returns what device type will be used when executing a
parallel or kernels region.

This function returns @code{acc_device_none} if
@code{acc_get_device_type} is called from
@code{acc_ev_device_init_start}, @code{acc_ev_device_init_end}
callbacks of the OpenACC Profiling Interface (@ref{OpenACC Profiling
Interface}), that is, if the device is currently being initialized.

@item @emph{C/C++}:
@multitable @columnfractions .20 .80
@item @emph{Prototype}: @tab @code{acc_device_t acc_get_device_type(void);}
@end multitable

@item @emph{Fortran}:
@multitable @columnfractions .20 .80
@item @emph{Interface}: @tab @code{function acc_get_device_type(void)}
@item                  @tab @code{integer(kind=acc_device_kind) acc_get_device_type}
@end multitable

@item @emph{Reference}:
@uref{https://www.openacc.org, OpenACC specification v2.6}, section
3.2.3.
@end table



@node acc_set_device_num
@section @code{acc_set_device_num} -- Set device number to use.
@table @asis
@item @emph{Description}
This function will indicate to the runtime which device number,
specified by @var{devicenum}, associated with the specified device
type @var{devicetype}.

@item @emph{C/C++}:
@multitable @columnfractions .20 .80
@item @emph{Prototype}: @tab @code{acc_set_device_num(int devicenum, acc_device_t devicetype);}
@end multitable

@item @emph{Fortran}:
@multitable @columnfractions .20 .80
@item @emph{Interface}: @tab @code{subroutine acc_set_device_num(devicenum, devicetype)}
@item                   @tab @code{integer devicenum}
@item                   @tab @code{integer(kind=acc_device_kind) devicetype}
@end multitable

@item @emph{Reference}:
@uref{https://www.openacc.org, OpenACC specification v2.6}, section
3.2.4.
@end table



@node acc_get_device_num
@section @code{acc_get_device_num} -- Get device number to be used.
@table @asis
@item @emph{Description}
This function returns which device number associated with the specified device
type @var{devicetype}, will be used when executing a parallel or kernels
region.

@item @emph{C/C++}:
@multitable @columnfractions .20 .80
@item @emph{Prototype}: @tab @code{int acc_get_device_num(acc_device_t devicetype);}
@end multitable

@item @emph{Fortran}:
@multitable @columnfractions .20 .80
@item @emph{Interface}: @tab @code{function acc_get_device_num(devicetype)}
@item                   @tab @code{integer(kind=acc_device_kind) devicetype}
@item                   @tab @code{integer acc_get_device_num}
@end multitable

@item @emph{Reference}:
@uref{https://www.openacc.org, OpenACC specification v2.6}, section
3.2.5.
@end table



@node acc_get_property
@section @code{acc_get_property} -- Get device property.
@cindex acc_get_property
@cindex acc_get_property_string
@table @asis
@item @emph{Description}
These routines return the value of the specified @var{property} for the
device being queried according to @var{devicenum} and @var{devicetype}.
Integer-valued and string-valued properties are returned by
@code{acc_get_property} and @code{acc_get_property_string} respectively.
The Fortran @code{acc_get_property_string} subroutine returns the string
retrieved in its fourth argument while the remaining entry points are
functions, which pass the return value as their result.

Note for Fortran, only: the OpenACC technical committee corrected and, hence,
modified the interface introduced in OpenACC 2.6.  The kind-value parameter
@code{acc_device_property} has been renamed to @code{acc_device_property_kind}
for consistency and the return type of the @code{acc_get_property} function is
now a @code{c_size_t} integer instead of a @code{acc_device_property} integer.
The parameter @code{acc_device_property} will continue to be provided,
but might be removed in a future version of GCC.

@item @emph{C/C++}:
@multitable @columnfractions .20 .80
@item @emph{Prototype}: @tab @code{size_t acc_get_property(int devicenum, acc_device_t devicetype, acc_device_property_t property);}
@item @emph{Prototype}: @tab @code{const char *acc_get_property_string(int devicenum, acc_device_t devicetype, acc_device_property_t property);}
@end multitable

@item @emph{Fortran}:
@multitable @columnfractions .20 .80
@item @emph{Interface}: @tab @code{function acc_get_property(devicenum, devicetype, property)}
@item @emph{Interface}: @tab @code{subroutine acc_get_property_string(devicenum, devicetype, property, string)}
@item                   @tab @code{use ISO_C_Binding, only: c_size_t}
@item                   @tab @code{integer devicenum}
@item                   @tab @code{integer(kind=acc_device_kind) devicetype}
@item                   @tab @code{integer(kind=acc_device_property_kind) property}
@item                   @tab @code{integer(kind=c_size_t) acc_get_property}
@item                   @tab @code{character(*) string}
@end multitable

@item @emph{Reference}:
@uref{https://www.openacc.org, OpenACC specification v2.6}, section
3.2.6.
@end table



@node acc_async_test
@section @code{acc_async_test} -- Test for completion of a specific asynchronous operation.
@table @asis
@item @emph{Description}
This function tests for completion of the asynchronous operation specified
in @var{arg}. In C/C++, a non-zero value will be returned to indicate
the specified asynchronous operation has completed. While Fortran will return
a @code{true}. If the asynchronous operation has not completed, C/C++ returns
a zero and Fortran returns a @code{false}.

@item @emph{C/C++}:
@multitable @columnfractions .20 .80
@item @emph{Prototype}: @tab @code{int acc_async_test(int arg);}
@end multitable

@item @emph{Fortran}:
@multitable @columnfractions .20 .80
@item @emph{Interface}: @tab @code{function acc_async_test(arg)}
@item                   @tab @code{integer(kind=acc_handle_kind) arg}
@item                   @tab @code{logical acc_async_test}
@end multitable

@item @emph{Reference}:
@uref{https://www.openacc.org, OpenACC specification v2.6}, section
3.2.9.
@end table



@node acc_async_test_all
@section @code{acc_async_test_all} -- Tests for completion of all asynchronous operations.
@table @asis
@item @emph{Description}
This function tests for completion of all asynchronous operations.
In C/C++, a non-zero value will be returned to indicate all asynchronous
operations have completed. While Fortran will return a @code{true}. If
any asynchronous operation has not completed, C/C++ returns a zero and
Fortran returns a @code{false}.

@item @emph{C/C++}:
@multitable @columnfractions .20 .80
@item @emph{Prototype}: @tab @code{int acc_async_test_all(void);}
@end multitable

@item @emph{Fortran}:
@multitable @columnfractions .20 .80
@item @emph{Interface}: @tab @code{function acc_async_test()}
@item                   @tab @code{logical acc_get_device_num}
@end multitable

@item @emph{Reference}:
@uref{https://www.openacc.org, OpenACC specification v2.6}, section
3.2.10.
@end table



@node acc_wait
@section @code{acc_wait} -- Wait for completion of a specific asynchronous operation.
@table @asis
@item @emph{Description}
This function waits for completion of the asynchronous operation
specified in @var{arg}.

@item @emph{C/C++}:
@multitable @columnfractions .20 .80
@item @emph{Prototype}: @tab @code{acc_wait(arg);}
@item @emph{Prototype (OpenACC 1.0 compatibility)}: @tab @code{acc_async_wait(arg);}
@end multitable

@item @emph{Fortran}:
@multitable @columnfractions .20 .80
@item @emph{Interface}: @tab @code{subroutine acc_wait(arg)}
@item                   @tab @code{integer(acc_handle_kind) arg}
@item @emph{Interface (OpenACC 1.0 compatibility)}: @tab @code{subroutine acc_async_wait(arg)}
@item                                               @tab @code{integer(acc_handle_kind) arg}
@end multitable

@item @emph{Reference}:
@uref{https://www.openacc.org, OpenACC specification v2.6}, section
3.2.11.
@end table



@node acc_wait_all
@section @code{acc_wait_all} -- Waits for completion of all asynchronous operations.
@table @asis
@item @emph{Description}
This function waits for the completion of all asynchronous operations.

@item @emph{C/C++}:
@multitable @columnfractions .20 .80
@item @emph{Prototype}: @tab @code{acc_wait_all(void);}
@item @emph{Prototype (OpenACC 1.0 compatibility)}: @tab @code{acc_async_wait_all(void);}
@end multitable

@item @emph{Fortran}:
@multitable @columnfractions .20 .80
@item @emph{Interface}: @tab @code{subroutine acc_wait_all()}
@item @emph{Interface (OpenACC 1.0 compatibility)}: @tab @code{subroutine acc_async_wait_all()}
@end multitable

@item @emph{Reference}:
@uref{https://www.openacc.org, OpenACC specification v2.6}, section
3.2.13.
@end table



@node acc_wait_all_async
@section @code{acc_wait_all_async} -- Wait for completion of all asynchronous operations.
@table @asis
@item @emph{Description}
This function enqueues a wait operation on the queue @var{async} for any
and all asynchronous operations that have been previously enqueued on
any queue.

@item @emph{C/C++}:
@multitable @columnfractions .20 .80
@item @emph{Prototype}: @tab @code{acc_wait_all_async(int async);}
@end multitable

@item @emph{Fortran}:
@multitable @columnfractions .20 .80
@item @emph{Interface}: @tab @code{subroutine acc_wait_all_async(async)}
@item                   @tab @code{integer(acc_handle_kind) async}
@end multitable

@item @emph{Reference}:
@uref{https://www.openacc.org, OpenACC specification v2.6}, section
3.2.14.
@end table



@node acc_wait_async
@section @code{acc_wait_async} -- Wait for completion of asynchronous operations.
@table @asis
@item @emph{Description}
This function enqueues a wait operation on queue @var{async} for any and all
asynchronous operations enqueued on queue @var{arg}.

@item @emph{C/C++}:
@multitable @columnfractions .20 .80
@item @emph{Prototype}: @tab @code{acc_wait_async(int arg, int async);}
@end multitable

@item @emph{Fortran}:
@multitable @columnfractions .20 .80
@item @emph{Interface}: @tab @code{subroutine acc_wait_async(arg, async)}
@item                   @tab @code{integer(acc_handle_kind) arg, async}
@end multitable

@item @emph{Reference}:
@uref{https://www.openacc.org, OpenACC specification v2.6}, section
3.2.12.
@end table



@node acc_init
@section @code{acc_init} -- Initialize runtime for a specific device type.
@table @asis
@item @emph{Description}
This function initializes the runtime for the device type specified in
@var{devicetype}.

@item @emph{C/C++}:
@multitable @columnfractions .20 .80
@item @emph{Prototype}: @tab @code{acc_init(acc_device_t devicetype);}
@end multitable

@item @emph{Fortran}:
@multitable @columnfractions .20 .80
@item @emph{Interface}: @tab @code{subroutine acc_init(devicetype)}
@item                   @tab @code{integer(acc_device_kind) devicetype}
@end multitable

@item @emph{Reference}:
@uref{https://www.openacc.org, OpenACC specification v2.6}, section
3.2.7.
@end table



@node acc_shutdown
@section @code{acc_shutdown} -- Shuts down the runtime for a specific device type.
@table @asis
@item @emph{Description}
This function shuts down the runtime for the device type specified in
@var{devicetype}.

@item @emph{C/C++}:
@multitable @columnfractions .20 .80
@item @emph{Prototype}: @tab @code{acc_shutdown(acc_device_t devicetype);}
@end multitable

@item @emph{Fortran}:
@multitable @columnfractions .20 .80
@item @emph{Interface}: @tab @code{subroutine acc_shutdown(devicetype)}
@item                   @tab @code{integer(acc_device_kind) devicetype}
@end multitable

@item @emph{Reference}:
@uref{https://www.openacc.org, OpenACC specification v2.6}, section
3.2.8.
@end table



@node acc_on_device
@section @code{acc_on_device} -- Whether executing on a particular device
@table @asis
@item @emph{Description}:
This function returns whether the program is executing on a particular
device specified in @var{devicetype}. In C/C++ a non-zero value is
returned to indicate the device is executing on the specified device type.
In Fortran, @code{true} will be returned. If the program is not executing
on the specified device type C/C++ will return a zero, while Fortran will
return @code{false}.

@item @emph{C/C++}:
@multitable @columnfractions .20 .80
@item @emph{Prototype}: @tab @code{acc_on_device(acc_device_t devicetype);}
@end multitable

@item @emph{Fortran}:
@multitable @columnfractions .20 .80
@item @emph{Interface}: @tab @code{function acc_on_device(devicetype)}
@item                   @tab @code{integer(acc_device_kind) devicetype}
@item                   @tab @code{logical acc_on_device}
@end multitable


@item @emph{Reference}:
@uref{https://www.openacc.org, OpenACC specification v2.6}, section
3.2.17.
@end table



@node acc_malloc
@section @code{acc_malloc} -- Allocate device memory.
@table @asis
@item @emph{Description}
This function allocates @var{len} bytes of device memory. It returns
the device address of the allocated memory.

@item @emph{C/C++}:
@multitable @columnfractions .20 .80
@item @emph{Prototype}: @tab @code{d_void* acc_malloc(size_t len);}
@end multitable

@item @emph{Reference}:
@uref{https://www.openacc.org, OpenACC specification v2.6}, section
3.2.18.
@end table



@node acc_free
@section @code{acc_free} -- Free device memory.
@table @asis
@item @emph{Description}
Free previously allocated device memory at the device address @code{a}.

@item @emph{C/C++}:
@multitable @columnfractions .20 .80
@item @emph{Prototype}: @tab @code{acc_free(d_void *a);}
@end multitable

@item @emph{Reference}:
@uref{https://www.openacc.org, OpenACC specification v2.6}, section
3.2.19.
@end table



@node acc_copyin
@section @code{acc_copyin} -- Allocate device memory and copy host memory to it.
@table @asis
@item @emph{Description}
In C/C++, this function allocates @var{len} bytes of device memory
and maps it to the specified host address in @var{a}. The device
address of the newly allocated device memory is returned.

In Fortran, two (2) forms are supported. In the first form, @var{a} specifies
a contiguous array section. The second form @var{a} specifies a
variable or array element and @var{len} specifies the length in bytes.

@item @emph{C/C++}:
@multitable @columnfractions .20 .80
@item @emph{Prototype}: @tab @code{void *acc_copyin(h_void *a, size_t len);}
@item @emph{Prototype}: @tab @code{void *acc_copyin_async(h_void *a, size_t len, int async);}
@end multitable

@item @emph{Fortran}:
@multitable @columnfractions .20 .80
@item @emph{Interface}: @tab @code{subroutine acc_copyin(a)}
@item                   @tab @code{type, dimension(:[,:]...) :: a}
@item @emph{Interface}: @tab @code{subroutine acc_copyin(a, len)}
@item                   @tab @code{type, dimension(:[,:]...) :: a}
@item                   @tab @code{integer len}
@item @emph{Interface}: @tab @code{subroutine acc_copyin_async(a, async)}
@item                   @tab @code{type, dimension(:[,:]...) :: a}
@item                   @tab @code{integer(acc_handle_kind) :: async}
@item @emph{Interface}: @tab @code{subroutine acc_copyin_async(a, len, async)}
@item                   @tab @code{type, dimension(:[,:]...) :: a}
@item                   @tab @code{integer len}
@item                   @tab @code{integer(acc_handle_kind) :: async}
@end multitable

@item @emph{Reference}:
@uref{https://www.openacc.org, OpenACC specification v2.6}, section
3.2.20.
@end table



@node acc_present_or_copyin
@section @code{acc_present_or_copyin} -- If the data is not present on the device, allocate device memory and copy from host memory.
@table @asis
@item @emph{Description}
This function tests if the host data specified by @var{a} and of length
@var{len} is present or not. If it is not present, then device memory
will be allocated and the host memory copied. The device address of
the newly allocated device memory is returned.

In Fortran, two (2) forms are supported. In the first form, @var{a} specifies
a contiguous array section. The second form @var{a} specifies a variable or
array element and @var{len} specifies the length in bytes.

Note that @code{acc_present_or_copyin} and @code{acc_pcopyin} exist for
backward compatibility with OpenACC 2.0; use @ref{acc_copyin} instead.

@item @emph{C/C++}:
@multitable @columnfractions .20 .80
@item @emph{Prototype}: @tab @code{void *acc_present_or_copyin(h_void *a, size_t len);}
@item @emph{Prototype}: @tab @code{void *acc_pcopyin(h_void *a, size_t len);}
@end multitable

@item @emph{Fortran}:
@multitable @columnfractions .20 .80
@item @emph{Interface}: @tab @code{subroutine acc_present_or_copyin(a)}
@item                   @tab @code{type, dimension(:[,:]...) :: a}
@item @emph{Interface}: @tab @code{subroutine acc_present_or_copyin(a, len)}
@item                   @tab @code{type, dimension(:[,:]...) :: a}
@item                   @tab @code{integer len}
@item @emph{Interface}: @tab @code{subroutine acc_pcopyin(a)}
@item                   @tab @code{type, dimension(:[,:]...) :: a}
@item @emph{Interface}: @tab @code{subroutine acc_pcopyin(a, len)}
@item                   @tab @code{type, dimension(:[,:]...) :: a}
@item                   @tab @code{integer len}
@end multitable

@item @emph{Reference}:
@uref{https://www.openacc.org, OpenACC specification v2.6}, section
3.2.20.
@end table



@node acc_create
@section @code{acc_create} -- Allocate device memory and map it to host memory.
@table @asis
@item @emph{Description}
This function allocates device memory and maps it to host memory specified
by the host address @var{a} with a length of @var{len} bytes. In C/C++,
the function returns the device address of the allocated device memory.

In Fortran, two (2) forms are supported. In the first form, @var{a} specifies
a contiguous array section. The second form @var{a} specifies a variable or
array element and @var{len} specifies the length in bytes.

@item @emph{C/C++}:
@multitable @columnfractions .20 .80
@item @emph{Prototype}: @tab @code{void *acc_create(h_void *a, size_t len);}
@item @emph{Prototype}: @tab @code{void *acc_create_async(h_void *a, size_t len, int async);}
@end multitable

@item @emph{Fortran}:
@multitable @columnfractions .20 .80
@item @emph{Interface}: @tab @code{subroutine acc_create(a)}
@item                   @tab @code{type, dimension(:[,:]...) :: a}
@item @emph{Interface}: @tab @code{subroutine acc_create(a, len)}
@item                   @tab @code{type, dimension(:[,:]...) :: a}
@item                   @tab @code{integer len}
@item @emph{Interface}: @tab @code{subroutine acc_create_async(a, async)}
@item                   @tab @code{type, dimension(:[,:]...) :: a}
@item                   @tab @code{integer(acc_handle_kind) :: async}
@item @emph{Interface}: @tab @code{subroutine acc_create_async(a, len, async)}
@item                   @tab @code{type, dimension(:[,:]...) :: a}
@item                   @tab @code{integer len}
@item                   @tab @code{integer(acc_handle_kind) :: async}
@end multitable

@item @emph{Reference}:
@uref{https://www.openacc.org, OpenACC specification v2.6}, section
3.2.21.
@end table



@node acc_present_or_create
@section @code{acc_present_or_create} -- If the data is not present on the device, allocate device memory and map it to host memory.
@table @asis
@item @emph{Description}
This function tests if the host data specified by @var{a} and of length
@var{len} is present or not. If it is not present, then device memory
will be allocated and mapped to host memory. In C/C++, the device address
of the newly allocated device memory is returned.

In Fortran, two (2) forms are supported. In the first form, @var{a} specifies
a contiguous array section. The second form @var{a} specifies a variable or
array element and @var{len} specifies the length in bytes.

Note that @code{acc_present_or_create} and @code{acc_pcreate} exist for
backward compatibility with OpenACC 2.0; use @ref{acc_create} instead.

@item @emph{C/C++}:
@multitable @columnfractions .20 .80
@item @emph{Prototype}: @tab @code{void *acc_present_or_create(h_void *a, size_t len)}
@item @emph{Prototype}: @tab @code{void *acc_pcreate(h_void *a, size_t len)}
@end multitable

@item @emph{Fortran}:
@multitable @columnfractions .20 .80
@item @emph{Interface}: @tab @code{subroutine acc_present_or_create(a)}
@item                   @tab @code{type, dimension(:[,:]...) :: a}
@item @emph{Interface}: @tab @code{subroutine acc_present_or_create(a, len)}
@item                   @tab @code{type, dimension(:[,:]...) :: a}
@item                   @tab @code{integer len}
@item @emph{Interface}: @tab @code{subroutine acc_pcreate(a)}
@item                   @tab @code{type, dimension(:[,:]...) :: a}
@item @emph{Interface}: @tab @code{subroutine acc_pcreate(a, len)}
@item                   @tab @code{type, dimension(:[,:]...) :: a}
@item                   @tab @code{integer len}
@end multitable

@item @emph{Reference}:
@uref{https://www.openacc.org, OpenACC specification v2.6}, section
3.2.21.
@end table



@node acc_copyout
@section @code{acc_copyout} -- Copy device memory to host memory.
@table @asis
@item @emph{Description}
This function copies mapped device memory to host memory which is specified
by host address @var{a} for a length @var{len} bytes in C/C++.

In Fortran, two (2) forms are supported. In the first form, @var{a} specifies
a contiguous array section. The second form @var{a} specifies a variable or
array element and @var{len} specifies the length in bytes.

@item @emph{C/C++}:
@multitable @columnfractions .20 .80
@item @emph{Prototype}: @tab @code{acc_copyout(h_void *a, size_t len);}
@item @emph{Prototype}: @tab @code{acc_copyout_async(h_void *a, size_t len, int async);}
@item @emph{Prototype}: @tab @code{acc_copyout_finalize(h_void *a, size_t len);}
@item @emph{Prototype}: @tab @code{acc_copyout_finalize_async(h_void *a, size_t len, int async);}
@end multitable

@item @emph{Fortran}:
@multitable @columnfractions .20 .80
@item @emph{Interface}: @tab @code{subroutine acc_copyout(a)}
@item                   @tab @code{type, dimension(:[,:]...) :: a}
@item @emph{Interface}: @tab @code{subroutine acc_copyout(a, len)}
@item                   @tab @code{type, dimension(:[,:]...) :: a}
@item                   @tab @code{integer len}
@item @emph{Interface}: @tab @code{subroutine acc_copyout_async(a, async)}
@item                   @tab @code{type, dimension(:[,:]...) :: a}
@item                   @tab @code{integer(acc_handle_kind) :: async}
@item @emph{Interface}: @tab @code{subroutine acc_copyout_async(a, len, async)}
@item                   @tab @code{type, dimension(:[,:]...) :: a}
@item                   @tab @code{integer len}
@item                   @tab @code{integer(acc_handle_kind) :: async}
@item @emph{Interface}: @tab @code{subroutine acc_copyout_finalize(a)}
@item                   @tab @code{type, dimension(:[,:]...) :: a}
@item @emph{Interface}: @tab @code{subroutine acc_copyout_finalize(a, len)}
@item                   @tab @code{type, dimension(:[,:]...) :: a}
@item                   @tab @code{integer len}
@item @emph{Interface}: @tab @code{subroutine acc_copyout_finalize_async(a, async)}
@item                   @tab @code{type, dimension(:[,:]...) :: a}
@item                   @tab @code{integer(acc_handle_kind) :: async}
@item @emph{Interface}: @tab @code{subroutine acc_copyout_finalize_async(a, len, async)}
@item                   @tab @code{type, dimension(:[,:]...) :: a}
@item                   @tab @code{integer len}
@item                   @tab @code{integer(acc_handle_kind) :: async}
@end multitable

@item @emph{Reference}:
@uref{https://www.openacc.org, OpenACC specification v2.6}, section
3.2.22.
@end table



@node acc_delete
@section @code{acc_delete} -- Free device memory.
@table @asis
@item @emph{Description}
This function frees previously allocated device memory specified by
the device address @var{a} and the length of @var{len} bytes.

In Fortran, two (2) forms are supported. In the first form, @var{a} specifies
a contiguous array section. The second form @var{a} specifies a variable or
array element and @var{len} specifies the length in bytes.

@item @emph{C/C++}:
@multitable @columnfractions .20 .80
@item @emph{Prototype}: @tab @code{acc_delete(h_void *a, size_t len);}
@item @emph{Prototype}: @tab @code{acc_delete_async(h_void *a, size_t len, int async);}
@item @emph{Prototype}: @tab @code{acc_delete_finalize(h_void *a, size_t len);}
@item @emph{Prototype}: @tab @code{acc_delete_finalize_async(h_void *a, size_t len, int async);}
@end multitable

@item @emph{Fortran}:
@multitable @columnfractions .20 .80
@item @emph{Interface}: @tab @code{subroutine acc_delete(a)}
@item                   @tab @code{type, dimension(:[,:]...) :: a}
@item @emph{Interface}: @tab @code{subroutine acc_delete(a, len)}
@item                   @tab @code{type, dimension(:[,:]...) :: a}
@item                   @tab @code{integer len}
@item @emph{Interface}: @tab @code{subroutine acc_delete_async(a, async)}
@item                   @tab @code{type, dimension(:[,:]...) :: a}
@item                   @tab @code{integer(acc_handle_kind) :: async}
@item @emph{Interface}: @tab @code{subroutine acc_delete_async(a, len, async)}
@item                   @tab @code{type, dimension(:[,:]...) :: a}
@item                   @tab @code{integer len}
@item                   @tab @code{integer(acc_handle_kind) :: async}
@item @emph{Interface}: @tab @code{subroutine acc_delete_finalize(a)}
@item                   @tab @code{type, dimension(:[,:]...) :: a}
@item @emph{Interface}: @tab @code{subroutine acc_delete_finalize(a, len)}
@item                   @tab @code{type, dimension(:[,:]...) :: a}
@item                   @tab @code{integer len}
@item @emph{Interface}: @tab @code{subroutine acc_delete_async_finalize(a, async)}
@item                   @tab @code{type, dimension(:[,:]...) :: a}
@item                   @tab @code{integer(acc_handle_kind) :: async}
@item @emph{Interface}: @tab @code{subroutine acc_delete_async_finalize(a, len, async)}
@item                   @tab @code{type, dimension(:[,:]...) :: a}
@item                   @tab @code{integer len}
@item                   @tab @code{integer(acc_handle_kind) :: async}
@end multitable

@item @emph{Reference}:
@uref{https://www.openacc.org, OpenACC specification v2.6}, section
3.2.23.
@end table



@node acc_update_device
@section @code{acc_update_device} -- Update device memory from mapped host memory.
@table @asis
@item @emph{Description}
This function updates the device copy from the previously mapped host memory.
The host memory is specified with the host address @var{a} and a length of
@var{len} bytes.

In Fortran, two (2) forms are supported. In the first form, @var{a} specifies
a contiguous array section. The second form @var{a} specifies a variable or
array element and @var{len} specifies the length in bytes.

@item @emph{C/C++}:
@multitable @columnfractions .20 .80
@item @emph{Prototype}: @tab @code{acc_update_device(h_void *a, size_t len);}
@item @emph{Prototype}: @tab @code{acc_update_device(h_void *a, size_t len, async);}
@end multitable

@item @emph{Fortran}:
@multitable @columnfractions .20 .80
@item @emph{Interface}: @tab @code{subroutine acc_update_device(a)}
@item                   @tab @code{type, dimension(:[,:]...) :: a}
@item @emph{Interface}: @tab @code{subroutine acc_update_device(a, len)}
@item                   @tab @code{type, dimension(:[,:]...) :: a}
@item                   @tab @code{integer len}
@item @emph{Interface}: @tab @code{subroutine acc_update_device_async(a, async)}
@item                   @tab @code{type, dimension(:[,:]...) :: a}
@item                   @tab @code{integer(acc_handle_kind) :: async}
@item @emph{Interface}: @tab @code{subroutine acc_update_device_async(a, len, async)}
@item                   @tab @code{type, dimension(:[,:]...) :: a}
@item                   @tab @code{integer len}
@item                   @tab @code{integer(acc_handle_kind) :: async}
@end multitable

@item @emph{Reference}:
@uref{https://www.openacc.org, OpenACC specification v2.6}, section
3.2.24.
@end table



@node acc_update_self
@section @code{acc_update_self} -- Update host memory from mapped device memory.
@table @asis
@item @emph{Description}
This function updates the host copy from the previously mapped device memory.
The host memory is specified with the host address @var{a} and a length of
@var{len} bytes.

In Fortran, two (2) forms are supported. In the first form, @var{a} specifies
a contiguous array section. The second form @var{a} specifies a variable or
array element and @var{len} specifies the length in bytes.

@item @emph{C/C++}:
@multitable @columnfractions .20 .80
@item @emph{Prototype}: @tab @code{acc_update_self(h_void *a, size_t len);}
@item @emph{Prototype}: @tab @code{acc_update_self_async(h_void *a, size_t len, int async);}
@end multitable

@item @emph{Fortran}:
@multitable @columnfractions .20 .80
@item @emph{Interface}: @tab @code{subroutine acc_update_self(a)}
@item                   @tab @code{type, dimension(:[,:]...) :: a}
@item @emph{Interface}: @tab @code{subroutine acc_update_self(a, len)}
@item                   @tab @code{type, dimension(:[,:]...) :: a}
@item                   @tab @code{integer len}
@item @emph{Interface}: @tab @code{subroutine acc_update_self_async(a, async)}
@item                   @tab @code{type, dimension(:[,:]...) :: a}
@item                   @tab @code{integer(acc_handle_kind) :: async}
@item @emph{Interface}: @tab @code{subroutine acc_update_self_async(a, len, async)}
@item                   @tab @code{type, dimension(:[,:]...) :: a}
@item                   @tab @code{integer len}
@item                   @tab @code{integer(acc_handle_kind) :: async}
@end multitable

@item @emph{Reference}:
@uref{https://www.openacc.org, OpenACC specification v2.6}, section
3.2.25.
@end table



@node acc_map_data
@section @code{acc_map_data} -- Map previously allocated device memory to host memory.
@table @asis
@item @emph{Description}
This function maps previously allocated device and host memory. The device
memory is specified with the device address @var{d}. The host memory is
specified with the host address @var{h} and a length of @var{len}.

@item @emph{C/C++}:
@multitable @columnfractions .20 .80
@item @emph{Prototype}: @tab @code{acc_map_data(h_void *h, d_void *d, size_t len);}
@end multitable

@item @emph{Reference}:
@uref{https://www.openacc.org, OpenACC specification v2.6}, section
3.2.26.
@end table



@node acc_unmap_data
@section @code{acc_unmap_data} -- Unmap device memory from host memory.
@table @asis
@item @emph{Description}
This function unmaps previously mapped device and host memory. The latter
specified by @var{h}.

@item @emph{C/C++}:
@multitable @columnfractions .20 .80
@item @emph{Prototype}: @tab @code{acc_unmap_data(h_void *h);}
@end multitable

@item @emph{Reference}:
@uref{https://www.openacc.org, OpenACC specification v2.6}, section
3.2.27.
@end table



@node acc_deviceptr
@section @code{acc_deviceptr} -- Get device pointer associated with specific host address.
@table @asis
@item @emph{Description}
This function returns the device address that has been mapped to the
host address specified by @var{h}.

@item @emph{C/C++}:
@multitable @columnfractions .20 .80
@item @emph{Prototype}: @tab @code{void *acc_deviceptr(h_void *h);}
@end multitable

@item @emph{Reference}:
@uref{https://www.openacc.org, OpenACC specification v2.6}, section
3.2.28.
@end table



@node acc_hostptr
@section @code{acc_hostptr} -- Get host pointer associated with specific device address.
@table @asis
@item @emph{Description}
This function returns the host address that has been mapped to the
device address specified by @var{d}.

@item @emph{C/C++}:
@multitable @columnfractions .20 .80
@item @emph{Prototype}: @tab @code{void *acc_hostptr(d_void *d);}
@end multitable

@item @emph{Reference}:
@uref{https://www.openacc.org, OpenACC specification v2.6}, section
3.2.29.
@end table



@node acc_is_present
@section @code{acc_is_present} -- Indicate whether host variable / array is present on device.
@table @asis
@item @emph{Description}
This function indicates whether the specified host address in @var{a} and a
length of @var{len} bytes is present on the device. In C/C++, a non-zero
value is returned to indicate the presence of the mapped memory on the
device. A zero is returned to indicate the memory is not mapped on the
device.

In Fortran, two (2) forms are supported. In the first form, @var{a} specifies
a contiguous array section. The second form @var{a} specifies a variable or
array element and @var{len} specifies the length in bytes. If the host
memory is mapped to device memory, then a @code{true} is returned. Otherwise,
a @code{false} is return to indicate the mapped memory is not present.

@item @emph{C/C++}:
@multitable @columnfractions .20 .80
@item @emph{Prototype}: @tab @code{int acc_is_present(h_void *a, size_t len);}
@end multitable

@item @emph{Fortran}:
@multitable @columnfractions .20 .80
@item @emph{Interface}: @tab @code{function acc_is_present(a)}
@item                   @tab @code{type, dimension(:[,:]...) :: a}
@item                   @tab @code{logical acc_is_present}
@item @emph{Interface}: @tab @code{function acc_is_present(a, len)}
@item                   @tab @code{type, dimension(:[,:]...) :: a}
@item                   @tab @code{integer len}
@item                   @tab @code{logical acc_is_present}
@end multitable

@item @emph{Reference}:
@uref{https://www.openacc.org, OpenACC specification v2.6}, section
3.2.30.
@end table



@node acc_memcpy_to_device
@section @code{acc_memcpy_to_device} -- Copy host memory to device memory.
@table @asis
@item @emph{Description}
This function copies host memory specified by host address of @var{src} to
device memory specified by the device address @var{dest} for a length of
@var{bytes} bytes.

@item @emph{C/C++}:
@multitable @columnfractions .20 .80
@item @emph{Prototype}: @tab @code{acc_memcpy_to_device(d_void *dest, h_void *src, size_t bytes);}
@end multitable

@item @emph{Reference}:
@uref{https://www.openacc.org, OpenACC specification v2.6}, section
3.2.31.
@end table



@node acc_memcpy_from_device
@section @code{acc_memcpy_from_device} -- Copy device memory to host memory.
@table @asis
@item @emph{Description}
This function copies host memory specified by host address of @var{src} from
device memory specified by the device address @var{dest} for a length of
@var{bytes} bytes.

@item @emph{C/C++}:
@multitable @columnfractions .20 .80
@item @emph{Prototype}: @tab @code{acc_memcpy_from_device(d_void *dest, h_void *src, size_t bytes);}
@end multitable

@item @emph{Reference}:
@uref{https://www.openacc.org, OpenACC specification v2.6}, section
3.2.32.
@end table



@node acc_attach
@section @code{acc_attach} -- Let device pointer point to device-pointer target.
@table @asis
@item @emph{Description}
This function updates a pointer on the device from pointing to a host-pointer
address to pointing to the corresponding device data.

@item @emph{C/C++}:
@multitable @columnfractions .20 .80
@item @emph{Prototype}: @tab @code{acc_attach(h_void **ptr);}
@item @emph{Prototype}: @tab @code{acc_attach_async(h_void **ptr, int async);}
@end multitable

@item @emph{Reference}:
@uref{https://www.openacc.org, OpenACC specification v2.6}, section
3.2.34.
@end table



@node acc_detach
@section @code{acc_detach} -- Let device pointer point to host-pointer target.
@table @asis
@item @emph{Description}
This function updates a pointer on the device from pointing to a device-pointer
address to pointing to the corresponding host data.

@item @emph{C/C++}:
@multitable @columnfractions .20 .80
@item @emph{Prototype}: @tab @code{acc_detach(h_void **ptr);}
@item @emph{Prototype}: @tab @code{acc_detach_async(h_void **ptr, int async);}
@item @emph{Prototype}: @tab @code{acc_detach_finalize(h_void **ptr);}
@item @emph{Prototype}: @tab @code{acc_detach_finalize_async(h_void **ptr, int async);}
@end multitable

@item @emph{Reference}:
@uref{https://www.openacc.org, OpenACC specification v2.6}, section
3.2.35.
@end table



@node acc_get_current_cuda_device
@section @code{acc_get_current_cuda_device} -- Get CUDA device handle.
@table @asis
@item @emph{Description}
This function returns the CUDA device handle. This handle is the same
as used by the CUDA Runtime or Driver API's.

@item @emph{C/C++}:
@multitable @columnfractions .20 .80
@item @emph{Prototype}: @tab @code{void *acc_get_current_cuda_device(void);}
@end multitable

@item @emph{Reference}:
@uref{https://www.openacc.org, OpenACC specification v2.6}, section
A.2.1.1.
@end table



@node acc_get_current_cuda_context
@section @code{acc_get_current_cuda_context} -- Get CUDA context handle.
@table @asis
@item @emph{Description}
This function returns the CUDA context handle. This handle is the same
as used by the CUDA Runtime or Driver API's.

@item @emph{C/C++}:
@multitable @columnfractions .20 .80
@item @emph{Prototype}: @tab @code{void *acc_get_current_cuda_context(void);}
@end multitable

@item @emph{Reference}:
@uref{https://www.openacc.org, OpenACC specification v2.6}, section
A.2.1.2.
@end table



@node acc_get_cuda_stream
@section @code{acc_get_cuda_stream} -- Get CUDA stream handle.
@table @asis
@item @emph{Description}
This function returns the CUDA stream handle for the queue @var{async}.
This handle is the same as used by the CUDA Runtime or Driver API's.

@item @emph{C/C++}:
@multitable @columnfractions .20 .80
@item @emph{Prototype}: @tab @code{void *acc_get_cuda_stream(int async);}
@end multitable

@item @emph{Reference}:
@uref{https://www.openacc.org, OpenACC specification v2.6}, section
A.2.1.3.
@end table



@node acc_set_cuda_stream
@section @code{acc_set_cuda_stream} -- Set CUDA stream handle.
@table @asis
@item @emph{Description}
This function associates the stream handle specified by @var{stream} with
the queue @var{async}.

This cannot be used to change the stream handle associated with
@code{acc_async_sync}.

The return value is not specified.

@item @emph{C/C++}:
@multitable @columnfractions .20 .80
@item @emph{Prototype}: @tab @code{int acc_set_cuda_stream(int async, void *stream);}
@end multitable

@item @emph{Reference}:
@uref{https://www.openacc.org, OpenACC specification v2.6}, section
A.2.1.4.
@end table



@node acc_prof_register
@section @code{acc_prof_register} -- Register callbacks.
@table @asis
@item @emph{Description}:
This function registers callbacks.

@item @emph{C/C++}:
@multitable @columnfractions .20 .80
@item @emph{Prototype}: @tab @code{void acc_prof_register (acc_event_t, acc_prof_callback, acc_register_t);}
@end multitable

@item @emph{See also}:
@ref{OpenACC Profiling Interface}

@item @emph{Reference}:
@uref{https://www.openacc.org, OpenACC specification v2.6}, section
5.3.
@end table



@node acc_prof_unregister
@section @code{acc_prof_unregister} -- Unregister callbacks.
@table @asis
@item @emph{Description}:
This function unregisters callbacks.

@item @emph{C/C++}:
@multitable @columnfractions .20 .80
@item @emph{Prototype}: @tab @code{void acc_prof_unregister (acc_event_t, acc_prof_callback, acc_register_t);}
@end multitable

@item @emph{See also}:
@ref{OpenACC Profiling Interface}

@item @emph{Reference}:
@uref{https://www.openacc.org, OpenACC specification v2.6}, section
5.3.
@end table



@node acc_prof_lookup
@section @code{acc_prof_lookup} -- Obtain inquiry functions.
@table @asis
@item @emph{Description}:
Function to obtain inquiry functions.

@item @emph{C/C++}:
@multitable @columnfractions .20 .80
@item @emph{Prototype}: @tab @code{acc_query_fn acc_prof_lookup (const char *);}
@end multitable

@item @emph{See also}:
@ref{OpenACC Profiling Interface}

@item @emph{Reference}:
@uref{https://www.openacc.org, OpenACC specification v2.6}, section
5.3.
@end table



@node acc_register_library
@section @code{acc_register_library} -- Library registration.
@table @asis
@item @emph{Description}:
Function for library registration.

@item @emph{C/C++}:
@multitable @columnfractions .20 .80
@item @emph{Prototype}: @tab @code{void acc_register_library (acc_prof_reg, acc_prof_reg, acc_prof_lookup_func);}
@end multitable

@item @emph{See also}:
@ref{OpenACC Profiling Interface}, @ref{ACC_PROFLIB}

@item @emph{Reference}:
@uref{https://www.openacc.org, OpenACC specification v2.6}, section
5.3.
@end table



@c ---------------------------------------------------------------------
@c OpenACC Environment Variables
@c ---------------------------------------------------------------------

@node OpenACC Environment Variables
@chapter OpenACC Environment Variables

The variables @env{ACC_DEVICE_TYPE} and @env{ACC_DEVICE_NUM}
are defined by section 4 of the OpenACC specification in version 2.6.
The variable @env{ACC_PROFLIB}
is defined by section 4 of the OpenACC specification in version 2.6.
The variable @env{GCC_ACC_NOTIFY} is used for diagnostic purposes.

@menu
* ACC_DEVICE_TYPE::
* ACC_DEVICE_NUM::
* ACC_PROFLIB::
* GCC_ACC_NOTIFY::
@end menu



@node ACC_DEVICE_TYPE
@section @code{ACC_DEVICE_TYPE}
@table @asis
@item @emph{Reference}:
@uref{https://www.openacc.org, OpenACC specification v2.6}, section
4.1.
@end table



@node ACC_DEVICE_NUM
@section @code{ACC_DEVICE_NUM}
@table @asis
@item @emph{Reference}:
@uref{https://www.openacc.org, OpenACC specification v2.6}, section
4.2.
@end table



@node ACC_PROFLIB
@section @code{ACC_PROFLIB}
@table @asis
@item @emph{See also}:
@ref{acc_register_library}, @ref{OpenACC Profiling Interface}

@item @emph{Reference}:
@uref{https://www.openacc.org, OpenACC specification v2.6}, section
4.3.
@end table



@node GCC_ACC_NOTIFY
@section @code{GCC_ACC_NOTIFY}
@table @asis
@item @emph{Description}:
Print debug information pertaining to the accelerator.
@end table



@c ---------------------------------------------------------------------
@c CUDA Streams Usage
@c ---------------------------------------------------------------------

@node CUDA Streams Usage
@chapter CUDA Streams Usage

This applies to the @code{nvptx} plugin only.

The library provides elements that perform asynchronous movement of
data and asynchronous operation of computing constructs.  This
asynchronous functionality is implemented by making use of CUDA
streams@footnote{See "Stream Management" in "CUDA Driver API",
TRM-06703-001, Version 5.5, for additional information}.

The primary means by that the asynchronous functionality is accessed
is through the use of those OpenACC directives which make use of the
@code{async} and @code{wait} clauses.  When the @code{async} clause is
first used with a directive, it creates a CUDA stream.  If an
@code{async-argument} is used with the @code{async} clause, then the
stream is associated with the specified @code{async-argument}.

Following the creation of an association between a CUDA stream and the
@code{async-argument} of an @code{async} clause, both the @code{wait}
clause and the @code{wait} directive can be used.  When either the
clause or directive is used after stream creation, it creates a
rendezvous point whereby execution waits until all operations
associated with the @code{async-argument}, that is, stream, have
completed.

Normally, the management of the streams that are created as a result of
using the @code{async} clause, is done without any intervention by the
caller.  This implies the association between the @code{async-argument}
and the CUDA stream will be maintained for the lifetime of the program.
However, this association can be changed through the use of the library
function @code{acc_set_cuda_stream}.  When the function
@code{acc_set_cuda_stream} is called, the CUDA stream that was
originally associated with the @code{async} clause will be destroyed.
Caution should be taken when changing the association as subsequent
references to the @code{async-argument} refer to a different
CUDA stream.



@c ---------------------------------------------------------------------
@c OpenACC Library Interoperability
@c ---------------------------------------------------------------------

@node OpenACC Library Interoperability
@chapter OpenACC Library Interoperability

@section Introduction

The OpenACC library uses the CUDA Driver API, and may interact with
programs that use the Runtime library directly, or another library
based on the Runtime library, e.g., CUBLAS@footnote{See section 2.26,
"Interactions with the CUDA Driver API" in
"CUDA Runtime API", Version 5.5, and section 2.27, "VDPAU
Interoperability", in "CUDA Driver API", TRM-06703-001, Version 5.5,
for additional information on library interoperability.}.
This chapter describes the use cases and what changes are
required in order to use both the OpenACC library and the CUBLAS and Runtime
libraries within a program.

@section First invocation: NVIDIA CUBLAS library API

In this first use case (see below), a function in the CUBLAS library is called
prior to any of the functions in the OpenACC library. More specifically, the
function @code{cublasCreate()}.

When invoked, the function initializes the library and allocates the
hardware resources on the host and the device on behalf of the caller. Once
the initialization and allocation has completed, a handle is returned to the
caller. The OpenACC library also requires initialization and allocation of
hardware resources. Since the CUBLAS library has already allocated the
hardware resources for the device, all that is left to do is to initialize
the OpenACC library and acquire the hardware resources on the host.

Prior to calling the OpenACC function that initializes the library and
allocate the host hardware resources, you need to acquire the device number
that was allocated during the call to @code{cublasCreate()}. The invoking of the
runtime library function @code{cudaGetDevice()} accomplishes this. Once
acquired, the device number is passed along with the device type as
parameters to the OpenACC library function @code{acc_set_device_num()}.

Once the call to @code{acc_set_device_num()} has completed, the OpenACC
library uses the  context that was created during the call to
@code{cublasCreate()}. In other words, both libraries will be sharing the
same context.

@smallexample
    /* Create the handle */
    s = cublasCreate(&h);
    if (s != CUBLAS_STATUS_SUCCESS)
    @{
        fprintf(stderr, "cublasCreate failed %d\n", s);
        exit(EXIT_FAILURE);
    @}

    /* Get the device number */
    e = cudaGetDevice(&dev);
    if (e != cudaSuccess)
    @{
        fprintf(stderr, "cudaGetDevice failed %d\n", e);
        exit(EXIT_FAILURE);
    @}

    /* Initialize OpenACC library and use device 'dev' */
    acc_set_device_num(dev, acc_device_nvidia);

@end smallexample
@center Use Case 1 

@section First invocation: OpenACC library API

In this second use case (see below), a function in the OpenACC library is
called prior to any of the functions in the CUBLAS library. More specificially,
the function @code{acc_set_device_num()}.

In the use case presented here, the function @code{acc_set_device_num()}
is used to both initialize the OpenACC library and allocate the hardware
resources on the host and the device. In the call to the function, the
call parameters specify which device to use and what device
type to use, i.e., @code{acc_device_nvidia}. It should be noted that this
is but one method to initialize the OpenACC library and allocate the
appropriate hardware resources. Other methods are available through the
use of environment variables and these will be discussed in the next section.

Once the call to @code{acc_set_device_num()} has completed, other OpenACC
functions can be called as seen with multiple calls being made to
@code{acc_copyin()}. In addition, calls can be made to functions in the
CUBLAS library. In the use case a call to @code{cublasCreate()} is made
subsequent to the calls to @code{acc_copyin()}.
As seen in the previous use case, a call to @code{cublasCreate()}
initializes the CUBLAS library and allocates the hardware resources on the
host and the device.  However, since the device has already been allocated,
@code{cublasCreate()} will only initialize the CUBLAS library and allocate
the appropriate hardware resources on the host. The context that was created
as part of the OpenACC initialization is shared with the CUBLAS library,
similarly to the first use case.

@smallexample
    dev = 0;

    acc_set_device_num(dev, acc_device_nvidia);

    /* Copy the first set to the device */
    d_X = acc_copyin(&h_X[0], N * sizeof (float));
    if (d_X == NULL)
    @{ 
        fprintf(stderr, "copyin error h_X\n");
        exit(EXIT_FAILURE);
    @}

    /* Copy the second set to the device */
    d_Y = acc_copyin(&h_Y1[0], N * sizeof (float));
    if (d_Y == NULL)
    @{ 
        fprintf(stderr, "copyin error h_Y1\n");
        exit(EXIT_FAILURE);
    @}

    /* Create the handle */
    s = cublasCreate(&h);
    if (s != CUBLAS_STATUS_SUCCESS)
    @{
        fprintf(stderr, "cublasCreate failed %d\n", s);
        exit(EXIT_FAILURE);
    @}

    /* Perform saxpy using CUBLAS library function */
    s = cublasSaxpy(h, N, &alpha, d_X, 1, d_Y, 1);
    if (s != CUBLAS_STATUS_SUCCESS)
    @{
        fprintf(stderr, "cublasSaxpy failed %d\n", s);
        exit(EXIT_FAILURE);
    @}

    /* Copy the results from the device */
    acc_memcpy_from_device(&h_Y1[0], d_Y, N * sizeof (float));

@end smallexample
@center Use Case 2

@section OpenACC library and environment variables

There are two environment variables associated with the OpenACC library
that may be used to control the device type and device number:
@env{ACC_DEVICE_TYPE} and @env{ACC_DEVICE_NUM}, respectively. These two
environment variables can be used as an alternative to calling
@code{acc_set_device_num()}. As seen in the second use case, the device
type and device number were specified using @code{acc_set_device_num()}.
If however, the aforementioned environment variables were set, then the
call to @code{acc_set_device_num()} would not be required.


The use of the environment variables is only relevant when an OpenACC function
is called prior to a call to @code{cudaCreate()}. If @code{cudaCreate()}
is called prior to a call to an OpenACC function, then you must call
@code{acc_set_device_num()}@footnote{More complete information
about @env{ACC_DEVICE_TYPE} and @env{ACC_DEVICE_NUM} can be found in
sections 4.1 and 4.2 of the @uref{https://www.openacc.org, OpenACC}
Application Programming Interface”, Version 2.6.}



@c ---------------------------------------------------------------------
@c OpenACC Profiling Interface
@c ---------------------------------------------------------------------

@node OpenACC Profiling Interface
@chapter OpenACC Profiling Interface

@section Implementation Status and Implementation-Defined Behavior

We're implementing the OpenACC Profiling Interface as defined by the
OpenACC 2.6 specification.  We're clarifying some aspects here as
@emph{implementation-defined behavior}, while they're still under
discussion within the OpenACC Technical Committee.

This implementation is tuned to keep the performance impact as low as
possible for the (very common) case that the Profiling Interface is
not enabled.  This is relevant, as the Profiling Interface affects all
the @emph{hot} code paths (in the target code, not in the offloaded
code).  Users of the OpenACC Profiling Interface can be expected to
understand that performance will be impacted to some degree once the
Profiling Interface has gotten enabled: for example, because of the
@emph{runtime} (libgomp) calling into a third-party @emph{library} for
every event that has been registered.

We're not yet accounting for the fact that @cite{OpenACC events may
occur during event processing}.
We just handle one case specially, as required by CUDA 9.0
@command{nvprof}, that @code{acc_get_device_type}
(@ref{acc_get_device_type})) may be called from
@code{acc_ev_device_init_start}, @code{acc_ev_device_init_end}
callbacks.
<<<<<<< HEAD
=======

We're not yet implementing initialization via a
@code{acc_register_library} function that is either statically linked
in, or dynamically via @env{LD_PRELOAD}.
Initialization via @code{acc_register_library} functions dynamically
loaded via the @env{ACC_PROFLIB} environment variable does work, as
does directly calling @code{acc_prof_register},
@code{acc_prof_unregister}, @code{acc_prof_lookup}.
>>>>>>> 44d662cf

As currently there are no inquiry functions defined, calls to
@code{acc_prof_lookup} will always return @code{NULL}.

There aren't separate @emph{start}, @emph{stop} events defined for the
event types @code{acc_ev_create}, @code{acc_ev_delete},
@code{acc_ev_alloc}, @code{acc_ev_free}.  It's not clear if these
should be triggered before or after the actual device-specific call is
made.  We trigger them after.

Remarks about data provided to callbacks:

@table @asis

@item @code{acc_prof_info.event_type}
It's not clear if for @emph{nested} event callbacks (for example,
@code{acc_ev_enqueue_launch_start} as part of a parent compute
construct), this should be set for the nested event
(@code{acc_ev_enqueue_launch_start}), or if the value of the parent
construct should remain (@code{acc_ev_compute_construct_start}).  In
this implementation, the value will generally correspond to the
innermost nested event type.

@item @code{acc_prof_info.device_type}
@itemize

@item
For @code{acc_ev_compute_construct_start}, and in presence of an
@code{if} clause with @emph{false} argument, this will still refer to
the offloading device type.
It's not clear if that's the expected behavior.

@item
Complementary to the item before, for
@code{acc_ev_compute_construct_end}, this is set to
@code{acc_device_host} in presence of an @code{if} clause with
@emph{false} argument.
It's not clear if that's the expected behavior.

@end itemize

@item @code{acc_prof_info.thread_id}
Always @code{-1}; not yet implemented.

@item @code{acc_prof_info.async}
@itemize

@item
Not yet implemented correctly for
@code{acc_ev_compute_construct_start}.

@item
In a compute construct, for host-fallback
execution/@code{acc_device_host} it will always be
@code{acc_async_sync}.
It's not clear if that's the expected behavior.

@item
For @code{acc_ev_device_init_start} and @code{acc_ev_device_init_end},
it will always be @code{acc_async_sync}.
It's not clear if that's the expected behavior.

@end itemize

@item @code{acc_prof_info.async_queue}
There is no @cite{limited number of asynchronous queues} in libgomp.
This will always have the same value as @code{acc_prof_info.async}.

@item @code{acc_prof_info.src_file}
Always @code{NULL}; not yet implemented.

@item @code{acc_prof_info.func_name}
Always @code{NULL}; not yet implemented.

@item @code{acc_prof_info.line_no}
Always @code{-1}; not yet implemented.

@item @code{acc_prof_info.end_line_no}
Always @code{-1}; not yet implemented.

@item @code{acc_prof_info.func_line_no}
Always @code{-1}; not yet implemented.

@item @code{acc_prof_info.func_end_line_no}
Always @code{-1}; not yet implemented.

@item @code{acc_event_info.event_type}, @code{acc_event_info.*.event_type}
Relating to @code{acc_prof_info.event_type} discussed above, in this
implementation, this will always be the same value as
@code{acc_prof_info.event_type}.

@item @code{acc_event_info.*.parent_construct}
@itemize

@item
Will be @code{acc_construct_parallel} for all OpenACC compute
constructs as well as many OpenACC Runtime API calls; should be the
one matching the actual construct, or
@code{acc_construct_runtime_api}, respectively.

@item
Will be @code{acc_construct_enter_data} or
@code{acc_construct_exit_data} when processing variable mappings
specified in OpenACC @emph{declare} directives; should be
@code{acc_construct_declare}.

@item
For implicit @code{acc_ev_device_init_start},
@code{acc_ev_device_init_end}, and explicit as well as implicit
@code{acc_ev_alloc}, @code{acc_ev_free},
@code{acc_ev_enqueue_upload_start}, @code{acc_ev_enqueue_upload_end},
@code{acc_ev_enqueue_download_start}, and
@code{acc_ev_enqueue_download_end}, will be
@code{acc_construct_parallel}; should reflect the real parent
construct.

@end itemize

@item @code{acc_event_info.*.implicit}
For @code{acc_ev_alloc}, @code{acc_ev_free},
@code{acc_ev_enqueue_upload_start}, @code{acc_ev_enqueue_upload_end},
@code{acc_ev_enqueue_download_start}, and
@code{acc_ev_enqueue_download_end}, this currently will be @code{1}
also for explicit usage.

@item @code{acc_event_info.data_event.var_name}
Always @code{NULL}; not yet implemented.

@item @code{acc_event_info.data_event.host_ptr}
For @code{acc_ev_alloc}, and @code{acc_ev_free}, this is always
@code{NULL}.

@item @code{typedef union acc_api_info}
@dots{} as printed in @cite{5.2.3. Third Argument: API-Specific
Information}.  This should obviously be @code{typedef @emph{struct}
acc_api_info}.

@item @code{acc_api_info.device_api}
Possibly not yet implemented correctly for
@code{acc_ev_compute_construct_start},
@code{acc_ev_device_init_start}, @code{acc_ev_device_init_end}:
will always be @code{acc_device_api_none} for these event types.
For @code{acc_ev_enter_data_start}, it will be
@code{acc_device_api_none} in some cases.

@item @code{acc_api_info.device_type}
Always the same as @code{acc_prof_info.device_type}.

@item @code{acc_api_info.vendor}
Always @code{-1}; not yet implemented.

@item @code{acc_api_info.device_handle}
Always @code{NULL}; not yet implemented.

@item @code{acc_api_info.context_handle}
Always @code{NULL}; not yet implemented.

@item @code{acc_api_info.async_handle}
Always @code{NULL}; not yet implemented.

@end table

Remarks about certain event types:

@table @asis

@item @code{acc_ev_device_init_start}, @code{acc_ev_device_init_end}
@itemize

@item
@c See 'DEVICE_INIT_INSIDE_COMPUTE_CONSTRUCT' in
@c 'libgomp.oacc-c-c++-common/acc_prof-kernels-1.c',
@c 'libgomp.oacc-c-c++-common/acc_prof-parallel-1.c'.
Whan a compute construct triggers implicit
@code{acc_ev_device_init_start} and @code{acc_ev_device_init_end}
events, they currently aren't @emph{nested within} the corresponding
@code{acc_ev_compute_construct_start} and
@code{acc_ev_compute_construct_end}, but they're currently observed
@emph{before} @code{acc_ev_compute_construct_start}.
It's not clear what to do: the standard asks us provide a lot of
details to the @code{acc_ev_compute_construct_start} callback, without
(implicitly) initializing a device before?

@item
Callbacks for these event types will not be invoked for calls to the
@code{acc_set_device_type} and @code{acc_set_device_num} functions.
It's not clear if they should be.

@end itemize

@item @code{acc_ev_enter_data_start}, @code{acc_ev_enter_data_end}, @code{acc_ev_exit_data_start}, @code{acc_ev_exit_data_end}
@itemize

@item
Callbacks for these event types will also be invoked for OpenACC
@emph{host_data} constructs.
It's not clear if they should be.

@item
Callbacks for these event types will also be invoked when processing
variable mappings specified in OpenACC @emph{declare} directives.
It's not clear if they should be.

@end itemize

@end table

Callbacks for the following event types will be invoked, but dispatch
and information provided therein has not yet been thoroughly reviewed:

@itemize
@item @code{acc_ev_alloc}
@item @code{acc_ev_free}
@item @code{acc_ev_update_start}, @code{acc_ev_update_end}
@item @code{acc_ev_enqueue_upload_start}, @code{acc_ev_enqueue_upload_end}
@item @code{acc_ev_enqueue_download_start}, @code{acc_ev_enqueue_download_end}
@end itemize

During device initialization, and finalization, respectively,
callbacks for the following event types will not yet be invoked:

@itemize
@item @code{acc_ev_alloc}
@item @code{acc_ev_free}
@end itemize

Callbacks for the following event types have not yet been implemented,
so currently won't be invoked:

@itemize
@item @code{acc_ev_device_shutdown_start}, @code{acc_ev_device_shutdown_end}
@item @code{acc_ev_runtime_shutdown}
@item @code{acc_ev_create}, @code{acc_ev_delete}
@item @code{acc_ev_wait_start}, @code{acc_ev_wait_end}
@end itemize

For the following runtime library functions, not all expected
callbacks will be invoked (mostly concerning implicit device
initialization):

@itemize
@item @code{acc_get_num_devices}
@item @code{acc_set_device_type}
@item @code{acc_get_device_type}
@item @code{acc_set_device_num}
@item @code{acc_get_device_num}
@item @code{acc_init}
@item @code{acc_shutdown}
@end itemize

Aside from implicit device initialization, for the following runtime
library functions, no callbacks will be invoked for shared-memory
offloading devices (it's not clear if they should be):

@itemize
@item @code{acc_malloc}
@item @code{acc_free}
@item @code{acc_copyin}, @code{acc_present_or_copyin}, @code{acc_copyin_async}
@item @code{acc_create}, @code{acc_present_or_create}, @code{acc_create_async}
@item @code{acc_copyout}, @code{acc_copyout_async}, @code{acc_copyout_finalize}, @code{acc_copyout_finalize_async}
@item @code{acc_delete}, @code{acc_delete_async}, @code{acc_delete_finalize}, @code{acc_delete_finalize_async}
@item @code{acc_update_device}, @code{acc_update_device_async}
@item @code{acc_update_self}, @code{acc_update_self_async}
@item @code{acc_map_data}, @code{acc_unmap_data}
@item @code{acc_memcpy_to_device}, @code{acc_memcpy_to_device_async}
@item @code{acc_memcpy_from_device}, @code{acc_memcpy_from_device_async}
@end itemize



@c ---------------------------------------------------------------------
@c The libgomp ABI
@c ---------------------------------------------------------------------

@node The libgomp ABI
@chapter The libgomp ABI

The following sections present notes on the external ABI as 
presented by libgomp.  Only maintainers should need them.

@menu
* Implementing MASTER construct::
* Implementing CRITICAL construct::
* Implementing ATOMIC construct::
* Implementing FLUSH construct::
* Implementing BARRIER construct::
* Implementing THREADPRIVATE construct::
* Implementing PRIVATE clause::
* Implementing FIRSTPRIVATE LASTPRIVATE COPYIN and COPYPRIVATE clauses::
* Implementing REDUCTION clause::
* Implementing PARALLEL construct::
* Implementing FOR construct::
* Implementing ORDERED construct::
* Implementing SECTIONS construct::
* Implementing SINGLE construct::
* Implementing OpenACC's PARALLEL construct::
@end menu


@node Implementing MASTER construct
@section Implementing MASTER construct

@smallexample
if (omp_get_thread_num () == 0)
  block
@end smallexample

Alternately, we generate two copies of the parallel subfunction
and only include this in the version run by the master thread.
Surely this is not worthwhile though...



@node Implementing CRITICAL construct
@section Implementing CRITICAL construct

Without a specified name,

@smallexample
  void GOMP_critical_start (void);
  void GOMP_critical_end (void);
@end smallexample

so that we don't get COPY relocations from libgomp to the main
application.

With a specified name, use omp_set_lock and omp_unset_lock with
name being transformed into a variable declared like

@smallexample
  omp_lock_t gomp_critical_user_<name> __attribute__((common))
@end smallexample

Ideally the ABI would specify that all zero is a valid unlocked
state, and so we wouldn't need to initialize this at
startup.



@node Implementing ATOMIC construct
@section Implementing ATOMIC construct

The target should implement the @code{__sync} builtins.

Failing that we could add

@smallexample
  void GOMP_atomic_enter (void)
  void GOMP_atomic_exit (void)
@end smallexample

which reuses the regular lock code, but with yet another lock
object private to the library.



@node Implementing FLUSH construct
@section Implementing FLUSH construct

Expands to the @code{__sync_synchronize} builtin.



@node Implementing BARRIER construct
@section Implementing BARRIER construct

@smallexample
  void GOMP_barrier (void)
@end smallexample


@node Implementing THREADPRIVATE construct
@section Implementing THREADPRIVATE construct

In _most_ cases we can map this directly to @code{__thread}.  Except
that OMP allows constructors for C++ objects.  We can either
refuse to support this (how often is it used?) or we can 
implement something akin to .ctors.

Even more ideally, this ctor feature is handled by extensions
to the main pthreads library.  Failing that, we can have a set
of entry points to register ctor functions to be called.



@node Implementing PRIVATE clause
@section Implementing PRIVATE clause

In association with a PARALLEL, or within the lexical extent
of a PARALLEL block, the variable becomes a local variable in
the parallel subfunction.

In association with FOR or SECTIONS blocks, create a new
automatic variable within the current function.  This preserves
the semantic of new variable creation.



@node Implementing FIRSTPRIVATE LASTPRIVATE COPYIN and COPYPRIVATE clauses
@section Implementing FIRSTPRIVATE LASTPRIVATE COPYIN and COPYPRIVATE clauses

This seems simple enough for PARALLEL blocks.  Create a private 
struct for communicating between the parent and subfunction.
In the parent, copy in values for scalar and "small" structs;
copy in addresses for others TREE_ADDRESSABLE types.  In the 
subfunction, copy the value into the local variable.

It is not clear what to do with bare FOR or SECTION blocks.
The only thing I can figure is that we do something like:

@smallexample
#pragma omp for firstprivate(x) lastprivate(y)
for (int i = 0; i < n; ++i)
  body;
@end smallexample

which becomes

@smallexample
@{
  int x = x, y;

  // for stuff

  if (i == n)
    y = y;
@}
@end smallexample

where the "x=x" and "y=y" assignments actually have different
uids for the two variables, i.e. not something you could write
directly in C.  Presumably this only makes sense if the "outer"
x and y are global variables.

COPYPRIVATE would work the same way, except the structure 
broadcast would have to happen via SINGLE machinery instead.



@node Implementing REDUCTION clause
@section Implementing REDUCTION clause

The private struct mentioned in the previous section should have 
a pointer to an array of the type of the variable, indexed by the 
thread's @var{team_id}.  The thread stores its final value into the 
array, and after the barrier, the master thread iterates over the
array to collect the values.


@node Implementing PARALLEL construct
@section Implementing PARALLEL construct

@smallexample
  #pragma omp parallel
  @{
    body;
  @}
@end smallexample

becomes

@smallexample
  void subfunction (void *data)
  @{
    use data;
    body;
  @}

  setup data;
  GOMP_parallel_start (subfunction, &data, num_threads);
  subfunction (&data);
  GOMP_parallel_end ();
@end smallexample

@smallexample
  void GOMP_parallel_start (void (*fn)(void *), void *data, unsigned num_threads)
@end smallexample

The @var{FN} argument is the subfunction to be run in parallel.

The @var{DATA} argument is a pointer to a structure used to 
communicate data in and out of the subfunction, as discussed
above with respect to FIRSTPRIVATE et al.

The @var{NUM_THREADS} argument is 1 if an IF clause is present
and false, or the value of the NUM_THREADS clause, if
present, or 0.

The function needs to create the appropriate number of
threads and/or launch them from the dock.  It needs to
create the team structure and assign team ids.

@smallexample
  void GOMP_parallel_end (void)
@end smallexample

Tears down the team and returns us to the previous @code{omp_in_parallel()} state.



@node Implementing FOR construct
@section Implementing FOR construct

@smallexample
  #pragma omp parallel for
  for (i = lb; i <= ub; i++)
    body;
@end smallexample

becomes

@smallexample
  void subfunction (void *data)
  @{
    long _s0, _e0;
    while (GOMP_loop_static_next (&_s0, &_e0))
    @{
      long _e1 = _e0, i;
      for (i = _s0; i < _e1; i++)
        body;
    @}
    GOMP_loop_end_nowait ();
  @}

  GOMP_parallel_loop_static (subfunction, NULL, 0, lb, ub+1, 1, 0);
  subfunction (NULL);
  GOMP_parallel_end ();
@end smallexample

@smallexample
  #pragma omp for schedule(runtime)
  for (i = 0; i < n; i++)
    body;
@end smallexample

becomes

@smallexample
  @{
    long i, _s0, _e0;
    if (GOMP_loop_runtime_start (0, n, 1, &_s0, &_e0))
      do @{
        long _e1 = _e0;
        for (i = _s0, i < _e0; i++)
          body;
      @} while (GOMP_loop_runtime_next (&_s0, _&e0));
    GOMP_loop_end ();
  @}
@end smallexample

Note that while it looks like there is trickiness to propagating
a non-constant STEP, there isn't really.  We're explicitly allowed
to evaluate it as many times as we want, and any variables involved
should automatically be handled as PRIVATE or SHARED like any other
variables.  So the expression should remain evaluable in the 
subfunction.  We can also pull it into a local variable if we like,
but since its supposed to remain unchanged, we can also not if we like.

If we have SCHEDULE(STATIC), and no ORDERED, then we ought to be
able to get away with no work-sharing context at all, since we can
simply perform the arithmetic directly in each thread to divide up
the iterations.  Which would mean that we wouldn't need to call any
of these routines.

There are separate routines for handling loops with an ORDERED
clause.  Bookkeeping for that is non-trivial...



@node Implementing ORDERED construct
@section Implementing ORDERED construct

@smallexample
  void GOMP_ordered_start (void)
  void GOMP_ordered_end (void)
@end smallexample



@node Implementing SECTIONS construct
@section Implementing SECTIONS construct

A block as 

@smallexample
  #pragma omp sections
  @{
    #pragma omp section
    stmt1;
    #pragma omp section
    stmt2;
    #pragma omp section
    stmt3;
  @}
@end smallexample

becomes

@smallexample
  for (i = GOMP_sections_start (3); i != 0; i = GOMP_sections_next ())
    switch (i)
      @{
      case 1:
        stmt1;
        break;
      case 2:
        stmt2;
        break;
      case 3:
        stmt3;
        break;
      @}
  GOMP_barrier ();
@end smallexample


@node Implementing SINGLE construct
@section Implementing SINGLE construct

A block like 

@smallexample
  #pragma omp single
  @{
    body;
  @}
@end smallexample

becomes

@smallexample
  if (GOMP_single_start ())
    body;
  GOMP_barrier ();
@end smallexample

while 

@smallexample
  #pragma omp single copyprivate(x)
    body;
@end smallexample

becomes

@smallexample
  datap = GOMP_single_copy_start ();
  if (datap == NULL)
    @{
      body;
      data.x = x;
      GOMP_single_copy_end (&data);
    @}
  else
    x = datap->x;
  GOMP_barrier ();
@end smallexample



@node Implementing OpenACC's PARALLEL construct
@section Implementing OpenACC's PARALLEL construct

@smallexample
  void GOACC_parallel ()
@end smallexample



@c ---------------------------------------------------------------------
@c Reporting Bugs
@c ---------------------------------------------------------------------

@node Reporting Bugs
@chapter Reporting Bugs

Bugs in the GNU Offloading and Multi Processing Runtime Library should
be reported via @uref{https://gcc.gnu.org/bugzilla/, Bugzilla}.  Please add
"openacc", or "openmp", or both to the keywords field in the bug
report, as appropriate.



@c ---------------------------------------------------------------------
@c GNU General Public License
@c ---------------------------------------------------------------------

@include gpl_v3.texi



@c ---------------------------------------------------------------------
@c GNU Free Documentation License
@c ---------------------------------------------------------------------

@include fdl.texi



@c ---------------------------------------------------------------------
@c Funding Free Software
@c ---------------------------------------------------------------------

@include funding.texi

@c ---------------------------------------------------------------------
@c Index
@c ---------------------------------------------------------------------

@node Library Index
@unnumbered Library Index

@printindex cp

@bye<|MERGE_RESOLUTION|>--- conflicted
+++ resolved
@@ -3396,8 +3396,6 @@
 (@ref{acc_get_device_type})) may be called from
 @code{acc_ev_device_init_start}, @code{acc_ev_device_init_end}
 callbacks.
-<<<<<<< HEAD
-=======
 
 We're not yet implementing initialization via a
 @code{acc_register_library} function that is either statically linked
@@ -3406,7 +3404,6 @@
 loaded via the @env{ACC_PROFLIB} environment variable does work, as
 does directly calling @code{acc_prof_register},
 @code{acc_prof_unregister}, @code{acc_prof_lookup}.
->>>>>>> 44d662cf
 
 As currently there are no inquiry functions defined, calls to
 @code{acc_prof_lookup} will always return @code{NULL}.
