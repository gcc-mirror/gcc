/* Definitions for c-common.cc.
   Copyright (C) 1987-2022 Free Software Foundation, Inc.

This file is part of GCC.

GCC is free software; you can redistribute it and/or modify it under
the terms of the GNU General Public License as published by the Free
Software Foundation; either version 3, or (at your option) any later
version.

GCC is distributed in the hope that it will be useful, but WITHOUT ANY
WARRANTY; without even the implied warranty of MERCHANTABILITY or
FITNESS FOR A PARTICULAR PURPOSE.  See the GNU General Public License
for more details.

You should have received a copy of the GNU General Public License
along with GCC; see the file COPYING3.  If not see
<http://www.gnu.org/licenses/>.  */

#ifndef GCC_C_COMMON_H
#define GCC_C_COMMON_H

#include "splay-tree.h"
#include "cpplib.h"
#include "alias.h"
#include "tree.h"
#include "fold-const.h"
#include "wide-int-bitmask.h"

/* In order for the format checking to accept the C frontend
   diagnostic framework extensions, you must include this file before
   diagnostic-core.h, not after.  The C front end formats are a subset of those
   for C++, so they are the appropriate set to use in common code;
   cp-tree.h overrides this for C++.  */
#if defined(GCC_DIAGNOSTIC_CORE_H)
#error \
In order for the format checking to accept the C front end diagnostic \
framework extensions, you must include this file before diagnostic-core.h \
never after.
#endif
#ifndef GCC_DIAG_STYLE
#define GCC_DIAG_STYLE __gcc_cdiag__
#endif
#include "diagnostic-core.h"

/* Usage of TREE_LANG_FLAG_?:
   0: IDENTIFIER_MARKED (used by search routines).
      C_MAYBE_CONST_EXPR_INT_OPERANDS (in C_MAYBE_CONST_EXPR, for C)
   1: C_DECLARED_LABEL_FLAG (in LABEL_DECL)
      STATEMENT_LIST_STMT_EXPR (in STATEMENT_LIST)
      C_MAYBE_CONST_EXPR_NON_CONST (in C_MAYBE_CONST_EXPR, for C)
   2: unused
   3: STATEMENT_LIST_HAS_LABEL (in STATEMENT_LIST)
   4: unused
*/

/* Reserved identifiers.  This is the union of all the keywords for C,
   C++, and Objective-C.  All the type modifiers have to be in one
   block at the beginning, because they are used as mask bits.  There
   are 28 type modifiers; if we add many more we will have to redesign
   the mask mechanism.  */

enum rid
{
  /* Modifiers: */
  /* C, in empirical order of frequency.  */
  RID_STATIC = 0,
  RID_UNSIGNED, RID_LONG,    RID_CONST, RID_EXTERN,
  RID_REGISTER, RID_TYPEDEF, RID_SHORT, RID_INLINE,
  RID_VOLATILE, RID_SIGNED,  RID_AUTO,  RID_RESTRICT,
  RID_NORETURN, RID_ATOMIC,

  /* C extensions */
  RID_COMPLEX, RID_THREAD, RID_SAT,

  /* C++ */
  RID_FRIEND, RID_VIRTUAL, RID_EXPLICIT, RID_EXPORT, RID_MUTABLE,

  /* ObjC ("PQ" reserved words - they do not appear after a '@' and
     are keywords only in specific contexts)  */
  RID_IN, RID_OUT, RID_INOUT, RID_BYCOPY, RID_BYREF, RID_ONEWAY,

  /* ObjC ("PATTR" reserved words - they do not appear after a '@' 
     and are keywords only as property attributes)  */
  RID_GETTER, RID_SETTER,
  RID_READONLY, RID_READWRITE,
  RID_ASSIGN, RID_RETAIN, RID_COPY,
  RID_PROPATOMIC, RID_NONATOMIC,

  /* ObjC nullability support keywords that also can appear in the
     property attribute context.  These values should remain contiguous
     with the other property attributes.  */
  RID_NULL_UNSPECIFIED, RID_NULLABLE, RID_NONNULL, RID_NULL_RESETTABLE,

  /* C (reserved and imaginary types not implemented, so any use is a
     syntax error) */
  RID_IMAGINARY,

  /* C */
  RID_INT,     RID_CHAR,   RID_FLOAT,    RID_DOUBLE, RID_VOID,
  RID_ENUM,    RID_STRUCT, RID_UNION,    RID_IF,     RID_ELSE,
  RID_WHILE,   RID_DO,     RID_FOR,      RID_SWITCH, RID_CASE,
  RID_DEFAULT, RID_BREAK,  RID_CONTINUE, RID_RETURN, RID_GOTO,
  RID_SIZEOF,

  /* C extensions */
  RID_ASM,       RID_TYPEOF,   RID_ALIGNOF,  RID_ATTRIBUTE,  RID_VA_ARG,
  RID_EXTENSION, RID_IMAGPART, RID_REALPART, RID_LABEL,      RID_CHOOSE_EXPR,
  RID_TYPES_COMPATIBLE_P,      RID_BUILTIN_COMPLEX,	     RID_BUILTIN_SHUFFLE,
  RID_BUILTIN_SHUFFLEVECTOR,   RID_BUILTIN_CONVERTVECTOR,   RID_BUILTIN_TGMATH,
  RID_BUILTIN_HAS_ATTRIBUTE,   RID_BUILTIN_ASSOC_BARRIER,
  RID_DFLOAT32, RID_DFLOAT64, RID_DFLOAT128,

  /* TS 18661-3 keywords, in the same sequence as the TI_* values.  */
  RID_FLOAT16,
  RID_FLOATN_NX_FIRST = RID_FLOAT16,
  RID_FLOAT32,
  RID_FLOAT64,
  RID_FLOAT128,
  RID_FLOAT32X,
  RID_FLOAT64X,
  RID_FLOAT128X,
#define CASE_RID_FLOATN_NX						\
  case RID_FLOAT16: case RID_FLOAT32: case RID_FLOAT64: case RID_FLOAT128: \
  case RID_FLOAT32X: case RID_FLOAT64X: case RID_FLOAT128X

  RID_FRACT, RID_ACCUM, RID_AUTO_TYPE, RID_BUILTIN_CALL_WITH_STATIC_CHAIN,

  /* "__GIMPLE", for the GIMPLE-parsing extension to the C frontend. */
  RID_GIMPLE,

  /* "__PHI", for parsing PHI function in GIMPLE FE.  */
  RID_PHI,

  /* "__RTL", for the RTL-parsing extension to the C frontend.  */
  RID_RTL,

  /* C11 */
  RID_ALIGNAS, RID_GENERIC,

  /* This means to warn that this is a C++ keyword, and then treat it
     as a normal identifier.  */
  RID_CXX_COMPAT_WARN,

  /* GNU transactional memory extension */
  RID_TRANSACTION_ATOMIC, RID_TRANSACTION_RELAXED, RID_TRANSACTION_CANCEL,

  /* Too many ways of getting the name of a function as a string */
  RID_FUNCTION_NAME, RID_PRETTY_FUNCTION_NAME, RID_C99_FUNCTION_NAME,

  /* C++ (some of these are keywords in Objective-C as well, but only
     if they appear after a '@') */
  RID_BOOL,     RID_WCHAR,    RID_CLASS,
  RID_PUBLIC,   RID_PRIVATE,  RID_PROTECTED,
  RID_TEMPLATE, RID_NULL,     RID_CATCH,
  RID_DELETE,   RID_FALSE,    RID_NAMESPACE,
  RID_NEW,      RID_OFFSETOF, RID_OPERATOR,
  RID_THIS,     RID_THROW,    RID_TRUE,
  RID_TRY,      RID_TYPENAME, RID_TYPEID,
  RID_USING,    RID_CHAR16,   RID_CHAR32,

  /* casts */
  RID_CONSTCAST, RID_DYNCAST, RID_REINTCAST, RID_STATCAST,

  /* C++ extensions */
  RID_ADDRESSOF,               RID_BASES,
  RID_BUILTIN_LAUNDER,         RID_DIRECT_BASES,
  RID_HAS_NOTHROW_ASSIGN,      RID_HAS_NOTHROW_CONSTRUCTOR,
  RID_HAS_NOTHROW_COPY,        RID_HAS_TRIVIAL_ASSIGN,
  RID_HAS_TRIVIAL_CONSTRUCTOR, RID_HAS_TRIVIAL_COPY,
  RID_HAS_TRIVIAL_DESTRUCTOR,  RID_HAS_UNIQUE_OBJ_REPRESENTATIONS,
  RID_HAS_VIRTUAL_DESTRUCTOR,  RID_BUILTIN_BIT_CAST,
  RID_IS_ABSTRACT,             RID_IS_AGGREGATE,
  RID_IS_BASE_OF,              RID_IS_CLASS,
  RID_IS_EMPTY,                RID_IS_ENUM,
  RID_IS_FINAL,                RID_IS_LAYOUT_COMPATIBLE,
  RID_IS_LITERAL_TYPE,
  RID_IS_POINTER_INTERCONVERTIBLE_BASE_OF,
  RID_IS_POD,                  RID_IS_POLYMORPHIC,
  RID_IS_SAME_AS,
  RID_IS_STD_LAYOUT,           RID_IS_TRIVIAL,
  RID_IS_TRIVIALLY_ASSIGNABLE, RID_IS_TRIVIALLY_CONSTRUCTIBLE,
  RID_IS_TRIVIALLY_COPYABLE,
  RID_IS_UNION,                RID_UNDERLYING_TYPE,
  RID_IS_ASSIGNABLE,           RID_IS_CONSTRUCTIBLE,
  RID_IS_NOTHROW_ASSIGNABLE,   RID_IS_NOTHROW_CONSTRUCTIBLE,
  RID_REF_CONSTRUCTS_FROM_TEMPORARY,
  RID_REF_CONVERTS_FROM_TEMPORARY,

  /* C++11 */
  RID_CONSTEXPR, RID_DECLTYPE, RID_NOEXCEPT, RID_NULLPTR, RID_STATIC_ASSERT,

  /* C++20 */
  RID_CONSTINIT, RID_CONSTEVAL,

  /* char8_t */
  RID_CHAR8,

  /* C++ concepts */
  RID_CONCEPT, RID_REQUIRES,

  /* C++ modules.  */
  RID__MODULE, RID__IMPORT, RID__EXPORT, /* Internal tokens.  */

  /* C++ coroutines */
  RID_CO_AWAIT, RID_CO_YIELD, RID_CO_RETURN,

  /* C++ transactional memory.  */
  RID_ATOMIC_NOEXCEPT, RID_ATOMIC_CANCEL, RID_SYNCHRONIZED,

  /* Objective-C ("AT" reserved words - they are only keywords when
     they follow '@')  */
  RID_AT_ENCODE,   RID_AT_END,
  RID_AT_CLASS,    RID_AT_ALIAS,     RID_AT_DEFS,
  RID_AT_PRIVATE,  RID_AT_PROTECTED, RID_AT_PUBLIC,  RID_AT_PACKAGE,
  RID_AT_PROTOCOL, RID_AT_SELECTOR,
  RID_AT_THROW,	   RID_AT_TRY,       RID_AT_CATCH,
  RID_AT_FINALLY,  RID_AT_SYNCHRONIZED, 
  RID_AT_OPTIONAL, RID_AT_REQUIRED, RID_AT_PROPERTY,
  RID_AT_SYNTHESIZE, RID_AT_DYNAMIC,
  RID_AT_INTERFACE,
  RID_AT_IMPLEMENTATION,

  /* OpenMP */
  RID_OMP_ALL_MEMORY,

  /* Named address support, mapping the keyword to a particular named address
     number.  Named address space 0 is reserved for the generic address.  If
     there are more than 254 named addresses, the addr_space_t type will need
     to be grown from an unsigned char to unsigned short.  */
  RID_ADDR_SPACE_0,		/* generic address */
  RID_ADDR_SPACE_1,
  RID_ADDR_SPACE_2,
  RID_ADDR_SPACE_3,
  RID_ADDR_SPACE_4,
  RID_ADDR_SPACE_5,
  RID_ADDR_SPACE_6,
  RID_ADDR_SPACE_7,
  RID_ADDR_SPACE_8,
  RID_ADDR_SPACE_9,
  RID_ADDR_SPACE_10,
  RID_ADDR_SPACE_11,
  RID_ADDR_SPACE_12,
  RID_ADDR_SPACE_13,
  RID_ADDR_SPACE_14,
  RID_ADDR_SPACE_15,

  RID_FIRST_ADDR_SPACE = RID_ADDR_SPACE_0,
  RID_LAST_ADDR_SPACE = RID_ADDR_SPACE_15,

  /* __intN keywords.  The _N_M here doesn't correspond to the intN
     in the keyword; use the bitsize in int_n_t_data_t[M] for that.
     For example, if int_n_t_data_t[0].bitsize is 13, then RID_INT_N_0
     is for __int13.  */

  /* Note that the range to use is RID_FIRST_INT_N through
     RID_FIRST_INT_N + NUM_INT_N_ENTS - 1 and c-parser.cc has a list of
     all RID_INT_N_* in a case statement.  */

  RID_INT_N_0,
  RID_INT_N_1,
  RID_INT_N_2,
  RID_INT_N_3,

  RID_FIRST_INT_N = RID_INT_N_0,
  RID_LAST_INT_N = RID_INT_N_3,

  RID_MAX,

  RID_FIRST_MODIFIER = RID_STATIC,
  RID_LAST_MODIFIER = RID_ONEWAY,

  RID_FIRST_CXX11 = RID_CONSTEXPR,
  RID_LAST_CXX11 = RID_STATIC_ASSERT,
  RID_FIRST_CXX20 = RID_CONSTINIT,
  RID_LAST_CXX20 = RID_CO_RETURN,
  RID_FIRST_AT = RID_AT_ENCODE,
  RID_LAST_AT = RID_AT_IMPLEMENTATION,
  RID_FIRST_PQ = RID_IN,
  RID_LAST_PQ = RID_ONEWAY,
  RID_FIRST_PATTR = RID_GETTER,
  RID_LAST_PATTR = RID_NULL_RESETTABLE
};

#define OBJC_IS_AT_KEYWORD(rid) \
  ((unsigned int) (rid) >= (unsigned int) RID_FIRST_AT && \
   (unsigned int) (rid) <= (unsigned int) RID_LAST_AT)

#define OBJC_IS_PQ_KEYWORD(rid) \
  ((unsigned int) (rid) >= (unsigned int) RID_FIRST_PQ && \
   (unsigned int) (rid) <= (unsigned int) RID_LAST_PQ)

/* Keywords permitted in an @property attribute context.  */
#define OBJC_IS_PATTR_KEYWORD(rid) \
  ((((unsigned int) (rid) >= (unsigned int) RID_FIRST_PATTR && \
     (unsigned int) (rid) <= (unsigned int) RID_LAST_PATTR)) \
   || rid == RID_CLASS)

/* OBJC_IS_CXX_KEYWORD recognizes the 'CXX_OBJC' keywords (such as
   'class') which are shared in a subtle way between Objective-C and
   C++.  When the lexer is lexing in Objective-C/Objective-C++, if it
   finds '@' followed by one of these identifiers (eg, '@class'), it
   recognizes the whole as an Objective-C keyword.  If the identifier
   is found elsewhere, it follows the rules of the C/C++ language.
 */
#define OBJC_IS_CXX_KEYWORD(rid) \
  (rid == RID_CLASS || rid == RID_SYNCHRONIZED			\
   || rid == RID_PUBLIC || rid == RID_PROTECTED || rid == RID_PRIVATE	\
   || rid == RID_TRY || rid == RID_THROW || rid == RID_CATCH)

/* The elements of `ridpointers' are identifier nodes for the reserved
   type names and storage classes.  It is indexed by a RID_... value.  */
extern GTY ((length ("(int) RID_MAX"))) tree *ridpointers;

/* Standard named or nameless data types of the C compiler.  */

enum c_tree_index
{
    CTI_CHAR8_TYPE,
    CTI_CHAR16_TYPE,
    CTI_CHAR32_TYPE,
    CTI_WCHAR_TYPE,
    CTI_UNDERLYING_WCHAR_TYPE,
    CTI_WINT_TYPE,
    CTI_SIGNED_SIZE_TYPE, /* For format checking only.  */
    CTI_UNSIGNED_PTRDIFF_TYPE, /* For format checking only.  */
    CTI_INTMAX_TYPE,
    CTI_UINTMAX_TYPE,
    CTI_WIDEST_INT_LIT_TYPE,
    CTI_WIDEST_UINT_LIT_TYPE,

    /* Types for <stdint.h>, that may not be defined on all
       targets.  */
    CTI_SIG_ATOMIC_TYPE,
    CTI_INT8_TYPE,
    CTI_INT16_TYPE,
    CTI_INT32_TYPE,
    CTI_INT64_TYPE,
    CTI_UINT8_TYPE,
    CTI_UINT16_TYPE,
    CTI_UINT32_TYPE,
    CTI_UINT64_TYPE,
    CTI_INT_LEAST8_TYPE,
    CTI_INT_LEAST16_TYPE,
    CTI_INT_LEAST32_TYPE,
    CTI_INT_LEAST64_TYPE,
    CTI_UINT_LEAST8_TYPE,
    CTI_UINT_LEAST16_TYPE,
    CTI_UINT_LEAST32_TYPE,
    CTI_UINT_LEAST64_TYPE,
    CTI_INT_FAST8_TYPE,
    CTI_INT_FAST16_TYPE,
    CTI_INT_FAST32_TYPE,
    CTI_INT_FAST64_TYPE,
    CTI_UINT_FAST8_TYPE,
    CTI_UINT_FAST16_TYPE,
    CTI_UINT_FAST32_TYPE,
    CTI_UINT_FAST64_TYPE,
    CTI_INTPTR_TYPE,
    CTI_UINTPTR_TYPE,

    CTI_CHAR_ARRAY_TYPE,
    CTI_CHAR8_ARRAY_TYPE,
    CTI_CHAR16_ARRAY_TYPE,
    CTI_CHAR32_ARRAY_TYPE,
    CTI_WCHAR_ARRAY_TYPE,
    CTI_STRING_TYPE,
    CTI_CONST_STRING_TYPE,

    /* Type for boolean expressions (bool in C++, int in C).  */
    CTI_TRUTHVALUE_TYPE,
    CTI_TRUTHVALUE_TRUE,
    CTI_TRUTHVALUE_FALSE,

    CTI_DEFAULT_FUNCTION_TYPE,

    CTI_NULL,

    /* These are not types, but we have to look them up all the time.  */
    CTI_FUNCTION_NAME_DECL,
    CTI_PRETTY_FUNCTION_NAME_DECL,
    CTI_C99_FUNCTION_NAME_DECL,

    CTI_MODULE_HWM,
    /* Below here entities change during compilation.  */

    CTI_SAVED_FUNCTION_NAME_DECLS,

    CTI_MAX
};

#define C_CPP_HASHNODE(id) \
  (&(((struct c_common_identifier *) (id))->node))
#define C_RID_CODE(id) \
  ((enum rid) (((struct c_common_identifier *) (id))->node.rid_code))
#define C_SET_RID_CODE(id, code) \
  (((struct c_common_identifier *) (id))->node.rid_code = (unsigned char) code)

/* Identifier part common to the C front ends.  Inherits from
   tree_identifier, despite appearances.  */
struct GTY(()) c_common_identifier {
  struct tree_common common;
  struct cpp_hashnode node;
};

/* An entry in the reserved keyword table.  */

struct c_common_resword
{
  const char *const word;
  ENUM_BITFIELD(rid) const rid : 16;
  const unsigned int disable   : 16;
};

/* Mode used to build pointers (VOIDmode means ptr_mode).  */

extern machine_mode c_default_pointer_mode;

/* Extra cpp_ttype values for C++.  */

/* A token type for template-ids.  If a template-id is processed while
   parsing tentatively, it is replaced with a CPP_TEMPLATE_ID token;
   the value of the CPP_TEMPLATE_ID is whatever was returned by
   cp_parser_template_id.  */
#define CPP_TEMPLATE_ID ((enum cpp_ttype) (CPP_KEYWORD + 1))

/* A token type for nested-name-specifiers.  If a
   nested-name-specifier is processed while parsing tentatively, it is
   replaced with a CPP_NESTED_NAME_SPECIFIER token; the value of the
   CPP_NESTED_NAME_SPECIFIER is whatever was returned by
   cp_parser_nested_name_specifier_opt.  */
#define CPP_NESTED_NAME_SPECIFIER ((enum cpp_ttype) (CPP_TEMPLATE_ID + 1))

/* A token type for pre-parsed C++0x decltype.  */
#define CPP_DECLTYPE ((enum cpp_ttype) (CPP_NESTED_NAME_SPECIFIER + 1))

/* A token type for pre-parsed primary-expression (lambda- or statement-).  */
#define CPP_PREPARSED_EXPR ((enum cpp_ttype) (CPP_DECLTYPE + 1))

/* The number of token types, including C++-specific ones.  */
#define N_CP_TTYPES ((int) (CPP_PREPARSED_EXPR + 1))

/* Disable mask.  Keywords are disabled if (reswords[i].disable &
   mask) is _true_.  Thus for keywords which are present in all
   languages the disable field is zero.  */

#define D_CONLY		0x0001	/* C only (not in C++).  */
#define D_CXXONLY	0x0002	/* C++ only (not in C).  */
#define D_C99		0x0004	/* In C, C99 only.  */
#define D_CXX11         0x0008	/* In C++, C++11 only.  */
#define D_EXT		0x0010	/* GCC extension.  */
#define D_EXT89		0x0020	/* GCC extension incorporated in C99.  */
#define D_ASM		0x0040	/* Disabled by -fno-asm.  */
#define D_OBJC		0x0080	/* In Objective C and neither C nor C++.  */
#define D_CXX_OBJC	0x0100	/* In Objective C, and C++, but not C.  */
#define D_CXXWARN	0x0200	/* In C warn with -Wcxx-compat.  */
#define D_CXX_CONCEPTS  0x0400	/* In C++, only with concepts.  */
#define D_TRANSMEM	0X0800	/* C++ transactional memory TS.  */
#define D_CXX_CHAR8_T	0X1000	/* In C++, only with -fchar8_t.  */
#define D_CXX20		0x2000  /* In C++, C++20 only.  */
#define D_CXX_COROUTINES 0x4000  /* In C++, only with coroutines.  */
#define D_CXX_MODULES	0x8000  /* In C++, only with modules.  */

#define D_CXX_CONCEPTS_FLAGS D_CXXONLY | D_CXX_CONCEPTS
#define D_CXX_CHAR8_T_FLAGS D_CXXONLY | D_CXX_CHAR8_T
#define D_CXX_MODULES_FLAGS (D_CXXONLY | D_CXX_MODULES)
#define D_CXX_COROUTINES_FLAGS (D_CXXONLY | D_CXX_COROUTINES)

/* The reserved keyword table.  */
extern const struct c_common_resword c_common_reswords[];

/* The number of items in the reserved keyword table.  */
extern const unsigned int num_c_common_reswords;

#define char8_type_node			c_global_trees[CTI_CHAR8_TYPE]
#define char16_type_node		c_global_trees[CTI_CHAR16_TYPE]
#define char32_type_node		c_global_trees[CTI_CHAR32_TYPE]
#define wchar_type_node			c_global_trees[CTI_WCHAR_TYPE]
#define underlying_wchar_type_node	c_global_trees[CTI_UNDERLYING_WCHAR_TYPE]
#define wint_type_node			c_global_trees[CTI_WINT_TYPE]
#define signed_size_type_node		c_global_trees[CTI_SIGNED_SIZE_TYPE]
#define unsigned_ptrdiff_type_node	c_global_trees[CTI_UNSIGNED_PTRDIFF_TYPE]
#define intmax_type_node		c_global_trees[CTI_INTMAX_TYPE]
#define uintmax_type_node		c_global_trees[CTI_UINTMAX_TYPE]
#define widest_integer_literal_type_node c_global_trees[CTI_WIDEST_INT_LIT_TYPE]
#define widest_unsigned_literal_type_node c_global_trees[CTI_WIDEST_UINT_LIT_TYPE]

#define sig_atomic_type_node		c_global_trees[CTI_SIG_ATOMIC_TYPE]
#define int8_type_node			c_global_trees[CTI_INT8_TYPE]
#define int16_type_node			c_global_trees[CTI_INT16_TYPE]
#define int32_type_node			c_global_trees[CTI_INT32_TYPE]
#define int64_type_node			c_global_trees[CTI_INT64_TYPE]
#define uint8_type_node			c_global_trees[CTI_UINT8_TYPE]
#define c_uint16_type_node		c_global_trees[CTI_UINT16_TYPE]
#define c_uint32_type_node		c_global_trees[CTI_UINT32_TYPE]
#define c_uint64_type_node		c_global_trees[CTI_UINT64_TYPE]
#define int_least8_type_node		c_global_trees[CTI_INT_LEAST8_TYPE]
#define int_least16_type_node		c_global_trees[CTI_INT_LEAST16_TYPE]
#define int_least32_type_node		c_global_trees[CTI_INT_LEAST32_TYPE]
#define int_least64_type_node		c_global_trees[CTI_INT_LEAST64_TYPE]
#define uint_least8_type_node		c_global_trees[CTI_UINT_LEAST8_TYPE]
#define uint_least16_type_node		c_global_trees[CTI_UINT_LEAST16_TYPE]
#define uint_least32_type_node		c_global_trees[CTI_UINT_LEAST32_TYPE]
#define uint_least64_type_node		c_global_trees[CTI_UINT_LEAST64_TYPE]
#define int_fast8_type_node		c_global_trees[CTI_INT_FAST8_TYPE]
#define int_fast16_type_node		c_global_trees[CTI_INT_FAST16_TYPE]
#define int_fast32_type_node		c_global_trees[CTI_INT_FAST32_TYPE]
#define int_fast64_type_node		c_global_trees[CTI_INT_FAST64_TYPE]
#define uint_fast8_type_node		c_global_trees[CTI_UINT_FAST8_TYPE]
#define uint_fast16_type_node		c_global_trees[CTI_UINT_FAST16_TYPE]
#define uint_fast32_type_node		c_global_trees[CTI_UINT_FAST32_TYPE]
#define uint_fast64_type_node		c_global_trees[CTI_UINT_FAST64_TYPE]
#define intptr_type_node		c_global_trees[CTI_INTPTR_TYPE]
#define uintptr_type_node		c_global_trees[CTI_UINTPTR_TYPE]

#define truthvalue_type_node		c_global_trees[CTI_TRUTHVALUE_TYPE]
#define truthvalue_true_node		c_global_trees[CTI_TRUTHVALUE_TRUE]
#define truthvalue_false_node		c_global_trees[CTI_TRUTHVALUE_FALSE]

#define char_array_type_node		c_global_trees[CTI_CHAR_ARRAY_TYPE]
#define char8_array_type_node		c_global_trees[CTI_CHAR8_ARRAY_TYPE]
#define char16_array_type_node		c_global_trees[CTI_CHAR16_ARRAY_TYPE]
#define char32_array_type_node		c_global_trees[CTI_CHAR32_ARRAY_TYPE]
#define wchar_array_type_node		c_global_trees[CTI_WCHAR_ARRAY_TYPE]
#define string_type_node		c_global_trees[CTI_STRING_TYPE]
#define const_string_type_node		c_global_trees[CTI_CONST_STRING_TYPE]

#define default_function_type		c_global_trees[CTI_DEFAULT_FUNCTION_TYPE]

#define function_name_decl_node		c_global_trees[CTI_FUNCTION_NAME_DECL]
#define pretty_function_name_decl_node	c_global_trees[CTI_PRETTY_FUNCTION_NAME_DECL]
#define c99_function_name_decl_node		c_global_trees[CTI_C99_FUNCTION_NAME_DECL]
#define saved_function_name_decls	c_global_trees[CTI_SAVED_FUNCTION_NAME_DECLS]

/* The node for C++ `__null'.  */
#define null_node                       c_global_trees[CTI_NULL]

extern GTY(()) tree c_global_trees[CTI_MAX];

/* Mark which labels are explicitly declared.
   These may be shadowed, and may be referenced from nested functions.  */
#define C_DECLARED_LABEL_FLAG(label) TREE_LANG_FLAG_1 (label)

enum c_language_kind
{
  clk_c		= 0,		/* C90, C94, C99, C11 or C2X */
  clk_objc	= 1,		/* clk_c with ObjC features.  */
  clk_cxx	= 2,		/* ANSI/ISO C++ */
  clk_objcxx	= 3		/* clk_cxx with ObjC features.  */
};

/* To test for a specific language use c_language, defined by each
   front end.  For "ObjC features" or "not C++" use the macros.  */
extern c_language_kind c_language;

#define c_dialect_cxx()		((c_language & clk_cxx) != 0)
#define c_dialect_objc()	((c_language & clk_objc) != 0)

/* The various name of operator that appears in error messages. */
enum ref_operator {
  /* NULL */
  RO_NULL,
  /* array indexing */
  RO_ARRAY_INDEXING,
  /* unary * */
  RO_UNARY_STAR,
  /* -> */
  RO_ARROW,
  /* implicit conversion */
  RO_IMPLICIT_CONVERSION,
  /* ->* */
  RO_ARROW_STAR
};

/* Information about a statement tree.  */

struct GTY(()) stmt_tree_s {
  /* A stack of statement lists being collected.  */
  vec<tree, va_gc> *x_cur_stmt_list;

  /* In C++, Nonzero if we should treat statements as full
     expressions.  In particular, this variable is non-zero if at the
     end of a statement we should destroy any temporaries created
     during that statement.  Similarly, if, at the end of a block, we
     should destroy any local variables in this block.  Normally, this
     variable is nonzero, since those are the normal semantics of
     C++.

     This flag has no effect in C.  */
  int stmts_are_full_exprs_p;
};

typedef struct stmt_tree_s *stmt_tree;

/* Global state pertinent to the current function.  Some C dialects
   extend this structure with additional fields.  */

struct GTY(()) c_language_function {
  /* While we are parsing the function, this contains information
     about the statement-tree that we are building.  */
  struct stmt_tree_s x_stmt_tree;

  /* Vector of locally defined typedefs, for
     -Wunused-local-typedefs.  */
  vec<tree, va_gc> *local_typedefs;
};

#define stmt_list_stack (current_stmt_tree ()->x_cur_stmt_list)

/* When building a statement-tree, this is the current statement list
   being collected.  */
#define cur_stmt_list	(stmt_list_stack->last ())

#define building_stmt_list_p() (stmt_list_stack && !stmt_list_stack->is_empty())

/* Language-specific hooks.  */

/* If non-NULL, this function is called after a precompile header file
   is loaded.  */
extern void (*lang_post_pch_load) (void);

extern void push_file_scope (void);
extern void pop_file_scope (void);
extern stmt_tree current_stmt_tree (void);
extern tree push_stmt_list (void);
extern tree pop_stmt_list (tree);
extern tree add_stmt (tree);
extern void push_cleanup (tree, tree, bool);

extern tree build_modify_expr (location_t, tree, tree, enum tree_code,
			       location_t, tree, tree);
extern tree build_indirect_ref (location_t, tree, ref_operator);

extern bool has_c_linkage (const_tree decl);
extern bool c_decl_implicit (const_tree);

/* Switches common to the C front ends.  */

/* Nonzero means don't output line number information.  */

extern char flag_no_line_commands;

/* Nonzero causes -E output not to be done, but directives such as
   #define that have side effects are still obeyed.  */

extern char flag_no_output;

/* Nonzero means dump macros in some fashion; contains the 'D', 'M',
   'N' or 'U' of the command line switch.  */

extern char flag_dump_macros;

/* Nonzero means pass #include lines through to the output.  */

extern char flag_dump_includes;

/* Nonzero means process PCH files while preprocessing.  */

extern bool flag_pch_preprocess;

/* The file name to which we should write a precompiled header, or
   NULL if no header will be written in this compile.  */

extern const char *pch_file;

/* Nonzero if an ISO standard was selected.  It rejects macros in the
   user's namespace.  */

extern int flag_iso;

/* C/ObjC language option variables.  */


/* Nonzero means allow type mismatches in conditional expressions;
   just make their values `void'.  */

extern int flag_cond_mismatch;

/* Nonzero means enable C89 Amendment 1 features.  */

extern int flag_isoc94;

/* Nonzero means use the ISO C99 (or later) dialect of C.  */

extern int flag_isoc99;

/* Nonzero means use the ISO C11 (or later) dialect of C.  */

extern int flag_isoc11;

/* Nonzero means use the ISO C2X dialect of C.  */

extern int flag_isoc2x;

/* Nonzero means that we have builtin functions, and main is an int.  */

extern int flag_hosted;

/* ObjC language option variables.  */


/* Tells the compiler that this is a special run.  Do not perform any
   compiling, instead we are to test some platform dependent features
   and output a C header file with appropriate definitions.  */

extern int print_struct_values;

/* Tells the compiler what is the constant string class for ObjC.  */

extern const char *constant_string_class_name;


/* C++ language option variables.  */

/* The reference version of the ABI for -Wabi.  */

extern int warn_abi_version;

/* Return TRUE if one of {flag_abi_version,flag_abi_compat_version} is
   less than N and the other is at least N.  */
#define abi_compat_version_crosses(N)		\
  (abi_version_at_least(N)			\
   != (flag_abi_compat_version == 0		\
       || flag_abi_compat_version >= (N)))

/* Return TRUE if one of {flag_abi_version,warn_abi_version} is
   less than N and the other is at least N, for use by -Wabi.  */
#define abi_version_crosses(N)			\
  (abi_version_at_least(N)			\
   != (warn_abi_version == 0			\
       || warn_abi_version >= (N)))

/* The supported C++ dialects.  */

enum cxx_dialect {
  cxx_unset,
  /* C++98 with TC1  */
  cxx98,
  cxx03 = cxx98,
  /* C++11  */
  cxx0x,
  cxx11 = cxx0x,
  /* C++14 */
  cxx14,
  /* C++17 */
  cxx17,
  /* C++20 */
  cxx20,
  /* C++23 */
  cxx23
};

/* The C++ dialect being used. C++98 is the default.  */
extern enum cxx_dialect cxx_dialect;

/* Maximum template instantiation depth.  This limit is rather
   arbitrary, but it exists to limit the time it takes to notice
   excessively recursive template instantiations.  */

extern int max_tinst_depth;

/* Nonzero means that we should not issue warnings about problems that
   occur when the code is executed, because the code being processed
   is not expected to be executed.  This is set during parsing.  This
   is used for cases like sizeof() and "0 ? a : b".  This is a count,
   not a bool, because unexecuted expressions can nest.  */

extern int c_inhibit_evaluation_warnings;

/* Depending on which phase of processing we are in, we may need
   to prefer input_location to libcpp's locations.  (Specifically,
   after the C++ lexer is done lexing tokens, but prior to calling
   cpp_finish (), we need to do so.  */

extern bool override_libcpp_locations;

/* C types are partitioned into three subsets: object, function, and
   incomplete types.  */
#define C_TYPE_OBJECT_P(type) \
  (TREE_CODE (type) != FUNCTION_TYPE && TYPE_SIZE (type))

#define C_TYPE_INCOMPLETE_P(type) \
  (TREE_CODE (type) != FUNCTION_TYPE && TYPE_SIZE (type) == 0)

#define C_TYPE_FUNCTION_P(type) \
  (TREE_CODE (type) == FUNCTION_TYPE)

/* For convenience we define a single macro to identify the class of
   object or incomplete types.  */
#define C_TYPE_OBJECT_OR_INCOMPLETE_P(type) \
  (!C_TYPE_FUNCTION_P (type))

/* Return true if TYPE is a vector type that should be subject to the GNU
   vector extensions (as opposed to a vector type that is used only for
   the purposes of defining target-specific built-in functions).  */

inline bool
gnu_vector_type_p (const_tree type)
{
  return TREE_CODE (type) == VECTOR_TYPE && !TYPE_INDIVISIBLE_P (type);
}

struct visibility_flags
{
  unsigned inpragma : 1;	/* True when in #pragma GCC visibility.  */
  unsigned inlines_hidden : 1;	/* True when -finlineshidden in effect.  */
};

/* These enumerators are possible types of unsafe conversions.  */
enum conversion_safety {
  /* The conversion is safe.  */
  SAFE_CONVERSION = 0,
  /* Another type of conversion with problems.  */
  UNSAFE_OTHER,
  /* Conversion between signed and unsigned integers.  */
  UNSAFE_SIGN,
  /* Conversions that reduce the precision of reals including conversions
     from reals to integers.  */
  UNSAFE_REAL,
  /* Conversions from complex to reals or integers, that discard imaginary
     component.  */
  UNSAFE_IMAGINARY
};

/* Global visibility options.  */
extern struct visibility_flags visibility_options;

/* Attribute table common to the C front ends.  */
extern const struct attribute_spec c_common_attribute_table[];
extern const struct attribute_spec c_common_format_attribute_table[];

/* Pointer to function to lazily generate the VAR_DECL for __FUNCTION__ etc.
   ID is the identifier to use, NAME is the string.
   TYPE_DEP indicates whether it depends on type of the function or not
   (i.e. __PRETTY_FUNCTION__).  */

extern tree (*make_fname_decl) (location_t, tree, int);

/* In c-decl.cc and cp/tree.cc.  FIXME.  */
extern void c_register_addr_space (const char *str, addr_space_t as);

/* In c-common.cc.  */
extern bool in_late_binary_op;
extern const char *c_addr_space_name (addr_space_t as);
extern tree identifier_global_value (tree);
extern tree identifier_global_tag (tree);
extern bool names_builtin_p (const char *);
extern tree c_linkage_bindings (tree);
extern void record_builtin_type (enum rid, const char *, tree);
extern tree build_void_list_node (void);
extern void start_fname_decls (void);
extern void finish_fname_decls (void);
extern const char *fname_as_string (int);
extern tree fname_decl (location_t, unsigned, tree);

extern int check_user_alignment (const_tree, bool, bool);
extern bool check_function_arguments (location_t loc, const_tree, const_tree,
				      int, tree *, vec<location_t> *);
extern void check_function_arguments_recurse (void (*)
					      (void *, tree,
					       unsigned HOST_WIDE_INT),
					      void *, tree,
					      unsigned HOST_WIDE_INT,
					      opt_code);
extern bool check_builtin_function_arguments (location_t, vec<location_t>,
					      tree, tree, int, tree *);
extern void check_function_format (const_tree, tree, int, tree *,
				   vec<location_t> *);
extern bool attribute_fallthrough_p (tree);
extern tree handle_format_attribute (tree *, tree, tree, int, bool *);
extern tree handle_format_arg_attribute (tree *, tree, tree, int, bool *);
extern bool c_common_handle_option (size_t, const char *, HOST_WIDE_INT, int,
				    location_t,
				    const struct cl_option_handlers *);
extern bool default_handle_c_option (size_t, const char *, int);
extern tree c_common_type_for_mode (machine_mode, int);
extern tree c_common_type_for_size (unsigned int, int);
extern tree c_common_fixed_point_type_for_size (unsigned int, unsigned int,
						int, int);
extern tree c_common_unsigned_type (tree);
extern tree c_common_signed_type (tree);
extern tree c_common_signed_or_unsigned_type (int, tree);
extern void c_common_init_ts (void);
extern tree c_build_bitfield_integer_type (unsigned HOST_WIDE_INT, int);
extern enum conversion_safety unsafe_conversion_p (tree, tree, tree, bool);
extern bool decl_with_nonnull_addr_p (const_tree);
extern tree c_fully_fold (tree, bool, bool *, bool = false);
extern tree c_wrap_maybe_const (tree, bool);
extern tree c_common_truthvalue_conversion (location_t, tree);
extern void c_apply_type_quals_to_decl (int, tree);
extern tree c_sizeof_or_alignof_type (location_t, tree, bool, bool, int);
extern tree c_alignof_expr (location_t, tree);
/* Print an error message for invalid operands to arith operation CODE.
   NOP_EXPR is used as a special case (see truthvalue_conversion).  */
extern void binary_op_error (rich_location *, enum tree_code, tree, tree);
extern tree fix_string_type (tree);
extern tree convert_and_check (location_t, tree, tree, bool = false);
extern bool c_determine_visibility (tree);
extern bool vector_types_compatible_elements_p (tree, tree);
extern void mark_valid_location_for_stdc_pragma (bool);
extern bool valid_location_for_stdc_pragma_p (void);
extern void set_float_const_decimal64 (void);
extern void clear_float_const_decimal64 (void);
extern bool float_const_decimal64_p (void);

extern bool keyword_begins_type_specifier (enum rid);
extern bool keyword_is_storage_class_specifier (enum rid);
extern bool keyword_is_type_qualifier (enum rid);
extern bool keyword_is_decl_specifier (enum rid);
extern unsigned max_align_t_align (void);
extern bool cxx_fundamental_alignment_p (unsigned);
extern bool pointer_to_zero_sized_aggr_p (tree);
extern bool bool_promoted_to_int_p (tree);
extern tree fold_for_warn (tree);
extern tree c_common_get_narrower (tree, int *);
extern bool get_attribute_operand (tree, unsigned HOST_WIDE_INT *);
extern void c_common_finalize_early_debug (void);
extern bool c_option_is_from_cpp_diagnostics (int);

/* Used by convert_and_check; in front ends.  */
extern tree convert_init (tree, tree);

#define c_sizeof(LOC, T)  c_sizeof_or_alignof_type (LOC, T, true, false, 1)
#define c_alignof(LOC, T) c_sizeof_or_alignof_type (LOC, T, false, false, 1)

/* Subroutine of build_binary_op, used for certain operations.  */
extern tree shorten_binary_op (tree result_type, tree op0, tree op1, bool bitwise);

/* Subroutine of build_binary_op, used for comparison operations.
   See if the operands have both been converted from subword integer types
   and, if so, perhaps change them both back to their original type.  */
extern tree shorten_compare (location_t, tree *, tree *, tree *,
			     enum tree_code *);

extern tree pointer_int_sum (location_t, enum tree_code, tree, tree,
			     bool = true);

/* Add qualifiers to a type, in the fashion for C.  */
extern tree c_build_qualified_type (tree, int, tree = NULL_TREE, size_t = 0);

/* Build tree nodes and builtin functions common to both C and C++ language
   frontends.  */
extern void c_common_nodes_and_builtins (void);

extern void disable_builtin_function (const char *);

extern void set_compound_literal_name (tree decl);

extern tree build_va_arg (location_t, tree, tree);

extern const unsigned int c_family_lang_mask;
extern unsigned int c_common_option_lang_mask (void);
extern void c_common_diagnostics_set_defaults (diagnostic_context *);
extern bool c_common_complain_wrong_lang_p (const struct cl_option *);
extern void c_common_init_options_struct (struct gcc_options *);
extern void c_common_init_options (unsigned int, struct cl_decoded_option *);
extern bool c_common_post_options (const char **);
extern bool c_common_init (void);
extern void c_common_finish (void);
extern void c_common_parse_file (void);
extern alias_set_type c_common_get_alias_set (tree);
extern void c_register_builtin_type (tree, const char*);
extern bool c_promoting_integer_type_p (const_tree);
extern bool self_promoting_args_p (const_tree);
extern tree strip_pointer_operator (tree);
extern tree strip_pointer_or_array_types (tree);
extern HOST_WIDE_INT c_common_to_target_charset (HOST_WIDE_INT);

/* This is the basic parsing function.  */
extern void c_parse_file (void);

extern void c_parse_final_cleanups (void);

/* These macros provide convenient access to the various _STMT nodes.  */

/* Nonzero if a given STATEMENT_LIST represents the outermost binding
   if a statement expression.  */
#define STATEMENT_LIST_STMT_EXPR(NODE) \
  TREE_LANG_FLAG_1 (STATEMENT_LIST_CHECK (NODE))

/* Nonzero if a label has been added to the statement list.  */
#define STATEMENT_LIST_HAS_LABEL(NODE) \
  TREE_LANG_FLAG_3 (STATEMENT_LIST_CHECK (NODE))

/* C_MAYBE_CONST_EXPR accessors.  */
#define C_MAYBE_CONST_EXPR_PRE(NODE)			\
  TREE_OPERAND (C_MAYBE_CONST_EXPR_CHECK (NODE), 0)
#define C_MAYBE_CONST_EXPR_EXPR(NODE)			\
  TREE_OPERAND (C_MAYBE_CONST_EXPR_CHECK (NODE), 1)
#define C_MAYBE_CONST_EXPR_INT_OPERANDS(NODE)		\
  TREE_LANG_FLAG_0 (C_MAYBE_CONST_EXPR_CHECK (NODE))
#define C_MAYBE_CONST_EXPR_NON_CONST(NODE)		\
  TREE_LANG_FLAG_1 (C_MAYBE_CONST_EXPR_CHECK (NODE))
#define EXPR_INT_CONST_OPERANDS(EXPR)			\
  (INTEGRAL_TYPE_P (TREE_TYPE (EXPR))			\
   && (TREE_CODE (EXPR) == INTEGER_CST			\
       || (TREE_CODE (EXPR) == C_MAYBE_CONST_EXPR	\
	   && C_MAYBE_CONST_EXPR_INT_OPERANDS (EXPR))))

/* In a FIELD_DECL, nonzero if the decl was originally a bitfield.  */
#define DECL_C_BIT_FIELD(NODE) \
  (DECL_LANG_FLAG_4 (FIELD_DECL_CHECK (NODE)) == 1)
#define SET_DECL_C_BIT_FIELD(NODE) \
  (DECL_LANG_FLAG_4 (FIELD_DECL_CHECK (NODE)) = 1)
#define CLEAR_DECL_C_BIT_FIELD(NODE) \
  (DECL_LANG_FLAG_4 (FIELD_DECL_CHECK (NODE)) = 0)

/* True if the decl was an unnamed bitfield.  */
#define DECL_UNNAMED_BIT_FIELD(NODE) \
  (DECL_C_BIT_FIELD (NODE) && !DECL_NAME (NODE))

extern tree do_case (location_t, tree, tree);
extern tree build_stmt (location_t, enum tree_code, ...);
extern tree build_real_imag_expr (location_t, enum tree_code, tree);

/* These functions must be defined by each front-end which implements
   a variant of the C language.  They are used in c-common.cc.  */

extern tree build_unary_op (location_t, enum tree_code, tree, bool);
extern tree build_binary_op (location_t, enum tree_code, tree, tree, bool);
extern tree perform_integral_promotions (tree);

/* These functions must be defined by each front-end which implements
   a variant of the C language.  They are used by port files.  */

extern tree default_conversion (tree);

/* Given two integer or real types, return the type for their sum.
   Given two compatible ANSI C types, returns the merged type.  */

extern tree common_type (tree, tree);

extern tree decl_constant_value (tree);

/* Handle increment and decrement of boolean types.  */
extern tree boolean_increment (enum tree_code, tree);

extern int case_compare (splay_tree_key, splay_tree_key);

extern tree c_add_case_label (location_t, splay_tree, tree, tree, tree);
extern bool c_switch_covers_all_cases_p (splay_tree, tree);
extern bool c_block_may_fallthru (const_tree);

extern tree build_function_call (location_t, tree, tree);

extern tree build_function_call_vec (location_t, vec<location_t>, tree,
				     vec<tree, va_gc> *, vec<tree, va_gc> *,
				     tree = NULL_TREE);

extern tree resolve_overloaded_builtin (location_t, tree, vec<tree, va_gc> *);

extern tree finish_label_address_expr (tree, location_t);

/* Same function prototype, but the C and C++ front ends have
   different implementations.  Used in c-common.cc.  */
extern tree lookup_label (tree);
extern tree lookup_name (tree);
extern bool lvalue_p (const_tree);
extern int maybe_adjust_arg_pos_for_attribute (const_tree);

extern bool vector_targets_convertible_p (const_tree t1, const_tree t2);
extern bool vector_types_convertible_p (const_tree t1, const_tree t2, bool emit_lax_note);
extern tree c_build_vec_perm_expr (location_t, tree, tree, tree, bool = true);
extern tree c_build_shufflevector (location_t, tree, tree,
				   const vec<tree> &, bool = true);
extern tree c_build_vec_convert (location_t, tree, location_t, tree, bool = true);

extern void init_c_lex (void);

extern void c_cpp_builtins (cpp_reader *);
extern void c_cpp_builtins_optimize_pragma (cpp_reader *, tree, tree);
extern bool c_cpp_diagnostic (cpp_reader *, enum cpp_diagnostic_level,
			      enum cpp_warning_reason, rich_location *,
			      const char *, va_list *)
     ATTRIBUTE_GCC_DIAG(5,0);
extern int c_common_has_attribute (cpp_reader *, bool);
extern int c_common_has_builtin (cpp_reader *);

extern bool parse_optimize_options (tree, bool);

/* Positive if an implicit `extern "C"' scope has just been entered;
   negative if such a scope has just been exited.  */
extern GTY(()) int pending_lang_change;

/* Information recorded about each file examined during compilation.  */

struct c_fileinfo
{
  int time;	/* Time spent in the file.  */

  /* Flags used only by C++.
     INTERFACE_ONLY nonzero means that we are in an "interface" section
     of the compiler.  INTERFACE_UNKNOWN nonzero means we cannot trust
     the value of INTERFACE_ONLY.  If INTERFACE_UNKNOWN is zero and
     INTERFACE_ONLY is zero, it means that we are responsible for
     exporting definitions that others might need.  */
  short interface_only;
  short interface_unknown;
};

struct c_fileinfo *get_fileinfo (const char *);
extern void dump_time_statistics (void);

extern bool c_dump_tree (void *, tree);

extern void verify_sequence_points (tree);

extern tree fold_offsetof (tree, tree = size_type_node,
			   tree_code ctx = ERROR_MARK);

extern int complete_array_type (tree *, tree, bool);
extern void complete_flexible_array_elts (tree);

extern tree builtin_type_for_size (int, bool);

extern void c_common_mark_addressable_vec (tree);

extern void set_underlying_type (tree);
extern bool user_facing_original_type_p (const_tree);
extern void record_types_used_by_current_var_decl (tree);
extern vec<tree, va_gc> *make_tree_vector (void);
extern void release_tree_vector (vec<tree, va_gc> *);
extern vec<tree, va_gc> *make_tree_vector_single (tree);
extern vec<tree, va_gc> *make_tree_vector_from_list (tree);
extern vec<tree, va_gc> *make_tree_vector_from_ctor (tree);
extern vec<tree, va_gc> *make_tree_vector_copy (const vec<tree, va_gc> *);

/* Used for communication between c_common_type_for_mode and
   c_register_builtin_type.  */
extern GTY(()) tree registered_builtin_types;

/* Read SOURCE_DATE_EPOCH from environment to have a deterministic
   timestamp to replace embedded current dates to get reproducible
   results.  Returns -1 if SOURCE_DATE_EPOCH is not defined.  */
extern time_t cb_get_source_date_epoch (cpp_reader *pfile);

/* The value (as a unix timestamp) corresponds to date
   "Dec 31 9999 23:59:59 UTC", which is the latest date that __DATE__ and
   __TIME__ can store.  */
#define MAX_SOURCE_DATE_EPOCH HOST_WIDE_INT_C (253402300799)

/* Callback for libcpp for offering spelling suggestions for misspelled
   directives.  */
extern const char *cb_get_suggestion (cpp_reader *, const char *,
				      const char *const *);

extern GTY(()) string_concat_db *g_string_concat_db;

class substring_loc;
extern const char *c_get_substring_location (const substring_loc &substr_loc,
					     location_t *out_loc);

/* In c-gimplify.cc.  */
typedef struct bc_state
{
  tree bc_label[2];
} bc_state_t;
extern void save_bc_state (bc_state_t *);
extern void restore_bc_state (bc_state_t *);
extern tree c_genericize_control_stmt (tree *, int *, void *,
				       walk_tree_fn, walk_tree_lh);
extern void c_genericize (tree);
extern int c_gimplify_expr (tree *, gimple_seq *, gimple_seq *);
extern tree c_build_bind_expr (location_t, tree, tree);

/* In c-lex.cc.  */
extern enum cpp_ttype
conflict_marker_get_final_tok_kind (enum cpp_ttype tok1_kind);

/* In c-pch.cc  */
extern void pch_init (void);
extern void pch_cpp_save_state (void);
extern int c_common_valid_pch (cpp_reader *pfile, const char *name, int fd);
extern void c_common_read_pch (cpp_reader *pfile, const char *name, int fd,
			       const char *orig);
extern void c_common_write_pch (void);
extern void c_common_no_more_pch (void);
extern void c_common_pch_pragma (cpp_reader *pfile, const char *);

/* In *-checksum.c */
extern const unsigned char executable_checksum[16];

/* In c-cppbuiltin.cc  */
extern void builtin_define_std (const char *macro);
extern void builtin_define_with_value (const char *, const char *, int);
extern void builtin_define_with_int_value (const char *, HOST_WIDE_INT);
extern void builtin_define_type_sizeof (const char *, tree);
extern void c_stddef_cpp_builtins (void);
extern void fe_file_change (const line_map_ordinary *);
extern void c_parse_error (const char *, enum cpp_ttype, tree, unsigned char,
			   rich_location *richloc);

/* In c-ppoutput.cc  */
extern void init_pp_output (FILE *);
extern void preprocess_file (cpp_reader *);
extern void pp_file_change (const line_map_ordinary *);
extern void pp_dir_change (cpp_reader *, const char *);
extern bool check_missing_format_attribute (tree, tree);
extern void c_pp_stream_token (cpp_reader *, const cpp_token *, location_t loc);

/* In c-omp.cc  */
typedef wide_int_bitmask omp_clause_mask;

#define OMP_CLAUSE_MASK_1 omp_clause_mask (1)

enum c_omp_clause_split
{
  C_OMP_CLAUSE_SPLIT_TARGET = 0,
  C_OMP_CLAUSE_SPLIT_TEAMS,
  C_OMP_CLAUSE_SPLIT_DISTRIBUTE,
  C_OMP_CLAUSE_SPLIT_PARALLEL,
  C_OMP_CLAUSE_SPLIT_FOR,
  C_OMP_CLAUSE_SPLIT_SIMD,
  C_OMP_CLAUSE_SPLIT_COUNT,
  C_OMP_CLAUSE_SPLIT_SECTIONS = C_OMP_CLAUSE_SPLIT_FOR,
  C_OMP_CLAUSE_SPLIT_TASKLOOP = C_OMP_CLAUSE_SPLIT_FOR,
  C_OMP_CLAUSE_SPLIT_LOOP = C_OMP_CLAUSE_SPLIT_FOR,
  C_OMP_CLAUSE_SPLIT_MASKED = C_OMP_CLAUSE_SPLIT_DISTRIBUTE
};

enum c_omp_region_type
{
  C_ORT_OMP			= 1 << 0,
  C_ORT_ACC			= 1 << 1,
  C_ORT_DECLARE_SIMD		= 1 << 2,
  C_ORT_TARGET			= 1 << 3,
  C_ORT_OMP_DECLARE_SIMD	= C_ORT_OMP | C_ORT_DECLARE_SIMD,
  C_ORT_OMP_TARGET		= C_ORT_OMP | C_ORT_TARGET
};

extern tree c_finish_omp_master (location_t, tree);
extern tree c_finish_omp_masked (location_t, tree, tree);
extern tree c_finish_omp_taskgroup (location_t, tree, tree);
extern tree c_finish_omp_critical (location_t, tree, tree, tree);
extern tree c_finish_omp_ordered (location_t, tree, tree);
extern void c_finish_omp_barrier (location_t);
extern tree c_finish_omp_atomic (location_t, enum tree_code, enum tree_code,
				 tree, tree, tree, tree, tree, tree, bool,
				 enum omp_memory_order, bool, bool = false);
extern bool c_omp_depend_t_p (tree);
extern void c_finish_omp_depobj (location_t, tree, enum omp_clause_depend_kind,
				 tree);
extern void c_finish_omp_flush (location_t, int);
extern void c_finish_omp_taskwait (location_t);
extern void c_finish_omp_taskyield (location_t);
extern tree c_finish_omp_for (location_t, enum tree_code, tree, tree, tree,
			      tree, tree, tree, tree, bool);
extern bool c_omp_check_loop_iv (tree, tree, walk_tree_lh);
extern bool c_omp_check_loop_iv_exprs (location_t, enum tree_code, tree, int,
				       tree, tree, tree, walk_tree_lh);
extern tree c_finish_oacc_wait (location_t, tree, tree);
extern tree c_oacc_split_loop_clauses (tree, tree *, bool);
extern void c_omp_split_clauses (location_t, enum tree_code, omp_clause_mask,
				 tree, tree *);
extern tree c_omp_declare_simd_clauses_to_numbers (tree, tree);
extern void c_omp_declare_simd_clauses_to_decls (tree, tree);
extern bool c_omp_predefined_variable (tree);
extern enum omp_clause_default_kind c_omp_predetermined_sharing (tree);
extern enum omp_clause_defaultmap_kind c_omp_predetermined_mapping (tree);
extern tree c_omp_check_context_selector (location_t, tree);
extern void c_omp_mark_declare_variant (location_t, tree, tree);
extern void c_omp_adjust_map_clauses (tree, bool);

enum c_omp_directive_kind {
  C_OMP_DIR_STANDALONE,
  C_OMP_DIR_CONSTRUCT,
  C_OMP_DIR_DECLARATIVE,
  C_OMP_DIR_UTILITY,
  C_OMP_DIR_INFORMATIONAL
};

struct c_omp_directive {
  const char *first, *second, *third;
  unsigned int id;
  enum c_omp_directive_kind kind;
  bool simd;
};

extern const struct c_omp_directive *c_omp_categorize_directive (const char *,
								 const char *,
								 const char *);

/* Return next tree in the chain for chain_next walking of tree nodes.  */
static inline tree
c_tree_chain_next (tree t)
{
  /* TREE_CHAIN of a type is TYPE_STUB_DECL, which is different
     kind of object, never a long chain of nodes.  Prefer
     TYPE_NEXT_VARIANT for types.  */
  if (CODE_CONTAINS_STRUCT (TREE_CODE (t), TS_TYPE_COMMON))
    return TYPE_NEXT_VARIANT (t);
  /* Otherwise, if there is TREE_CHAIN, return it.  */
  if (CODE_CONTAINS_STRUCT (TREE_CODE (t), TS_COMMON))
    return TREE_CHAIN (t);
  return NULL;
}

/* Mask used by tm_stmt_attr.  */
#define TM_STMT_ATTR_OUTER	2
#define TM_STMT_ATTR_ATOMIC	4
#define TM_STMT_ATTR_RELAXED	8

/* Mask used by tm_attr_to_mask and tm_mask_to_attr.  Note that these
   are ordered specifically such that more restrictive attributes are
   at lower bit positions.  This fact is known by the C++ tm attribute
   inheritance code such that least bit extraction (mask & -mask) results
   in the most restrictive attribute.  */
#define TM_ATTR_SAFE			1
#define TM_ATTR_CALLABLE		2
#define TM_ATTR_PURE			4
#define TM_ATTR_IRREVOCABLE		8
#define TM_ATTR_MAY_CANCEL_OUTER	16

/* A suffix-identifier value doublet that represents user-defined literals
   for C++-0x.  */
enum overflow_type {
  OT_UNDERFLOW = -1,
  OT_NONE,
  OT_OVERFLOW
};

struct GTY(()) tree_userdef_literal {
  struct tree_base base;
  tree suffix_id;
  tree value;
  tree num_string;
  enum overflow_type overflow;
};

#define USERDEF_LITERAL_SUFFIX_ID(NODE) \
  (((struct tree_userdef_literal *)USERDEF_LITERAL_CHECK (NODE))->suffix_id)

#define USERDEF_LITERAL_VALUE(NODE) \
  (((struct tree_userdef_literal *)USERDEF_LITERAL_CHECK (NODE))->value)

#define USERDEF_LITERAL_OVERFLOW(NODE) \
  (((struct tree_userdef_literal *)USERDEF_LITERAL_CHECK (NODE))->overflow)

#define USERDEF_LITERAL_NUM_STRING(NODE) \
  (((struct tree_userdef_literal *)USERDEF_LITERAL_CHECK (NODE))->num_string)

#define USERDEF_LITERAL_TYPE(NODE) \
  (TREE_TYPE (USERDEF_LITERAL_VALUE (NODE)))

extern tree build_userdef_literal (tree suffix_id, tree value,
				   enum overflow_type overflow,
				   tree num_string);


/* WHILE_STMT accessors. These give access to the condition of the
   while statement and the body of the while statement, respectively.  */
#define WHILE_COND(NODE)	TREE_OPERAND (WHILE_STMT_CHECK (NODE), 0)
#define WHILE_BODY(NODE)	TREE_OPERAND (WHILE_STMT_CHECK (NODE), 1)

/* DO_STMT accessors. These give access to the condition of the do
   statement and the body of the do statement, respectively.  */
#define DO_COND(NODE)		TREE_OPERAND (DO_STMT_CHECK (NODE), 0)
#define DO_BODY(NODE)		TREE_OPERAND (DO_STMT_CHECK (NODE), 1)

/* FOR_STMT accessors. These give access to the init statement,
   condition, update expression, and body of the for statement,
   respectively.  */
#define FOR_INIT_STMT(NODE)	TREE_OPERAND (FOR_STMT_CHECK (NODE), 0)
#define FOR_COND(NODE)		TREE_OPERAND (FOR_STMT_CHECK (NODE), 1)
#define FOR_EXPR(NODE)		TREE_OPERAND (FOR_STMT_CHECK (NODE), 2)
#define FOR_BODY(NODE)		TREE_OPERAND (FOR_STMT_CHECK (NODE), 3)
#define FOR_SCOPE(NODE)		TREE_OPERAND (FOR_STMT_CHECK (NODE), 4)

#define SWITCH_STMT_COND(NODE)	TREE_OPERAND (SWITCH_STMT_CHECK (NODE), 0)
#define SWITCH_STMT_BODY(NODE)	TREE_OPERAND (SWITCH_STMT_CHECK (NODE), 1)
#define SWITCH_STMT_TYPE(NODE)	TREE_OPERAND (SWITCH_STMT_CHECK (NODE), 2)
#define SWITCH_STMT_SCOPE(NODE)	TREE_OPERAND (SWITCH_STMT_CHECK (NODE), 3)
/* True if there are case labels for all possible values of switch cond, either
   because there is a default: case label or because the case label ranges cover
   all values.  */
#define SWITCH_STMT_ALL_CASES_P(NODE) \
  TREE_LANG_FLAG_0 (SWITCH_STMT_CHECK (NODE))
/* True if the body of a switch stmt contains no BREAK_STMTs.  */
#define SWITCH_STMT_NO_BREAK_P(NODE) \
  TREE_LANG_FLAG_2 (SWITCH_STMT_CHECK (NODE))


/* Nonzero if NODE is the target for genericization of 'break' stmts.  */
#define LABEL_DECL_BREAK(NODE) \
  DECL_LANG_FLAG_0 (LABEL_DECL_CHECK (NODE))

/* Nonzero if NODE is the target for genericization of 'continue' stmts.  */
#define LABEL_DECL_CONTINUE(NODE) \
  DECL_LANG_FLAG_1 (LABEL_DECL_CHECK (NODE))

extern bool convert_vector_to_array_for_subscript (location_t, tree *, tree);

/* Possibe cases of scalar_to_vector conversion.  */
enum stv_conv {
  stv_error,        /* Error occurred.  */
  stv_nothing,      /* Nothing happened.  */
  stv_firstarg,     /* First argument must be expanded.  */
  stv_secondarg     /* Second argument must be expanded.  */
};

extern enum stv_conv scalar_to_vector (location_t loc, enum tree_code code,
				       tree op0, tree op1, bool);

extern tree find_inv_trees (tree *, int *, void *);
extern tree replace_inv_trees (tree *, int *, void *);

extern bool reject_gcc_builtin (const_tree, location_t = UNKNOWN_LOCATION);
extern bool valid_array_size_p (location_t, const_tree, tree, bool = true);
extern void invalid_array_size_error (location_t, cst_size_error,
				      const_tree, const_tree);

/* In c-warn.cc.  */
extern void constant_expression_warning (tree);
extern void constant_expression_error (tree);
extern void overflow_warning (location_t, tree, tree = NULL_TREE);
extern void warn_logical_operator (location_t, enum tree_code, tree,
				   enum tree_code, tree, enum tree_code, tree);
extern void warn_tautological_cmp (const op_location_t &, enum tree_code,
				   tree, tree);
extern void warn_logical_not_parentheses (location_t, enum tree_code, tree,
					  tree);
extern bool warn_if_unused_value (const_tree, location_t, bool = false);
extern bool strict_aliasing_warning (location_t, tree, tree);
extern void sizeof_pointer_memaccess_warning (location_t *, tree,
					      vec<tree, va_gc> *, tree *,
					      bool (*) (tree, tree));
extern void check_main_parameter_types (tree decl);
extern void warnings_for_convert_and_check (location_t, tree, tree, tree);
extern void c_do_switch_warnings (splay_tree, location_t, tree, tree, bool);
extern void warn_for_omitted_condop (location_t, tree);
extern bool warn_for_restrict (unsigned, tree *, unsigned);
extern void warn_for_address_or_pointer_of_packed_member (tree, tree);
extern void warn_parm_array_mismatch (location_t, tree, tree);
extern void maybe_warn_sizeof_array_div (location_t, tree, tree, tree, tree);
extern void do_warn_array_compare (location_t, tree_code, tree, tree);

/* Places where an lvalue, or modifiable lvalue, may be required.
   Used to select diagnostic messages in lvalue_error and
   readonly_error.  */
enum lvalue_use {
  lv_assign,
  lv_increment,
  lv_decrement,
  lv_addressof,
  lv_asm
};

extern void lvalue_error (location_t, enum lvalue_use);
extern void invalid_indirection_error (location_t, tree, ref_operator);
extern void readonly_error (location_t, tree, enum lvalue_use);
extern void warn_array_subscript_with_type_char (location_t, tree);
extern void warn_about_parentheses (location_t,
				    enum tree_code,
				    enum tree_code, tree,
				    enum tree_code, tree);
extern void warn_for_unused_label (tree label);
extern void warn_for_div_by_zero (location_t, tree divisor);
extern void warn_for_memset (location_t, tree, tree, int);
extern void warn_for_sign_compare (location_t,
				   tree orig_op0, tree orig_op1,
				   tree op0, tree op1,
				   tree result_type,
				   enum tree_code resultcode);
extern void do_warn_double_promotion (tree, tree, tree, const char *,
				      location_t);
extern void do_warn_unused_parameter (tree);
extern void record_locally_defined_typedef (tree);
extern void maybe_record_typedef_use (tree);
extern void maybe_warn_unused_local_typedefs (void);
extern void maybe_warn_bool_compare (location_t, enum tree_code, tree, tree);
extern bool maybe_warn_shift_overflow (location_t, tree, tree);
extern void warn_duplicated_cond_add_or_warn (location_t, tree, vec<tree> **);
extern bool diagnose_mismatched_attributes (tree, tree);
extern tree do_warn_duplicated_branches_r (tree *, int *, void *);
extern void warn_for_multistatement_macros (location_t, location_t,
					    location_t, enum rid);

/* In c-attribs.cc.  */
extern bool attribute_takes_identifier_p (const_tree);
extern tree handle_deprecated_attribute (tree *, tree, tree, int, bool *);
extern tree handle_unused_attribute (tree *, tree, tree, int, bool *);
extern tree handle_fallthrough_attribute (tree *, tree, tree, int, bool *);
extern int parse_tm_stmt_attr (tree, int);
extern int tm_attr_to_mask (tree);
extern tree tm_mask_to_attr (int);
extern tree find_tm_attribute (tree);
extern const struct attribute_spec::exclusions attr_cold_hot_exclusions[];
extern const struct attribute_spec::exclusions attr_noreturn_exclusions[];
extern tree handle_noreturn_attribute (tree *, tree, tree, int, bool *);
extern bool has_attribute (location_t, tree, tree, tree (*)(tree));
extern tree build_attr_access_from_parms (tree, bool);

/* In c-format.cc.  */
extern bool valid_format_string_type_p (tree);

/* A bitmap of flags to positional_argument.  */
enum posargflags {
  /* Consider positional attribute argument value zero valid.  */
  POSARG_ZERO = 1,
  /* Consider positional attribute argument value valid if it refers
     to the ellipsis (i.e., beyond the last typed argument).  */
  POSARG_ELLIPSIS = 2
};

extern tree positional_argument (const_tree, const_tree, tree &, tree_code,
				 int = 0, int = posargflags ());

extern enum flt_eval_method
excess_precision_mode_join (enum flt_eval_method, enum flt_eval_method);

extern int c_flt_eval_method (bool ts18661_p);
extern void add_no_sanitize_value (tree node, unsigned int flags);

extern void maybe_add_include_fixit (rich_location *, const char *, bool);
extern void maybe_suggest_missing_token_insertion (rich_location *richloc,
						   enum cpp_ttype token_type,
						   location_t prev_token_loc);
extern tree braced_lists_to_strings (tree, tree);

#if CHECKING_P
namespace selftest {
  /* Declarations for specific families of tests within c-family,
     by source file, in alphabetical order.  */
<<<<<<< HEAD
  extern void c_diagnostic_c_tests (void);
  extern void c_format_c_tests (void);
  extern void c_indentation_c_tests (void);
  extern void c_opt_problem_cc_tests (void);
  extern void c_pretty_print_c_tests (void);
=======
  extern void c_diagnostic_cc_tests (void);
  extern void c_format_cc_tests (void);
  extern void c_indentation_cc_tests (void);
  extern void c_opt_problem_cc_tests (void);
  extern void c_pretty_print_cc_tests (void);
>>>>>>> baa3ffb1
  extern void c_spellcheck_cc_tests (void);

  /* The entrypoint for running all of the above tests.  */
  extern void c_family_tests (void);
} // namespace selftest
#endif /* #if CHECKING_P */

#endif /* ! GCC_C_COMMON_H */<|MERGE_RESOLUTION|>--- conflicted
+++ resolved
@@ -1522,19 +1522,11 @@
 namespace selftest {
   /* Declarations for specific families of tests within c-family,
      by source file, in alphabetical order.  */
-<<<<<<< HEAD
-  extern void c_diagnostic_c_tests (void);
-  extern void c_format_c_tests (void);
-  extern void c_indentation_c_tests (void);
-  extern void c_opt_problem_cc_tests (void);
-  extern void c_pretty_print_c_tests (void);
-=======
   extern void c_diagnostic_cc_tests (void);
   extern void c_format_cc_tests (void);
   extern void c_indentation_cc_tests (void);
   extern void c_opt_problem_cc_tests (void);
   extern void c_pretty_print_cc_tests (void);
->>>>>>> baa3ffb1
   extern void c_spellcheck_cc_tests (void);
 
   /* The entrypoint for running all of the above tests.  */
