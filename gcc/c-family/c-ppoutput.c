--- conflicted
+++ resolved
@@ -664,11 +664,7 @@
 	  /* Bring current file to correct line when entering a new file.  */
 	  if (map->reason == LC_ENTER)
 	    {
-<<<<<<< HEAD
-	      maybe_print_line (INCLUDED_AT (map));
-=======
 	      maybe_print_line (linemap_included_from (map));
->>>>>>> 29a9c26c
 	      flags = " 1";
 	    }
 	  else if (map->reason == LC_LEAVE)
