; Options for the C, ObjC, UPC, C++ and ObjC++ front ends.
; Copyright (C) 2003, 2004, 2005, 2006, 2007, 2008, 2009, 2010,
; 2011, 2012 Free Software Foundation, Inc.
;
; This file is part of GCC.
;
; GCC is free software; you can redistribute it and/or modify it under
; the terms of the GNU General Public License as published by the Free
; Software Foundation; either version 3, or (at your option) any later
; version.
;
; GCC is distributed in the hope that it will be useful, but WITHOUT ANY
; WARRANTY; without even the implied warranty of MERCHANTABILITY or
; FITNESS FOR A PARTICULAR PURPOSE.  See the GNU General Public License
; for more details.
;
; You should have received a copy of the GNU General Public License
; along with GCC; see the file COPYING3.  If not see
; <http://www.gnu.org/licenses/>.

; See the GCC internals manual for a description of this file's format.

; Please try to keep this file in ASCII collating order.

Language
C

Language
ObjC

Language
UPC

Language
C++

Language
ObjC++

-all-warnings
C UPC ObjC C++ ObjC++ Warning Alias(Wall)

-ansi
C UPC ObjC C++ ObjC++ Alias(ansi)

-assert
C UPC ObjC C++ ObjC++ Separate Alias(A) MissingArgError(assertion missing after %qs)

-assert=
C UPC ObjC C++ ObjC++ Joined Alias(A) MissingArgError(assertion missing after %qs)

-comments
C UPC ObjC C++ ObjC++ Alias(C)

-comments-in-macros
C UPC ObjC C++ ObjC++ Alias(CC)

-define-macro
C UPC ObjC C++ ObjC++ Separate Alias(D) MissingArgError(macro name missing after %qs)

-define-macro=
C UPC ObjC C++ ObjC++ Joined Alias(D) MissingArgError(macro name missing after %qs)

-dependencies
C UPC ObjC C++ ObjC++ Alias(M)

-dump
C UPC ObjC C++ ObjC++ Separate Alias(d)

-dump=
C UPC ObjC C++ ObjC++ Joined Alias(d)

-imacros
C UPC ObjC C++ ObjC++ Separate Alias(imacros) MissingArgError(missing filename after %qs)

-imacros=
C UPC ObjC C++ ObjC++ Joined Alias(imacros) MissingArgError(missing filename after %qs)

-include
C UPC ObjC C++ ObjC++ Separate Alias(include) MissingArgError(missing filename after %qs)

-include=
C UPC ObjC C++ ObjC++ Joined Alias(include) MissingArgError(missing filename after %qs)

-include-barrier
C UPC ObjC C++ ObjC++ Alias(I, -)

-include-directory
C UPC ObjC C++ ObjC++ Separate Alias(I) MissingArgError(missing path after %qs)

-include-directory=
C UPC ObjC C++ ObjC++ Joined Alias(I) MissingArgError(missing path after %qs)

-include-directory-after
C UPC ObjC C++ ObjC++ Separate Alias(idirafter) MissingArgError(missing path after %qs)

-include-directory-after=
C UPC ObjC C++ ObjC++ Joined Alias(idirafter) MissingArgError(missing path after %qs)

-include-prefix
C UPC ObjC C++ ObjC++ Separate Alias(iprefix)

-include-prefix=
C UPC ObjC C++ ObjC++ JoinedOrMissing Alias(iprefix)

-include-with-prefix
C UPC ObjC C++ ObjC++ Separate Alias(iwithprefix)

-include-with-prefix=
C UPC ObjC C++ ObjC++ JoinedOrMissing Alias(iwithprefix)

-include-with-prefix-after
C UPC ObjC C++ ObjC++ Separate Alias(iwithprefix)

-include-with-prefix-after=
C UPC ObjC C++ ObjC++ JoinedOrMissing Alias(iwithprefix)

-include-with-prefix-before
C UPC ObjC C++ ObjC++ Separate Alias(iwithprefixbefore)

-include-with-prefix-before=
C UPC ObjC C++ ObjC++ JoinedOrMissing Alias(iwithprefixbefore)

-no-integrated-cpp
Driver Alias(no-integrated-cpp)

-no-line-commands
C UPC ObjC C++ ObjC++ Alias(P)

-no-standard-includes
C UPC ObjC C++ ObjC++ Alias(nostdinc)

-no-warnings
C UPC ObjC C++ ObjC++ Alias(w)

-output
C UPC ObjC C++ ObjC++ Separate Alias(o)

-output=
C UPC ObjC C++ ObjC++ Joined Alias(o)

-output-pch=
C UPC ObjC C++ ObjC++ Joined Separate

-pedantic
C UPC ObjC C++ ObjC++ Alias(pedantic)

-preprocess
C UPC ObjC C++ ObjC++ Undocumented Alias(E)

-print-missing-file-dependencies
C UPC ObjC C++ ObjC++ Alias(MG)

-trace-includes
C UPC ObjC C++ ObjC++ Alias(H)

-traditional
Driver Alias(traditional)

-traditional-cpp
C UPC ObjC C++ ObjC++ Alias(traditional-cpp)

-trigraphs
C UPC ObjC C++ ObjC++ Alias(trigraphs)

-undefine-macro
C UPC ObjC C++ ObjC++ Separate Alias(U) MissingArgError(macro name missing after %qs)

-undefine-macro=
C UPC ObjC C++ ObjC++ Joined Alias(U) MissingArgError(macro name missing after %qs)

-user-dependencies
C UPC ObjC C++ ObjC++ Alias(MM)

-verbose
Common C UPC ObjC C++ ObjC++ Alias(v)

-write-dependencies
C UPC ObjC C++ ObjC++ NoDriverArg Separate Alias(MD) MissingArgError(missing filename after %qs)

-write-user-dependencies
C UPC ObjC C++ ObjC++ NoDriverArg Separate Alias(MMD) MissingArgError(missing filename after %qs)

A
C UPC ObjC C++ ObjC++ Joined Separate MissingArgError(assertion missing after %qs)
-A<question>=<answer>	Assert the <answer> to <question>.  Putting '-' before <question> disables the <answer> to <question>

C
C UPC ObjC C++ ObjC++
Do not discard comments

CC
C UPC ObjC C++ ObjC++
Do not discard comments in macro expansions

D
C UPC ObjC C++ ObjC++ Joined Separate MissingArgError(macro name missing after %qs)
-D<macro>[=<val>]	Define a <macro> with <val> as its value.  If just <macro> is given, <val> is taken to be 1

E
C UPC ObjC C++ ObjC++ Undocumented Var(flag_preprocess_only)

F
Driver C UPC ObjC C++ ObjC++ Joined Separate MissingArgError(missing path after %qs)
-F <dir>	Add <dir> to the end of the main framework include path

H
C UPC ObjC C++ ObjC++
Print the name of header files as they are used

I
C UPC ObjC C++ ObjC++ Joined Separate MissingArgError(missing path after %qs)
-I <dir>	Add <dir> to the end of the main include path

M
C UPC ObjC C++ ObjC++
Generate make dependencies

MD
C UPC ObjC C++ ObjC++ NoDriverArg Separate MissingArgError(missing filename after %qs)
Generate make dependencies and compile

MF
C UPC ObjC C++ ObjC++ Joined Separate MissingArgError(missing filename after %qs)
-MF <file>	Write dependency output to the given file

MG
C UPC ObjC C++ ObjC++
Treat missing header files as generated files

MM
C UPC ObjC C++ ObjC++
Like -M but ignore system header files

MMD
C UPC ObjC C++ ObjC++ NoDriverArg Separate MissingArgError(missing filename after %qs)
Like -MD but ignore system header files

MP
C UPC ObjC C++ ObjC++
Generate phony targets for all headers

MQ
C UPC ObjC C++ ObjC++ Joined Separate MissingArgError(missing makefile target after %qs)
-MQ <target>	Add a MAKE-quoted target

MT
C UPC ObjC C++ ObjC++ Joined Separate MissingArgError(missing makefile target after %qs)
-MT <target>	Add an unquoted target

P
C UPC ObjC C++ ObjC++
Do not generate #line directives

U
C UPC ObjC C++ ObjC++ Joined Separate MissingArgError(macro name missing after %qs)
-U<macro>	Undefine <macro>

Wabi
C UPC ObjC C++ ObjC++ LTO Var(warn_abi) Warning
Warn about things that will change when compiling with an ABI-compliant compiler

Wpsabi
C UPC ObjC C++ ObjC++ LTO Var(warn_psabi) Init(1) Undocumented

Waddress
C UPC ObjC C++ ObjC++ Var(warn_address) Warning
Warn about suspicious uses of memory addresses

Wall
C UPC ObjC C++ ObjC++ Warning
Enable most warning messages

Wassign-intercept
ObjC ObjC++ Var(warn_assign_intercept) Warning
Warn whenever an Objective-C assignment is being intercepted by the garbage collector

Wbad-function-cast
C UPC ObjC Var(warn_bad_function_cast) Warning
Warn about casting functions to incompatible types

Wbuiltin-macro-redefined
C UPC ObjC C++ ObjC++ Warning
Warn when a built-in preprocessor macro is undefined or redefined

Wc++-compat
C UPC ObjC Var(warn_cxx_compat) Warning
Warn about C constructs that are not in the common subset of C and C++

Wc++0x-compat
C++ ObjC++ Var(warn_cxx0x_compat) Warning LangEnabledBy(C++ ObjC++,Wall)
Deprecated in favor of -Wc++11-compat

Wc++11-compat
C++ ObjC++ Warning Alias(Wc++0x-compat)
Warn about C++ constructs whose meaning differs between ISO C++ 1998 and ISO C++ 2011

Wcast-qual
C UPC ObjC C++ ObjC++ Var(warn_cast_qual) Warning
Warn about casts which discard qualifiers

Wchar-subscripts
C UPC ObjC C++ ObjC++ Var(warn_char_subscripts) Warning
Warn about subscripts whose type is \"char\"

Wclobbered
C UPC ObjC C++ ObjC++ Var(warn_clobbered) Warning EnabledBy(Wextra)
Warn about variables that might be changed by \"longjmp\" or \"vfork\"

Wcomment
C UPC ObjC C++ ObjC++ Warning
Warn about possibly nested block comments, and C++ comments spanning more than one physical line

Wcomments
C UPC ObjC C++ ObjC++ Warning Alias(Wcomment)
Synonym for -Wcomment

Wconversion
C UPC ObjC C++ ObjC++ Var(warn_conversion) Warning
Warn for implicit type conversions that may change a value

Wconversion-null
C++ ObjC++ Var(warn_conversion_null) Init(1) Warning
Warn for converting NULL from/to a non-pointer type

Wsign-conversion
C UPC ObjC C++ ObjC++ Var(warn_sign_conversion) Init(-1)
Warn for implicit type conversions between signed and unsigned integers

Wctor-dtor-privacy
C++ ObjC++ Var(warn_ctor_dtor_privacy) Warning
Warn when all constructors and destructors are private

Wdeclaration-after-statement
C UPC ObjC Var(warn_declaration_after_statement) Warning
Warn when a declaration is found after a statement

Wdelete-non-virtual-dtor
C++ ObjC++ Var(warn_delnonvdtor) Warning LangEnabledBy(C++ ObjC++,Wall)
Warn about deleting polymorphic objects with non-virtual destructors

Wdeprecated
C UPC C++ ObjC ObjC++ Var(warn_deprecated) Init(1) Warning
Warn if a deprecated compiler feature, class, method, or field is used

Wdiv-by-zero
C UPC ObjC C++ ObjC++ Var(warn_div_by_zero) Init(1) Warning
Warn about compile-time integer division by zero

Weffc++
C++ ObjC++ Var(warn_ecpp) Warning
Warn about violations of Effective C++ style rules

Wempty-body
C UPC ObjC C++ ObjC++ Var(warn_empty_body) Warning EnabledBy(Wextra)
Warn about an empty body in an if or else statement

Wendif-labels
C UPC ObjC C++ ObjC++ Warning
Warn about stray tokens after #elif and #endif

Wenum-compare
C UPC ObjC C++ ObjC++ Var(warn_enum_compare) Init(-1) Warning
Warn about comparison of different enum types

Werror
C UPC ObjC C++ ObjC++
; Documented in common.opt

Werror-implicit-function-declaration
C UPC ObjC RejectNegative Warning Alias(Werror=, implicit-function-declaration)
This switch is deprecated; use -Werror=implicit-function-declaration instead

Wfloat-equal
C UPC ObjC C++ ObjC++ Var(warn_float_equal) Warning
Warn if testing floating point numbers for equality

Wformat
C UPC ObjC C++ ObjC++ Warning
Warn about printf/scanf/strftime/strfmon format string anomalies

Wformat-extra-args
C UPC ObjC C++ ObjC++ Var(warn_format_extra_args) Warning
Warn if passing too many arguments to a function for its format string

Wformat-nonliteral
C UPC ObjC C++ ObjC++ Var(warn_format_nonliteral) Warning
Warn about format strings that are not literals

Wformat-contains-nul
C UPC ObjC C++ ObjC++ Var(warn_format_contains_nul) Warning
Warn about format strings that contain NUL bytes

Wformat-security
C UPC ObjC C++ ObjC++ Var(warn_format_security) Warning
Warn about possible security problems with format functions

Wformat-y2k
C UPC ObjC C++ ObjC++ Var(warn_format_y2k) Warning
Warn about strftime formats yielding 2-digit years

Wformat-zero-length
C UPC ObjC C++ ObjC++ Var(warn_format_zero_length) Warning
Warn about zero-length formats

Wformat=
C UPC ObjC C++ ObjC++ Joined Warning

Wignored-qualifiers
C C++ Var(warn_ignored_qualifiers) Warning EnabledBy(Wextra)
Warn whenever type qualifiers are ignored.

Winit-self
C UPC ObjC C++ ObjC++ Var(warn_init_self) Warning
Warn about variables which are initialized to themselves

Wimplicit
C UPC ObjC Var(warn_implicit) Init(-1) Warning
Warn about implicit declarations

Wdouble-promotion
C UPC ObjC C++ ObjC++ Var(warn_double_promotion) Warning
Warn about implicit conversions from \"float\" to \"double\"

Wimplicit-function-declaration
C UPC ObjC Var(warn_implicit_function_declaration) Init(-1) Warning
Warn about implicit function declarations

Wimplicit-int
C UPC ObjC Var(warn_implicit_int) Init(-1) Warning
Warn when a declaration does not specify a type

Wimport
C UPC ObjC C++ ObjC++ Undocumented Ignore

Wint-to-pointer-cast
C UPC ObjC C++ ObjC++ Var(warn_int_to_pointer_cast) Init(1) Warning
Warn when there is a cast to a pointer from an integer of a different size

Winvalid-offsetof
C++ ObjC++ Var(warn_invalid_offsetof) Init(1) Warning
Warn about invalid uses of the \"offsetof\" macro

Winvalid-pch
C UPC ObjC C++ ObjC++ Warning
Warn about PCH files that are found but not used

Wjump-misses-init
C UPC ObjC Var(warn_jump_misses_init) Warning LangEnabledby(C ObjC,Wc++-compat)
Warn when a jump misses a variable initialization

Wliteral-suffix
C++ ObjC++ Warning
Warn when a string or character literal is followed by a ud-suffix which does not begin with an underscore.

Wlogical-op
C UPC ObjC C++ ObjC++ Var(warn_logical_op) Init(0) Warning 
Warn when a logical operator is suspiciously always evaluating to true or false

Wlong-long
C UPC ObjC C++ ObjC++ Var(warn_long_long) Init(-1) Warning
Do not warn about using \"long long\" when -pedantic

Wmain
C UPC ObjC C++ ObjC++ Var(warn_main) Init(-1) Warning
Warn about suspicious declarations of \"main\"

Wmissing-braces
C UPC ObjC C++ ObjC++ Var(warn_missing_braces) Warning
Warn about possibly missing braces around initializers

Wmissing-declarations
C UPC ObjC C++ ObjC++ Var(warn_missing_declarations) Warning
Warn about global functions without previous declarations

Wmissing-field-initializers
C UPC ObjC C++ ObjC++ Var(warn_missing_field_initializers) Warning EnabledBy(Wextra)
Warn about missing fields in struct initializers

Wsuggest-attribute=format
C UPC ObjC C++ ObjC++ Var(warn_suggest_attribute_format) Warning
Warn about functions which might be candidates for format attributes

Wmissing-format-attribute
C UPC ObjC C++ ObjC++ Alias(Wsuggest-attribute=format)
;

Wmissing-include-dirs
C UPC ObjC C++ ObjC++ Warning
Warn about user-specified include directories that do not exist

Wmissing-parameter-type
C UPC ObjC Var(warn_missing_parameter_type) Warning EnabledBy(Wextra)
Warn about function parameters declared without a type specifier in K&R-style functions

Wmissing-prototypes
C UPC ObjC Var(warn_missing_prototypes) Warning
Warn about global functions without prototypes

Wmudflap
C UPC ObjC C++ ObjC++ Var(warn_mudflap) Init(1) Warning
Warn about constructs not instrumented by -fmudflap

Wmultichar
C UPC ObjC C++ ObjC++ Warning
Warn about use of multi-character character constants

Wnarrowing
C UPC ObjC C++ ObjC++ Warning Var(warn_narrowing) Init(-1)
Warn about narrowing conversions within { } that are ill-formed in C++11

Wnested-externs
C UPC ObjC Var(warn_nested_externs) Warning
Warn about \"extern\" declarations not at file scope

Wnoexcept
C++ ObjC++ Var(warn_noexcept) Warning
Warn when a noexcept expression evaluates to false even though the expression can't actually throw

Wnon-template-friend
C++ ObjC++ Var(warn_nontemplate_friend) Init(1) Warning
Warn when non-templatized friend functions are declared within a template

Wnon-virtual-dtor
C++ ObjC++ Var(warn_nonvdtor) Warning
Warn about non-virtual destructors

Wnonnull
C UPC ObjC C++ ObjC++ Var(warn_nonnull) Warning
Warn about NULL being passed to argument slots marked as requiring non-NULL

Wnormalized=
C UPC ObjC C++ ObjC++ Joined Warning
-Wnormalized=<id|nfc|nfkc>	Warn about non-normalised Unicode strings

Wold-style-cast
C++ ObjC++ Var(warn_old_style_cast) Warning
Warn if a C-style cast is used in a program

Wold-style-declaration
C UPC ObjC Var(warn_old_style_declaration) Warning EnabledBy(Wextra)
Warn for obsolescent usage in a declaration

Wold-style-definition
C UPC ObjC Var(warn_old_style_definition) Warning
Warn if an old-style parameter definition is used

Woverlength-strings
C UPC ObjC C++ ObjC++ Var(warn_overlength_strings) Init(-1) Warning
Warn if a string is longer than the maximum portable length specified by the standard

Woverloaded-virtual
C++ ObjC++ Var(warn_overloaded_virtual) Warning
Warn about overloaded virtual function names

Woverride-init
C UPC ObjC Var(warn_override_init) Warning EnabledBy(Wextra)
Warn about overriding initializers without side effects

Wpacked-bitfield-compat
C UPC ObjC C++ ObjC++ Var(warn_packed_bitfield_compat) Init(-1) Warning
Warn about packed bit-fields whose offset changed in GCC 4.4

Wparentheses
C UPC ObjC C++ ObjC++ Var(warn_parentheses) Warning
Warn about possibly missing parentheses

Wpedantic
C UPC ObjC C++ ObjC++ Warning
; Documented in common.opt

Wpmf-conversions
C++ ObjC++ Var(warn_pmf2ptr) Init(1) Warning
Warn when converting the type of pointers to member functions

Wpointer-arith
C UPC ObjC C++ ObjC++ Var(warn_pointer_arith) Warning
Warn about function pointer arithmetic

Wpointer-to-int-cast
C UPC ObjC Var(warn_pointer_to_int_cast) Init(1) Warning
Warn when a pointer is cast to an integer of a different size

Wpragmas
C UPC ObjC C++ ObjC++ Var(warn_pragmas) Init(1) Warning
Warn about misuses of pragmas

Wproperty-assign-default
ObjC ObjC++ Var(warn_property_assign_default) Init(1) Warning
Warn if a property for an Objective-C object has no assign semantics specified

Wprotocol
ObjC ObjC++ Var(warn_protocol) Init(1) Warning
Warn if inherited methods are unimplemented

Wredundant-decls
C UPC ObjC C++ ObjC++ Var(warn_redundant_decls) Warning
Warn about multiple declarations of the same object

Wreorder
C++ ObjC++ Var(warn_reorder) Warning LangEnabledBy(C++ ObjC++,Wall)
Warn when the compiler reorders code

Wreturn-type
C UPC ObjC C++ ObjC++ Var(warn_return_type) Warning
Warn whenever a function's return type defaults to \"int\" (C), or about inconsistent return types (C++)

Wselector
ObjC ObjC++ Var(warn_selector) Warning
Warn if a selector has multiple methods

Wsequence-point
C UPC ObjC C++ ObjC++ Var(warn_sequence_point) Warning
Warn about possible violations of sequence point rules

Wsign-compare
C UPC ObjC C++ ObjC++ Var(warn_sign_compare) Init(-1) Warning
Warn about signed-unsigned comparisons

Wsign-promo
C++ ObjC++ Var(warn_sign_promo) Warning
Warn when overload promotes from unsigned to signed

Wstrict-null-sentinel
C++ ObjC++ Warning Var(warn_strict_null_sentinel)
Warn about uncasted NULL used as sentinel

Wstrict-prototypes
C UPC ObjC Var(warn_strict_prototypes) Warning
Warn about unprototyped function declarations

Wstrict-selector-match
ObjC ObjC++ Var(warn_strict_selector_match) Warning
Warn if type signatures of candidate methods do not match exactly

Wsync-nand
C UPC C++ Var(warn_sync_nand) Init(1) Warning
Warn when __sync_fetch_and_nand and __sync_nand_and_fetch built-in functions are used

Wsynth
C++ ObjC++ Var(warn_synth) Warning
Deprecated.  This switch has no effect

Wsystem-headers
C UPC ObjC C++ ObjC++ Warning
; Documented in common.opt

Wtraditional
C UPC ObjC Var(warn_traditional) Warning
Warn about features not present in traditional C

Wtraditional-conversion
C UPC ObjC Var(warn_traditional_conversion) Warning
Warn of prototypes causing type conversions different from what would happen in the absence of prototype

Wtrigraphs
C UPC ObjC C++ ObjC++ Warning
Warn if trigraphs are encountered that might affect the meaning of the program

Wundeclared-selector
ObjC ObjC++ Var(warn_undeclared_selector) Warning
Warn about @selector()s without previously declared methods

Wundef
C UPC ObjC C++ ObjC++ Warning
Warn if an undefined macro is used in an #if directive

Wunknown-pragmas
C UPC ObjC C++ ObjC++ Warning
Warn about unrecognized pragmas

Wunsuffixed-float-constants
C UPC ObjC Var(warn_unsuffixed_float_constants) Warning
Warn about unsuffixed float constants

Wunused-local-typedefs
<<<<<<< HEAD
C UPC ObjC C++ ObjC++ Var(warn_unused_local_typedefs) Warning
=======
C ObjC C++ ObjC++ Var(warn_unused_local_typedefs) Warning EnabledBy(Wunused)
>>>>>>> fa1fd5ce
Warn when typedefs locally defined in a function are not used

Wunused-macros
C UPC ObjC C++ ObjC++ Warning
Warn about macros defined in the main file that are not used

Wunused-result
C UPC ObjC C++ ObjC++ Var(warn_unused_result) Init(1) Warning
Warn if a caller of a function, marked with attribute warn_unused_result, does not use its return value

Wvariadic-macros
C UPC ObjC C++ ObjC++ Warning
Do not warn about using variadic macros when -pedantic

Wvarargs
C UPC ObjC C++ ObjC++ Warning Var(warn_varargs) Init(1)
Warn about questionable usage of the macros used to retrieve variable arguments

Wvla
C UPC ObjC C++ ObjC++ Var(warn_vla) Init(-1) Warning
Warn if a variable length array is used

Wvolatile-register-var
C UPC ObjC C++ ObjC++ Var(warn_volatile_register_var) Warning
Warn when a register variable is declared volatile

Wwrite-strings
C UPC ObjC C++ ObjC++ Var(warn_write_strings) Warning
In C++, nonzero means warn about deprecated conversion from string literals to 'char *'.  In C, similar warning, except that the conversion is of course not deprecated by the ISO C standard.

Wpointer-sign
C UPC ObjC Var(warn_pointer_sign) Init(-1) Warning
Warn when a pointer differs in signedness in an assignment

Wzero-as-null-pointer-constant
C++ ObjC++ Var(warn_zero_as_null_pointer_constant) Warning
Warn when a literal '0' is used as null pointer

Wuseless-cast
C++ ObjC++ Var(warn_useless_cast) Warning
Warn about useless casts

ansi
C UPC ObjC C++ ObjC++
A synonym for -std=c89 (for C) or -std=c++98 (for C++)

d
C UPC ObjC C++ ObjC++ Joined
; Documented in common.opt.  FIXME - what about -dI, -dD, -dN and -dD?

dwarf-2-upc
UPC
Generate DWARF-2 debug info with UPC extensions

faccess-control
C++ ObjC++ Var(flag_access_control) Init(1)
Enforce class member access control semantics

fall-virtual
C++ ObjC++ Ignore Warn(switch %qs is no longer supported)

fallow-parameterless-variadic-functions
C UPC ObjC Var(flag_allow_parameterless_variadic_functions)
Allow variadic functions without named parameter

falt-external-templates
C++ ObjC++ Ignore Warn(switch %qs is no longer supported)
No longer supported

fasm
C UPC ObjC C++ ObjC++ Var(flag_no_asm, 0)
Recognize the \"asm\" keyword

; Define extra predefined macros for use in libgcc.
fbuilding-libgcc
C UPC ObjC C++ ObjC++ Undocumented Var(flag_building_libgcc)

fbuiltin
C UPC ObjC C++ ObjC++ Var(flag_no_builtin, 0)
Recognize built-in functions

fbuiltin-
C UPC ObjC C++ ObjC++ Joined

fcheck-new
C++ ObjC++ Var(flag_check_new)
Check the return value of new

fcond-mismatch
C UPC ObjC C++ ObjC++
Allow the arguments of the '?' operator to have different types

fconserve-space
C++ ObjC++ Var(flag_conserve_space)
Reduce the size of object files

fconstant-string-class=
ObjC ObjC++ Joined MissingArgError(no class name specified with %qs)
-fconst-string-class=<name>	Use class <name> for constant strings

fconstexpr-depth=
C++ ObjC++ Joined RejectNegative UInteger Var(max_constexpr_depth) Init(512)
-fconstexpr-depth=<number>	Specify maximum constexpr recursion depth

fdebug-cpp
C UPC ObjC C++ ObjC++
Emit debug annotations during preprocessing

fdeduce-init-list
C++ ObjC++ Var(flag_deduce_init_list) Init(0)
-fdeduce-init-list	enable deduction of std::initializer_list for a template type parameter from a brace-enclosed initializer-list

fdefault-inline
C++ ObjC++ Ignore
Does nothing.  Preserved for backward compatibility.

fdirectives-only
C UPC ObjC C++ ObjC++
Preprocess directives only.

fdollars-in-identifiers
C UPC ObjC C++ ObjC++
Permit '$' as an identifier character

felide-constructors
C++ ObjC++ Var(flag_elide_constructors) Init(1)

fenforce-eh-specs
C++ ObjC++ Var(flag_enforce_eh_specs) Init(1)
Generate code to check exception specifications

fenum-int-equiv
C++ ObjC++ Ignore Warn(switch %qs is no longer supported)

fexec-charset=
C UPC ObjC C++ ObjC++ Joined RejectNegative
-fexec-charset=<cset>	Convert all strings and character constants to character set <cset>

fextended-identifiers
C UPC ObjC C++ ObjC++
Permit universal character names (\\u and \\U) in identifiers

finput-charset=
C UPC ObjC C++ ObjC++ Joined RejectNegative
-finput-charset=<cset>	Specify the default character set for source files


fexternal-templates
C++ ObjC++ Ignore Warn(switch %qs is no longer supported)

ffor-scope
C++ ObjC++ Var(flag_new_for_scope) Init(1)
Scope of for-init-statement variables is local to the loop

ffreestanding
C UPC ObjC C++ ObjC++
Do not assume that standard C libraries and \"main\" exist

fgnu-keywords
C++ ObjC++ Var(flag_no_gnu_keywords, 0)
Recognize GNU-defined keywords

fgnu-runtime
ObjC ObjC++ Report RejectNegative Var(flag_next_runtime,0) Init(NEXT_OBJC_RUNTIME)
Generate code for GNU runtime environment

fgnu89-inline
C UPC ObjC Var(flag_gnu89_inline) Init(-1)
Use traditional GNU semantics for inline functions

fguiding-decls
C++ ObjC++ Ignore Warn(switch %qs is no longer supported)

fhandle-exceptions
C++ ObjC++ Optimization Alias(fexceptions) Warn({-fhandle-exceptions has been renamed -fexceptions (and is now on by default)})

fhonor-std
C++ ObjC++ Ignore Warn(switch %qs is no longer supported)

fhosted
C UPC ObjC
Assume normal C execution environment

fhuge-objects
C++ ObjC++ Ignore Warn(switch %qs is no longer supported)
No longer supported

fimplement-inlines
C++ ObjC++ Var(flag_implement_inlines) Init(1)
Export functions even if they can be inlined

fimplicit-inline-templates
C++ ObjC++ Var(flag_implicit_inline_templates) Init(1)
Emit implicit instantiations of inline templates

fimplicit-templates
C++ ObjC++ Var(flag_implicit_templates) Init(1)
Emit implicit instantiations of templates

ffriend-injection
C++ ObjC++ Var(flag_friend_injection)
Inject friend functions into enclosing namespace

fkeep-inline-dllexport
C UPC C++ ObjC ObjC++ Var(flag_keep_inline_dllexport) Init(1) Report Condition(TARGET_DLLIMPORT_DECL_ATTRIBUTES)
Don't emit dllexported inline functions unless needed

flabels-ok
C++ ObjC++ Ignore Warn(switch %qs is no longer supported)

flax-vector-conversions
C UPC ObjC C++ ObjC++ Var(flag_lax_vector_conversions)
Allow implicit conversions between vectors with differing numbers of subparts and/or differing element types.

fms-extensions
C UPC ObjC C++ ObjC++ Var(flag_ms_extensions)
Don't warn about uses of Microsoft extensions

fmudflap
C UPC ObjC C++ ObjC++ RejectNegative Report Var(flag_mudflap)
Add mudflap bounds-checking instrumentation for single-threaded program

fmudflapth
C UPC ObjC C++ ObjC++ RejectNegative Report Var(flag_mudflap,2)
Add mudflap bounds-checking instrumentation for multi-threaded program

fmudflapir
C UPC ObjC C++ ObjC++ RejectNegative Report Var(flag_mudflap_ignore_reads)
Ignore read operations when inserting mudflap instrumentation

fname-mangling-version-
C++ ObjC++ Joined Ignore Warn(switch %qs is no longer supported)

fnew-abi
C++ ObjC++ Ignore Warn(switch %qs is no longer supported)

fnext-runtime
ObjC ObjC++ Report RejectNegative Var(flag_next_runtime)
Generate code for NeXT (Apple Mac OS X) runtime environment

fnil-receivers
ObjC ObjC++ Var(flag_nil_receivers) Init(1)
Assume that receivers of Objective-C messages may be nil

fnonansi-builtins
C++ ObjC++ Var(flag_no_nonansi_builtin, 0)

fnonnull-objects
C++ ObjC++ Ignore Warn(switch %qs is no longer supported)

fnothrow-opt
C++ ObjC++ Optimization Var(flag_nothrow_opt)
Treat a throw() exception specification as noexcept to improve code size

fobjc-abi-version=
ObjC ObjC++ Joined Report RejectNegative UInteger Var(flag_objc_abi)
Specify which ABI to use for Objective-C family code and meta-data generation.

; Generate special '- .cxx_construct' and '- .cxx_destruct' methods
; to initialize any non-POD ivars in Objective-C++ classes.
fobjc-call-cxx-cdtors
ObjC++ Var(flag_objc_call_cxx_cdtors)
Generate special Objective-C methods to initialize/destroy non-POD C++ ivars, if needed

fobjc-direct-dispatch
ObjC ObjC++ Var(flag_objc_direct_dispatch)
Allow fast jumps to the message dispatcher

; Nonzero means that we will allow new ObjC exception syntax (@throw,
; @try, etc.) in source code.
fobjc-exceptions
ObjC ObjC++ Var(flag_objc_exceptions)
Enable Objective-C exception and synchronization syntax

fobjc-gc
ObjC ObjC++ Var(flag_objc_gc)
Enable garbage collection (GC) in Objective-C/Objective-C++ programs

fobjc-nilcheck
ObjC ObjC++ Var(flag_objc_nilcheck,1)
Enable inline checks for nil receivers with the NeXT runtime and ABI version 2.

; Nonzero means that we generate NeXT setjmp based exceptions.
fobjc-sjlj-exceptions
ObjC ObjC++ Var(flag_objc_sjlj_exceptions) Init(-1)
Enable Objective-C setjmp exception handling runtime

fobjc-std=objc1
ObjC ObjC++ Var(flag_objc1_only)
Conform to the Objective-C 1.0 language as implemented in GCC 4.0

fopenmp
C UPC ObjC C++ ObjC++ Var(flag_openmp)
Enable OpenMP (implies -frecursive in Fortran)

foperator-names
C++ ObjC++
Recognize C++ keywords like \"compl\" and \"xor\"

foptional-diags
C++ ObjC++ Ignore
Does nothing.  Preserved for backward compatibility.

fpch-deps
C UPC ObjC C++ ObjC++

fpch-preprocess
C UPC ObjC C++ ObjC++
Look for and use PCH files even when preprocessing

fpermissive
C++ ObjC++ Var(flag_permissive)
Downgrade conformance errors to warnings

fplan9-extensions
C UPC ObjC Var(flag_plan9_extensions)
Enable Plan 9 language extensions

fpreprocessed
C UPC ObjC C++ ObjC++
Treat the input file as already preprocessed

ftrack-macro-expansion
C UPC ObjC C++ ObjC++ JoinedOrMissing RejectNegative UInteger
; converted into ftrack-macro-expansion=

ftrack-macro-expansion=
C UPC ObjC C++ ObjC++ JoinedOrMissing RejectNegative UInteger
-ftrack-macro-expansion=<0|1|2>  Track locations of tokens coming from macro expansion and display them in error messages

fpretty-templates
C++ ObjC++ Var(flag_pretty_templates) Init(1)
-fno-pretty-templates Do not pretty-print template specializations as the template signature followed by the arguments

freplace-objc-classes
ObjC ObjC++ Var(flag_replace_objc_classes)
Used in Fix-and-Continue mode to indicate that object files may be swapped in at runtime

frepo
C++ ObjC++
Enable automatic template instantiation

frtti
C++ ObjC++ Optimization Var(flag_rtti) Init(1)
Generate run time type descriptor information

fshort-double
C UPC ObjC C++ ObjC++ Optimization Var(flag_short_double)
Use the same size for double as for float

fshort-enums
C UPC ObjC C++ ObjC++ Optimization Var(flag_short_enums)
Use the narrowest integer type possible for enumeration types

fshort-wchar
C UPC ObjC C++ ObjC++ Optimization Var(flag_short_wchar)
Force the underlying type for \"wchar_t\" to be \"unsigned short\"

fsigned-bitfields
C UPC ObjC C++ ObjC++ Var(flag_signed_bitfields) Init(1)
When \"signed\" or \"unsigned\" is not given make the bitfield signed

fsigned-char
C UPC ObjC C++ ObjC++ LTO Var(flag_signed_char)
Make \"char\" signed by default

fsquangle
C++ ObjC++ Ignore Warn(switch %qs is no longer supported)

fstats
C++ ObjC++ Var(flag_detailed_statistics)
Display statistics accumulated during compilation

fstrict-enums
C++ ObjC++ Optimization Var(flag_strict_enums)
Assume that values of enumeration type are always within the minimum range of that type

fstrict-prototype
C++ ObjC++ Ignore Warn(switch %qs is no longer supported)

ftabstop=
C UPC ObjC C++ ObjC++ Joined RejectNegative UInteger
-ftabstop=<number>	Distance between tab stops for column reporting

ftemplate-backtrace-limit=
C++ ObjC++ Joined RejectNegative UInteger Var(template_backtrace_limit) Init(10)
Set the maximum number of template instantiation notes for a single warning or error

ftemplate-depth-
C++ ObjC++ Joined RejectNegative Undocumented Alias(ftemplate-depth=)

ftemplate-depth=
C++ ObjC++ Joined RejectNegative UInteger
-ftemplate-depth=<number>	Specify maximum template instantiation depth

fthis-is-variable
C++ ObjC++ Ignore Warn(switch %qs is no longer supported)

fthreadsafe-statics
C++ ObjC++ Optimization Var(flag_threadsafe_statics) Init(1)
-fno-threadsafe-statics	Do not generate thread-safe code for initializing local statics

funsigned-bitfields
C UPC ObjC C++ ObjC++ Var(flag_signed_bitfields, 0)
When \"signed\" or \"unsigned\" is not given make the bitfield unsigned

funsigned-char
C UPC ObjC C++ ObjC++ LTO Var(flag_signed_char, 0)
Make \"char\" unsigned by default

fupc-debug
UPC Var(flag_upc_debug) VarExists
Generate code that provides the UPC runtime with
the file and line number where the runtime was called.

fupc-inline-lib
UPC Var(flag_upc_inline_lib) VarExists
Generate code for inlined UPC runtime library routines.
Default, at optimization levels greater than 0.

fupc-link
C UPC C++ 
Enable UPC linker specs for upc-crtbegin/upc-crtend

fupc-pre-include
C UPC C++ Init(1)
Pre-include UPC runtime header file

fupc-pthreads-model-tls
UPC
Generate code for a POSIX threads based UPC runtime environment
with TLS (Thread Local Storage) support

fupc-pthreads-per-process-
UPC Joined RejectNegative UInteger
Specify the number of POSIX threads per process that are mapped to UPC threads

fupc-threads-
UPC Joined RejectNegative UInteger
Specify the compile-time value of THREADS

fupc-instrument
C UPC Var(flag_upc_instrument) VarExists
Instrument UPC shared accesses and library calls, using GASP tool support

fupc-instrument-functions
C UPC Var(flag_upc_instrument_functions) VarExists
Instrument functions calls, using GASP tool support (implies -fupc-instrument)

fuse-cxa-atexit
C++ ObjC++ Var(flag_use_cxa_atexit) Init(DEFAULT_USE_CXA_ATEXIT)
Use __cxa_atexit to register destructors

fuse-cxa-get-exception-ptr
C++ ObjC++ Var(flag_use_cxa_get_exception_ptr) Init(2)
Use __cxa_get_exception_ptr in exception handling

fvisibility-inlines-hidden
C++ ObjC++
Marks all inlined functions and methods as having hidden visibility

fvisibility-ms-compat
C++ ObjC++ Var(flag_visibility_ms_compat)
Changes visibility to match Microsoft Visual Studio by default

fvtable-gc
C++ ObjC++ Ignore Warn(switch %qs is no longer supported)
No longer supported

fvtable-thunks
C++ ObjC++ Ignore Warn(switch %qs is no longer supported)
No longer supported

fweak
C++ ObjC++ Var(flag_weak) Init(1)
Emit common-like symbols as weak symbols

fwide-exec-charset=
C UPC ObjC C++ ObjC++ Joined RejectNegative
-fwide-exec-charset=<cset>	Convert all wide strings and character constants to character set <cset>

fworking-directory
C UPC ObjC C++ ObjC++ Var(flag_working_directory) Init(-1)
Generate a #line directive pointing at the current working directory

fxref
C++ ObjC++ Ignore Warn(switch %qs is no longer supported)
No longer supported

fzero-link
ObjC ObjC++ Var(flag_zero_link)
Generate lazy class lookup (via objc_getClass()) for use in Zero-Link mode

gen-decls
ObjC ObjC++ Var(flag_gen_declaration)
Dump declarations to a .decl file

femit-struct-debug-baseonly
C UPC ObjC C++ ObjC++
-femit-struct-debug-baseonly	Aggressive reduced debug info for structs

femit-struct-debug-reduced
C UPC ObjC C++ ObjC++
-femit-struct-debug-reduced	Conservative reduced debug info for structs

femit-struct-debug-detailed=
C UPC ObjC C++ ObjC++ Joined
-femit-struct-debug-detailed=<spec-list>	Detailed reduced debug info for structs

idirafter
C UPC ObjC C++ ObjC++ Joined Separate MissingArgError(missing path after %qs)
-idirafter <dir>	Add <dir> to the end of the system include path

imacros
C UPC ObjC C++ ObjC++ Joined Separate MissingArgError(missing filename after %qs)
-imacros <file>	Accept definition of macros in <file>

imultilib
C UPC ObjC C++ ObjC++ Joined Separate
-imultilib <dir>	Set <dir> to be the multilib include subdirectory

include
C UPC ObjC C++ ObjC++ Joined Separate MissingArgError(missing filename after %qs)
-include <file>	Include the contents of <file> before other files

iprefix
C UPC ObjC C++ ObjC++ Joined Separate
-iprefix <path>	Specify <path> as a prefix for next two options

isysroot
C UPC ObjC C++ ObjC++ Joined Separate MissingArgError(missing path after %qs)
-isysroot <dir>	Set <dir> to be the system root directory

isystem
C UPC ObjC C++ ObjC++ Joined Separate MissingArgError(missing path after %qs)
-isystem <dir>	Add <dir> to the start of the system include path

iquote
C UPC ObjC C++ ObjC++ Joined Separate MissingArgError(missing path after %qs)
-iquote <dir>	Add <dir> to the end of the quote include path

iwithprefix
C UPC ObjC C++ ObjC++ Joined Separate
-iwithprefix <dir>	Add <dir> to the end of the system include path

iwithprefixbefore
C UPC ObjC C++ ObjC++ Joined Separate
-iwithprefixbefore <dir>	Add <dir> to the end of the main include path

lang-asm
C Undocumented RejectDriver

lang-upc
C UPC Undocumented

no-integrated-cpp
Driver

nostdinc
C UPC ObjC C++ ObjC++
Do not search standard system include directories (those specified with -isystem will still be used)

nostdinc++
C++ ObjC++
Do not search standard system include directories for C++

o
C UPC ObjC C++ ObjC++ Joined Separate
; Documented in common.opt

pedantic
C UPC ObjC C++ ObjC++ Alias(Wpedantic)
; Documented in common.opt

print-objc-runtime-info
ObjC ObjC++
Generate C header of platform-specific features

remap
C UPC ObjC C++ ObjC++
Remap file names when including files

std=c++98
C++ ObjC++
Conform to the ISO 1998 C++ standard revised by the 2003 technical corrigendum

std=c++03
C++ ObjC++ Alias(std=c++98)
Conform to the ISO 1998 C++ standard revised by the 2003 technical corrigendum

std=c++11
C++ ObjC++
Conform to the ISO 2011 C++ standard (experimental and incomplete support)

std=c++0x
C++ ObjC++ Alias(std=c++11)
Deprecated in favor of -std=c++11

std=c++1y
C++ ObjC++
Conform to the ISO 201y(7?) C++ draft standard (experimental and incomplete support)

std=c11
C UPC ObjC
Conform to the ISO 2011 C standard (experimental and incomplete support)

std=c1x
C UPC ObjC Alias(std=c11)
Deprecated in favor of -std=c11

std=c89
C UPC ObjC Alias(std=c90)
Conform to the ISO 1990 C standard

std=c90
C UPC ObjC
Conform to the ISO 1990 C standard

std=c99
C UPC ObjC
Conform to the ISO 1999 C standard

std=c9x
C UPC ObjC Alias(std=c99)
Deprecated in favor of -std=c99

std=gnu++98
C++ ObjC++
Conform to the ISO 1998 C++ standard revised by the 2003 technical
corrigendum with GNU extensions

std=gnu++03
C++ ObjC++ Alias(std=gnu++98)
Conform to the ISO 1998 C++ standard revised by the 2003 technical
corrigendum with GNU extensions

std=gnu++11
C++ ObjC++
Conform to the ISO 2011 C++ standard with GNU extensions (experimental and incomplete support)

std=gnu++0x
C++ ObjC++ Alias(std=gnu++11)
Deprecated in favor of -std=gnu++11

std=gnu++1y
C++ ObjC++
Conform to the ISO 201y(7?) C++ draft standard with GNU extensions (experimental and incomplete support)

std=gnu11
C UPC ObjC
Conform to the ISO 2011 C standard with GNU extensions (experimental and incomplete support)

std=gnu1x
C UPC ObjC Alias(std=gnu11)
Deprecated in favor of -std=gnu11

std=gnu89
C UPC ObjC Alias(std=gnu90)
Conform to the ISO 1990 C standard with GNU extensions

std=gnu90
C UPC ObjC
Conform to the ISO 1990 C standard with GNU extensions

std=gnu99
C UPC ObjC
Conform to the ISO 1999 C standard with GNU extensions

std=gnu9x
C UPC ObjC Alias(std=gnu99)
Deprecated in favor of -std=gnu99

std=iso9899:1990
C UPC ObjC Alias(std=c90)
Conform to the ISO 1990 C standard

std=iso9899:199409
C UPC ObjC
Conform to the ISO 1990 C standard as amended in 1994

std=iso9899:1999
C UPC ObjC Alias(std=c99)
Conform to the ISO 1999 C standard

std=iso9899:199x
C UPC ObjC Alias(std=c99)
Deprecated in favor of -std=iso9899:1999

std=iso9899:2011
C UPC ObjC Alias(std=c11)
Conform to the ISO 2011 C standard (experimental and incomplete support)

traditional
Driver

traditional-cpp
C UPC ObjC C++ ObjC++
Enable traditional preprocessing

trigraphs
C UPC ObjC C++ ObjC++
-trigraphs	Support ISO C trigraphs

undef
C UPC ObjC C++ ObjC++ Var(flag_undef)
Do not predefine system-specific and GCC-specific macros

v
C UPC ObjC C++ ObjC++
; Documented in common.opt

w
C UPC ObjC C++ ObjC++
; Documented in common.opt

; This comment is to ensure we retain the blank line above.<|MERGE_RESOLUTION|>--- conflicted
+++ resolved
@@ -674,11 +674,7 @@
 Warn about unsuffixed float constants
 
 Wunused-local-typedefs
-<<<<<<< HEAD
-C UPC ObjC C++ ObjC++ Var(warn_unused_local_typedefs) Warning
-=======
-C ObjC C++ ObjC++ Var(warn_unused_local_typedefs) Warning EnabledBy(Wunused)
->>>>>>> fa1fd5ce
+C UPC ObjC C++ ObjC++ Var(warn_unused_local_typedefs) Warning EnabledBy(Wunused)
 Warn when typedefs locally defined in a function are not used
 
 Wunused-macros
