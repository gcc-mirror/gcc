--- conflicted
+++ resolved
@@ -411,11 +411,7 @@
 Warn whenever type qualifiers are ignored.
 
 Winit-self
-<<<<<<< HEAD
-C UPC ObjC C++ ObjC++ Var(warn_init_self) Warning
-=======
-C ObjC C++ ObjC++ Var(warn_init_self) Warning LangEnabledBy(C++ ObjC++,Wall)
->>>>>>> c8f35794
+C UPC ObjC C++ ObjC++ Var(warn_init_self) Warning LangEnabledBy(C++ ObjC++,Wall)
 Warn about variables which are initialized to themselves
 
 Wimplicit
@@ -482,7 +478,7 @@
 Warn about missing fields in struct initializers
 
 Wsizeof-pointer-memaccess
-C ObjC C++ ObjC++ Var(warn_sizeof_pointer_memaccess) Warning
+C UPC ObjC C++ ObjC++ Var(warn_sizeof_pointer_memaccess) Warning
 
 Wsuggest-attribute=format
 C UPC ObjC C++ ObjC++ Var(warn_suggest_attribute_format) Warning
