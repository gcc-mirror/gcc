--- conflicted
+++ resolved
@@ -583,13 +583,8 @@
     {
       val.lattice_val = CONSTANT;
       val.value = expr;
-<<<<<<< HEAD
       val.mask = 0;
-      canonicalize_float_value (&val);
-=======
-      val.mask = double_int_zero;
       canonicalize_value (&val);
->>>>>>> 5f35dd0e
     }
   else if (TREE_CODE (expr) == ADDR_EXPR)
     val = get_value_from_alignment (expr);
