--- conflicted
+++ resolved
@@ -7693,8 +7693,7 @@
 {
   addr_space_t as = to_type == error_mark_node? ADDR_SPACE_GENERIC
 					      : TYPE_ADDR_SPACE (to_type);
-<<<<<<< HEAD
-  enum machine_mode pointer_mode = targetm.addr_space.pointer_mode (as);
+  machine_mode pointer_mode = targetm.addr_space.pointer_mode (as);
   if (upc_shared_type_p (to_type))
     {
       tree upc_pts_type;
@@ -7705,9 +7704,6 @@
       TYPE_ALIGN (upc_pts_type) = TYPE_ALIGN (upc_pts_rep_type_node);
       return upc_pts_type;
     }
-=======
-  machine_mode pointer_mode = targetm.addr_space.pointer_mode (as);
->>>>>>> 7629320a
   return build_pointer_type_for_mode (to_type, pointer_mode, false);
 }
 
