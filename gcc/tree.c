/* Language-independent node constructors for parse phase of GNU compiler.
   Copyright (C) 1987-2020 Free Software Foundation, Inc.

This file is part of GCC.

GCC is free software; you can redistribute it and/or modify it under
the terms of the GNU General Public License as published by the Free
Software Foundation; either version 3, or (at your option) any later
version.

GCC is distributed in the hope that it will be useful, but WITHOUT ANY
WARRANTY; without even the implied warranty of MERCHANTABILITY or
FITNESS FOR A PARTICULAR PURPOSE.  See the GNU General Public License
for more details.

You should have received a copy of the GNU General Public License
along with GCC; see the file COPYING3.  If not see
<http://www.gnu.org/licenses/>.  */

/* This file contains the low level primitives for operating on tree nodes,
   including allocation, list operations, interning of identifiers,
   construction of data type nodes and statement nodes,
   and construction of type conversion nodes.  It also contains
   tables index by tree code that describe how to take apart
   nodes of that code.

   It is intended to be language-independent but can occasionally
   calls language-dependent routines.  */

#include "config.h"
#include "system.h"
#include "coretypes.h"
#include "backend.h"
#include "target.h"
#include "tree.h"
#include "gimple.h"
#include "tree-pass.h"
#include "ssa.h"
#include "cgraph.h"
#include "diagnostic.h"
#include "flags.h"
#include "alias.h"
#include "fold-const.h"
#include "stor-layout.h"
#include "calls.h"
#include "attribs.h"
#include "toplev.h" /* get_random_seed */
#include "output.h"
#include "common/common-target.h"
#include "langhooks.h"
#include "tree-inline.h"
#include "tree-iterator.h"
#include "internal-fn.h"
#include "gimple-iterator.h"
#include "gimplify.h"
#include "tree-dfa.h"
#include "langhooks-def.h"
#include "tree-diagnostic.h"
#include "except.h"
#include "builtins.h"
#include "print-tree.h"
#include "ipa-utils.h"
#include "selftest.h"
#include "stringpool.h"
#include "attribs.h"
#include "rtl.h"
#include "regs.h"
#include "tree-vector-builder.h"
#include "gimple-fold.h"
#include "escaped_string.h"

/* Tree code classes.  */

#define DEFTREECODE(SYM, NAME, TYPE, LENGTH) TYPE,
#define END_OF_BASE_TREE_CODES tcc_exceptional,

const enum tree_code_class tree_code_type[] = {
#include "all-tree.def"
};

#undef DEFTREECODE
#undef END_OF_BASE_TREE_CODES

/* Table indexed by tree code giving number of expression
   operands beyond the fixed part of the node structure.
   Not used for types or decls.  */

#define DEFTREECODE(SYM, NAME, TYPE, LENGTH) LENGTH,
#define END_OF_BASE_TREE_CODES 0,

const unsigned char tree_code_length[] = {
#include "all-tree.def"
};

#undef DEFTREECODE
#undef END_OF_BASE_TREE_CODES

/* Names of tree components.
   Used for printing out the tree and error messages.  */
#define DEFTREECODE(SYM, NAME, TYPE, LEN) NAME,
#define END_OF_BASE_TREE_CODES "@dummy",

static const char *const tree_code_name[] = {
#include "all-tree.def"
};

#undef DEFTREECODE
#undef END_OF_BASE_TREE_CODES

/* Each tree code class has an associated string representation.
   These must correspond to the tree_code_class entries.  */

const char *const tree_code_class_strings[] =
{
  "exceptional",
  "constant",
  "type",
  "declaration",
  "reference",
  "comparison",
  "unary",
  "binary",
  "statement",
  "vl_exp",
  "expression"
};

/* obstack.[ch] explicitly declined to prototype this.  */
extern int _obstack_allocated_p (struct obstack *h, void *obj);

/* Statistics-gathering stuff.  */

static uint64_t tree_code_counts[MAX_TREE_CODES];
uint64_t tree_node_counts[(int) all_kinds];
uint64_t tree_node_sizes[(int) all_kinds];

/* Keep in sync with tree.h:enum tree_node_kind.  */
static const char * const tree_node_kind_names[] = {
  "decls",
  "types",
  "blocks",
  "stmts",
  "refs",
  "exprs",
  "constants",
  "identifiers",
  "vecs",
  "binfos",
  "ssa names",
  "constructors",
  "random kinds",
  "lang_decl kinds",
  "lang_type kinds",
  "omp clauses",
};

/* Unique id for next decl created.  */
static GTY(()) int next_decl_uid;
/* Unique id for next type created.  */
static GTY(()) unsigned next_type_uid = 1;
/* Unique id for next debug decl created.  Use negative numbers,
   to catch erroneous uses.  */
static GTY(()) int next_debug_decl_uid;

/* Since we cannot rehash a type after it is in the table, we have to
   keep the hash code.  */

struct GTY((for_user)) type_hash {
  unsigned long hash;
  tree type;
};

/* Initial size of the hash table (rounded to next prime).  */
#define TYPE_HASH_INITIAL_SIZE 1000

struct type_cache_hasher : ggc_cache_ptr_hash<type_hash>
{
  static hashval_t hash (type_hash *t) { return t->hash; }
  static bool equal (type_hash *a, type_hash *b);

  static int
  keep_cache_entry (type_hash *&t)
  {
    return ggc_marked_p (t->type);
  }
};

/* Now here is the hash table.  When recording a type, it is added to
   the slot whose index is the hash code.  Note that the hash table is
   used for several kinds of types (function types, array types and
   array index range types, for now).  While all these live in the
   same table, they are completely independent, and the hash code is
   computed differently for each of these.  */

static GTY ((cache)) hash_table<type_cache_hasher> *type_hash_table;

/* Hash table and temporary node for larger integer const values.  */
static GTY (()) tree int_cst_node;

struct int_cst_hasher : ggc_cache_ptr_hash<tree_node>
{
  static hashval_t hash (tree t);
  static bool equal (tree x, tree y);
};

static GTY ((cache)) hash_table<int_cst_hasher> *int_cst_hash_table;

/* Class and variable for making sure that there is a single POLY_INT_CST
   for a given value.  */
struct poly_int_cst_hasher : ggc_cache_ptr_hash<tree_node>
{
  typedef std::pair<tree, const poly_wide_int *> compare_type;
  static hashval_t hash (tree t);
  static bool equal (tree x, const compare_type &y);
};

static GTY ((cache)) hash_table<poly_int_cst_hasher> *poly_int_cst_hash_table;

/* Hash table for optimization flags and target option flags.  Use the same
   hash table for both sets of options.  Nodes for building the current
   optimization and target option nodes.  The assumption is most of the time
   the options created will already be in the hash table, so we avoid
   allocating and freeing up a node repeatably.  */
static GTY (()) tree cl_optimization_node;
static GTY (()) tree cl_target_option_node;

struct cl_option_hasher : ggc_cache_ptr_hash<tree_node>
{
  static hashval_t hash (tree t);
  static bool equal (tree x, tree y);
};

static GTY ((cache)) hash_table<cl_option_hasher> *cl_option_hash_table;

/* General tree->tree mapping  structure for use in hash tables.  */


static GTY ((cache))
     hash_table<tree_decl_map_cache_hasher> *debug_expr_for_decl;

static GTY ((cache))
     hash_table<tree_decl_map_cache_hasher> *value_expr_for_decl;

struct tree_vec_map_cache_hasher : ggc_cache_ptr_hash<tree_vec_map>
{
  static hashval_t hash (tree_vec_map *m) { return DECL_UID (m->base.from); }

  static bool
  equal (tree_vec_map *a, tree_vec_map *b)
  {
    return a->base.from == b->base.from;
  }

  static int
  keep_cache_entry (tree_vec_map *&m)
  {
    return ggc_marked_p (m->base.from);
  }
};

static GTY ((cache))
     hash_table<tree_vec_map_cache_hasher> *debug_args_for_decl;

static void set_type_quals (tree, int);
static void print_type_hash_statistics (void);
static void print_debug_expr_statistics (void);
static void print_value_expr_statistics (void);

static tree build_array_type_1 (tree, tree, bool, bool, bool);

tree global_trees[TI_MAX];
tree integer_types[itk_none];

bool int_n_enabled_p[NUM_INT_N_ENTS];
struct int_n_trees_t int_n_trees [NUM_INT_N_ENTS];

bool tree_contains_struct[MAX_TREE_CODES][64];

/* Number of operands for each OpenMP clause.  */
unsigned const char omp_clause_num_ops[] =
{
  0, /* OMP_CLAUSE_ERROR  */
  1, /* OMP_CLAUSE_PRIVATE  */
  1, /* OMP_CLAUSE_SHARED  */
  1, /* OMP_CLAUSE_FIRSTPRIVATE  */
  2, /* OMP_CLAUSE_LASTPRIVATE  */
  5, /* OMP_CLAUSE_REDUCTION  */
  5, /* OMP_CLAUSE_TASK_REDUCTION  */
  5, /* OMP_CLAUSE_IN_REDUCTION  */
  1, /* OMP_CLAUSE_COPYIN  */
  1, /* OMP_CLAUSE_COPYPRIVATE  */
  3, /* OMP_CLAUSE_LINEAR  */
  2, /* OMP_CLAUSE_ALIGNED  */
  2, /* OMP_CLAUSE_ALLOCATE  */
  1, /* OMP_CLAUSE_DEPEND  */
  1, /* OMP_CLAUSE_NONTEMPORAL  */
  1, /* OMP_CLAUSE_UNIFORM  */
  1, /* OMP_CLAUSE_TO_DECLARE  */
  1, /* OMP_CLAUSE_LINK  */
  2, /* OMP_CLAUSE_FROM  */
  2, /* OMP_CLAUSE_TO  */
  2, /* OMP_CLAUSE_MAP  */
  1, /* OMP_CLAUSE_USE_DEVICE_PTR  */
  1, /* OMP_CLAUSE_USE_DEVICE_ADDR  */
  1, /* OMP_CLAUSE_IS_DEVICE_PTR  */
  1, /* OMP_CLAUSE_INCLUSIVE  */
  1, /* OMP_CLAUSE_EXCLUSIVE  */
  2, /* OMP_CLAUSE__CACHE_  */
  2, /* OMP_CLAUSE_GANG  */
  1, /* OMP_CLAUSE_ASYNC  */
  1, /* OMP_CLAUSE_WAIT  */
  0, /* OMP_CLAUSE_AUTO  */
  0, /* OMP_CLAUSE_SEQ  */
  1, /* OMP_CLAUSE__LOOPTEMP_  */
  1, /* OMP_CLAUSE__REDUCTEMP_  */
  1, /* OMP_CLAUSE__CONDTEMP_  */
  1, /* OMP_CLAUSE__SCANTEMP_  */
  1, /* OMP_CLAUSE_IF  */
  1, /* OMP_CLAUSE_NUM_THREADS  */
  1, /* OMP_CLAUSE_SCHEDULE  */
  0, /* OMP_CLAUSE_NOWAIT  */
  1, /* OMP_CLAUSE_ORDERED  */
  0, /* OMP_CLAUSE_DEFAULT  */
  3, /* OMP_CLAUSE_COLLAPSE  */
  0, /* OMP_CLAUSE_UNTIED   */
  1, /* OMP_CLAUSE_FINAL  */
  0, /* OMP_CLAUSE_MERGEABLE  */
  1, /* OMP_CLAUSE_DEVICE  */
  1, /* OMP_CLAUSE_DIST_SCHEDULE  */
  0, /* OMP_CLAUSE_INBRANCH  */
  0, /* OMP_CLAUSE_NOTINBRANCH  */
  1, /* OMP_CLAUSE_NUM_TEAMS  */
  1, /* OMP_CLAUSE_THREAD_LIMIT  */
  0, /* OMP_CLAUSE_PROC_BIND  */
  1, /* OMP_CLAUSE_SAFELEN  */
  1, /* OMP_CLAUSE_SIMDLEN  */
  0, /* OMP_CLAUSE_DEVICE_TYPE  */
  0, /* OMP_CLAUSE_FOR  */
  0, /* OMP_CLAUSE_PARALLEL  */
  0, /* OMP_CLAUSE_SECTIONS  */
  0, /* OMP_CLAUSE_TASKGROUP  */
  1, /* OMP_CLAUSE_PRIORITY  */
  1, /* OMP_CLAUSE_GRAINSIZE  */
  1, /* OMP_CLAUSE_NUM_TASKS  */
  0, /* OMP_CLAUSE_NOGROUP  */
  0, /* OMP_CLAUSE_THREADS  */
  0, /* OMP_CLAUSE_SIMD  */
  1, /* OMP_CLAUSE_HINT  */
  0, /* OMP_CLAUSE_DEFAULTMAP  */
  0, /* OMP_CLAUSE_ORDER  */
  0, /* OMP_CLAUSE_BIND  */
  1, /* OMP_CLAUSE__SIMDUID_  */
  0, /* OMP_CLAUSE__SIMT_  */
  0, /* OMP_CLAUSE_INDEPENDENT  */
  1, /* OMP_CLAUSE_WORKER  */
  1, /* OMP_CLAUSE_VECTOR  */
  1, /* OMP_CLAUSE_NUM_GANGS  */
  1, /* OMP_CLAUSE_NUM_WORKERS  */
  1, /* OMP_CLAUSE_VECTOR_LENGTH  */
  3, /* OMP_CLAUSE_TILE  */
  0, /* OMP_CLAUSE_IF_PRESENT */
  0, /* OMP_CLAUSE_FINALIZE */
};

const char * const omp_clause_code_name[] =
{
  "error_clause",
  "private",
  "shared",
  "firstprivate",
  "lastprivate",
  "reduction",
  "task_reduction",
  "in_reduction",
  "copyin",
  "copyprivate",
  "linear",
  "aligned",
  "allocate",
  "depend",
  "nontemporal",
  "uniform",
  "to",
  "link",
  "from",
  "to",
  "map",
  "use_device_ptr",
  "use_device_addr",
  "is_device_ptr",
  "inclusive",
  "exclusive",
  "_cache_",
  "gang",
  "async",
  "wait",
  "auto",
  "seq",
  "_looptemp_",
  "_reductemp_",
  "_condtemp_",
  "_scantemp_",
  "if",
  "num_threads",
  "schedule",
  "nowait",
  "ordered",
  "default",
  "collapse",
  "untied",
  "final",
  "mergeable",
  "device",
  "dist_schedule",
  "inbranch",
  "notinbranch",
  "num_teams",
  "thread_limit",
  "proc_bind",
  "safelen",
  "simdlen",
  "device_type",
  "for",
  "parallel",
  "sections",
  "taskgroup",
  "priority",
  "grainsize",
  "num_tasks",
  "nogroup",
  "threads",
  "simd",
  "hint",
  "defaultmap",
  "order",
  "bind",
  "_simduid_",
  "_simt_",
  "independent",
  "worker",
  "vector",
  "num_gangs",
  "num_workers",
  "vector_length",
  "tile",
  "if_present",
  "finalize",
};


/* Return the tree node structure used by tree code CODE.  */

static inline enum tree_node_structure_enum
tree_node_structure_for_code (enum tree_code code)
{
  switch (TREE_CODE_CLASS (code))
    {
    case tcc_declaration:
      switch (code)
	{
	case CONST_DECL:	return TS_CONST_DECL;
	case DEBUG_EXPR_DECL:	return TS_DECL_WRTL;
	case FIELD_DECL:	return TS_FIELD_DECL;
	case FUNCTION_DECL:	return TS_FUNCTION_DECL;
	case LABEL_DECL:	return TS_LABEL_DECL;
	case PARM_DECL:		return TS_PARM_DECL;
	case RESULT_DECL:	return TS_RESULT_DECL;
	case TRANSLATION_UNIT_DECL: return TS_TRANSLATION_UNIT_DECL;
	case TYPE_DECL:		return TS_TYPE_DECL;
	case VAR_DECL:		return TS_VAR_DECL;
	default: 		return TS_DECL_NON_COMMON;
	}

    case tcc_type:		return TS_TYPE_NON_COMMON;

    case tcc_binary:
    case tcc_comparison:
    case tcc_expression:
    case tcc_reference:
    case tcc_statement:
    case tcc_unary:
    case tcc_vl_exp:		return TS_EXP;

    default:  /* tcc_constant and tcc_exceptional */
      break;
    }

  switch (code)
    {
      /* tcc_constant cases.  */
    case COMPLEX_CST:		return TS_COMPLEX;
    case FIXED_CST:		return TS_FIXED_CST;
    case INTEGER_CST:		return TS_INT_CST;
    case POLY_INT_CST:		return TS_POLY_INT_CST;
    case REAL_CST:		return TS_REAL_CST;
    case STRING_CST:		return TS_STRING;
    case VECTOR_CST:		return TS_VECTOR;
    case VOID_CST:		return TS_TYPED;

      /* tcc_exceptional cases.  */
    case BLOCK:			return TS_BLOCK;
    case CONSTRUCTOR:		return TS_CONSTRUCTOR;
    case ERROR_MARK:		return TS_COMMON;
    case IDENTIFIER_NODE:	return TS_IDENTIFIER;
    case OMP_CLAUSE:		return TS_OMP_CLAUSE;
    case OPTIMIZATION_NODE:	return TS_OPTIMIZATION;
    case PLACEHOLDER_EXPR:	return TS_COMMON;
    case SSA_NAME:		return TS_SSA_NAME;
    case STATEMENT_LIST:	return TS_STATEMENT_LIST;
    case TARGET_OPTION_NODE:	return TS_TARGET_OPTION;
    case TREE_BINFO:		return TS_BINFO;
    case TREE_LIST:		return TS_LIST;
    case TREE_VEC:		return TS_VEC;

    default:
      gcc_unreachable ();
    }
}


/* Initialize tree_contains_struct to describe the hierarchy of tree
   nodes.  */

static void
initialize_tree_contains_struct (void)
{
  unsigned i;

  for (i = ERROR_MARK; i < LAST_AND_UNUSED_TREE_CODE; i++)
    {
      enum tree_code code;
      enum tree_node_structure_enum ts_code;

      code = (enum tree_code) i;
      ts_code = tree_node_structure_for_code (code);

      /* Mark the TS structure itself.  */
      tree_contains_struct[code][ts_code] = 1;

      /* Mark all the structures that TS is derived from.  */
      switch (ts_code)
	{
	case TS_TYPED:
	case TS_BLOCK:
	case TS_OPTIMIZATION:
	case TS_TARGET_OPTION:
	  MARK_TS_BASE (code);
	  break;

	case TS_COMMON:
	case TS_INT_CST:
	case TS_POLY_INT_CST:
	case TS_REAL_CST:
	case TS_FIXED_CST:
	case TS_VECTOR:
	case TS_STRING:
	case TS_COMPLEX:
	case TS_SSA_NAME:
	case TS_CONSTRUCTOR:
	case TS_EXP:
	case TS_STATEMENT_LIST:
	  MARK_TS_TYPED (code);
	  break;

	case TS_IDENTIFIER:
	case TS_DECL_MINIMAL:
	case TS_TYPE_COMMON:
	case TS_LIST:
	case TS_VEC:
	case TS_BINFO:
	case TS_OMP_CLAUSE:
	  MARK_TS_COMMON (code);
	  break;

	case TS_TYPE_WITH_LANG_SPECIFIC:
	  MARK_TS_TYPE_COMMON (code);
	  break;

	case TS_TYPE_NON_COMMON:
	  MARK_TS_TYPE_WITH_LANG_SPECIFIC (code);
	  break;

	case TS_DECL_COMMON:
	  MARK_TS_DECL_MINIMAL (code);
	  break;

	case TS_DECL_WRTL:
	case TS_CONST_DECL:
	  MARK_TS_DECL_COMMON (code);
	  break;

	case TS_DECL_NON_COMMON:
	  MARK_TS_DECL_WITH_VIS (code);
	  break;

	case TS_DECL_WITH_VIS:
	case TS_PARM_DECL:
	case TS_LABEL_DECL:
	case TS_RESULT_DECL:
	  MARK_TS_DECL_WRTL (code);
	  break;

	case TS_FIELD_DECL:
	  MARK_TS_DECL_COMMON (code);
	  break;

	case TS_VAR_DECL:
	  MARK_TS_DECL_WITH_VIS (code);
	  break;

	case TS_TYPE_DECL:
	case TS_FUNCTION_DECL:
	  MARK_TS_DECL_NON_COMMON (code);
	  break;

	case TS_TRANSLATION_UNIT_DECL:
	  MARK_TS_DECL_COMMON (code);
	  break;

	default:
	  gcc_unreachable ();
	}
    }

  /* Basic consistency checks for attributes used in fold.  */
  gcc_assert (tree_contains_struct[FUNCTION_DECL][TS_DECL_NON_COMMON]);
  gcc_assert (tree_contains_struct[TYPE_DECL][TS_DECL_NON_COMMON]);
  gcc_assert (tree_contains_struct[CONST_DECL][TS_DECL_COMMON]);
  gcc_assert (tree_contains_struct[VAR_DECL][TS_DECL_COMMON]);
  gcc_assert (tree_contains_struct[PARM_DECL][TS_DECL_COMMON]);
  gcc_assert (tree_contains_struct[RESULT_DECL][TS_DECL_COMMON]);
  gcc_assert (tree_contains_struct[FUNCTION_DECL][TS_DECL_COMMON]);
  gcc_assert (tree_contains_struct[TYPE_DECL][TS_DECL_COMMON]);
  gcc_assert (tree_contains_struct[TRANSLATION_UNIT_DECL][TS_DECL_COMMON]);
  gcc_assert (tree_contains_struct[LABEL_DECL][TS_DECL_COMMON]);
  gcc_assert (tree_contains_struct[FIELD_DECL][TS_DECL_COMMON]);
  gcc_assert (tree_contains_struct[VAR_DECL][TS_DECL_WRTL]);
  gcc_assert (tree_contains_struct[PARM_DECL][TS_DECL_WRTL]);
  gcc_assert (tree_contains_struct[RESULT_DECL][TS_DECL_WRTL]);
  gcc_assert (tree_contains_struct[FUNCTION_DECL][TS_DECL_WRTL]);
  gcc_assert (tree_contains_struct[LABEL_DECL][TS_DECL_WRTL]);
  gcc_assert (tree_contains_struct[CONST_DECL][TS_DECL_MINIMAL]);
  gcc_assert (tree_contains_struct[VAR_DECL][TS_DECL_MINIMAL]);
  gcc_assert (tree_contains_struct[PARM_DECL][TS_DECL_MINIMAL]);
  gcc_assert (tree_contains_struct[RESULT_DECL][TS_DECL_MINIMAL]);
  gcc_assert (tree_contains_struct[FUNCTION_DECL][TS_DECL_MINIMAL]);
  gcc_assert (tree_contains_struct[TYPE_DECL][TS_DECL_MINIMAL]);
  gcc_assert (tree_contains_struct[TRANSLATION_UNIT_DECL][TS_DECL_MINIMAL]);
  gcc_assert (tree_contains_struct[LABEL_DECL][TS_DECL_MINIMAL]);
  gcc_assert (tree_contains_struct[FIELD_DECL][TS_DECL_MINIMAL]);
  gcc_assert (tree_contains_struct[VAR_DECL][TS_DECL_WITH_VIS]);
  gcc_assert (tree_contains_struct[FUNCTION_DECL][TS_DECL_WITH_VIS]);
  gcc_assert (tree_contains_struct[TYPE_DECL][TS_DECL_WITH_VIS]);
  gcc_assert (tree_contains_struct[VAR_DECL][TS_VAR_DECL]);
  gcc_assert (tree_contains_struct[FIELD_DECL][TS_FIELD_DECL]);
  gcc_assert (tree_contains_struct[PARM_DECL][TS_PARM_DECL]);
  gcc_assert (tree_contains_struct[LABEL_DECL][TS_LABEL_DECL]);
  gcc_assert (tree_contains_struct[RESULT_DECL][TS_RESULT_DECL]);
  gcc_assert (tree_contains_struct[CONST_DECL][TS_CONST_DECL]);
  gcc_assert (tree_contains_struct[TYPE_DECL][TS_TYPE_DECL]);
  gcc_assert (tree_contains_struct[FUNCTION_DECL][TS_FUNCTION_DECL]);
  gcc_assert (tree_contains_struct[IMPORTED_DECL][TS_DECL_MINIMAL]);
  gcc_assert (tree_contains_struct[IMPORTED_DECL][TS_DECL_COMMON]);
  gcc_assert (tree_contains_struct[NAMELIST_DECL][TS_DECL_MINIMAL]);
  gcc_assert (tree_contains_struct[NAMELIST_DECL][TS_DECL_COMMON]);
}


/* Init tree.c.  */

void
init_ttree (void)
{
  /* Initialize the hash table of types.  */
  type_hash_table
    = hash_table<type_cache_hasher>::create_ggc (TYPE_HASH_INITIAL_SIZE);

  debug_expr_for_decl
    = hash_table<tree_decl_map_cache_hasher>::create_ggc (512);

  value_expr_for_decl
    = hash_table<tree_decl_map_cache_hasher>::create_ggc (512);

  int_cst_hash_table = hash_table<int_cst_hasher>::create_ggc (1024);

  poly_int_cst_hash_table = hash_table<poly_int_cst_hasher>::create_ggc (64);

  int_cst_node = make_int_cst (1, 1);

  cl_option_hash_table = hash_table<cl_option_hasher>::create_ggc (64);

  cl_optimization_node = make_node (OPTIMIZATION_NODE);
  cl_target_option_node = make_node (TARGET_OPTION_NODE);

  /* Initialize the tree_contains_struct array.  */
  initialize_tree_contains_struct ();
  lang_hooks.init_ts ();
}


/* The name of the object as the assembler will see it (but before any
   translations made by ASM_OUTPUT_LABELREF).  Often this is the same
   as DECL_NAME.  It is an IDENTIFIER_NODE.  */
tree
decl_assembler_name (tree decl)
{
  if (!DECL_ASSEMBLER_NAME_SET_P (decl))
    lang_hooks.set_decl_assembler_name (decl);
  return DECL_ASSEMBLER_NAME_RAW (decl);
}

/* The DECL_ASSEMBLER_NAME_RAW of DECL is being explicitly set to NAME
   (either of which may be NULL).  Inform the FE, if this changes the
   name.  */

void
overwrite_decl_assembler_name (tree decl, tree name)
{
  if (DECL_ASSEMBLER_NAME_RAW (decl) != name)
    lang_hooks.overwrite_decl_assembler_name (decl, name);
}

/* When the target supports COMDAT groups, this indicates which group the
   DECL is associated with.  This can be either an IDENTIFIER_NODE or a
   decl, in which case its DECL_ASSEMBLER_NAME identifies the group.  */
tree
decl_comdat_group (const_tree node)
{
  struct symtab_node *snode = symtab_node::get (node);
  if (!snode)
    return NULL;
  return snode->get_comdat_group ();
}

/* Likewise, but make sure it's been reduced to an IDENTIFIER_NODE.  */
tree
decl_comdat_group_id (const_tree node)
{
  struct symtab_node *snode = symtab_node::get (node);
  if (!snode)
    return NULL;
  return snode->get_comdat_group_id ();
}

/* When the target supports named section, return its name as IDENTIFIER_NODE
   or NULL if it is in no section.  */
const char *
decl_section_name (const_tree node)
{
  struct symtab_node *snode = symtab_node::get (node);
  if (!snode)
    return NULL;
  return snode->get_section ();
}

/* Set section name of NODE to VALUE (that is expected to be
   identifier node) */
void
set_decl_section_name (tree node, const char *value)
{
  struct symtab_node *snode;

  if (value == NULL)
    {
      snode = symtab_node::get (node);
      if (!snode)
	return;
    }
  else if (VAR_P (node))
    snode = varpool_node::get_create (node);
  else
    snode = cgraph_node::get_create (node);
  snode->set_section (value);
}

/* Set section name of NODE to match the section name of OTHER.

   set_decl_section_name (decl, other) is equivalent to
   set_decl_section_name (decl, DECL_SECTION_NAME (other)), but possibly more
   efficient.  */
void
set_decl_section_name (tree decl, const_tree other)
{
  struct symtab_node *other_node = symtab_node::get (other);
  if (other_node)
    {
      struct symtab_node *decl_node;
      if (VAR_P (decl))
    decl_node = varpool_node::get_create (decl);
      else
    decl_node = cgraph_node::get_create (decl);
      decl_node->set_section (*other_node);
    }
  else
    {
      struct symtab_node *decl_node = symtab_node::get (decl);
      if (!decl_node)
    return;
      decl_node->set_section (NULL);
    }
}

/* Return TLS model of a variable NODE.  */
enum tls_model
decl_tls_model (const_tree node)
{
  struct varpool_node *snode = varpool_node::get (node);
  if (!snode)
    return TLS_MODEL_NONE;
  return snode->tls_model;
}

/* Set TLS model of variable NODE to MODEL.  */
void
set_decl_tls_model (tree node, enum tls_model model)
{
  struct varpool_node *vnode;

  if (model == TLS_MODEL_NONE)
    {
      vnode = varpool_node::get (node);
      if (!vnode)
	return;
    }
  else
    vnode = varpool_node::get_create (node);
  vnode->tls_model = model;
}

/* Compute the number of bytes occupied by a tree with code CODE.
   This function cannot be used for nodes that have variable sizes,
   including TREE_VEC, INTEGER_CST, STRING_CST, and CALL_EXPR.  */
size_t
tree_code_size (enum tree_code code)
{
  switch (TREE_CODE_CLASS (code))
    {
    case tcc_declaration:  /* A decl node */
      switch (code)
	{
	case FIELD_DECL:	return sizeof (tree_field_decl);
	case PARM_DECL:		return sizeof (tree_parm_decl);
	case VAR_DECL:		return sizeof (tree_var_decl);
	case LABEL_DECL:	return sizeof (tree_label_decl);
	case RESULT_DECL:	return sizeof (tree_result_decl);
	case CONST_DECL:	return sizeof (tree_const_decl);
	case TYPE_DECL:		return sizeof (tree_type_decl);
	case FUNCTION_DECL:	return sizeof (tree_function_decl);
	case DEBUG_EXPR_DECL:	return sizeof (tree_decl_with_rtl);
	case TRANSLATION_UNIT_DECL: return sizeof (tree_translation_unit_decl);
	case NAMESPACE_DECL:
	case IMPORTED_DECL:
	case NAMELIST_DECL:	return sizeof (tree_decl_non_common);
	default:
	  gcc_checking_assert (code >= NUM_TREE_CODES);
	  return lang_hooks.tree_size (code);
	}

    case tcc_type:  /* a type node */
      switch (code)
	{
	case OFFSET_TYPE:
	case ENUMERAL_TYPE:
	case BOOLEAN_TYPE:
	case INTEGER_TYPE:
	case REAL_TYPE:
	case OPAQUE_TYPE:
	case POINTER_TYPE:
	case REFERENCE_TYPE:
	case NULLPTR_TYPE:
	case FIXED_POINT_TYPE:
	case COMPLEX_TYPE:
	case VECTOR_TYPE:
	case ARRAY_TYPE:
	case RECORD_TYPE:
	case UNION_TYPE:
	case QUAL_UNION_TYPE:
	case VOID_TYPE:
	case FUNCTION_TYPE:
	case METHOD_TYPE:
	case LANG_TYPE:		return sizeof (tree_type_non_common);
	default:
	  gcc_checking_assert (code >= NUM_TREE_CODES);
	  return lang_hooks.tree_size (code);
	}

    case tcc_reference:   /* a reference */
    case tcc_expression:  /* an expression */
    case tcc_statement:   /* an expression with side effects */
    case tcc_comparison:  /* a comparison expression */
    case tcc_unary:       /* a unary arithmetic expression */
    case tcc_binary:      /* a binary arithmetic expression */
      return (sizeof (struct tree_exp)
	      + (TREE_CODE_LENGTH (code) - 1) * sizeof (tree));

    case tcc_constant:  /* a constant */
      switch (code)
	{
	case VOID_CST:		return sizeof (tree_typed);
	case INTEGER_CST:	gcc_unreachable ();
	case POLY_INT_CST:	return sizeof (tree_poly_int_cst);
	case REAL_CST:		return sizeof (tree_real_cst);
	case FIXED_CST:		return sizeof (tree_fixed_cst);
	case COMPLEX_CST:	return sizeof (tree_complex);
	case VECTOR_CST:	gcc_unreachable ();
	case STRING_CST:	gcc_unreachable ();
	default:
	  gcc_checking_assert (code >= NUM_TREE_CODES);
	  return lang_hooks.tree_size (code);
	}

    case tcc_exceptional:  /* something random, like an identifier.  */
      switch (code)
	{
	case IDENTIFIER_NODE:	return lang_hooks.identifier_size;
	case TREE_LIST:		return sizeof (tree_list);

	case ERROR_MARK:
	case PLACEHOLDER_EXPR:	return sizeof (tree_common);

	case TREE_VEC:		gcc_unreachable ();
	case OMP_CLAUSE:	gcc_unreachable ();

	case SSA_NAME:		return sizeof (tree_ssa_name);

	case STATEMENT_LIST:	return sizeof (tree_statement_list);
	case BLOCK:		return sizeof (struct tree_block);
	case CONSTRUCTOR:	return sizeof (tree_constructor);
	case OPTIMIZATION_NODE: return sizeof (tree_optimization_option);
	case TARGET_OPTION_NODE: return sizeof (tree_target_option);

	default:
	  gcc_checking_assert (code >= NUM_TREE_CODES);
	  return lang_hooks.tree_size (code);
	}

    default:
      gcc_unreachable ();
    }
}

/* Compute the number of bytes occupied by NODE.  This routine only
   looks at TREE_CODE, except for those nodes that have variable sizes.  */
size_t
tree_size (const_tree node)
{
  const enum tree_code code = TREE_CODE (node);
  switch (code)
    {
    case INTEGER_CST:
      return (sizeof (struct tree_int_cst)
	      + (TREE_INT_CST_EXT_NUNITS (node) - 1) * sizeof (HOST_WIDE_INT));

    case TREE_BINFO:
      return (offsetof (struct tree_binfo, base_binfos)
	      + vec<tree, va_gc>
		  ::embedded_size (BINFO_N_BASE_BINFOS (node)));

    case TREE_VEC:
      return (sizeof (struct tree_vec)
	      + (TREE_VEC_LENGTH (node) - 1) * sizeof (tree));

    case VECTOR_CST:
      return (sizeof (struct tree_vector)
	      + (vector_cst_encoded_nelts (node) - 1) * sizeof (tree));

    case STRING_CST:
      return TREE_STRING_LENGTH (node) + offsetof (struct tree_string, str) + 1;

    case OMP_CLAUSE:
      return (sizeof (struct tree_omp_clause)
	      + (omp_clause_num_ops[OMP_CLAUSE_CODE (node)] - 1)
	        * sizeof (tree));

    default:
      if (TREE_CODE_CLASS (code) == tcc_vl_exp)
	return (sizeof (struct tree_exp)
		+ (VL_EXP_OPERAND_LENGTH (node) - 1) * sizeof (tree));
      else
	return tree_code_size (code);
    }
}

/* Return tree node kind based on tree CODE.  */

static tree_node_kind
get_stats_node_kind (enum tree_code code)
{
  enum tree_code_class type = TREE_CODE_CLASS (code);

  switch (type)
    {
    case tcc_declaration:  /* A decl node */
      return d_kind;
    case tcc_type:  /* a type node */
      return t_kind;
    case tcc_statement:  /* an expression with side effects */
      return s_kind;
    case tcc_reference:  /* a reference */
      return r_kind;
    case tcc_expression:  /* an expression */
    case tcc_comparison:  /* a comparison expression */
    case tcc_unary:  /* a unary arithmetic expression */
    case tcc_binary:  /* a binary arithmetic expression */
      return e_kind;
    case tcc_constant:  /* a constant */
      return c_kind;
    case tcc_exceptional:  /* something random, like an identifier.  */
      switch (code)
	{
	case IDENTIFIER_NODE:
	  return id_kind;
	case TREE_VEC:
	  return vec_kind;
	case TREE_BINFO:
	  return binfo_kind;
	case SSA_NAME:
	  return ssa_name_kind;
	case BLOCK:
	  return b_kind;
	case CONSTRUCTOR:
	  return constr_kind;
	case OMP_CLAUSE:
	  return omp_clause_kind;
	default:
	  return x_kind;
	}
      break;
    case tcc_vl_exp:
      return e_kind;
    default:
      gcc_unreachable ();
    }
}

/* Record interesting allocation statistics for a tree node with CODE
   and LENGTH.  */

static void
record_node_allocation_statistics (enum tree_code code, size_t length)
{
  if (!GATHER_STATISTICS)
    return;

  tree_node_kind kind = get_stats_node_kind (code);

  tree_code_counts[(int) code]++;
  tree_node_counts[(int) kind]++;
  tree_node_sizes[(int) kind] += length;
}

/* Allocate and return a new UID from the DECL_UID namespace.  */

int
allocate_decl_uid (void)
{
  return next_decl_uid++;
}

/* Return a newly allocated node of code CODE.  For decl and type
   nodes, some other fields are initialized.  The rest of the node is
   initialized to zero.  This function cannot be used for TREE_VEC,
   INTEGER_CST or OMP_CLAUSE nodes, which is enforced by asserts in
   tree_code_size.

   Achoo!  I got a code in the node.  */

tree
make_node (enum tree_code code MEM_STAT_DECL)
{
  tree t;
  enum tree_code_class type = TREE_CODE_CLASS (code);
  size_t length = tree_code_size (code);

  record_node_allocation_statistics (code, length);

  t = ggc_alloc_cleared_tree_node_stat (length PASS_MEM_STAT);
  TREE_SET_CODE (t, code);

  switch (type)
    {
    case tcc_statement:
      if (code != DEBUG_BEGIN_STMT)
	TREE_SIDE_EFFECTS (t) = 1;
      break;

    case tcc_declaration:
      if (CODE_CONTAINS_STRUCT (code, TS_DECL_COMMON))
	{
	  if (code == FUNCTION_DECL)
	    {
	      SET_DECL_ALIGN (t, FUNCTION_ALIGNMENT (FUNCTION_BOUNDARY));
	      SET_DECL_MODE (t, FUNCTION_MODE);
	    }
	  else
	    SET_DECL_ALIGN (t, 1);
	}
      DECL_SOURCE_LOCATION (t) = input_location;
      if (TREE_CODE (t) == DEBUG_EXPR_DECL)
	DECL_UID (t) = --next_debug_decl_uid;
      else
	{
	  DECL_UID (t) = allocate_decl_uid ();
	  SET_DECL_PT_UID (t, -1);
	}
      if (TREE_CODE (t) == LABEL_DECL)
	LABEL_DECL_UID (t) = -1;

      break;

    case tcc_type:
      TYPE_UID (t) = next_type_uid++;
      SET_TYPE_ALIGN (t, BITS_PER_UNIT);
      TYPE_USER_ALIGN (t) = 0;
      TYPE_MAIN_VARIANT (t) = t;
      TYPE_CANONICAL (t) = t;

      /* Default to no attributes for type, but let target change that.  */
      TYPE_ATTRIBUTES (t) = NULL_TREE;
      targetm.set_default_type_attributes (t);

      /* We have not yet computed the alias set for this type.  */
      TYPE_ALIAS_SET (t) = -1;
      break;

    case tcc_constant:
      TREE_CONSTANT (t) = 1;
      break;

    case tcc_expression:
      switch (code)
	{
	case INIT_EXPR:
	case MODIFY_EXPR:
	case VA_ARG_EXPR:
	case PREDECREMENT_EXPR:
	case PREINCREMENT_EXPR:
	case POSTDECREMENT_EXPR:
	case POSTINCREMENT_EXPR:
	  /* All of these have side-effects, no matter what their
	     operands are.  */
	  TREE_SIDE_EFFECTS (t) = 1;
	  break;

	default:
	  break;
	}
      break;

    case tcc_exceptional:
      switch (code)
        {
	case TARGET_OPTION_NODE:
	  TREE_TARGET_OPTION(t)
			    = ggc_cleared_alloc<struct cl_target_option> ();
	  break;

	case OPTIMIZATION_NODE:
	  TREE_OPTIMIZATION (t)
			    = ggc_cleared_alloc<struct cl_optimization> ();
	  break;

	default:
	  break;
	}
      break;

    default:
      /* Other classes need no special treatment.  */
      break;
    }

  return t;
}

/* Free tree node.  */

void
free_node (tree node)
{
  enum tree_code code = TREE_CODE (node);
  if (GATHER_STATISTICS)
    {
      enum tree_node_kind kind = get_stats_node_kind (code);

      gcc_checking_assert (tree_code_counts[(int) TREE_CODE (node)] != 0);
      gcc_checking_assert (tree_node_counts[(int) kind] != 0);
      gcc_checking_assert (tree_node_sizes[(int) kind] >= tree_size (node));

      tree_code_counts[(int) TREE_CODE (node)]--;
      tree_node_counts[(int) kind]--;
      tree_node_sizes[(int) kind] -= tree_size (node);
    }
  if (CODE_CONTAINS_STRUCT (code, TS_CONSTRUCTOR))
    vec_free (CONSTRUCTOR_ELTS (node));
  else if (code == BLOCK)
    vec_free (BLOCK_NONLOCALIZED_VARS (node));
  else if (code == TREE_BINFO)
    vec_free (BINFO_BASE_ACCESSES (node));
  else if (code == OPTIMIZATION_NODE)
    cl_optimization_option_free (TREE_OPTIMIZATION (node));
  else if (code == TARGET_OPTION_NODE)
    cl_target_option_free (TREE_TARGET_OPTION (node));
  ggc_free (node);
}

/* Return a new node with the same contents as NODE except that its
   TREE_CHAIN, if it has one, is zero and it has a fresh uid.  */

tree
copy_node (tree node MEM_STAT_DECL)
{
  tree t;
  enum tree_code code = TREE_CODE (node);
  size_t length;

  gcc_assert (code != STATEMENT_LIST);

  length = tree_size (node);
  record_node_allocation_statistics (code, length);
  t = ggc_alloc_tree_node_stat (length PASS_MEM_STAT);
  memcpy (t, node, length);

  if (CODE_CONTAINS_STRUCT (code, TS_COMMON))
    TREE_CHAIN (t) = 0;
  TREE_ASM_WRITTEN (t) = 0;
  TREE_VISITED (t) = 0;

  if (TREE_CODE_CLASS (code) == tcc_declaration)
    {
      if (code == DEBUG_EXPR_DECL)
	DECL_UID (t) = --next_debug_decl_uid;
      else
	{
	  DECL_UID (t) = allocate_decl_uid ();
	  if (DECL_PT_UID_SET_P (node))
	    SET_DECL_PT_UID (t, DECL_PT_UID (node));
	}
      if ((TREE_CODE (node) == PARM_DECL || VAR_P (node))
	  && DECL_HAS_VALUE_EXPR_P (node))
	{
	  SET_DECL_VALUE_EXPR (t, DECL_VALUE_EXPR (node));
	  DECL_HAS_VALUE_EXPR_P (t) = 1;
	}
      /* DECL_DEBUG_EXPR is copied explicitly by callers.  */
      if (VAR_P (node))
	{
	  DECL_HAS_DEBUG_EXPR_P (t) = 0;
	  t->decl_with_vis.symtab_node = NULL;
	}
      if (VAR_P (node) && DECL_HAS_INIT_PRIORITY_P (node))
	{
	  SET_DECL_INIT_PRIORITY (t, DECL_INIT_PRIORITY (node));
	  DECL_HAS_INIT_PRIORITY_P (t) = 1;
	}
      if (TREE_CODE (node) == FUNCTION_DECL)
	{
	  DECL_STRUCT_FUNCTION (t) = NULL;
	  t->decl_with_vis.symtab_node = NULL;
	}
    }
  else if (TREE_CODE_CLASS (code) == tcc_type)
    {
      TYPE_UID (t) = next_type_uid++;
      /* The following is so that the debug code for
	 the copy is different from the original type.
	 The two statements usually duplicate each other
	 (because they clear fields of the same union),
	 but the optimizer should catch that.  */
      TYPE_SYMTAB_ADDRESS (t) = 0;
      TYPE_SYMTAB_DIE (t) = 0;

      /* Do not copy the values cache.  */
      if (TYPE_CACHED_VALUES_P (t))
	{
	  TYPE_CACHED_VALUES_P (t) = 0;
	  TYPE_CACHED_VALUES (t) = NULL_TREE;
	}
    }
    else if (code == TARGET_OPTION_NODE)
      {
	TREE_TARGET_OPTION (t) = ggc_alloc<struct cl_target_option>();
	memcpy (TREE_TARGET_OPTION (t), TREE_TARGET_OPTION (node),
		sizeof (struct cl_target_option));
      }
    else if (code == OPTIMIZATION_NODE)
      {
	TREE_OPTIMIZATION (t) = ggc_alloc<struct cl_optimization>();
	memcpy (TREE_OPTIMIZATION (t), TREE_OPTIMIZATION (node),
		sizeof (struct cl_optimization));
      }

  return t;
}

/* Return a copy of a chain of nodes, chained through the TREE_CHAIN field.
   For example, this can copy a list made of TREE_LIST nodes.  */

tree
copy_list (tree list)
{
  tree head;
  tree prev, next;

  if (list == 0)
    return 0;

  head = prev = copy_node (list);
  next = TREE_CHAIN (list);
  while (next)
    {
      TREE_CHAIN (prev) = copy_node (next);
      prev = TREE_CHAIN (prev);
      next = TREE_CHAIN (next);
    }
  return head;
}


/* Return the value that TREE_INT_CST_EXT_NUNITS should have for an
   INTEGER_CST with value CST and type TYPE.   */

static unsigned int
get_int_cst_ext_nunits (tree type, const wide_int &cst)
{
  gcc_checking_assert (cst.get_precision () == TYPE_PRECISION (type));
  /* We need extra HWIs if CST is an unsigned integer with its
     upper bit set.  */
  if (TYPE_UNSIGNED (type) && wi::neg_p (cst))
    return cst.get_precision () / HOST_BITS_PER_WIDE_INT + 1;
  return cst.get_len ();
}

/* Return a new INTEGER_CST with value CST and type TYPE.  */

static tree
build_new_int_cst (tree type, const wide_int &cst)
{
  unsigned int len = cst.get_len ();
  unsigned int ext_len = get_int_cst_ext_nunits (type, cst);
  tree nt = make_int_cst (len, ext_len);

  if (len < ext_len)
    {
      --ext_len;
      TREE_INT_CST_ELT (nt, ext_len)
	= zext_hwi (-1, cst.get_precision () % HOST_BITS_PER_WIDE_INT);
      for (unsigned int i = len; i < ext_len; ++i)
	TREE_INT_CST_ELT (nt, i) = -1;
    }
  else if (TYPE_UNSIGNED (type)
	   && cst.get_precision () < len * HOST_BITS_PER_WIDE_INT)
    {
      len--;
      TREE_INT_CST_ELT (nt, len)
	= zext_hwi (cst.elt (len),
		    cst.get_precision () % HOST_BITS_PER_WIDE_INT);
    }

  for (unsigned int i = 0; i < len; i++)
    TREE_INT_CST_ELT (nt, i) = cst.elt (i);
  TREE_TYPE (nt) = type;
  return nt;
}

/* Return a new POLY_INT_CST with coefficients COEFFS and type TYPE.  */

static tree
build_new_poly_int_cst (tree type, tree (&coeffs)[NUM_POLY_INT_COEFFS]
			CXX_MEM_STAT_INFO)
{
  size_t length = sizeof (struct tree_poly_int_cst);
  record_node_allocation_statistics (POLY_INT_CST, length);

  tree t = ggc_alloc_cleared_tree_node_stat (length PASS_MEM_STAT);

  TREE_SET_CODE (t, POLY_INT_CST);
  TREE_CONSTANT (t) = 1;
  TREE_TYPE (t) = type;
  for (unsigned int i = 0; i < NUM_POLY_INT_COEFFS; ++i)
    POLY_INT_CST_COEFF (t, i) = coeffs[i];
  return t;
}

/* Create a constant tree that contains CST sign-extended to TYPE.  */

tree
build_int_cst (tree type, poly_int64 cst)
{
  /* Support legacy code.  */
  if (!type)
    type = integer_type_node;

  return wide_int_to_tree (type, wi::shwi (cst, TYPE_PRECISION (type)));
}

/* Create a constant tree that contains CST zero-extended to TYPE.  */

tree
build_int_cstu (tree type, poly_uint64 cst)
{
  return wide_int_to_tree (type, wi::uhwi (cst, TYPE_PRECISION (type)));
}

/* Create a constant tree that contains CST sign-extended to TYPE.  */

tree
build_int_cst_type (tree type, poly_int64 cst)
{
  gcc_assert (type);
  return wide_int_to_tree (type, wi::shwi (cst, TYPE_PRECISION (type)));
}

/* Constructs tree in type TYPE from with value given by CST.  Signedness
   of CST is assumed to be the same as the signedness of TYPE.  */

tree
double_int_to_tree (tree type, double_int cst)
{
  return wide_int_to_tree (type, widest_int::from (cst, TYPE_SIGN (type)));
}

/* We force the wide_int CST to the range of the type TYPE by sign or
   zero extending it.  OVERFLOWABLE indicates if we are interested in
   overflow of the value, when >0 we are only interested in signed
   overflow, for <0 we are interested in any overflow.  OVERFLOWED
   indicates whether overflow has already occurred.  CONST_OVERFLOWED
   indicates whether constant overflow has already occurred.  We force
   T's value to be within range of T's type (by setting to 0 or 1 all
   the bits outside the type's range).  We set TREE_OVERFLOWED if,
        OVERFLOWED is nonzero,
        or OVERFLOWABLE is >0 and signed overflow occurs
        or OVERFLOWABLE is <0 and any overflow occurs
   We return a new tree node for the extended wide_int.  The node
   is shared if no overflow flags are set.  */


tree
force_fit_type (tree type, const poly_wide_int_ref &cst,
		int overflowable, bool overflowed)
{
  signop sign = TYPE_SIGN (type);

  /* If we need to set overflow flags, return a new unshared node.  */
  if (overflowed || !wi::fits_to_tree_p (cst, type))
    {
      if (overflowed
	  || overflowable < 0
	  || (overflowable > 0 && sign == SIGNED))
	{
	  poly_wide_int tmp = poly_wide_int::from (cst, TYPE_PRECISION (type),
						   sign);
	  tree t;
	  if (tmp.is_constant ())
	    t = build_new_int_cst (type, tmp.coeffs[0]);
	  else
	    {
	      tree coeffs[NUM_POLY_INT_COEFFS];
	      for (unsigned int i = 0; i < NUM_POLY_INT_COEFFS; ++i)
		{
		  coeffs[i] = build_new_int_cst (type, tmp.coeffs[i]);
		  TREE_OVERFLOW (coeffs[i]) = 1;
		}
	      t = build_new_poly_int_cst (type, coeffs);
	    }
	  TREE_OVERFLOW (t) = 1;
	  return t;
	}
    }

  /* Else build a shared node.  */
  return wide_int_to_tree (type, cst);
}

/* These are the hash table functions for the hash table of INTEGER_CST
   nodes of a sizetype.  */

/* Return the hash code X, an INTEGER_CST.  */

hashval_t
int_cst_hasher::hash (tree x)
{
  const_tree const t = x;
  hashval_t code = TYPE_UID (TREE_TYPE (t));
  int i;

  for (i = 0; i < TREE_INT_CST_NUNITS (t); i++)
    code = iterative_hash_host_wide_int (TREE_INT_CST_ELT(t, i), code);

  return code;
}

/* Return nonzero if the value represented by *X (an INTEGER_CST tree node)
   is the same as that given by *Y, which is the same.  */

bool
int_cst_hasher::equal (tree x, tree y)
{
  const_tree const xt = x;
  const_tree const yt = y;

  if (TREE_TYPE (xt) != TREE_TYPE (yt)
      || TREE_INT_CST_NUNITS (xt) != TREE_INT_CST_NUNITS (yt)
      || TREE_INT_CST_EXT_NUNITS (xt) != TREE_INT_CST_EXT_NUNITS (yt))
    return false;

  for (int i = 0; i < TREE_INT_CST_NUNITS (xt); i++)
    if (TREE_INT_CST_ELT (xt, i) != TREE_INT_CST_ELT (yt, i))
      return false;

  return true;
}

/* Cache wide_int CST into the TYPE_CACHED_VALUES cache for TYPE.
   SLOT is the slot entry to store it in, and MAX_SLOTS is the maximum
   number of slots that can be cached for the type.  */

static inline tree
cache_wide_int_in_type_cache (tree type, const wide_int &cst,
			      int slot, int max_slots)
{
  gcc_checking_assert (slot >= 0);
  /* Initialize cache.  */
  if (!TYPE_CACHED_VALUES_P (type))
    {
      TYPE_CACHED_VALUES_P (type) = 1;
      TYPE_CACHED_VALUES (type) = make_tree_vec (max_slots);
    }
  tree t = TREE_VEC_ELT (TYPE_CACHED_VALUES (type), slot);
  if (!t)
    {
      /* Create a new shared int.  */
      t = build_new_int_cst (type, cst);
      TREE_VEC_ELT (TYPE_CACHED_VALUES (type), slot) = t;
    }
  return t;
}

/* Create an INT_CST node of TYPE and value CST.
   The returned node is always shared.  For small integers we use a
   per-type vector cache, for larger ones we use a single hash table.
   The value is extended from its precision according to the sign of
   the type to be a multiple of HOST_BITS_PER_WIDE_INT.  This defines
   the upper bits and ensures that hashing and value equality based
   upon the underlying HOST_WIDE_INTs works without masking.  */

static tree
wide_int_to_tree_1 (tree type, const wide_int_ref &pcst)
{
  tree t;
  int ix = -1;
  int limit = 0;

  gcc_assert (type);
  unsigned int prec = TYPE_PRECISION (type);
  signop sgn = TYPE_SIGN (type);

  /* Verify that everything is canonical.  */
  int l = pcst.get_len ();
  if (l > 1)
    {
      if (pcst.elt (l - 1) == 0)
	gcc_checking_assert (pcst.elt (l - 2) < 0);
      if (pcst.elt (l - 1) == HOST_WIDE_INT_M1)
	gcc_checking_assert (pcst.elt (l - 2) >= 0);
    }

  wide_int cst = wide_int::from (pcst, prec, sgn);
  unsigned int ext_len = get_int_cst_ext_nunits (type, cst);

  enum tree_code code = TREE_CODE (type);
  if (code == POINTER_TYPE || code == REFERENCE_TYPE)
    {
      /* Cache NULL pointer and zero bounds.  */
      if (cst == 0)
	ix = 0;
      /* Cache upper bounds of pointers.  */
      else if (cst == wi::max_value (prec, sgn))
	ix = 1;
      /* Cache 1 which is used for a non-zero range.  */
      else if (cst == 1)
	ix = 2;

      if (ix >= 0)
	{
	  t = cache_wide_int_in_type_cache (type, cst, ix, 3);
	  /* Make sure no one is clobbering the shared constant.  */
	  gcc_checking_assert (TREE_TYPE (t) == type
			       && cst == wi::to_wide (t));
	  return t;
	}
    }
  if (ext_len == 1)
    {
      /* We just need to store a single HOST_WIDE_INT.  */
      HOST_WIDE_INT hwi;
      if (TYPE_UNSIGNED (type))
	hwi = cst.to_uhwi ();
      else
	hwi = cst.to_shwi ();

      switch (code)
	{
	case NULLPTR_TYPE:
	  gcc_assert (hwi == 0);
	  /* Fallthru.  */

	case POINTER_TYPE:
	case REFERENCE_TYPE:
	  /* Ignore pointers, as they were already handled above.  */
	  break;

	case BOOLEAN_TYPE:
	  /* Cache false or true.  */
	  limit = 2;
	  if (IN_RANGE (hwi, 0, 1))
	    ix = hwi;
	  break;

	case INTEGER_TYPE:
	case OFFSET_TYPE:
	  if (TYPE_SIGN (type) == UNSIGNED)
	    {
	      /* Cache [0, N).  */
	      limit = param_integer_share_limit;
	      if (IN_RANGE (hwi, 0, param_integer_share_limit - 1))
		ix = hwi;
	    }
	  else
	    {
	      /* Cache [-1, N).  */
	      limit = param_integer_share_limit + 1;
	      if (IN_RANGE (hwi, -1, param_integer_share_limit - 1))
		ix = hwi + 1;
	    }
	  break;

	case ENUMERAL_TYPE:
	  break;

	default:
	  gcc_unreachable ();
	}

      if (ix >= 0)
	{
	  t = cache_wide_int_in_type_cache (type, cst, ix, limit);
	  /* Make sure no one is clobbering the shared constant.  */
	  gcc_checking_assert (TREE_TYPE (t) == type
			       && TREE_INT_CST_NUNITS (t) == 1
			       && TREE_INT_CST_OFFSET_NUNITS (t) == 1
			       && TREE_INT_CST_EXT_NUNITS (t) == 1
			       && TREE_INT_CST_ELT (t, 0) == hwi);
	  return t;
	}
      else
	{
	  /* Use the cache of larger shared ints, using int_cst_node as
	     a temporary.  */

	  TREE_INT_CST_ELT (int_cst_node, 0) = hwi;
	  TREE_TYPE (int_cst_node) = type;

	  tree *slot = int_cst_hash_table->find_slot (int_cst_node, INSERT);
	  t = *slot;
	  if (!t)
	    {
	      /* Insert this one into the hash table.  */
	      t = int_cst_node;
	      *slot = t;
	      /* Make a new node for next time round.  */
	      int_cst_node = make_int_cst (1, 1);
	    }
	}
    }
  else
    {
      /* The value either hashes properly or we drop it on the floor
	 for the gc to take care of.  There will not be enough of them
	 to worry about.  */

      tree nt = build_new_int_cst (type, cst);
      tree *slot = int_cst_hash_table->find_slot (nt, INSERT);
      t = *slot;
      if (!t)
	{
	  /* Insert this one into the hash table.  */
	  t = nt;
	  *slot = t;
	}
      else
	ggc_free (nt);
    }

  return t;
}

hashval_t
poly_int_cst_hasher::hash (tree t)
{
  inchash::hash hstate;

  hstate.add_int (TYPE_UID (TREE_TYPE (t)));
  for (unsigned int i = 0; i < NUM_POLY_INT_COEFFS; ++i)
    hstate.add_wide_int (wi::to_wide (POLY_INT_CST_COEFF (t, i)));

  return hstate.end ();
}

bool
poly_int_cst_hasher::equal (tree x, const compare_type &y)
{
  if (TREE_TYPE (x) != y.first)
    return false;
  for (unsigned int i = 0; i < NUM_POLY_INT_COEFFS; ++i)
    if (wi::to_wide (POLY_INT_CST_COEFF (x, i)) != y.second->coeffs[i])
      return false;
  return true;
}

/* Build a POLY_INT_CST node with type TYPE and with the elements in VALUES.
   The elements must also have type TYPE.  */

tree
build_poly_int_cst (tree type, const poly_wide_int_ref &values)
{
  unsigned int prec = TYPE_PRECISION (type);
  gcc_assert (prec <= values.coeffs[0].get_precision ());
  poly_wide_int c = poly_wide_int::from (values, prec, SIGNED);

  inchash::hash h;
  h.add_int (TYPE_UID (type));
  for (unsigned int i = 0; i < NUM_POLY_INT_COEFFS; ++i)
    h.add_wide_int (c.coeffs[i]);
  poly_int_cst_hasher::compare_type comp (type, &c);
  tree *slot = poly_int_cst_hash_table->find_slot_with_hash (comp, h.end (),
							     INSERT);
  if (*slot == NULL_TREE)
    {
      tree coeffs[NUM_POLY_INT_COEFFS];
      for (unsigned int i = 0; i < NUM_POLY_INT_COEFFS; ++i)
	coeffs[i] = wide_int_to_tree_1 (type, c.coeffs[i]);
      *slot = build_new_poly_int_cst (type, coeffs);
    }
  return *slot;
}

/* Create a constant tree with value VALUE in type TYPE.  */

tree
wide_int_to_tree (tree type, const poly_wide_int_ref &value)
{
  if (value.is_constant ())
    return wide_int_to_tree_1 (type, value.coeffs[0]);
  return build_poly_int_cst (type, value);
}

/* Insert INTEGER_CST T into a cache of integer constants.  And return
<<<<<<< HEAD
   the cached constant (which may or may not be T).  If MAY_DUPLICATE
   is false, and T falls into the type's 'smaller values' range, there
   cannot be an existing entry.  Otherwise, if MAY_DUPLICATE is true,
=======
   the cached constant (which may or may not be T).  If MIGHT_DUPLICATE
   is false, and T falls into the type's 'smaller values' range, there
   cannot be an existing entry.  Otherwise, if MIGHT_DUPLICATE is true,
>>>>>>> d3ae8024
   or the value is large, should an existing entry exist, it is
   returned (rather than inserting T).  */

tree
<<<<<<< HEAD
cache_integer_cst (tree t, bool may_duplicate ATTRIBUTE_UNUSED)
=======
cache_integer_cst (tree t, bool might_duplicate ATTRIBUTE_UNUSED)
>>>>>>> d3ae8024
{
  tree type = TREE_TYPE (t);
  int ix = -1;
  int limit = 0;
  int prec = TYPE_PRECISION (type);

  gcc_assert (!TREE_OVERFLOW (t));

  /* The caching indices here must match those in
     wide_int_to_type_1.  */
  switch (TREE_CODE (type))
    {
    case NULLPTR_TYPE:
      gcc_checking_assert (integer_zerop (t));
      /* Fallthru.  */

    case POINTER_TYPE:
    case REFERENCE_TYPE:
      {
	if (integer_zerop (t))
	  ix = 0;
	else if (integer_onep (t))
	  ix = 2;

	if (ix >= 0)
	  limit = 3;
      }
      break;

    case BOOLEAN_TYPE:
      /* Cache false or true.  */
      limit = 2;
      if (wi::ltu_p (wi::to_wide (t), 2))
	ix = TREE_INT_CST_ELT (t, 0);
      break;

    case INTEGER_TYPE:
    case OFFSET_TYPE:
      if (TYPE_UNSIGNED (type))
	{
	  /* Cache 0..N */
	  limit = param_integer_share_limit;

	  /* This is a little hokie, but if the prec is smaller than
	     what is necessary to hold param_integer_share_limit, then the
	     obvious test will not get the correct answer.  */
	  if (prec < HOST_BITS_PER_WIDE_INT)
	    {
	      if (tree_to_uhwi (t)
		  < (unsigned HOST_WIDE_INT) param_integer_share_limit)
		ix = tree_to_uhwi (t);
	    }
	  else if (wi::ltu_p (wi::to_wide (t), param_integer_share_limit))
	    ix = tree_to_uhwi (t);
	}
      else
	{
	  /* Cache -1..N */
	  limit = param_integer_share_limit + 1;

	  if (integer_minus_onep (t))
	    ix = 0;
	  else if (!wi::neg_p (wi::to_wide (t)))
	    {
	      if (prec < HOST_BITS_PER_WIDE_INT)
		{
		  if (tree_to_shwi (t) < param_integer_share_limit)
		    ix = tree_to_shwi (t) + 1;
		}
	      else if (wi::ltu_p (wi::to_wide (t), param_integer_share_limit))
		ix = tree_to_shwi (t) + 1;
	    }
	}
      break;

    case ENUMERAL_TYPE:
      /* The slot used by TYPE_CACHED_VALUES is used for the enum
	 members.  */
      break;

    default:
      gcc_unreachable ();
    }

  if (ix >= 0)
    {
      /* Look for it in the type's vector of small shared ints.  */
      if (!TYPE_CACHED_VALUES_P (type))
	{
	  TYPE_CACHED_VALUES_P (type) = 1;
	  TYPE_CACHED_VALUES (type) = make_tree_vec (limit);
	}

      if (tree r = TREE_VEC_ELT (TYPE_CACHED_VALUES (type), ix))
	{
<<<<<<< HEAD
	  gcc_checking_assert (may_duplicate);
=======
	  gcc_checking_assert (might_duplicate);
>>>>>>> d3ae8024
	  t = r;
	}
      else
	TREE_VEC_ELT (TYPE_CACHED_VALUES (type), ix) = t;
    }
  else
    {
      /* Use the cache of larger shared ints.  */
      tree *slot = int_cst_hash_table->find_slot (t, INSERT);
      if (tree r = *slot)
	{
	  /* If there is already an entry for the number verify it's the
	     same value.  */
	  gcc_checking_assert (wi::to_wide (tree (r)) == wi::to_wide (t));
	  /* And return the cached value.  */
	  t = r;
	}
      else
	/* Otherwise insert this one into the hash table.  */
	*slot = t;
    }

  return t;
}


/* Builds an integer constant in TYPE such that lowest BITS bits are ones
   and the rest are zeros.  */

tree
build_low_bits_mask (tree type, unsigned bits)
{
  gcc_assert (bits <= TYPE_PRECISION (type));

  return wide_int_to_tree (type, wi::mask (bits, false,
					   TYPE_PRECISION (type)));
}

/* Checks that X is integer constant that can be expressed in (unsigned)
   HOST_WIDE_INT without loss of precision.  */

bool
cst_and_fits_in_hwi (const_tree x)
{
  return (TREE_CODE (x) == INTEGER_CST
	  && (tree_fits_shwi_p (x) || tree_fits_uhwi_p (x)));
}

/* Build a newly constructed VECTOR_CST with the given values of
   (VECTOR_CST_)LOG2_NPATTERNS and (VECTOR_CST_)NELTS_PER_PATTERN.  */

tree
make_vector (unsigned log2_npatterns,
	     unsigned int nelts_per_pattern MEM_STAT_DECL)
{
  gcc_assert (IN_RANGE (nelts_per_pattern, 1, 3));
  tree t;
  unsigned npatterns = 1 << log2_npatterns;
  unsigned encoded_nelts = npatterns * nelts_per_pattern;
  unsigned length = (sizeof (struct tree_vector)
		     + (encoded_nelts - 1) * sizeof (tree));

  record_node_allocation_statistics (VECTOR_CST, length);

  t = ggc_alloc_cleared_tree_node_stat (length PASS_MEM_STAT);

  TREE_SET_CODE (t, VECTOR_CST);
  TREE_CONSTANT (t) = 1;
  VECTOR_CST_LOG2_NPATTERNS (t) = log2_npatterns;
  VECTOR_CST_NELTS_PER_PATTERN (t) = nelts_per_pattern;

  return t;
}

/* Return a new VECTOR_CST node whose type is TYPE and whose values
   are extracted from V, a vector of CONSTRUCTOR_ELT.  */

tree
build_vector_from_ctor (tree type, vec<constructor_elt, va_gc> *v)
{
  if (vec_safe_length (v) == 0)
    return build_zero_cst (type);

  unsigned HOST_WIDE_INT idx, nelts;
  tree value;

  /* We can't construct a VECTOR_CST for a variable number of elements.  */
  nelts = TYPE_VECTOR_SUBPARTS (type).to_constant ();
  tree_vector_builder vec (type, nelts, 1);
  FOR_EACH_CONSTRUCTOR_VALUE (v, idx, value)
    {
      if (TREE_CODE (value) == VECTOR_CST)
	{
	  /* If NELTS is constant then this must be too.  */
	  unsigned int sub_nelts = VECTOR_CST_NELTS (value).to_constant ();
	  for (unsigned i = 0; i < sub_nelts; ++i)
	    vec.quick_push (VECTOR_CST_ELT (value, i));
	}
      else
	vec.quick_push (value);
    }
  while (vec.length () < nelts)
    vec.quick_push (build_zero_cst (TREE_TYPE (type)));

  return vec.build ();
}

/* Build a vector of type VECTYPE where all the elements are SCs.  */
tree
build_vector_from_val (tree vectype, tree sc)
{
  unsigned HOST_WIDE_INT i, nunits;

  if (sc == error_mark_node)
    return sc;

  /* Verify that the vector type is suitable for SC.  Note that there
     is some inconsistency in the type-system with respect to restrict
     qualifications of pointers.  Vector types always have a main-variant
     element type and the qualification is applied to the vector-type.
     So TREE_TYPE (vector-type) does not return a properly qualified
     vector element-type.  */
  gcc_checking_assert (types_compatible_p (TYPE_MAIN_VARIANT (TREE_TYPE (sc)),
					   TREE_TYPE (vectype)));

  if (CONSTANT_CLASS_P (sc))
    {
      tree_vector_builder v (vectype, 1, 1);
      v.quick_push (sc);
      return v.build ();
    }
  else if (!TYPE_VECTOR_SUBPARTS (vectype).is_constant (&nunits))
    return fold_build1 (VEC_DUPLICATE_EXPR, vectype, sc);
  else
    {
      vec<constructor_elt, va_gc> *v;
      vec_alloc (v, nunits);
      for (i = 0; i < nunits; ++i)
	CONSTRUCTOR_APPEND_ELT (v, NULL_TREE, sc);
      return build_constructor (vectype, v);
    }
}

/* If TYPE is not a vector type, just return SC, otherwise return
   build_vector_from_val (TYPE, SC).  */

tree
build_uniform_cst (tree type, tree sc)
{
  if (!VECTOR_TYPE_P (type))
    return sc;

  return build_vector_from_val (type, sc);
}

/* Build a vector series of type TYPE in which element I has the value
   BASE + I * STEP.  The result is a constant if BASE and STEP are constant
   and a VEC_SERIES_EXPR otherwise.  */

tree
build_vec_series (tree type, tree base, tree step)
{
  if (integer_zerop (step))
    return build_vector_from_val (type, base);
  if (TREE_CODE (base) == INTEGER_CST && TREE_CODE (step) == INTEGER_CST)
    {
      tree_vector_builder builder (type, 1, 3);
      tree elt1 = wide_int_to_tree (TREE_TYPE (base),
				    wi::to_wide (base) + wi::to_wide (step));
      tree elt2 = wide_int_to_tree (TREE_TYPE (base),
				    wi::to_wide (elt1) + wi::to_wide (step));
      builder.quick_push (base);
      builder.quick_push (elt1);
      builder.quick_push (elt2);
      return builder.build ();
    }
  return build2 (VEC_SERIES_EXPR, type, base, step);
}

/* Return a vector with the same number of units and number of bits
   as VEC_TYPE, but in which the elements are a linear series of unsigned
   integers { BASE, BASE + STEP, BASE + STEP * 2, ... }.  */

tree
build_index_vector (tree vec_type, poly_uint64 base, poly_uint64 step)
{
  tree index_vec_type = vec_type;
  tree index_elt_type = TREE_TYPE (vec_type);
  poly_uint64 nunits = TYPE_VECTOR_SUBPARTS (vec_type);
  if (!INTEGRAL_TYPE_P (index_elt_type) || !TYPE_UNSIGNED (index_elt_type))
    {
      index_elt_type = build_nonstandard_integer_type
	(GET_MODE_BITSIZE (SCALAR_TYPE_MODE (index_elt_type)), true);
      index_vec_type = build_vector_type (index_elt_type, nunits);
    }

  tree_vector_builder v (index_vec_type, 1, 3);
  for (unsigned int i = 0; i < 3; ++i)
    v.quick_push (build_int_cstu (index_elt_type, base + i * step));
  return v.build ();
}

/* Return a VECTOR_CST of type VEC_TYPE in which the first NUM_A
   elements are A and the rest are B.  */

tree
build_vector_a_then_b (tree vec_type, unsigned int num_a, tree a, tree b)
{
  gcc_assert (known_le (num_a, TYPE_VECTOR_SUBPARTS (vec_type)));
  unsigned int count = constant_lower_bound (TYPE_VECTOR_SUBPARTS (vec_type));
  /* Optimize the constant case.  */
  if ((count & 1) == 0 && TYPE_VECTOR_SUBPARTS (vec_type).is_constant ())
    count /= 2;
  tree_vector_builder builder (vec_type, count, 2);
  for (unsigned int i = 0; i < count * 2; ++i)
    builder.quick_push (i < num_a ? a : b);
  return builder.build ();
}

/* Something has messed with the elements of CONSTRUCTOR C after it was built;
   calculate TREE_CONSTANT and TREE_SIDE_EFFECTS.  */

void
recompute_constructor_flags (tree c)
{
  unsigned int i;
  tree val;
  bool constant_p = true;
  bool side_effects_p = false;
  vec<constructor_elt, va_gc> *vals = CONSTRUCTOR_ELTS (c);

  FOR_EACH_CONSTRUCTOR_VALUE (vals, i, val)
    {
      /* Mostly ctors will have elts that don't have side-effects, so
	 the usual case is to scan all the elements.  Hence a single
	 loop for both const and side effects, rather than one loop
	 each (with early outs).  */
      if (!TREE_CONSTANT (val))
	constant_p = false;
      if (TREE_SIDE_EFFECTS (val))
	side_effects_p = true;
    }

  TREE_SIDE_EFFECTS (c) = side_effects_p;
  TREE_CONSTANT (c) = constant_p;
}

/* Make sure that TREE_CONSTANT and TREE_SIDE_EFFECTS are correct for
   CONSTRUCTOR C.  */

void
verify_constructor_flags (tree c)
{
  unsigned int i;
  tree val;
  bool constant_p = TREE_CONSTANT (c);
  bool side_effects_p = TREE_SIDE_EFFECTS (c);
  vec<constructor_elt, va_gc> *vals = CONSTRUCTOR_ELTS (c);

  FOR_EACH_CONSTRUCTOR_VALUE (vals, i, val)
    {
      if (constant_p && !TREE_CONSTANT (val))
	internal_error ("non-constant element in constant CONSTRUCTOR");
      if (!side_effects_p && TREE_SIDE_EFFECTS (val))
	internal_error ("side-effects element in no-side-effects CONSTRUCTOR");
    }
}

/* Return a new CONSTRUCTOR node whose type is TYPE and whose values
   are in the vec pointed to by VALS.  */
tree
build_constructor (tree type, vec<constructor_elt, va_gc> *vals MEM_STAT_DECL)
{
  tree c = make_node (CONSTRUCTOR PASS_MEM_STAT);

  TREE_TYPE (c) = type;
  CONSTRUCTOR_ELTS (c) = vals;

  recompute_constructor_flags (c);

  return c;
}

/* Build a CONSTRUCTOR node made of a single initializer, with the specified
   INDEX and VALUE.  */
tree
build_constructor_single (tree type, tree index, tree value)
{
  vec<constructor_elt, va_gc> *v;
  constructor_elt elt = {index, value};

  vec_alloc (v, 1);
  v->quick_push (elt);

  return build_constructor (type, v);
}


/* Return a new CONSTRUCTOR node whose type is TYPE and whose values
   are in a list pointed to by VALS.  */
tree
build_constructor_from_list (tree type, tree vals)
{
  tree t;
  vec<constructor_elt, va_gc> *v = NULL;

  if (vals)
    {
      vec_alloc (v, list_length (vals));
      for (t = vals; t; t = TREE_CHAIN (t))
	CONSTRUCTOR_APPEND_ELT (v, TREE_PURPOSE (t), TREE_VALUE (t));
    }

  return build_constructor (type, v);
}

/* Return a new CONSTRUCTOR node whose type is TYPE and whose values
   are in a vector pointed to by VALS.  Note that the TREE_PURPOSE
   fields in the constructor remain null.  */

tree
build_constructor_from_vec (tree type, const vec<tree, va_gc> *vals)
{
  vec<constructor_elt, va_gc> *v = NULL;

  for (tree t : *vals)
    CONSTRUCTOR_APPEND_ELT (v, NULL_TREE, t);

  return build_constructor (type, v);
}

/* Return a new CONSTRUCTOR node whose type is TYPE.  NELTS is the number
   of elements, provided as index/value pairs.  */

tree
build_constructor_va (tree type, int nelts, ...)
{
  vec<constructor_elt, va_gc> *v = NULL;
  va_list p;

  va_start (p, nelts);
  vec_alloc (v, nelts);
  while (nelts--)
    {
      tree index = va_arg (p, tree);
      tree value = va_arg (p, tree);
      CONSTRUCTOR_APPEND_ELT (v, index, value);
    }
  va_end (p);
  return build_constructor (type, v);
}

/* Return a node of type TYPE for which TREE_CLOBBER_P is true.  */

tree
build_clobber (tree type)
{
  tree clobber = build_constructor (type, NULL);
  TREE_THIS_VOLATILE (clobber) = true;
  return clobber;
}

/* Return a new FIXED_CST node whose type is TYPE and value is F.  */

tree
build_fixed (tree type, FIXED_VALUE_TYPE f)
{
  tree v;
  FIXED_VALUE_TYPE *fp;

  v = make_node (FIXED_CST);
  fp = ggc_alloc<fixed_value> ();
  memcpy (fp, &f, sizeof (FIXED_VALUE_TYPE));

  TREE_TYPE (v) = type;
  TREE_FIXED_CST_PTR (v) = fp;
  return v;
}

/* Return a new REAL_CST node whose type is TYPE and value is D.  */

tree
build_real (tree type, REAL_VALUE_TYPE d)
{
  tree v;
  REAL_VALUE_TYPE *dp;
  int overflow = 0;

  /* ??? Used to check for overflow here via CHECK_FLOAT_TYPE.
     Consider doing it via real_convert now.  */

  v = make_node (REAL_CST);
  dp = ggc_alloc<real_value> ();
  memcpy (dp, &d, sizeof (REAL_VALUE_TYPE));

  TREE_TYPE (v) = type;
  TREE_REAL_CST_PTR (v) = dp;
  TREE_OVERFLOW (v) = overflow;
  return v;
}

/* Like build_real, but first truncate D to the type.  */

tree
build_real_truncate (tree type, REAL_VALUE_TYPE d)
{
  return build_real (type, real_value_truncate (TYPE_MODE (type), d));
}

/* Return a new REAL_CST node whose type is TYPE
   and whose value is the integer value of the INTEGER_CST node I.  */

REAL_VALUE_TYPE
real_value_from_int_cst (const_tree type, const_tree i)
{
  REAL_VALUE_TYPE d;

  /* Clear all bits of the real value type so that we can later do
     bitwise comparisons to see if two values are the same.  */
  memset (&d, 0, sizeof d);

  real_from_integer (&d, type ? TYPE_MODE (type) : VOIDmode, wi::to_wide (i),
		     TYPE_SIGN (TREE_TYPE (i)));
  return d;
}

/* Given a tree representing an integer constant I, return a tree
   representing the same value as a floating-point constant of type TYPE.  */

tree
build_real_from_int_cst (tree type, const_tree i)
{
  tree v;
  int overflow = TREE_OVERFLOW (i);

  v = build_real (type, real_value_from_int_cst (type, i));

  TREE_OVERFLOW (v) |= overflow;
  return v;
}

/* Return a new REAL_CST node whose type is TYPE
   and whose value is the integer value I which has sign SGN.  */

tree
build_real_from_wide (tree type, const wide_int_ref &i, signop sgn)
{
  REAL_VALUE_TYPE d;

  /* Clear all bits of the real value type so that we can later do
     bitwise comparisons to see if two values are the same.  */
  memset (&d, 0, sizeof d);

  real_from_integer (&d, TYPE_MODE (type), i, sgn);
  return build_real (type, d);
}

/* Return a newly constructed STRING_CST node whose value is the LEN
   characters at STR when STR is nonnull, or all zeros otherwise.
   Note that for a C string literal, LEN should include the trailing NUL.
   The TREE_TYPE is not initialized.  */

tree
build_string (unsigned len, const char *str /*= NULL */)
{
  /* Do not waste bytes provided by padding of struct tree_string.  */
  unsigned size = len + offsetof (struct tree_string, str) + 1;

  record_node_allocation_statistics (STRING_CST, size);

  tree s = (tree) ggc_internal_alloc (size);

  memset (s, 0, sizeof (struct tree_typed));
  TREE_SET_CODE (s, STRING_CST);
  TREE_CONSTANT (s) = 1;
  TREE_STRING_LENGTH (s) = len;
  if (str)
    memcpy (s->string.str, str, len);
  else
    memset (s->string.str, 0, len);
  s->string.str[len] = '\0';

  return s;
}

/* Return a newly constructed COMPLEX_CST node whose value is
   specified by the real and imaginary parts REAL and IMAG.
   Both REAL and IMAG should be constant nodes.  TYPE, if specified,
   will be the type of the COMPLEX_CST; otherwise a new type will be made.  */

tree
build_complex (tree type, tree real, tree imag)
{
  gcc_assert (CONSTANT_CLASS_P (real));
  gcc_assert (CONSTANT_CLASS_P (imag));

  tree t = make_node (COMPLEX_CST);

  TREE_REALPART (t) = real;
  TREE_IMAGPART (t) = imag;
  TREE_TYPE (t) = type ? type : build_complex_type (TREE_TYPE (real));
  TREE_OVERFLOW (t) = TREE_OVERFLOW (real) | TREE_OVERFLOW (imag);
  return t;
}

/* Build a complex (inf +- 0i), such as for the result of cproj.
   TYPE is the complex tree type of the result.  If NEG is true, the
   imaginary zero is negative.  */

tree
build_complex_inf (tree type, bool neg)
{
  REAL_VALUE_TYPE rinf, rzero = dconst0;

  real_inf (&rinf);
  rzero.sign = neg;
  return build_complex (type, build_real (TREE_TYPE (type), rinf),
			build_real (TREE_TYPE (type), rzero));
}

/* Return the constant 1 in type TYPE.  If TYPE has several elements, each
   element is set to 1.  In particular, this is 1 + i for complex types.  */

tree
build_each_one_cst (tree type)
{
  if (TREE_CODE (type) == COMPLEX_TYPE)
    {
      tree scalar = build_one_cst (TREE_TYPE (type));
      return build_complex (type, scalar, scalar);
    }
  else
    return build_one_cst (type);
}

/* Return a constant of arithmetic type TYPE which is the
   multiplicative identity of the set TYPE.  */

tree
build_one_cst (tree type)
{
  switch (TREE_CODE (type))
    {
    case INTEGER_TYPE: case ENUMERAL_TYPE: case BOOLEAN_TYPE:
    case POINTER_TYPE: case REFERENCE_TYPE:
    case OFFSET_TYPE:
      return build_int_cst (type, 1);

    case REAL_TYPE:
      return build_real (type, dconst1);

    case FIXED_POINT_TYPE:
      /* We can only generate 1 for accum types.  */
      gcc_assert (ALL_SCALAR_ACCUM_MODE_P (TYPE_MODE (type)));
      return build_fixed (type, FCONST1 (TYPE_MODE (type)));

    case VECTOR_TYPE:
      {
	tree scalar = build_one_cst (TREE_TYPE (type));

	return build_vector_from_val (type, scalar);
      }

    case COMPLEX_TYPE:
      return build_complex (type,
			    build_one_cst (TREE_TYPE (type)),
			    build_zero_cst (TREE_TYPE (type)));

    default:
      gcc_unreachable ();
    }
}

/* Return an integer of type TYPE containing all 1's in as much precision as
   it contains, or a complex or vector whose subparts are such integers.  */

tree
build_all_ones_cst (tree type)
{
  if (TREE_CODE (type) == COMPLEX_TYPE)
    {
      tree scalar = build_all_ones_cst (TREE_TYPE (type));
      return build_complex (type, scalar, scalar);
    }
  else
    return build_minus_one_cst (type);
}

/* Return a constant of arithmetic type TYPE which is the
   opposite of the multiplicative identity of the set TYPE.  */

tree
build_minus_one_cst (tree type)
{
  switch (TREE_CODE (type))
    {
    case INTEGER_TYPE: case ENUMERAL_TYPE: case BOOLEAN_TYPE:
    case POINTER_TYPE: case REFERENCE_TYPE:
    case OFFSET_TYPE:
      return build_int_cst (type, -1);

    case REAL_TYPE:
      return build_real (type, dconstm1);

    case FIXED_POINT_TYPE:
      /* We can only generate 1 for accum types.  */
      gcc_assert (ALL_SCALAR_ACCUM_MODE_P (TYPE_MODE (type)));
      return build_fixed (type,
			  fixed_from_double_int (double_int_minus_one,
						 SCALAR_TYPE_MODE (type)));

    case VECTOR_TYPE:
      {
	tree scalar = build_minus_one_cst (TREE_TYPE (type));

	return build_vector_from_val (type, scalar);
      }

    case COMPLEX_TYPE:
      return build_complex (type,
			    build_minus_one_cst (TREE_TYPE (type)),
			    build_zero_cst (TREE_TYPE (type)));

    default:
      gcc_unreachable ();
    }
}

/* Build 0 constant of type TYPE.  This is used by constructor folding
   and thus the constant should be represented in memory by
   zero(es).  */

tree
build_zero_cst (tree type)
{
  switch (TREE_CODE (type))
    {
    case INTEGER_TYPE: case ENUMERAL_TYPE: case BOOLEAN_TYPE:
    case POINTER_TYPE: case REFERENCE_TYPE:
    case OFFSET_TYPE: case NULLPTR_TYPE:
      return build_int_cst (type, 0);

    case REAL_TYPE:
      return build_real (type, dconst0);

    case FIXED_POINT_TYPE:
      return build_fixed (type, FCONST0 (TYPE_MODE (type)));

    case VECTOR_TYPE:
      {
	tree scalar = build_zero_cst (TREE_TYPE (type));

	return build_vector_from_val (type, scalar);
      }

    case COMPLEX_TYPE:
      {
	tree zero = build_zero_cst (TREE_TYPE (type));

	return build_complex (type, zero, zero);
      }

    default:
      if (!AGGREGATE_TYPE_P (type))
	return fold_convert (type, integer_zero_node);
      return build_constructor (type, NULL);
    }
}


/* Build a BINFO with LEN language slots.  */

tree
make_tree_binfo (unsigned base_binfos MEM_STAT_DECL)
{
  tree t;
  size_t length = (offsetof (struct tree_binfo, base_binfos)
		   + vec<tree, va_gc>::embedded_size (base_binfos));

  record_node_allocation_statistics (TREE_BINFO, length);

  t = ggc_alloc_tree_node_stat (length PASS_MEM_STAT);

  memset (t, 0, offsetof (struct tree_binfo, base_binfos));

  TREE_SET_CODE (t, TREE_BINFO);

  BINFO_BASE_BINFOS (t)->embedded_init (base_binfos);

  return t;
}

/* Create a CASE_LABEL_EXPR tree node and return it.  */

tree
build_case_label (tree low_value, tree high_value, tree label_decl)
{
  tree t = make_node (CASE_LABEL_EXPR);

  TREE_TYPE (t) = void_type_node;
  SET_EXPR_LOCATION (t, DECL_SOURCE_LOCATION (label_decl));

  CASE_LOW (t) = low_value;
  CASE_HIGH (t) = high_value;
  CASE_LABEL (t) = label_decl;
  CASE_CHAIN (t) = NULL_TREE;

  return t;
}

/* Build a newly constructed INTEGER_CST node.  LEN and EXT_LEN are the
   values of TREE_INT_CST_NUNITS and TREE_INT_CST_EXT_NUNITS respectively.
   The latter determines the length of the HOST_WIDE_INT vector.  */

tree
make_int_cst (int len, int ext_len MEM_STAT_DECL)
{
  tree t;
  int length = ((ext_len - 1) * sizeof (HOST_WIDE_INT)
		+ sizeof (struct tree_int_cst));

  gcc_assert (len);
  record_node_allocation_statistics (INTEGER_CST, length);

  t = ggc_alloc_cleared_tree_node_stat (length PASS_MEM_STAT);

  TREE_SET_CODE (t, INTEGER_CST);
  TREE_INT_CST_NUNITS (t) = len;
  TREE_INT_CST_EXT_NUNITS (t) = ext_len;
  /* to_offset can only be applied to trees that are offset_int-sized
     or smaller.  EXT_LEN is correct if it fits, otherwise the constant
     must be exactly the precision of offset_int and so LEN is correct.  */
  if (ext_len <= OFFSET_INT_ELTS)
    TREE_INT_CST_OFFSET_NUNITS (t) = ext_len;
  else
    TREE_INT_CST_OFFSET_NUNITS (t) = len;

  TREE_CONSTANT (t) = 1;

  return t;
}

/* Build a newly constructed TREE_VEC node of length LEN.  */

tree
make_tree_vec (int len MEM_STAT_DECL)
{
  tree t;
  size_t length = (len - 1) * sizeof (tree) + sizeof (struct tree_vec);

  record_node_allocation_statistics (TREE_VEC, length);

  t = ggc_alloc_cleared_tree_node_stat (length PASS_MEM_STAT);

  TREE_SET_CODE (t, TREE_VEC);
  TREE_VEC_LENGTH (t) = len;

  return t;
}

/* Grow a TREE_VEC node to new length LEN.  */

tree
grow_tree_vec (tree v, int len MEM_STAT_DECL)
{
  gcc_assert (TREE_CODE (v) == TREE_VEC);

  int oldlen = TREE_VEC_LENGTH (v);
  gcc_assert (len > oldlen);

  size_t oldlength = (oldlen - 1) * sizeof (tree) + sizeof (struct tree_vec);
  size_t length = (len - 1) * sizeof (tree) + sizeof (struct tree_vec);

  record_node_allocation_statistics (TREE_VEC, length - oldlength);

  v = (tree) ggc_realloc (v, length PASS_MEM_STAT);

  TREE_VEC_LENGTH (v) = len;

  return v;
}

/* Return 1 if EXPR is the constant zero, whether it is integral, float or
   fixed, and scalar, complex or vector.  */

bool
zerop (const_tree expr)
{
  return (integer_zerop (expr)
	  || real_zerop (expr)
	  || fixed_zerop (expr));
}

/* Return 1 if EXPR is the integer constant zero or a complex constant
   of zero, or a location wrapper for such a constant.  */

bool
integer_zerop (const_tree expr)
{
  STRIP_ANY_LOCATION_WRAPPER (expr);

  switch (TREE_CODE (expr))
    {
    case INTEGER_CST:
      return wi::to_wide (expr) == 0;
    case COMPLEX_CST:
      return (integer_zerop (TREE_REALPART (expr))
	      && integer_zerop (TREE_IMAGPART (expr)));
    case VECTOR_CST:
      return (VECTOR_CST_NPATTERNS (expr) == 1
	      && VECTOR_CST_DUPLICATE_P (expr)
	      && integer_zerop (VECTOR_CST_ENCODED_ELT (expr, 0)));
    default:
      return false;
    }
}

/* Return 1 if EXPR is the integer constant one or the corresponding
   complex constant, or a location wrapper for such a constant.  */

bool
integer_onep (const_tree expr)
{
  STRIP_ANY_LOCATION_WRAPPER (expr);

  switch (TREE_CODE (expr))
    {
    case INTEGER_CST:
      return wi::eq_p (wi::to_widest (expr), 1);
    case COMPLEX_CST:
      return (integer_onep (TREE_REALPART (expr))
	      && integer_zerop (TREE_IMAGPART (expr)));
    case VECTOR_CST:
      return (VECTOR_CST_NPATTERNS (expr) == 1
	      && VECTOR_CST_DUPLICATE_P (expr)
	      && integer_onep (VECTOR_CST_ENCODED_ELT (expr, 0)));
    default:
      return false;
    }
}

/* Return 1 if EXPR is the integer constant one.  For complex and vector,
   return 1 if every piece is the integer constant one.
   Also return 1 for location wrappers for such a constant.  */

bool
integer_each_onep (const_tree expr)
{
  STRIP_ANY_LOCATION_WRAPPER (expr);

  if (TREE_CODE (expr) == COMPLEX_CST)
    return (integer_onep (TREE_REALPART (expr))
	    && integer_onep (TREE_IMAGPART (expr)));
  else
    return integer_onep (expr);
}

/* Return 1 if EXPR is an integer containing all 1's in as much precision as
   it contains, or a complex or vector whose subparts are such integers,
   or a location wrapper for such a constant.  */

bool
integer_all_onesp (const_tree expr)
{
  STRIP_ANY_LOCATION_WRAPPER (expr);

  if (TREE_CODE (expr) == COMPLEX_CST
      && integer_all_onesp (TREE_REALPART (expr))
      && integer_all_onesp (TREE_IMAGPART (expr)))
    return true;

  else if (TREE_CODE (expr) == VECTOR_CST)
    return (VECTOR_CST_NPATTERNS (expr) == 1
	    && VECTOR_CST_DUPLICATE_P (expr)
	    && integer_all_onesp (VECTOR_CST_ENCODED_ELT (expr, 0)));

  else if (TREE_CODE (expr) != INTEGER_CST)
    return false;

  return (wi::max_value (TYPE_PRECISION (TREE_TYPE (expr)), UNSIGNED)
	  == wi::to_wide (expr));
}

/* Return 1 if EXPR is the integer constant minus one, or a location wrapper
   for such a constant.  */

bool
integer_minus_onep (const_tree expr)
{
  STRIP_ANY_LOCATION_WRAPPER (expr);

  if (TREE_CODE (expr) == COMPLEX_CST)
    return (integer_all_onesp (TREE_REALPART (expr))
	    && integer_zerop (TREE_IMAGPART (expr)));
  else
    return integer_all_onesp (expr);
}

/* Return 1 if EXPR is an integer constant that is a power of 2 (i.e., has only
   one bit on), or a location wrapper for such a constant.  */

bool
integer_pow2p (const_tree expr)
{
  STRIP_ANY_LOCATION_WRAPPER (expr);

  if (TREE_CODE (expr) == COMPLEX_CST
      && integer_pow2p (TREE_REALPART (expr))
      && integer_zerop (TREE_IMAGPART (expr)))
    return true;

  if (TREE_CODE (expr) != INTEGER_CST)
    return false;

  return wi::popcount (wi::to_wide (expr)) == 1;
}

/* Return 1 if EXPR is an integer constant other than zero or a
   complex constant other than zero, or a location wrapper for such a
   constant.  */

bool
integer_nonzerop (const_tree expr)
{
  STRIP_ANY_LOCATION_WRAPPER (expr);

  return ((TREE_CODE (expr) == INTEGER_CST
	   && wi::to_wide (expr) != 0)
	  || (TREE_CODE (expr) == COMPLEX_CST
	      && (integer_nonzerop (TREE_REALPART (expr))
		  || integer_nonzerop (TREE_IMAGPART (expr)))));
}

/* Return 1 if EXPR is the integer constant one.  For vector,
   return 1 if every piece is the integer constant minus one
   (representing the value TRUE).
   Also return 1 for location wrappers for such a constant.  */

bool
integer_truep (const_tree expr)
{
  STRIP_ANY_LOCATION_WRAPPER (expr);

  if (TREE_CODE (expr) == VECTOR_CST)
    return integer_all_onesp (expr);
  return integer_onep (expr);
}

/* Return 1 if EXPR is the fixed-point constant zero, or a location wrapper
   for such a constant.  */

bool
fixed_zerop (const_tree expr)
{
  STRIP_ANY_LOCATION_WRAPPER (expr);

  return (TREE_CODE (expr) == FIXED_CST
	  && TREE_FIXED_CST (expr).data.is_zero ());
}

/* Return the power of two represented by a tree node known to be a
   power of two.  */

int
tree_log2 (const_tree expr)
{
  if (TREE_CODE (expr) == COMPLEX_CST)
    return tree_log2 (TREE_REALPART (expr));

  return wi::exact_log2 (wi::to_wide (expr));
}

/* Similar, but return the largest integer Y such that 2 ** Y is less
   than or equal to EXPR.  */

int
tree_floor_log2 (const_tree expr)
{
  if (TREE_CODE (expr) == COMPLEX_CST)
    return tree_log2 (TREE_REALPART (expr));

  return wi::floor_log2 (wi::to_wide (expr));
}

/* Return number of known trailing zero bits in EXPR, or, if the value of
   EXPR is known to be zero, the precision of it's type.  */

unsigned int
tree_ctz (const_tree expr)
{
  if (!INTEGRAL_TYPE_P (TREE_TYPE (expr))
      && !POINTER_TYPE_P (TREE_TYPE (expr)))
    return 0;

  unsigned int ret1, ret2, prec = TYPE_PRECISION (TREE_TYPE (expr));
  switch (TREE_CODE (expr))
    {
    case INTEGER_CST:
      ret1 = wi::ctz (wi::to_wide (expr));
      return MIN (ret1, prec);
    case SSA_NAME:
      ret1 = wi::ctz (get_nonzero_bits (expr));
      return MIN (ret1, prec);
    case PLUS_EXPR:
    case MINUS_EXPR:
    case BIT_IOR_EXPR:
    case BIT_XOR_EXPR:
    case MIN_EXPR:
    case MAX_EXPR:
      ret1 = tree_ctz (TREE_OPERAND (expr, 0));
      if (ret1 == 0)
	return ret1;
      ret2 = tree_ctz (TREE_OPERAND (expr, 1));
      return MIN (ret1, ret2);
    case POINTER_PLUS_EXPR:
      ret1 = tree_ctz (TREE_OPERAND (expr, 0));
      ret2 = tree_ctz (TREE_OPERAND (expr, 1));
      /* Second operand is sizetype, which could be in theory
	 wider than pointer's precision.  Make sure we never
	 return more than prec.  */
      ret2 = MIN (ret2, prec);
      return MIN (ret1, ret2);
    case BIT_AND_EXPR:
      ret1 = tree_ctz (TREE_OPERAND (expr, 0));
      ret2 = tree_ctz (TREE_OPERAND (expr, 1));
      return MAX (ret1, ret2);
    case MULT_EXPR:
      ret1 = tree_ctz (TREE_OPERAND (expr, 0));
      ret2 = tree_ctz (TREE_OPERAND (expr, 1));
      return MIN (ret1 + ret2, prec);
    case LSHIFT_EXPR:
      ret1 = tree_ctz (TREE_OPERAND (expr, 0));
      if (tree_fits_uhwi_p (TREE_OPERAND (expr, 1))
	  && (tree_to_uhwi (TREE_OPERAND (expr, 1)) < prec))
	{
	  ret2 = tree_to_uhwi (TREE_OPERAND (expr, 1));
	  return MIN (ret1 + ret2, prec);
	}
      return ret1;
    case RSHIFT_EXPR:
      if (tree_fits_uhwi_p (TREE_OPERAND (expr, 1))
	  && (tree_to_uhwi (TREE_OPERAND (expr, 1)) < prec))
	{
	  ret1 = tree_ctz (TREE_OPERAND (expr, 0));
	  ret2 = tree_to_uhwi (TREE_OPERAND (expr, 1));
	  if (ret1 > ret2)
	    return ret1 - ret2;
	}
      return 0;
    case TRUNC_DIV_EXPR:
    case CEIL_DIV_EXPR:
    case FLOOR_DIV_EXPR:
    case ROUND_DIV_EXPR:
    case EXACT_DIV_EXPR:
      if (TREE_CODE (TREE_OPERAND (expr, 1)) == INTEGER_CST
	  && tree_int_cst_sgn (TREE_OPERAND (expr, 1)) == 1)
	{
	  int l = tree_log2 (TREE_OPERAND (expr, 1));
	  if (l >= 0)
	    {
	      ret1 = tree_ctz (TREE_OPERAND (expr, 0));
	      ret2 = l;
	      if (ret1 > ret2)
		return ret1 - ret2;
	    }
	}
      return 0;
    CASE_CONVERT:
      ret1 = tree_ctz (TREE_OPERAND (expr, 0));
      if (ret1 && ret1 == TYPE_PRECISION (TREE_TYPE (TREE_OPERAND (expr, 0))))
	ret1 = prec;
      return MIN (ret1, prec);
    case SAVE_EXPR:
      return tree_ctz (TREE_OPERAND (expr, 0));
    case COND_EXPR:
      ret1 = tree_ctz (TREE_OPERAND (expr, 1));
      if (ret1 == 0)
	return 0;
      ret2 = tree_ctz (TREE_OPERAND (expr, 2));
      return MIN (ret1, ret2);
    case COMPOUND_EXPR:
      return tree_ctz (TREE_OPERAND (expr, 1));
    case ADDR_EXPR:
      ret1 = get_pointer_alignment (CONST_CAST_TREE (expr));
      if (ret1 > BITS_PER_UNIT)
	{
	  ret1 = ctz_hwi (ret1 / BITS_PER_UNIT);
	  return MIN (ret1, prec);
	}
      return 0;
    default:
      return 0;
    }
}

/* Return 1 if EXPR is the real constant zero.  Trailing zeroes matter for
   decimal float constants, so don't return 1 for them.
   Also return 1 for location wrappers around such a constant.  */

bool
real_zerop (const_tree expr)
{
  STRIP_ANY_LOCATION_WRAPPER (expr);

  switch (TREE_CODE (expr))
    {
    case REAL_CST:
      return real_equal (&TREE_REAL_CST (expr), &dconst0)
	     && !(DECIMAL_FLOAT_MODE_P (TYPE_MODE (TREE_TYPE (expr))));
    case COMPLEX_CST:
      return real_zerop (TREE_REALPART (expr))
	     && real_zerop (TREE_IMAGPART (expr));
    case VECTOR_CST:
      {
	/* Don't simply check for a duplicate because the predicate
	   accepts both +0.0 and -0.0.  */
	unsigned count = vector_cst_encoded_nelts (expr);
	for (unsigned int i = 0; i < count; ++i)
	  if (!real_zerop (VECTOR_CST_ENCODED_ELT (expr, i)))
	    return false;
	return true;
      }
    default:
      return false;
    }
}

/* Return 1 if EXPR is the real constant one in real or complex form.
   Trailing zeroes matter for decimal float constants, so don't return
   1 for them.
   Also return 1 for location wrappers around such a constant.  */

bool
real_onep (const_tree expr)
{
  STRIP_ANY_LOCATION_WRAPPER (expr);

  switch (TREE_CODE (expr))
    {
    case REAL_CST:
      return real_equal (&TREE_REAL_CST (expr), &dconst1)
	     && !(DECIMAL_FLOAT_MODE_P (TYPE_MODE (TREE_TYPE (expr))));
    case COMPLEX_CST:
      return real_onep (TREE_REALPART (expr))
	     && real_zerop (TREE_IMAGPART (expr));
    case VECTOR_CST:
      return (VECTOR_CST_NPATTERNS (expr) == 1
	      && VECTOR_CST_DUPLICATE_P (expr)
	      && real_onep (VECTOR_CST_ENCODED_ELT (expr, 0)));
    default:
      return false;
    }
}

/* Return 1 if EXPR is the real constant minus one.  Trailing zeroes
   matter for decimal float constants, so don't return 1 for them.
   Also return 1 for location wrappers around such a constant.  */

bool
real_minus_onep (const_tree expr)
{
  STRIP_ANY_LOCATION_WRAPPER (expr);

  switch (TREE_CODE (expr))
    {
    case REAL_CST:
      return real_equal (&TREE_REAL_CST (expr), &dconstm1)
	     && !(DECIMAL_FLOAT_MODE_P (TYPE_MODE (TREE_TYPE (expr))));
    case COMPLEX_CST:
      return real_minus_onep (TREE_REALPART (expr))
	     && real_zerop (TREE_IMAGPART (expr));
    case VECTOR_CST:
      return (VECTOR_CST_NPATTERNS (expr) == 1
	      && VECTOR_CST_DUPLICATE_P (expr)
	      && real_minus_onep (VECTOR_CST_ENCODED_ELT (expr, 0)));
    default:
      return false;
    }
}

/* Nonzero if EXP is a constant or a cast of a constant.  */

bool
really_constant_p (const_tree exp)
{
  /* This is not quite the same as STRIP_NOPS.  It does more.  */
  while (CONVERT_EXPR_P (exp)
	 || TREE_CODE (exp) == NON_LVALUE_EXPR)
    exp = TREE_OPERAND (exp, 0);
  return TREE_CONSTANT (exp);
}

/* Return true if T holds a polynomial pointer difference, storing it in
   *VALUE if so.  A true return means that T's precision is no greater
   than 64 bits, which is the largest address space we support, so *VALUE
   never loses precision.  However, the signedness of the result does
   not necessarily match the signedness of T: sometimes an unsigned type
   like sizetype is used to encode a value that is actually negative.  */

bool
ptrdiff_tree_p (const_tree t, poly_int64_pod *value)
{
  if (!t)
    return false;
  if (TREE_CODE (t) == INTEGER_CST)
    {
      if (!cst_and_fits_in_hwi (t))
	return false;
      *value = int_cst_value (t);
      return true;
    }
  if (POLY_INT_CST_P (t))
    {
      for (unsigned int i = 0; i < NUM_POLY_INT_COEFFS; ++i)
	if (!cst_and_fits_in_hwi (POLY_INT_CST_COEFF (t, i)))
	  return false;
      for (unsigned int i = 0; i < NUM_POLY_INT_COEFFS; ++i)
	value->coeffs[i] = int_cst_value (POLY_INT_CST_COEFF (t, i));
      return true;
    }
  return false;
}

poly_int64
tree_to_poly_int64 (const_tree t)
{
  gcc_assert (tree_fits_poly_int64_p (t));
  if (POLY_INT_CST_P (t))
    return poly_int_cst_value (t).force_shwi ();
  return TREE_INT_CST_LOW (t);
}

poly_uint64
tree_to_poly_uint64 (const_tree t)
{
  gcc_assert (tree_fits_poly_uint64_p (t));
  if (POLY_INT_CST_P (t))
    return poly_int_cst_value (t).force_uhwi ();
  return TREE_INT_CST_LOW (t);
}

/* Return first list element whose TREE_VALUE is ELEM.
   Return 0 if ELEM is not in LIST.  */

tree
value_member (tree elem, tree list)
{
  while (list)
    {
      if (elem == TREE_VALUE (list))
	return list;
      list = TREE_CHAIN (list);
    }
  return NULL_TREE;
}

/* Return first list element whose TREE_PURPOSE is ELEM.
   Return 0 if ELEM is not in LIST.  */

tree
purpose_member (const_tree elem, tree list)
{
  while (list)
    {
      if (elem == TREE_PURPOSE (list))
	return list;
      list = TREE_CHAIN (list);
    }
  return NULL_TREE;
}

/* Return true if ELEM is in V.  */

bool
vec_member (const_tree elem, vec<tree, va_gc> *v)
{
  unsigned ix;
  tree t;
  FOR_EACH_VEC_SAFE_ELT (v, ix, t)
    if (elem == t)
      return true;
  return false;
}

/* Returns element number IDX (zero-origin) of chain CHAIN, or
   NULL_TREE.  */

tree
chain_index (int idx, tree chain)
{
  for (; chain && idx > 0; --idx)
    chain = TREE_CHAIN (chain);
  return chain;
}

/* Return nonzero if ELEM is part of the chain CHAIN.  */

bool
chain_member (const_tree elem, const_tree chain)
{
  while (chain)
    {
      if (elem == chain)
	return true;
      chain = DECL_CHAIN (chain);
    }

  return false;
}

/* Return the length of a chain of nodes chained through TREE_CHAIN.
   We expect a null pointer to mark the end of the chain.
   This is the Lisp primitive `length'.  */

int
list_length (const_tree t)
{
  const_tree p = t;
#ifdef ENABLE_TREE_CHECKING
  const_tree q = t;
#endif
  int len = 0;

  while (p)
    {
      p = TREE_CHAIN (p);
#ifdef ENABLE_TREE_CHECKING
      if (len % 2)
	q = TREE_CHAIN (q);
      gcc_assert (p != q);
#endif
      len++;
    }

  return len;
}

/* Returns the first FIELD_DECL in the TYPE_FIELDS of the RECORD_TYPE or
   UNION_TYPE TYPE, or NULL_TREE if none.  */

tree
first_field (const_tree type)
{
  tree t = TYPE_FIELDS (type);
  while (t && TREE_CODE (t) != FIELD_DECL)
    t = TREE_CHAIN (t);
  return t;
}

/* Returns the last FIELD_DECL in the TYPE_FIELDS of the RECORD_TYPE or
   UNION_TYPE TYPE, or NULL_TREE if none.  */

tree
last_field (const_tree type)
{
  tree last = NULL_TREE;

  for (tree fld = TYPE_FIELDS (type); fld; fld = TREE_CHAIN (fld))
    {
      if (TREE_CODE (fld) != FIELD_DECL)
	continue;

      last = fld;
    }

  return last;
}

/* Concatenate two chains of nodes (chained through TREE_CHAIN)
   by modifying the last node in chain 1 to point to chain 2.
   This is the Lisp primitive `nconc'.  */

tree
chainon (tree op1, tree op2)
{
  tree t1;

  if (!op1)
    return op2;
  if (!op2)
    return op1;

  for (t1 = op1; TREE_CHAIN (t1); t1 = TREE_CHAIN (t1))
    continue;
  TREE_CHAIN (t1) = op2;

#ifdef ENABLE_TREE_CHECKING
  {
    tree t2;
    for (t2 = op2; t2; t2 = TREE_CHAIN (t2))
      gcc_assert (t2 != t1);
  }
#endif

  return op1;
}

/* Return the last node in a chain of nodes (chained through TREE_CHAIN).  */

tree
tree_last (tree chain)
{
  tree next;
  if (chain)
    while ((next = TREE_CHAIN (chain)))
      chain = next;
  return chain;
}

/* Reverse the order of elements in the chain T,
   and return the new head of the chain (old last element).  */

tree
nreverse (tree t)
{
  tree prev = 0, decl, next;
  for (decl = t; decl; decl = next)
    {
      /* We shouldn't be using this function to reverse BLOCK chains; we
	 have blocks_nreverse for that.  */
      gcc_checking_assert (TREE_CODE (decl) != BLOCK);
      next = TREE_CHAIN (decl);
      TREE_CHAIN (decl) = prev;
      prev = decl;
    }
  return prev;
}

/* Return a newly created TREE_LIST node whose
   purpose and value fields are PARM and VALUE.  */

tree
build_tree_list (tree parm, tree value MEM_STAT_DECL)
{
  tree t = make_node (TREE_LIST PASS_MEM_STAT);
  TREE_PURPOSE (t) = parm;
  TREE_VALUE (t) = value;
  return t;
}

/* Build a chain of TREE_LIST nodes from a vector.  */

tree
build_tree_list_vec (const vec<tree, va_gc> *vec MEM_STAT_DECL)
{
  tree ret = NULL_TREE;
  tree *pp = &ret;
  unsigned int i;
  tree t;
  FOR_EACH_VEC_SAFE_ELT (vec, i, t)
    {
      *pp = build_tree_list (NULL, t PASS_MEM_STAT);
      pp = &TREE_CHAIN (*pp);
    }
  return ret;
}

/* Return a newly created TREE_LIST node whose
   purpose and value fields are PURPOSE and VALUE
   and whose TREE_CHAIN is CHAIN.  */

tree 
tree_cons (tree purpose, tree value, tree chain MEM_STAT_DECL)
{
  tree node;

  node = ggc_alloc_tree_node_stat (sizeof (struct tree_list) PASS_MEM_STAT);
  memset (node, 0, sizeof (struct tree_common));

  record_node_allocation_statistics (TREE_LIST, sizeof (struct tree_list));

  TREE_SET_CODE (node, TREE_LIST);
  TREE_CHAIN (node) = chain;
  TREE_PURPOSE (node) = purpose;
  TREE_VALUE (node) = value;
  return node;
}

/* Return the values of the elements of a CONSTRUCTOR as a vector of
   trees.  */

vec<tree, va_gc> *
ctor_to_vec (tree ctor)
{
  vec<tree, va_gc> *vec;
  vec_alloc (vec, CONSTRUCTOR_NELTS (ctor));
  unsigned int ix;
  tree val;

  FOR_EACH_CONSTRUCTOR_VALUE (CONSTRUCTOR_ELTS (ctor), ix, val)
    vec->quick_push (val);

  return vec;
}

/* Return the size nominally occupied by an object of type TYPE
   when it resides in memory.  The value is measured in units of bytes,
   and its data type is that normally used for type sizes
   (which is the first type created by make_signed_type or
   make_unsigned_type).  */

tree
size_in_bytes_loc (location_t loc, const_tree type)
{
  tree t;

  if (type == error_mark_node)
    return integer_zero_node;

  type = TYPE_MAIN_VARIANT (type);
  t = TYPE_SIZE_UNIT (type);

  if (t == 0)
    {
      lang_hooks.types.incomplete_type_error (loc, NULL_TREE, type);
      return size_zero_node;
    }

  return t;
}

/* Return the size of TYPE (in bytes) as a wide integer
   or return -1 if the size can vary or is larger than an integer.  */

HOST_WIDE_INT
int_size_in_bytes (const_tree type)
{
  tree t;

  if (type == error_mark_node)
    return 0;

  type = TYPE_MAIN_VARIANT (type);
  t = TYPE_SIZE_UNIT (type);

  if (t && tree_fits_uhwi_p (t))
    return TREE_INT_CST_LOW (t);
  else
    return -1;
}

/* Return the maximum size of TYPE (in bytes) as a wide integer
   or return -1 if the size can vary or is larger than an integer.  */

HOST_WIDE_INT
max_int_size_in_bytes (const_tree type)
{
  HOST_WIDE_INT size = -1;
  tree size_tree;

  /* If this is an array type, check for a possible MAX_SIZE attached.  */

  if (TREE_CODE (type) == ARRAY_TYPE)
    {
      size_tree = TYPE_ARRAY_MAX_SIZE (type);

      if (size_tree && tree_fits_uhwi_p (size_tree))
	size = tree_to_uhwi (size_tree);
    }

  /* If we still haven't been able to get a size, see if the language
     can compute a maximum size.  */

  if (size == -1)
    {
      size_tree = lang_hooks.types.max_size (type);

      if (size_tree && tree_fits_uhwi_p (size_tree))
	size = tree_to_uhwi (size_tree);
    }

  return size;
}

/* Return the bit position of FIELD, in bits from the start of the record.
   This is a tree of type bitsizetype.  */

tree
bit_position (const_tree field)
{
  return bit_from_pos (DECL_FIELD_OFFSET (field),
		       DECL_FIELD_BIT_OFFSET (field));
}

/* Return the byte position of FIELD, in bytes from the start of the record.
   This is a tree of type sizetype.  */

tree
byte_position (const_tree field)
{
  return byte_from_pos (DECL_FIELD_OFFSET (field),
			DECL_FIELD_BIT_OFFSET (field));
}

/* Likewise, but return as an integer.  It must be representable in
   that way (since it could be a signed value, we don't have the
   option of returning -1 like int_size_in_byte can.  */

HOST_WIDE_INT
int_byte_position (const_tree field)
{
  return tree_to_shwi (byte_position (field));
}

/* Return, as a tree node, the number of elements for TYPE (which is an
   ARRAY_TYPE) minus one. This counts only elements of the top array.  */

tree
array_type_nelts (const_tree type)
{
  tree index_type, min, max;

  /* If they did it with unspecified bounds, then we should have already
     given an error about it before we got here.  */
  if (! TYPE_DOMAIN (type))
    return error_mark_node;

  index_type = TYPE_DOMAIN (type);
  min = TYPE_MIN_VALUE (index_type);
  max = TYPE_MAX_VALUE (index_type);

  /* TYPE_MAX_VALUE may not be set if the array has unknown length.  */
  if (!max)
    return error_mark_node;

  return (integer_zerop (min)
	  ? max
	  : fold_build2 (MINUS_EXPR, TREE_TYPE (max), max, min));
}

/* If arg is static -- a reference to an object in static storage -- then
   return the object.  This is not the same as the C meaning of `static'.
   If arg isn't static, return NULL.  */

tree
staticp (tree arg)
{
  switch (TREE_CODE (arg))
    {
    case FUNCTION_DECL:
      /* Nested functions are static, even though taking their address will
	 involve a trampoline as we unnest the nested function and create
	 the trampoline on the tree level.  */
      return arg;

    case VAR_DECL:
      return ((TREE_STATIC (arg) || DECL_EXTERNAL (arg))
	      && ! DECL_THREAD_LOCAL_P (arg)
	      && ! DECL_DLLIMPORT_P (arg)
	      ? arg : NULL);

    case CONST_DECL:
      return ((TREE_STATIC (arg) || DECL_EXTERNAL (arg))
	      ? arg : NULL);

    case CONSTRUCTOR:
      return TREE_STATIC (arg) ? arg : NULL;

    case LABEL_DECL:
    case STRING_CST:
      return arg;

    case COMPONENT_REF:
      /* If the thing being referenced is not a field, then it is
	 something language specific.  */
      gcc_assert (TREE_CODE (TREE_OPERAND (arg, 1)) == FIELD_DECL);

      /* If we are referencing a bitfield, we can't evaluate an
	 ADDR_EXPR at compile time and so it isn't a constant.  */
      if (DECL_BIT_FIELD (TREE_OPERAND (arg, 1)))
	return NULL;

      return staticp (TREE_OPERAND (arg, 0));

    case BIT_FIELD_REF:
      return NULL;

    case INDIRECT_REF:
      return TREE_CONSTANT (TREE_OPERAND (arg, 0)) ? arg : NULL;

    case ARRAY_REF:
    case ARRAY_RANGE_REF:
      if (TREE_CODE (TYPE_SIZE (TREE_TYPE (arg))) == INTEGER_CST
	  && TREE_CODE (TREE_OPERAND (arg, 1)) == INTEGER_CST)
	return staticp (TREE_OPERAND (arg, 0));
      else
	return NULL;

    case COMPOUND_LITERAL_EXPR:
      return TREE_STATIC (COMPOUND_LITERAL_EXPR_DECL (arg)) ? arg : NULL;

    default:
      return NULL;
    }
}




/* Return whether OP is a DECL whose address is function-invariant.  */

bool
decl_address_invariant_p (const_tree op)
{
  /* The conditions below are slightly less strict than the one in
     staticp.  */

  switch (TREE_CODE (op))
    {
    case PARM_DECL:
    case RESULT_DECL:
    case LABEL_DECL:
    case FUNCTION_DECL:
      return true;

    case VAR_DECL:
      if ((TREE_STATIC (op) || DECL_EXTERNAL (op))
          || DECL_THREAD_LOCAL_P (op)
          || DECL_CONTEXT (op) == current_function_decl
          || decl_function_context (op) == current_function_decl)
        return true;
      break;

    case CONST_DECL:
      if ((TREE_STATIC (op) || DECL_EXTERNAL (op))
          || decl_function_context (op) == current_function_decl)
        return true;
      break;

    default:
      break;
    }

  return false;
}

/* Return whether OP is a DECL whose address is interprocedural-invariant.  */

bool
decl_address_ip_invariant_p (const_tree op)
{
  /* The conditions below are slightly less strict than the one in
     staticp.  */

  switch (TREE_CODE (op))
    {
    case LABEL_DECL:
    case FUNCTION_DECL:
    case STRING_CST:
      return true;

    case VAR_DECL:
      if (((TREE_STATIC (op) || DECL_EXTERNAL (op))
           && !DECL_DLLIMPORT_P (op))
          || DECL_THREAD_LOCAL_P (op))
        return true;
      break;

    case CONST_DECL:
      if ((TREE_STATIC (op) || DECL_EXTERNAL (op)))
        return true;
      break;

    default:
      break;
    }

  return false;
}


/* Return true if T is function-invariant (internal function, does
   not handle arithmetic; that's handled in skip_simple_arithmetic and
   tree_invariant_p).  */

static bool
tree_invariant_p_1 (tree t)
{
  tree op;

  if (TREE_CONSTANT (t)
      || (TREE_READONLY (t) && !TREE_SIDE_EFFECTS (t)))
    return true;

  switch (TREE_CODE (t))
    {
    case SAVE_EXPR:
      return true;

    case ADDR_EXPR:
      op = TREE_OPERAND (t, 0);
      while (handled_component_p (op))
	{
	  switch (TREE_CODE (op))
	    {
	    case ARRAY_REF:
	    case ARRAY_RANGE_REF:
	      if (!tree_invariant_p (TREE_OPERAND (op, 1))
		  || TREE_OPERAND (op, 2) != NULL_TREE
		  || TREE_OPERAND (op, 3) != NULL_TREE)
		return false;
	      break;

	    case COMPONENT_REF:
	      if (TREE_OPERAND (op, 2) != NULL_TREE)
		return false;
	      break;

	    default:;
	    }
	  op = TREE_OPERAND (op, 0);
	}

      return CONSTANT_CLASS_P (op) || decl_address_invariant_p (op);

    default:
      break;
    }

  return false;
}

/* Return true if T is function-invariant.  */

bool
tree_invariant_p (tree t)
{
  tree inner = skip_simple_arithmetic (t);
  return tree_invariant_p_1 (inner);
}

/* Wrap a SAVE_EXPR around EXPR, if appropriate.
   Do this to any expression which may be used in more than one place,
   but must be evaluated only once.

   Normally, expand_expr would reevaluate the expression each time.
   Calling save_expr produces something that is evaluated and recorded
   the first time expand_expr is called on it.  Subsequent calls to
   expand_expr just reuse the recorded value.

   The call to expand_expr that generates code that actually computes
   the value is the first call *at compile time*.  Subsequent calls
   *at compile time* generate code to use the saved value.
   This produces correct result provided that *at run time* control
   always flows through the insns made by the first expand_expr
   before reaching the other places where the save_expr was evaluated.
   You, the caller of save_expr, must make sure this is so.

   Constants, and certain read-only nodes, are returned with no
   SAVE_EXPR because that is safe.  Expressions containing placeholders
   are not touched; see tree.def for an explanation of what these
   are used for.  */

tree
save_expr (tree expr)
{
  tree inner;

  /* If the tree evaluates to a constant, then we don't want to hide that
     fact (i.e. this allows further folding, and direct checks for constants).
     However, a read-only object that has side effects cannot be bypassed.
     Since it is no problem to reevaluate literals, we just return the
     literal node.  */
  inner = skip_simple_arithmetic (expr);
  if (TREE_CODE (inner) == ERROR_MARK)
    return inner;

  if (tree_invariant_p_1 (inner))
    return expr;

  /* If INNER contains a PLACEHOLDER_EXPR, we must evaluate it each time, since
     it means that the size or offset of some field of an object depends on
     the value within another field.

     Note that it must not be the case that EXPR contains both a PLACEHOLDER_EXPR
     and some variable since it would then need to be both evaluated once and
     evaluated more than once.  Front-ends must assure this case cannot
     happen by surrounding any such subexpressions in their own SAVE_EXPR
     and forcing evaluation at the proper time.  */
  if (contains_placeholder_p (inner))
    return expr;

  expr = build1_loc (EXPR_LOCATION (expr), SAVE_EXPR, TREE_TYPE (expr), expr);

  /* This expression might be placed ahead of a jump to ensure that the
     value was computed on both sides of the jump.  So make sure it isn't
     eliminated as dead.  */
  TREE_SIDE_EFFECTS (expr) = 1;
  return expr;
}

/* Look inside EXPR into any simple arithmetic operations.  Return the
   outermost non-arithmetic or non-invariant node.  */

tree
skip_simple_arithmetic (tree expr)
{
  /* We don't care about whether this can be used as an lvalue in this
     context.  */
  while (TREE_CODE (expr) == NON_LVALUE_EXPR)
    expr = TREE_OPERAND (expr, 0);

  /* If we have simple operations applied to a SAVE_EXPR or to a SAVE_EXPR and
     a constant, it will be more efficient to not make another SAVE_EXPR since
     it will allow better simplification and GCSE will be able to merge the
     computations if they actually occur.  */
  while (true)
    {
      if (UNARY_CLASS_P (expr))
	expr = TREE_OPERAND (expr, 0);
      else if (BINARY_CLASS_P (expr))
	{
	  if (tree_invariant_p (TREE_OPERAND (expr, 1)))
	    expr = TREE_OPERAND (expr, 0);
	  else if (tree_invariant_p (TREE_OPERAND (expr, 0)))
	    expr = TREE_OPERAND (expr, 1);
	  else
	    break;
	}
      else
	break;
    }

  return expr;
}

/* Look inside EXPR into simple arithmetic operations involving constants.
   Return the outermost non-arithmetic or non-constant node.  */

tree
skip_simple_constant_arithmetic (tree expr)
{
  while (TREE_CODE (expr) == NON_LVALUE_EXPR)
    expr = TREE_OPERAND (expr, 0);

  while (true)
    {
      if (UNARY_CLASS_P (expr))
	expr = TREE_OPERAND (expr, 0);
      else if (BINARY_CLASS_P (expr))
	{
	  if (TREE_CONSTANT (TREE_OPERAND (expr, 1)))
	    expr = TREE_OPERAND (expr, 0);
	  else if (TREE_CONSTANT (TREE_OPERAND (expr, 0)))
	    expr = TREE_OPERAND (expr, 1);
	  else
	    break;
	}
      else
	break;
    }

  return expr;
}

/* Return which tree structure is used by T.  */

enum tree_node_structure_enum
tree_node_structure (const_tree t)
{
  const enum tree_code code = TREE_CODE (t);
  return tree_node_structure_for_code (code);
}

/* Set various status flags when building a CALL_EXPR object T.  */

static void
process_call_operands (tree t)
{
  bool side_effects = TREE_SIDE_EFFECTS (t);
  bool read_only = false;
  int i = call_expr_flags (t);

  /* Calls have side-effects, except those to const or pure functions.  */
  if ((i & ECF_LOOPING_CONST_OR_PURE) || !(i & (ECF_CONST | ECF_PURE)))
    side_effects = true;
  /* Propagate TREE_READONLY of arguments for const functions.  */
  if (i & ECF_CONST)
    read_only = true;

  if (!side_effects || read_only)
    for (i = 1; i < TREE_OPERAND_LENGTH (t); i++)
      {
	tree op = TREE_OPERAND (t, i);
	if (op && TREE_SIDE_EFFECTS (op))
	  side_effects = true;
	if (op && !TREE_READONLY (op) && !CONSTANT_CLASS_P (op))
	  read_only = false;
      }

  TREE_SIDE_EFFECTS (t) = side_effects;
  TREE_READONLY (t) = read_only;
}

/* Return true if EXP contains a PLACEHOLDER_EXPR, i.e. if it represents a
   size or offset that depends on a field within a record.  */

bool
contains_placeholder_p (const_tree exp)
{
  enum tree_code code;

  if (!exp)
    return 0;

  code = TREE_CODE (exp);
  if (code == PLACEHOLDER_EXPR)
    return 1;

  switch (TREE_CODE_CLASS (code))
    {
    case tcc_reference:
      /* Don't look at any PLACEHOLDER_EXPRs that might be in index or bit
	 position computations since they will be converted into a
	 WITH_RECORD_EXPR involving the reference, which will assume
	 here will be valid.  */
      return CONTAINS_PLACEHOLDER_P (TREE_OPERAND (exp, 0));

    case tcc_exceptional:
      if (code == TREE_LIST)
	return (CONTAINS_PLACEHOLDER_P (TREE_VALUE (exp))
		|| CONTAINS_PLACEHOLDER_P (TREE_CHAIN (exp)));
      break;

    case tcc_unary:
    case tcc_binary:
    case tcc_comparison:
    case tcc_expression:
      switch (code)
	{
	case COMPOUND_EXPR:
	  /* Ignoring the first operand isn't quite right, but works best.  */
	  return CONTAINS_PLACEHOLDER_P (TREE_OPERAND (exp, 1));

	case COND_EXPR:
	  return (CONTAINS_PLACEHOLDER_P (TREE_OPERAND (exp, 0))
		  || CONTAINS_PLACEHOLDER_P (TREE_OPERAND (exp, 1))
		  || CONTAINS_PLACEHOLDER_P (TREE_OPERAND (exp, 2)));

	case SAVE_EXPR:
	  /* The save_expr function never wraps anything containing
	     a PLACEHOLDER_EXPR. */
	  return 0;

	default:
	  break;
	}

      switch (TREE_CODE_LENGTH (code))
	{
	case 1:
	  return CONTAINS_PLACEHOLDER_P (TREE_OPERAND (exp, 0));
	case 2:
	  return (CONTAINS_PLACEHOLDER_P (TREE_OPERAND (exp, 0))
		  || CONTAINS_PLACEHOLDER_P (TREE_OPERAND (exp, 1)));
	default:
	  return 0;
	}

    case tcc_vl_exp:
      switch (code)
	{
	case CALL_EXPR:
	  {
	    const_tree arg;
	    const_call_expr_arg_iterator iter;
	    FOR_EACH_CONST_CALL_EXPR_ARG (arg, iter, exp)
	      if (CONTAINS_PLACEHOLDER_P (arg))
		return 1;
	    return 0;
	  }
	default:
	  return 0;
	}

    default:
      return 0;
    }
  return 0;
}

/* Return true if any part of the structure of TYPE involves a PLACEHOLDER_EXPR
   directly.  This includes size, bounds, qualifiers (for QUAL_UNION_TYPE) and
   field positions.  */

static bool
type_contains_placeholder_1 (const_tree type)
{
  /* If the size contains a placeholder or the parent type (component type in
     the case of arrays) type involves a placeholder, this type does.  */
  if (CONTAINS_PLACEHOLDER_P (TYPE_SIZE (type))
      || CONTAINS_PLACEHOLDER_P (TYPE_SIZE_UNIT (type))
      || (!POINTER_TYPE_P (type)
	  && TREE_TYPE (type)
	  && type_contains_placeholder_p (TREE_TYPE (type))))
    return true;

  /* Now do type-specific checks.  Note that the last part of the check above
     greatly limits what we have to do below.  */
  switch (TREE_CODE (type))
    {
    case VOID_TYPE:
    case COMPLEX_TYPE:
    case ENUMERAL_TYPE:
    case BOOLEAN_TYPE:
    case POINTER_TYPE:
    case OFFSET_TYPE:
    case REFERENCE_TYPE:
    case METHOD_TYPE:
    case FUNCTION_TYPE:
    case VECTOR_TYPE:
    case NULLPTR_TYPE:
      return false;

    case INTEGER_TYPE:
    case REAL_TYPE:
    case FIXED_POINT_TYPE:
      /* Here we just check the bounds.  */
      return (CONTAINS_PLACEHOLDER_P (TYPE_MIN_VALUE (type))
	      || CONTAINS_PLACEHOLDER_P (TYPE_MAX_VALUE (type)));

    case ARRAY_TYPE:
      /* We have already checked the component type above, so just check
	 the domain type.  Flexible array members have a null domain.  */
      return TYPE_DOMAIN (type) ?
	type_contains_placeholder_p (TYPE_DOMAIN (type)) : false;

    case RECORD_TYPE:
    case UNION_TYPE:
    case QUAL_UNION_TYPE:
      {
	tree field;

	for (field = TYPE_FIELDS (type); field; field = DECL_CHAIN (field))
	  if (TREE_CODE (field) == FIELD_DECL
	      && (CONTAINS_PLACEHOLDER_P (DECL_FIELD_OFFSET (field))
		  || (TREE_CODE (type) == QUAL_UNION_TYPE
		      && CONTAINS_PLACEHOLDER_P (DECL_QUALIFIER (field)))
		  || type_contains_placeholder_p (TREE_TYPE (field))))
	    return true;

	return false;
      }

    default:
      gcc_unreachable ();
    }
}

/* Wrapper around above function used to cache its result.  */

bool
type_contains_placeholder_p (tree type)
{
  bool result;

  /* If the contains_placeholder_bits field has been initialized,
     then we know the answer.  */
  if (TYPE_CONTAINS_PLACEHOLDER_INTERNAL (type) > 0)
    return TYPE_CONTAINS_PLACEHOLDER_INTERNAL (type) - 1;

  /* Indicate that we've seen this type node, and the answer is false.
     This is what we want to return if we run into recursion via fields.  */
  TYPE_CONTAINS_PLACEHOLDER_INTERNAL (type) = 1;

  /* Compute the real value.  */
  result = type_contains_placeholder_1 (type);

  /* Store the real value.  */
  TYPE_CONTAINS_PLACEHOLDER_INTERNAL (type) = result + 1;

  return result;
}

/* Push tree EXP onto vector QUEUE if it is not already present.  */

static void
push_without_duplicates (tree exp, vec<tree> *queue)
{
  unsigned int i;
  tree iter;

  FOR_EACH_VEC_ELT (*queue, i, iter)
    if (simple_cst_equal (iter, exp) == 1)
      break;

  if (!iter)
    queue->safe_push (exp);
}

/* Given a tree EXP, find all occurrences of references to fields
   in a PLACEHOLDER_EXPR and place them in vector REFS without
   duplicates.  Also record VAR_DECLs and CONST_DECLs.  Note that
   we assume here that EXP contains only arithmetic expressions
   or CALL_EXPRs with PLACEHOLDER_EXPRs occurring only in their
   argument list.  */

void
find_placeholder_in_expr (tree exp, vec<tree> *refs)
{
  enum tree_code code = TREE_CODE (exp);
  tree inner;
  int i;

  /* We handle TREE_LIST and COMPONENT_REF separately.  */
  if (code == TREE_LIST)
    {
      FIND_PLACEHOLDER_IN_EXPR (TREE_CHAIN (exp), refs);
      FIND_PLACEHOLDER_IN_EXPR (TREE_VALUE (exp), refs);
    }
  else if (code == COMPONENT_REF)
    {
      for (inner = TREE_OPERAND (exp, 0);
	   REFERENCE_CLASS_P (inner);
	   inner = TREE_OPERAND (inner, 0))
	;

      if (TREE_CODE (inner) == PLACEHOLDER_EXPR)
	push_without_duplicates (exp, refs);
      else
	FIND_PLACEHOLDER_IN_EXPR (TREE_OPERAND (exp, 0), refs);
   }
  else
    switch (TREE_CODE_CLASS (code))
      {
      case tcc_constant:
	break;

      case tcc_declaration:
	/* Variables allocated to static storage can stay.  */
        if (!TREE_STATIC (exp))
	  push_without_duplicates (exp, refs);
	break;

      case tcc_expression:
	/* This is the pattern built in ada/make_aligning_type.  */
	if (code == ADDR_EXPR
	    && TREE_CODE (TREE_OPERAND (exp, 0)) == PLACEHOLDER_EXPR)
	  {
	    push_without_duplicates (exp, refs);
	    break;
	  }

        /* Fall through.  */

      case tcc_exceptional:
      case tcc_unary:
      case tcc_binary:
      case tcc_comparison:
      case tcc_reference:
	for (i = 0; i < TREE_CODE_LENGTH (code); i++)
	  FIND_PLACEHOLDER_IN_EXPR (TREE_OPERAND (exp, i), refs);
	break;

      case tcc_vl_exp:
	for (i = 1; i < TREE_OPERAND_LENGTH (exp); i++)
	  FIND_PLACEHOLDER_IN_EXPR (TREE_OPERAND (exp, i), refs);
	break;

      default:
	gcc_unreachable ();
      }
}

/* Given a tree EXP, a FIELD_DECL F, and a replacement value R,
   return a tree with all occurrences of references to F in a
   PLACEHOLDER_EXPR replaced by R.  Also handle VAR_DECLs and
   CONST_DECLs.  Note that we assume here that EXP contains only
   arithmetic expressions or CALL_EXPRs with PLACEHOLDER_EXPRs
   occurring only in their argument list.  */

tree
substitute_in_expr (tree exp, tree f, tree r)
{
  enum tree_code code = TREE_CODE (exp);
  tree op0, op1, op2, op3;
  tree new_tree;

  /* We handle TREE_LIST and COMPONENT_REF separately.  */
  if (code == TREE_LIST)
    {
      op0 = SUBSTITUTE_IN_EXPR (TREE_CHAIN (exp), f, r);
      op1 = SUBSTITUTE_IN_EXPR (TREE_VALUE (exp), f, r);
      if (op0 == TREE_CHAIN (exp) && op1 == TREE_VALUE (exp))
	return exp;

      return tree_cons (TREE_PURPOSE (exp), op1, op0);
    }
  else if (code == COMPONENT_REF)
    {
      tree inner;

      /* If this expression is getting a value from a PLACEHOLDER_EXPR
	 and it is the right field, replace it with R.  */
      for (inner = TREE_OPERAND (exp, 0);
	   REFERENCE_CLASS_P (inner);
	   inner = TREE_OPERAND (inner, 0))
	;

      /* The field.  */
      op1 = TREE_OPERAND (exp, 1);

      if (TREE_CODE (inner) == PLACEHOLDER_EXPR && op1 == f)
	return r;

      /* If this expression hasn't been completed let, leave it alone.  */
      if (TREE_CODE (inner) == PLACEHOLDER_EXPR && !TREE_TYPE (inner))
	return exp;

      op0 = SUBSTITUTE_IN_EXPR (TREE_OPERAND (exp, 0), f, r);
      if (op0 == TREE_OPERAND (exp, 0))
	return exp;

      new_tree
	= fold_build3 (COMPONENT_REF, TREE_TYPE (exp), op0, op1, NULL_TREE);
   }
  else
    switch (TREE_CODE_CLASS (code))
      {
      case tcc_constant:
	return exp;

      case tcc_declaration:
	if (exp == f)
	  return r;
	else
	  return exp;

      case tcc_expression:
	if (exp == f)
	  return r;

        /* Fall through.  */

      case tcc_exceptional:
      case tcc_unary:
      case tcc_binary:
      case tcc_comparison:
      case tcc_reference:
	switch (TREE_CODE_LENGTH (code))
	  {
	  case 0:
	    return exp;

	  case 1:
	    op0 = SUBSTITUTE_IN_EXPR (TREE_OPERAND (exp, 0), f, r);
	    if (op0 == TREE_OPERAND (exp, 0))
	      return exp;

	    new_tree = fold_build1 (code, TREE_TYPE (exp), op0);
	    break;

	  case 2:
	    op0 = SUBSTITUTE_IN_EXPR (TREE_OPERAND (exp, 0), f, r);
	    op1 = SUBSTITUTE_IN_EXPR (TREE_OPERAND (exp, 1), f, r);

	    if (op0 == TREE_OPERAND (exp, 0) && op1 == TREE_OPERAND (exp, 1))
	      return exp;

	    new_tree = fold_build2 (code, TREE_TYPE (exp), op0, op1);
	    break;

	  case 3:
	    op0 = SUBSTITUTE_IN_EXPR (TREE_OPERAND (exp, 0), f, r);
	    op1 = SUBSTITUTE_IN_EXPR (TREE_OPERAND (exp, 1), f, r);
	    op2 = SUBSTITUTE_IN_EXPR (TREE_OPERAND (exp, 2), f, r);

	    if (op0 == TREE_OPERAND (exp, 0) && op1 == TREE_OPERAND (exp, 1)
		&& op2 == TREE_OPERAND (exp, 2))
	      return exp;

	    new_tree = fold_build3 (code, TREE_TYPE (exp), op0, op1, op2);
	    break;

	  case 4:
	    op0 = SUBSTITUTE_IN_EXPR (TREE_OPERAND (exp, 0), f, r);
	    op1 = SUBSTITUTE_IN_EXPR (TREE_OPERAND (exp, 1), f, r);
	    op2 = SUBSTITUTE_IN_EXPR (TREE_OPERAND (exp, 2), f, r);
	    op3 = SUBSTITUTE_IN_EXPR (TREE_OPERAND (exp, 3), f, r);

	    if (op0 == TREE_OPERAND (exp, 0) && op1 == TREE_OPERAND (exp, 1)
		&& op2 == TREE_OPERAND (exp, 2)
		&& op3 == TREE_OPERAND (exp, 3))
	      return exp;

	    new_tree
	      = fold (build4 (code, TREE_TYPE (exp), op0, op1, op2, op3));
	    break;

	  default:
	    gcc_unreachable ();
	  }
	break;

      case tcc_vl_exp:
	{
	  int i;

	  new_tree = NULL_TREE;

	  /* If we are trying to replace F with a constant or with another
	     instance of one of the arguments of the call, inline back
	     functions which do nothing else than computing a value from
	     the arguments they are passed.  This makes it possible to
	     fold partially or entirely the replacement expression.  */
	  if (code == CALL_EXPR)
	    {
	      bool maybe_inline = false;
	      if (CONSTANT_CLASS_P (r))
		maybe_inline = true;
	      else
		for (i = 3; i < TREE_OPERAND_LENGTH (exp); i++)
		  if (operand_equal_p (TREE_OPERAND (exp, i), r, 0))
		    {
		      maybe_inline = true;
		      break;
		    }
	      if (maybe_inline)
		{
		  tree t = maybe_inline_call_in_expr (exp);
		  if (t)
		    return SUBSTITUTE_IN_EXPR (t, f, r);
		}
	    }

	  for (i = 1; i < TREE_OPERAND_LENGTH (exp); i++)
	    {
	      tree op = TREE_OPERAND (exp, i);
	      tree new_op = SUBSTITUTE_IN_EXPR (op, f, r);
	      if (new_op != op)
		{
		  if (!new_tree)
		    new_tree = copy_node (exp);
		  TREE_OPERAND (new_tree, i) = new_op;
		}
	    }

	  if (new_tree)
	    {
	      new_tree = fold (new_tree);
	      if (TREE_CODE (new_tree) == CALL_EXPR)
		process_call_operands (new_tree);
	    }
	  else
	    return exp;
	}
	break;

      default:
	gcc_unreachable ();
      }

  TREE_READONLY (new_tree) |= TREE_READONLY (exp);

  if (code == INDIRECT_REF || code == ARRAY_REF || code == ARRAY_RANGE_REF)
    TREE_THIS_NOTRAP (new_tree) |= TREE_THIS_NOTRAP (exp);

  return new_tree;
}

/* Similar, but look for a PLACEHOLDER_EXPR in EXP and find a replacement
   for it within OBJ, a tree that is an object or a chain of references.  */

tree
substitute_placeholder_in_expr (tree exp, tree obj)
{
  enum tree_code code = TREE_CODE (exp);
  tree op0, op1, op2, op3;
  tree new_tree;

  /* If this is a PLACEHOLDER_EXPR, see if we find a corresponding type
     in the chain of OBJ.  */
  if (code == PLACEHOLDER_EXPR)
    {
      tree need_type = TYPE_MAIN_VARIANT (TREE_TYPE (exp));
      tree elt;

      for (elt = obj; elt != 0;
	   elt = ((TREE_CODE (elt) == COMPOUND_EXPR
		   || TREE_CODE (elt) == COND_EXPR)
		  ? TREE_OPERAND (elt, 1)
		  : (REFERENCE_CLASS_P (elt)
		     || UNARY_CLASS_P (elt)
		     || BINARY_CLASS_P (elt)
		     || VL_EXP_CLASS_P (elt)
		     || EXPRESSION_CLASS_P (elt))
		  ? TREE_OPERAND (elt, 0) : 0))
	if (TYPE_MAIN_VARIANT (TREE_TYPE (elt)) == need_type)
	  return elt;

      for (elt = obj; elt != 0;
	   elt = ((TREE_CODE (elt) == COMPOUND_EXPR
		   || TREE_CODE (elt) == COND_EXPR)
		  ? TREE_OPERAND (elt, 1)
		  : (REFERENCE_CLASS_P (elt)
		     || UNARY_CLASS_P (elt)
		     || BINARY_CLASS_P (elt)
		     || VL_EXP_CLASS_P (elt)
		     || EXPRESSION_CLASS_P (elt))
		  ? TREE_OPERAND (elt, 0) : 0))
	if (POINTER_TYPE_P (TREE_TYPE (elt))
	    && (TYPE_MAIN_VARIANT (TREE_TYPE (TREE_TYPE (elt)))
		== need_type))
	  return fold_build1 (INDIRECT_REF, need_type, elt);

      /* If we didn't find it, return the original PLACEHOLDER_EXPR.  If it
	 survives until RTL generation, there will be an error.  */
      return exp;
    }

  /* TREE_LIST is special because we need to look at TREE_VALUE
     and TREE_CHAIN, not TREE_OPERANDS.  */
  else if (code == TREE_LIST)
    {
      op0 = SUBSTITUTE_PLACEHOLDER_IN_EXPR (TREE_CHAIN (exp), obj);
      op1 = SUBSTITUTE_PLACEHOLDER_IN_EXPR (TREE_VALUE (exp), obj);
      if (op0 == TREE_CHAIN (exp) && op1 == TREE_VALUE (exp))
	return exp;

      return tree_cons (TREE_PURPOSE (exp), op1, op0);
    }
  else
    switch (TREE_CODE_CLASS (code))
      {
      case tcc_constant:
      case tcc_declaration:
	return exp;

      case tcc_exceptional:
      case tcc_unary:
      case tcc_binary:
      case tcc_comparison:
      case tcc_expression:
      case tcc_reference:
      case tcc_statement:
	switch (TREE_CODE_LENGTH (code))
	  {
	  case 0:
	    return exp;

	  case 1:
	    op0 = SUBSTITUTE_PLACEHOLDER_IN_EXPR (TREE_OPERAND (exp, 0), obj);
	    if (op0 == TREE_OPERAND (exp, 0))
	      return exp;

	    new_tree = fold_build1 (code, TREE_TYPE (exp), op0);
	    break;

	  case 2:
	    op0 = SUBSTITUTE_PLACEHOLDER_IN_EXPR (TREE_OPERAND (exp, 0), obj);
	    op1 = SUBSTITUTE_PLACEHOLDER_IN_EXPR (TREE_OPERAND (exp, 1), obj);

	    if (op0 == TREE_OPERAND (exp, 0) && op1 == TREE_OPERAND (exp, 1))
	      return exp;

	    new_tree = fold_build2 (code, TREE_TYPE (exp), op0, op1);
	    break;

	  case 3:
	    op0 = SUBSTITUTE_PLACEHOLDER_IN_EXPR (TREE_OPERAND (exp, 0), obj);
	    op1 = SUBSTITUTE_PLACEHOLDER_IN_EXPR (TREE_OPERAND (exp, 1), obj);
	    op2 = SUBSTITUTE_PLACEHOLDER_IN_EXPR (TREE_OPERAND (exp, 2), obj);

	    if (op0 == TREE_OPERAND (exp, 0) && op1 == TREE_OPERAND (exp, 1)
		&& op2 == TREE_OPERAND (exp, 2))
	      return exp;

	    new_tree = fold_build3 (code, TREE_TYPE (exp), op0, op1, op2);
	    break;

	  case 4:
	    op0 = SUBSTITUTE_PLACEHOLDER_IN_EXPR (TREE_OPERAND (exp, 0), obj);
	    op1 = SUBSTITUTE_PLACEHOLDER_IN_EXPR (TREE_OPERAND (exp, 1), obj);
	    op2 = SUBSTITUTE_PLACEHOLDER_IN_EXPR (TREE_OPERAND (exp, 2), obj);
	    op3 = SUBSTITUTE_PLACEHOLDER_IN_EXPR (TREE_OPERAND (exp, 3), obj);

	    if (op0 == TREE_OPERAND (exp, 0) && op1 == TREE_OPERAND (exp, 1)
		&& op2 == TREE_OPERAND (exp, 2)
		&& op3 == TREE_OPERAND (exp, 3))
	      return exp;

	    new_tree
	      = fold (build4 (code, TREE_TYPE (exp), op0, op1, op2, op3));
	    break;

	  default:
	    gcc_unreachable ();
	  }
	break;

      case tcc_vl_exp:
	{
	  int i;

	  new_tree = NULL_TREE;

	  for (i = 1; i < TREE_OPERAND_LENGTH (exp); i++)
	    {
	      tree op = TREE_OPERAND (exp, i);
	      tree new_op = SUBSTITUTE_PLACEHOLDER_IN_EXPR (op, obj);
	      if (new_op != op)
		{
		  if (!new_tree)
		    new_tree = copy_node (exp);
		  TREE_OPERAND (new_tree, i) = new_op;
		}
	    }

	  if (new_tree)
	    {
	      new_tree = fold (new_tree);
	      if (TREE_CODE (new_tree) == CALL_EXPR)
		process_call_operands (new_tree);
	    }
	  else
	    return exp;
	}
	break;

      default:
	gcc_unreachable ();
      }

  TREE_READONLY (new_tree) |= TREE_READONLY (exp);

  if (code == INDIRECT_REF || code == ARRAY_REF || code == ARRAY_RANGE_REF)
    TREE_THIS_NOTRAP (new_tree) |= TREE_THIS_NOTRAP (exp);

  return new_tree;
}


/* Subroutine of stabilize_reference; this is called for subtrees of
   references.  Any expression with side-effects must be put in a SAVE_EXPR
   to ensure that it is only evaluated once.

   We don't put SAVE_EXPR nodes around everything, because assigning very
   simple expressions to temporaries causes us to miss good opportunities
   for optimizations.  Among other things, the opportunity to fold in the
   addition of a constant into an addressing mode often gets lost, e.g.
   "y[i+1] += x;".  In general, we take the approach that we should not make
   an assignment unless we are forced into it - i.e., that any non-side effect
   operator should be allowed, and that cse should take care of coalescing
   multiple utterances of the same expression should that prove fruitful.  */

static tree
stabilize_reference_1 (tree e)
{
  tree result;
  enum tree_code code = TREE_CODE (e);

  /* We cannot ignore const expressions because it might be a reference
     to a const array but whose index contains side-effects.  But we can
     ignore things that are actual constant or that already have been
     handled by this function.  */

  if (tree_invariant_p (e))
    return e;

  switch (TREE_CODE_CLASS (code))
    {
    case tcc_exceptional:
      /* Always wrap STATEMENT_LIST into SAVE_EXPR, even if it doesn't
	 have side-effects.  */
      if (code == STATEMENT_LIST)
	return save_expr (e);
      /* FALLTHRU */
    case tcc_type:
    case tcc_declaration:
    case tcc_comparison:
    case tcc_statement:
    case tcc_expression:
    case tcc_reference:
    case tcc_vl_exp:
      /* If the expression has side-effects, then encase it in a SAVE_EXPR
	 so that it will only be evaluated once.  */
      /* The reference (r) and comparison (<) classes could be handled as
	 below, but it is generally faster to only evaluate them once.  */
      if (TREE_SIDE_EFFECTS (e))
	return save_expr (e);
      return e;

    case tcc_constant:
      /* Constants need no processing.  In fact, we should never reach
	 here.  */
      return e;

    case tcc_binary:
      /* Division is slow and tends to be compiled with jumps,
	 especially the division by powers of 2 that is often
	 found inside of an array reference.  So do it just once.  */
      if (code == TRUNC_DIV_EXPR || code == TRUNC_MOD_EXPR
	  || code == FLOOR_DIV_EXPR || code == FLOOR_MOD_EXPR
	  || code == CEIL_DIV_EXPR || code == CEIL_MOD_EXPR
	  || code == ROUND_DIV_EXPR || code == ROUND_MOD_EXPR)
	return save_expr (e);
      /* Recursively stabilize each operand.  */
      result = build_nt (code, stabilize_reference_1 (TREE_OPERAND (e, 0)),
			 stabilize_reference_1 (TREE_OPERAND (e, 1)));
      break;

    case tcc_unary:
      /* Recursively stabilize each operand.  */
      result = build_nt (code, stabilize_reference_1 (TREE_OPERAND (e, 0)));
      break;

    default:
      gcc_unreachable ();
    }

  TREE_TYPE (result) = TREE_TYPE (e);
  TREE_READONLY (result) = TREE_READONLY (e);
  TREE_SIDE_EFFECTS (result) = TREE_SIDE_EFFECTS (e);
  TREE_THIS_VOLATILE (result) = TREE_THIS_VOLATILE (e);

  return result;
}

/* Stabilize a reference so that we can use it any number of times
   without causing its operands to be evaluated more than once.
   Returns the stabilized reference.  This works by means of save_expr,
   so see the caveats in the comments about save_expr.

   Also allows conversion expressions whose operands are references.
   Any other kind of expression is returned unchanged.  */

tree
stabilize_reference (tree ref)
{
  tree result;
  enum tree_code code = TREE_CODE (ref);

  switch (code)
    {
    case VAR_DECL:
    case PARM_DECL:
    case RESULT_DECL:
      /* No action is needed in this case.  */
      return ref;

    CASE_CONVERT:
    case FLOAT_EXPR:
    case FIX_TRUNC_EXPR:
      result = build_nt (code, stabilize_reference (TREE_OPERAND (ref, 0)));
      break;

    case INDIRECT_REF:
      result = build_nt (INDIRECT_REF,
			 stabilize_reference_1 (TREE_OPERAND (ref, 0)));
      break;

    case COMPONENT_REF:
      result = build_nt (COMPONENT_REF,
			 stabilize_reference (TREE_OPERAND (ref, 0)),
			 TREE_OPERAND (ref, 1), NULL_TREE);
      break;

    case BIT_FIELD_REF:
      result = build_nt (BIT_FIELD_REF,
			 stabilize_reference (TREE_OPERAND (ref, 0)),
			 TREE_OPERAND (ref, 1), TREE_OPERAND (ref, 2));
      REF_REVERSE_STORAGE_ORDER (result) = REF_REVERSE_STORAGE_ORDER (ref);
      break;

    case ARRAY_REF:
      result = build_nt (ARRAY_REF,
			 stabilize_reference (TREE_OPERAND (ref, 0)),
			 stabilize_reference_1 (TREE_OPERAND (ref, 1)),
			 TREE_OPERAND (ref, 2), TREE_OPERAND (ref, 3));
      break;

    case ARRAY_RANGE_REF:
      result = build_nt (ARRAY_RANGE_REF,
			 stabilize_reference (TREE_OPERAND (ref, 0)),
			 stabilize_reference_1 (TREE_OPERAND (ref, 1)),
			 TREE_OPERAND (ref, 2), TREE_OPERAND (ref, 3));
      break;

    case COMPOUND_EXPR:
      /* We cannot wrap the first expression in a SAVE_EXPR, as then
	 it wouldn't be ignored.  This matters when dealing with
	 volatiles.  */
      return stabilize_reference_1 (ref);

      /* If arg isn't a kind of lvalue we recognize, make no change.
	 Caller should recognize the error for an invalid lvalue.  */
    default:
      return ref;

    case ERROR_MARK:
      return error_mark_node;
    }

  TREE_TYPE (result) = TREE_TYPE (ref);
  TREE_READONLY (result) = TREE_READONLY (ref);
  TREE_SIDE_EFFECTS (result) = TREE_SIDE_EFFECTS (ref);
  TREE_THIS_VOLATILE (result) = TREE_THIS_VOLATILE (ref);

  return result;
}

/* Low-level constructors for expressions.  */

/* A helper function for build1 and constant folders.  Set TREE_CONSTANT,
   and TREE_SIDE_EFFECTS for an ADDR_EXPR.  */

void
recompute_tree_invariant_for_addr_expr (tree t)
{
  tree node;
  bool tc = true, se = false;

  gcc_assert (TREE_CODE (t) == ADDR_EXPR);

  /* We started out assuming this address is both invariant and constant, but
     does not have side effects.  Now go down any handled components and see if
     any of them involve offsets that are either non-constant or non-invariant.
     Also check for side-effects.

     ??? Note that this code makes no attempt to deal with the case where
     taking the address of something causes a copy due to misalignment.  */

#define UPDATE_FLAGS(NODE)  \
do { tree _node = (NODE); \
     if (_node && !TREE_CONSTANT (_node)) tc = false; \
     if (_node && TREE_SIDE_EFFECTS (_node)) se = true; } while (0)

  for (node = TREE_OPERAND (t, 0); handled_component_p (node);
       node = TREE_OPERAND (node, 0))
    {
      /* If the first operand doesn't have an ARRAY_TYPE, this is a bogus
	 array reference (probably made temporarily by the G++ front end),
	 so ignore all the operands.  */
      if ((TREE_CODE (node) == ARRAY_REF
	   || TREE_CODE (node) == ARRAY_RANGE_REF)
	  && TREE_CODE (TREE_TYPE (TREE_OPERAND (node, 0))) == ARRAY_TYPE)
	{
	  UPDATE_FLAGS (TREE_OPERAND (node, 1));
	  if (TREE_OPERAND (node, 2))
	    UPDATE_FLAGS (TREE_OPERAND (node, 2));
	  if (TREE_OPERAND (node, 3))
	    UPDATE_FLAGS (TREE_OPERAND (node, 3));
	}
      /* Likewise, just because this is a COMPONENT_REF doesn't mean we have a
	 FIELD_DECL, apparently.  The G++ front end can put something else
	 there, at least temporarily.  */
      else if (TREE_CODE (node) == COMPONENT_REF
	       && TREE_CODE (TREE_OPERAND (node, 1)) == FIELD_DECL)
	{
	  if (TREE_OPERAND (node, 2))
	    UPDATE_FLAGS (TREE_OPERAND (node, 2));
	}
    }

  node = lang_hooks.expr_to_decl (node, &tc, &se);

  /* Now see what's inside.  If it's an INDIRECT_REF, copy our properties from
     the address, since &(*a)->b is a form of addition.  If it's a constant, the
     address is constant too.  If it's a decl, its address is constant if the
     decl is static.  Everything else is not constant and, furthermore,
     taking the address of a volatile variable is not volatile.  */
  if (TREE_CODE (node) == INDIRECT_REF
      || TREE_CODE (node) == MEM_REF)
    UPDATE_FLAGS (TREE_OPERAND (node, 0));
  else if (CONSTANT_CLASS_P (node))
    ;
  else if (DECL_P (node))
    tc &= (staticp (node) != NULL_TREE);
  else
    {
      tc = false;
      se |= TREE_SIDE_EFFECTS (node);
    }


  TREE_CONSTANT (t) = tc;
  TREE_SIDE_EFFECTS (t) = se;
#undef UPDATE_FLAGS
}

/* Build an expression of code CODE, data type TYPE, and operands as
   specified.  Expressions and reference nodes can be created this way.
   Constants, decls, types and misc nodes cannot be.

   We define 5 non-variadic functions, from 0 to 4 arguments.  This is
   enough for all extant tree codes.  */

tree
build0 (enum tree_code code, tree tt MEM_STAT_DECL)
{
  tree t;

  gcc_assert (TREE_CODE_LENGTH (code) == 0);

  t = make_node (code PASS_MEM_STAT);
  TREE_TYPE (t) = tt;

  return t;
}

tree
build1 (enum tree_code code, tree type, tree node MEM_STAT_DECL)
{
  int length = sizeof (struct tree_exp);
  tree t;

  record_node_allocation_statistics (code, length);

  gcc_assert (TREE_CODE_LENGTH (code) == 1);

  t = ggc_alloc_tree_node_stat (length PASS_MEM_STAT);

  memset (t, 0, sizeof (struct tree_common));

  TREE_SET_CODE (t, code);

  TREE_TYPE (t) = type;
  SET_EXPR_LOCATION (t, UNKNOWN_LOCATION);
  TREE_OPERAND (t, 0) = node;
  if (node && !TYPE_P (node))
    {
      TREE_SIDE_EFFECTS (t) = TREE_SIDE_EFFECTS (node);
      TREE_READONLY (t) = TREE_READONLY (node);
    }

  if (TREE_CODE_CLASS (code) == tcc_statement)
    {
      if (code != DEBUG_BEGIN_STMT)
	TREE_SIDE_EFFECTS (t) = 1;
    }
  else switch (code)
    {
    case VA_ARG_EXPR:
      /* All of these have side-effects, no matter what their
	 operands are.  */
      TREE_SIDE_EFFECTS (t) = 1;
      TREE_READONLY (t) = 0;
      break;

    case INDIRECT_REF:
      /* Whether a dereference is readonly has nothing to do with whether
	 its operand is readonly.  */
      TREE_READONLY (t) = 0;
      break;

    case ADDR_EXPR:
      if (node)
	recompute_tree_invariant_for_addr_expr (t);
      break;

    default:
      if ((TREE_CODE_CLASS (code) == tcc_unary || code == VIEW_CONVERT_EXPR)
	  && node && !TYPE_P (node)
	  && TREE_CONSTANT (node))
	TREE_CONSTANT (t) = 1;
      if (TREE_CODE_CLASS (code) == tcc_reference
	  && node && TREE_THIS_VOLATILE (node))
	TREE_THIS_VOLATILE (t) = 1;
      break;
    }

  return t;
}

#define PROCESS_ARG(N)				\
  do {						\
    TREE_OPERAND (t, N) = arg##N;		\
    if (arg##N &&!TYPE_P (arg##N))		\
      {						\
        if (TREE_SIDE_EFFECTS (arg##N))		\
	  side_effects = 1;			\
        if (!TREE_READONLY (arg##N)		\
	    && !CONSTANT_CLASS_P (arg##N))	\
	  (void) (read_only = 0);		\
        if (!TREE_CONSTANT (arg##N))		\
	  (void) (constant = 0);		\
      }						\
  } while (0)

tree
build2 (enum tree_code code, tree tt, tree arg0, tree arg1 MEM_STAT_DECL)
{
  bool constant, read_only, side_effects, div_by_zero;
  tree t;

  gcc_assert (TREE_CODE_LENGTH (code) == 2);

  if ((code == MINUS_EXPR || code == PLUS_EXPR || code == MULT_EXPR)
      && arg0 && arg1 && tt && POINTER_TYPE_P (tt)
      /* When sizetype precision doesn't match that of pointers
         we need to be able to build explicit extensions or truncations
	 of the offset argument.  */
      && TYPE_PRECISION (sizetype) == TYPE_PRECISION (tt))
    gcc_assert (TREE_CODE (arg0) == INTEGER_CST
		&& TREE_CODE (arg1) == INTEGER_CST);

  if (code == POINTER_PLUS_EXPR && arg0 && arg1 && tt)
    gcc_assert (POINTER_TYPE_P (tt) && POINTER_TYPE_P (TREE_TYPE (arg0))
		&& ptrofftype_p (TREE_TYPE (arg1)));

  t = make_node (code PASS_MEM_STAT);
  TREE_TYPE (t) = tt;

  /* Below, we automatically set TREE_SIDE_EFFECTS and TREE_READONLY for the
     result based on those same flags for the arguments.  But if the
     arguments aren't really even `tree' expressions, we shouldn't be trying
     to do this.  */

  /* Expressions without side effects may be constant if their
     arguments are as well.  */
  constant = (TREE_CODE_CLASS (code) == tcc_comparison
	      || TREE_CODE_CLASS (code) == tcc_binary);
  read_only = 1;
  side_effects = TREE_SIDE_EFFECTS (t);

  switch (code)
    {
    case TRUNC_DIV_EXPR:
    case CEIL_DIV_EXPR:
    case FLOOR_DIV_EXPR:
    case ROUND_DIV_EXPR:
    case EXACT_DIV_EXPR:
    case CEIL_MOD_EXPR:
    case FLOOR_MOD_EXPR:
    case ROUND_MOD_EXPR:
    case TRUNC_MOD_EXPR:
      div_by_zero = integer_zerop (arg1);
      break;
    default:
      div_by_zero = false;
    }

  PROCESS_ARG (0);
  PROCESS_ARG (1);

  TREE_SIDE_EFFECTS (t) = side_effects;
  if (code == MEM_REF)
    {
      if (arg0 && TREE_CODE (arg0) == ADDR_EXPR)
	{
	  tree o = TREE_OPERAND (arg0, 0);
	  TREE_READONLY (t) = TREE_READONLY (o);
	  TREE_THIS_VOLATILE (t) = TREE_THIS_VOLATILE (o);
	}
    }
  else
    {
      TREE_READONLY (t) = read_only;
      /* Don't mark X / 0 as constant.  */
      TREE_CONSTANT (t) = constant && !div_by_zero;
      TREE_THIS_VOLATILE (t)
	= (TREE_CODE_CLASS (code) == tcc_reference
	   && arg0 && TREE_THIS_VOLATILE (arg0));
    }

  return t;
}


tree
build3 (enum tree_code code, tree tt, tree arg0, tree arg1,
	tree arg2 MEM_STAT_DECL)
{
  bool constant, read_only, side_effects;
  tree t;

  gcc_assert (TREE_CODE_LENGTH (code) == 3);
  gcc_assert (TREE_CODE_CLASS (code) != tcc_vl_exp);

  t = make_node (code PASS_MEM_STAT);
  TREE_TYPE (t) = tt;

  read_only = 1;

  /* As a special exception, if COND_EXPR has NULL branches, we
     assume that it is a gimple statement and always consider
     it to have side effects.  */
  if (code == COND_EXPR
      && tt == void_type_node
      && arg1 == NULL_TREE
      && arg2 == NULL_TREE)
    side_effects = true;
  else
    side_effects = TREE_SIDE_EFFECTS (t);

  PROCESS_ARG (0);
  PROCESS_ARG (1);
  PROCESS_ARG (2);

  if (code == COND_EXPR)
    TREE_READONLY (t) = read_only;

  TREE_SIDE_EFFECTS (t) = side_effects;
  TREE_THIS_VOLATILE (t)
    = (TREE_CODE_CLASS (code) == tcc_reference
       && arg0 && TREE_THIS_VOLATILE (arg0));

  return t;
}

tree
build4 (enum tree_code code, tree tt, tree arg0, tree arg1,
	tree arg2, tree arg3 MEM_STAT_DECL)
{
  bool constant, read_only, side_effects;
  tree t;

  gcc_assert (TREE_CODE_LENGTH (code) == 4);

  t = make_node (code PASS_MEM_STAT);
  TREE_TYPE (t) = tt;

  side_effects = TREE_SIDE_EFFECTS (t);

  PROCESS_ARG (0);
  PROCESS_ARG (1);
  PROCESS_ARG (2);
  PROCESS_ARG (3);

  TREE_SIDE_EFFECTS (t) = side_effects;
  TREE_THIS_VOLATILE (t)
    = (TREE_CODE_CLASS (code) == tcc_reference
       && arg0 && TREE_THIS_VOLATILE (arg0));

  return t;
}

tree
build5 (enum tree_code code, tree tt, tree arg0, tree arg1,
	tree arg2, tree arg3, tree arg4 MEM_STAT_DECL)
{
  bool constant, read_only, side_effects;
  tree t;

  gcc_assert (TREE_CODE_LENGTH (code) == 5);

  t = make_node (code PASS_MEM_STAT);
  TREE_TYPE (t) = tt;

  side_effects = TREE_SIDE_EFFECTS (t);

  PROCESS_ARG (0);
  PROCESS_ARG (1);
  PROCESS_ARG (2);
  PROCESS_ARG (3);
  PROCESS_ARG (4);

  TREE_SIDE_EFFECTS (t) = side_effects;
  if (code == TARGET_MEM_REF)
    {
      if (arg0 && TREE_CODE (arg0) == ADDR_EXPR)
	{
	  tree o = TREE_OPERAND (arg0, 0);
	  TREE_READONLY (t) = TREE_READONLY (o);
	  TREE_THIS_VOLATILE (t) = TREE_THIS_VOLATILE (o);
	}
    }
  else
    TREE_THIS_VOLATILE (t)
      = (TREE_CODE_CLASS (code) == tcc_reference
	 && arg0 && TREE_THIS_VOLATILE (arg0));

  return t;
}

/* Build a simple MEM_REF tree with the sematics of a plain INDIRECT_REF
   on the pointer PTR.  */

tree
build_simple_mem_ref_loc (location_t loc, tree ptr)
{
  poly_int64 offset = 0;
  tree ptype = TREE_TYPE (ptr);
  tree tem;
  /* For convenience allow addresses that collapse to a simple base
     and offset.  */
  if (TREE_CODE (ptr) == ADDR_EXPR
      && (handled_component_p (TREE_OPERAND (ptr, 0))
	  || TREE_CODE (TREE_OPERAND (ptr, 0)) == MEM_REF))
    {
      ptr = get_addr_base_and_unit_offset (TREE_OPERAND (ptr, 0), &offset);
      gcc_assert (ptr);
      if (TREE_CODE (ptr) == MEM_REF)
	{
	  offset += mem_ref_offset (ptr).force_shwi ();
	  ptr = TREE_OPERAND (ptr, 0);
	}
      else
	ptr = build_fold_addr_expr (ptr);
      gcc_assert (is_gimple_reg (ptr) || is_gimple_min_invariant (ptr));
    }
  tem = build2 (MEM_REF, TREE_TYPE (ptype),
		ptr, build_int_cst (ptype, offset));
  SET_EXPR_LOCATION (tem, loc);
  return tem;
}

/* Return the constant offset of a MEM_REF or TARGET_MEM_REF tree T.  */

poly_offset_int
mem_ref_offset (const_tree t)
{
  return poly_offset_int::from (wi::to_poly_wide (TREE_OPERAND (t, 1)),
				SIGNED);
}

/* Return an invariant ADDR_EXPR of type TYPE taking the address of BASE
   offsetted by OFFSET units.  */

tree
build_invariant_address (tree type, tree base, poly_int64 offset)
{
  tree ref = fold_build2 (MEM_REF, TREE_TYPE (type),
			  build_fold_addr_expr (base),
			  build_int_cst (ptr_type_node, offset));
  tree addr = build1 (ADDR_EXPR, type, ref);
  recompute_tree_invariant_for_addr_expr (addr);
  return addr;
}

/* Similar except don't specify the TREE_TYPE
   and leave the TREE_SIDE_EFFECTS as 0.
   It is permissible for arguments to be null,
   or even garbage if their values do not matter.  */

tree
build_nt (enum tree_code code, ...)
{
  tree t;
  int length;
  int i;
  va_list p;

  gcc_assert (TREE_CODE_CLASS (code) != tcc_vl_exp);

  va_start (p, code);

  t = make_node (code);
  length = TREE_CODE_LENGTH (code);

  for (i = 0; i < length; i++)
    TREE_OPERAND (t, i) = va_arg (p, tree);

  va_end (p);
  return t;
}

/* Similar to build_nt, but for creating a CALL_EXPR object with a
   tree vec.  */

tree
build_nt_call_vec (tree fn, vec<tree, va_gc> *args)
{
  tree ret, t;
  unsigned int ix;

  ret = build_vl_exp (CALL_EXPR, vec_safe_length (args) + 3);
  CALL_EXPR_FN (ret) = fn;
  CALL_EXPR_STATIC_CHAIN (ret) = NULL_TREE;
  FOR_EACH_VEC_SAFE_ELT (args, ix, t)
    CALL_EXPR_ARG (ret, ix) = t;
  return ret;
}

/* Create a DECL_... node of code CODE, name NAME  (if non-null)
   and data type TYPE.
   We do NOT enter this node in any sort of symbol table.

   LOC is the location of the decl.

   layout_decl is used to set up the decl's storage layout.
   Other slots are initialized to 0 or null pointers.  */

tree
build_decl (location_t loc, enum tree_code code, tree name,
    		 tree type MEM_STAT_DECL)
{
  tree t;

  t = make_node (code PASS_MEM_STAT);
  DECL_SOURCE_LOCATION (t) = loc;

/*  if (type == error_mark_node)
    type = integer_type_node; */
/* That is not done, deliberately, so that having error_mark_node
   as the type can suppress useless errors in the use of this variable.  */

  DECL_NAME (t) = name;
  TREE_TYPE (t) = type;

  if (code == VAR_DECL || code == PARM_DECL || code == RESULT_DECL)
    layout_decl (t, 0);

  return t;
}

/* Builds and returns function declaration with NAME and TYPE.  */

tree
build_fn_decl (const char *name, tree type)
{
  tree id = get_identifier (name);
  tree decl = build_decl (input_location, FUNCTION_DECL, id, type);

  DECL_EXTERNAL (decl) = 1;
  TREE_PUBLIC (decl) = 1;
  DECL_ARTIFICIAL (decl) = 1;
  TREE_NOTHROW (decl) = 1;

  return decl;
}

vec<tree, va_gc> *all_translation_units;

/* Builds a new translation-unit decl with name NAME, queues it in the
   global list of translation-unit decls and returns it.   */

tree
build_translation_unit_decl (tree name)
{
  tree tu = build_decl (UNKNOWN_LOCATION, TRANSLATION_UNIT_DECL,
			name, NULL_TREE);
  TRANSLATION_UNIT_LANGUAGE (tu) = lang_hooks.name;
  vec_safe_push (all_translation_units, tu);
  return tu;
}


/* BLOCK nodes are used to represent the structure of binding contours
   and declarations, once those contours have been exited and their contents
   compiled.  This information is used for outputting debugging info.  */

tree
build_block (tree vars, tree subblocks, tree supercontext, tree chain)
{
  tree block = make_node (BLOCK);

  BLOCK_VARS (block) = vars;
  BLOCK_SUBBLOCKS (block) = subblocks;
  BLOCK_SUPERCONTEXT (block) = supercontext;
  BLOCK_CHAIN (block) = chain;
  return block;
}


/* Like SET_EXPR_LOCATION, but make sure the tree can have a location.

   LOC is the location to use in tree T.  */

void
protected_set_expr_location (tree t, location_t loc)
{
  if (CAN_HAVE_LOCATION_P (t))
    SET_EXPR_LOCATION (t, loc);
  else if (t && TREE_CODE (t) == STATEMENT_LIST)
    {
      t = expr_single (t);
      if (t && CAN_HAVE_LOCATION_P (t))
	SET_EXPR_LOCATION (t, loc);
    }
}

/* Like PROTECTED_SET_EXPR_LOCATION, but only do that if T has
   UNKNOWN_LOCATION.  */

void
protected_set_expr_location_if_unset (tree t, location_t loc)
{
  t = expr_single (t);
  if (t && !EXPR_HAS_LOCATION (t))
    protected_set_expr_location (t, loc);
}

/* Data used when collecting DECLs and TYPEs for language data removal.  */

class free_lang_data_d
{
public:
  free_lang_data_d () : decls (100), types (100) {}

  /* Worklist to avoid excessive recursion.  */
  auto_vec<tree> worklist;

  /* Set of traversed objects.  Used to avoid duplicate visits.  */
  hash_set<tree> pset;

  /* Array of symbols to process with free_lang_data_in_decl.  */
  auto_vec<tree> decls;

  /* Array of types to process with free_lang_data_in_type.  */
  auto_vec<tree> types;
};


/* Add type or decl T to one of the list of tree nodes that need their
   language data removed.  The lists are held inside FLD.  */

static void
add_tree_to_fld_list (tree t, class free_lang_data_d *fld)
{
  if (DECL_P (t))
    fld->decls.safe_push (t);
  else if (TYPE_P (t))
    fld->types.safe_push (t);
  else
    gcc_unreachable ();
}

/* Push tree node T into FLD->WORKLIST.  */

static inline void
fld_worklist_push (tree t, class free_lang_data_d *fld)
{
  if (t && !is_lang_specific (t) && !fld->pset.contains (t))
    fld->worklist.safe_push ((t));
}



/* Return simplified TYPE_NAME of TYPE.  */

static tree
fld_simplified_type_name (tree type)
{
  if (!TYPE_NAME (type) || TREE_CODE (TYPE_NAME (type)) != TYPE_DECL)
    return TYPE_NAME (type);
  /* Drop TYPE_DECLs in TYPE_NAME in favor of the identifier in the
     TYPE_DECL if the type doesn't have linkage.
     this must match fld_  */
  if (type != TYPE_MAIN_VARIANT (type)
      || (!DECL_ASSEMBLER_NAME_SET_P (TYPE_NAME (type))
	  && (TREE_CODE (type) != RECORD_TYPE
	      || !TYPE_BINFO (type)
	      || !BINFO_VTABLE (TYPE_BINFO (type)))))
    return DECL_NAME (TYPE_NAME (type));
  return TYPE_NAME (type);
}

/* Do same comparsion as check_qualified_type skipping lang part of type
   and be more permissive about type names: we only care that names are
   same (for diagnostics) and that ODR names are the same.
   If INNER_TYPE is non-NULL, be sure that TREE_TYPE match it.  */

static bool
fld_type_variant_equal_p (tree t, tree v, tree inner_type)
{
  if (TYPE_QUALS (t) != TYPE_QUALS (v)
      /* We want to match incomplete variants with complete types.
	 In this case we need to ignore alignment.   */
      || ((!RECORD_OR_UNION_TYPE_P (t) || COMPLETE_TYPE_P (v))
	  && (TYPE_ALIGN (t) != TYPE_ALIGN (v)
	      || TYPE_USER_ALIGN (t) != TYPE_USER_ALIGN (v)))
      || fld_simplified_type_name (t) != fld_simplified_type_name (v)
      || !attribute_list_equal (TYPE_ATTRIBUTES (t),
			        TYPE_ATTRIBUTES (v))
      || (inner_type && TREE_TYPE (v) != inner_type))
    return false;

  return true;
}

/* Find variant of FIRST that match T and create new one if necessary.
   Set TREE_TYPE to INNER_TYPE if non-NULL.  */

static tree
fld_type_variant (tree first, tree t, class free_lang_data_d *fld,
		  tree inner_type = NULL)
{
  if (first == TYPE_MAIN_VARIANT (t))
    return t;
  for (tree v = first; v; v = TYPE_NEXT_VARIANT (v))
    if (fld_type_variant_equal_p (t, v, inner_type))
      return v;
  tree v = build_variant_type_copy (first);
  TYPE_READONLY (v) = TYPE_READONLY (t);
  TYPE_VOLATILE (v) = TYPE_VOLATILE (t);
  TYPE_ATOMIC (v) = TYPE_ATOMIC (t);
  TYPE_RESTRICT (v) = TYPE_RESTRICT (t);
  TYPE_ADDR_SPACE (v) = TYPE_ADDR_SPACE (t);
  TYPE_NAME (v) = TYPE_NAME (t);
  TYPE_ATTRIBUTES (v) = TYPE_ATTRIBUTES (t);
  TYPE_CANONICAL (v) = TYPE_CANONICAL (t);
  /* Variants of incomplete types should have alignment 
     set to BITS_PER_UNIT.  Do not copy the actual alignment.  */
  if (!RECORD_OR_UNION_TYPE_P (v) || COMPLETE_TYPE_P (v))
    {
      SET_TYPE_ALIGN (v, TYPE_ALIGN (t));
      TYPE_USER_ALIGN (v) = TYPE_USER_ALIGN (t);
    }
  if (inner_type)
    TREE_TYPE (v) = inner_type;
  gcc_checking_assert (fld_type_variant_equal_p (t,v, inner_type));
  if (!fld->pset.add (v))
    add_tree_to_fld_list (v, fld);
  return v;
}

/* Map complete types to incomplete types.  */

static hash_map<tree, tree> *fld_incomplete_types;

/* Map types to simplified types.  */

static hash_map<tree, tree> *fld_simplified_types;

/* Produce variant of T whose TREE_TYPE is T2. If it is main variant,
   use MAP to prevent duplicates.  */

static tree
fld_process_array_type (tree t, tree t2, hash_map<tree, tree> *map,
			class free_lang_data_d *fld)
{
  if (TREE_TYPE (t) == t2)
    return t;

  if (TYPE_MAIN_VARIANT (t) != t)
    {
      return fld_type_variant
	       (fld_process_array_type (TYPE_MAIN_VARIANT (t),
					TYPE_MAIN_VARIANT (t2), map, fld),
		t, fld, t2);
    }

  bool existed;
  tree &array
     = map->get_or_insert (t, &existed);
  if (!existed)
    {
      array
	= build_array_type_1 (t2, TYPE_DOMAIN (t), TYPE_TYPELESS_STORAGE (t),
			      false, false);
      TYPE_CANONICAL (array) = TYPE_CANONICAL (t);
      if (!fld->pset.add (array))
	add_tree_to_fld_list (array, fld);
    }
  return array;
}

/* Return CTX after removal of contexts that are not relevant  */

static tree
fld_decl_context (tree ctx)
{
  /* Variably modified types are needed for tree_is_indexable to decide
     whether the type needs to go to local or global section.
     This code is semi-broken but for now it is easiest to keep contexts
     as expected.  */
  if (ctx && TYPE_P (ctx)
      && !variably_modified_type_p (ctx, NULL_TREE))
     {
       while (ctx && TYPE_P (ctx))
	 ctx = TYPE_CONTEXT (ctx);
     }
  return ctx;
}

/* For T being aggregate type try to turn it into a incomplete variant.
   Return T if no simplification is possible.  */

static tree
fld_incomplete_type_of (tree t, class free_lang_data_d *fld)
{
  if (!t)
    return NULL;
  if (POINTER_TYPE_P (t))
    {
      tree t2 = fld_incomplete_type_of (TREE_TYPE (t), fld);
      if (t2 != TREE_TYPE (t))
	{
	  tree first;
	  if (TREE_CODE (t) == POINTER_TYPE)
	    first = build_pointer_type_for_mode (t2, TYPE_MODE (t),
						TYPE_REF_CAN_ALIAS_ALL (t));
	  else
	    first = build_reference_type_for_mode (t2, TYPE_MODE (t),
						TYPE_REF_CAN_ALIAS_ALL (t));
	  gcc_assert (TYPE_CANONICAL (t2) != t2
		      && TYPE_CANONICAL (t2) == TYPE_CANONICAL (TREE_TYPE (t)));
	  if (!fld->pset.add (first))
	    add_tree_to_fld_list (first, fld);
	  return fld_type_variant (first, t, fld);
	}
      return t;
    }
  if (TREE_CODE (t) == ARRAY_TYPE)
    return fld_process_array_type (t,
				   fld_incomplete_type_of (TREE_TYPE (t), fld),
				   fld_incomplete_types, fld);
  if ((!RECORD_OR_UNION_TYPE_P (t) && TREE_CODE (t) != ENUMERAL_TYPE)
      || !COMPLETE_TYPE_P (t))
    return t;
  if (TYPE_MAIN_VARIANT (t) == t)
    {
      bool existed;
      tree &copy
	 = fld_incomplete_types->get_or_insert (t, &existed);

      if (!existed)
	{
	  copy = build_distinct_type_copy (t);

	  /* It is possible that type was not seen by free_lang_data yet.  */
	  if (!fld->pset.add (copy))
	    add_tree_to_fld_list (copy, fld);
	  TYPE_SIZE (copy) = NULL;
	  TYPE_USER_ALIGN (copy) = 0;
	  TYPE_SIZE_UNIT (copy) = NULL;
	  TYPE_CANONICAL (copy) = TYPE_CANONICAL (t);
	  TREE_ADDRESSABLE (copy) = 0;
	  if (AGGREGATE_TYPE_P (t))
	    {
	      SET_TYPE_MODE (copy, VOIDmode);
	      SET_TYPE_ALIGN (copy, BITS_PER_UNIT);
	      TYPE_TYPELESS_STORAGE (copy) = 0;
	      TYPE_FIELDS (copy) = NULL;
	      TYPE_BINFO (copy) = NULL;
	      TYPE_FINAL_P (copy) = 0;
	      TYPE_EMPTY_P (copy) = 0;
	    }
	  else
	    {
	      TYPE_VALUES (copy) = NULL;
	      ENUM_IS_OPAQUE (copy) = 0;
	      ENUM_IS_SCOPED (copy) = 0;
	    }

	  /* Build copy of TYPE_DECL in TYPE_NAME if necessary.
	     This is needed for ODR violation warnings to come out right (we
	     want duplicate TYPE_DECLs whenever the type is duplicated because
	     of ODR violation.  Because lang data in the TYPE_DECL may not
	     have been freed yet, rebuild it from scratch and copy relevant
	     fields.  */
	  TYPE_NAME (copy) = fld_simplified_type_name (copy);
	  tree name = TYPE_NAME (copy);

	  if (name && TREE_CODE (name) == TYPE_DECL)
	    {
	      gcc_checking_assert (TREE_TYPE (name) == t);
	      tree name2 = build_decl (DECL_SOURCE_LOCATION (name), TYPE_DECL,
				       DECL_NAME (name), copy);
	      if (DECL_ASSEMBLER_NAME_SET_P (name))
	        SET_DECL_ASSEMBLER_NAME (name2, DECL_ASSEMBLER_NAME (name));
	      SET_DECL_ALIGN (name2, 0);
	      DECL_CONTEXT (name2) = fld_decl_context
					 (DECL_CONTEXT (name));
	      TYPE_NAME (copy) = name2;
	    }
	}
      return copy;
   }
  return (fld_type_variant
	    (fld_incomplete_type_of (TYPE_MAIN_VARIANT (t), fld), t, fld));
}

/* Simplify type T for scenarios where we do not need complete pointer
   types.  */

static tree
fld_simplified_type (tree t, class free_lang_data_d *fld)
{
  if (!t)
    return t;
  if (POINTER_TYPE_P (t))
    return fld_incomplete_type_of (t, fld);
  /* FIXME: This triggers verification error, see PR88140.  */
  if (TREE_CODE (t) == ARRAY_TYPE && 0)
    return fld_process_array_type (t, fld_simplified_type (TREE_TYPE (t), fld),
				   fld_simplified_types, fld);
  return t;
}

/* Reset the expression *EXPR_P, a size or position.

   ??? We could reset all non-constant sizes or positions.  But it's cheap
   enough to not do so and refrain from adding workarounds to dwarf2out.c.

   We need to reset self-referential sizes or positions because they cannot
   be gimplified and thus can contain a CALL_EXPR after the gimplification
   is finished, which will run afoul of LTO streaming.  And they need to be
   reset to something essentially dummy but not constant, so as to preserve
   the properties of the object they are attached to.  */

static inline void
free_lang_data_in_one_sizepos (tree *expr_p)
{
  tree expr = *expr_p;
  if (CONTAINS_PLACEHOLDER_P (expr))
    *expr_p = build0 (PLACEHOLDER_EXPR, TREE_TYPE (expr));
}


/* Reset all the fields in a binfo node BINFO.  We only keep
   BINFO_VTABLE, which is used by gimple_fold_obj_type_ref.  */

static void
free_lang_data_in_binfo (tree binfo)
{
  unsigned i;
  tree t;

  gcc_assert (TREE_CODE (binfo) == TREE_BINFO);

  BINFO_VIRTUALS (binfo) = NULL_TREE;
  BINFO_BASE_ACCESSES (binfo) = NULL;
  BINFO_INHERITANCE_CHAIN (binfo) = NULL_TREE;
  BINFO_SUBVTT_INDEX (binfo) = NULL_TREE;
  BINFO_VPTR_FIELD (binfo) = NULL_TREE;
  TREE_PUBLIC (binfo) = 0;

  FOR_EACH_VEC_ELT (*BINFO_BASE_BINFOS (binfo), i, t)
    free_lang_data_in_binfo (t);
}


/* Reset all language specific information still present in TYPE.  */

static void
free_lang_data_in_type (tree type, class free_lang_data_d *fld)
{
  gcc_assert (TYPE_P (type));

  /* Give the FE a chance to remove its own data first.  */
  lang_hooks.free_lang_data (type);

  TREE_LANG_FLAG_0 (type) = 0;
  TREE_LANG_FLAG_1 (type) = 0;
  TREE_LANG_FLAG_2 (type) = 0;
  TREE_LANG_FLAG_3 (type) = 0;
  TREE_LANG_FLAG_4 (type) = 0;
  TREE_LANG_FLAG_5 (type) = 0;
  TREE_LANG_FLAG_6 (type) = 0;

  TYPE_NEEDS_CONSTRUCTING (type) = 0;

  /* Purge non-marked variants from the variants chain, so that they
     don't reappear in the IL after free_lang_data.  */
  while (TYPE_NEXT_VARIANT (type)
	 && !fld->pset.contains (TYPE_NEXT_VARIANT (type)))
    {
      tree t = TYPE_NEXT_VARIANT (type);
      TYPE_NEXT_VARIANT (type) = TYPE_NEXT_VARIANT (t);
      /* Turn the removed types into distinct types.  */
      TYPE_MAIN_VARIANT (t) = t;
      TYPE_NEXT_VARIANT (t) = NULL_TREE;
    }

  if (TREE_CODE (type) == FUNCTION_TYPE)
    {
      TREE_TYPE (type) = fld_simplified_type (TREE_TYPE (type), fld);
      /* Remove the const and volatile qualifiers from arguments.  The
	 C++ front end removes them, but the C front end does not,
	 leading to false ODR violation errors when merging two
	 instances of the same function signature compiled by
	 different front ends.  */
      for (tree p = TYPE_ARG_TYPES (type); p; p = TREE_CHAIN (p))
	{
          TREE_VALUE (p) = fld_simplified_type (TREE_VALUE (p), fld);
	  tree arg_type = TREE_VALUE (p);

	  if (TYPE_READONLY (arg_type) || TYPE_VOLATILE (arg_type))
	    {
	      int quals = TYPE_QUALS (arg_type)
			  & ~TYPE_QUAL_CONST
			  & ~TYPE_QUAL_VOLATILE;
	      TREE_VALUE (p) = build_qualified_type (arg_type, quals);
	      if (!fld->pset.add (TREE_VALUE (p)))
		free_lang_data_in_type (TREE_VALUE (p), fld);
	    }
	  /* C++ FE uses TREE_PURPOSE to store initial values.  */
	  TREE_PURPOSE (p) = NULL;
	}
    }
  else if (TREE_CODE (type) == METHOD_TYPE)
    {
      TREE_TYPE (type) = fld_simplified_type (TREE_TYPE (type), fld);
      for (tree p = TYPE_ARG_TYPES (type); p; p = TREE_CHAIN (p))
	{
	  /* C++ FE uses TREE_PURPOSE to store initial values.  */
	  TREE_VALUE (p) = fld_simplified_type (TREE_VALUE (p), fld);
	  TREE_PURPOSE (p) = NULL;
	}
    }
  else if (RECORD_OR_UNION_TYPE_P (type))
    {
      /* Remove members that are not FIELD_DECLs from the field list
	 of an aggregate.  These occur in C++.  */
      for (tree *prev = &TYPE_FIELDS (type), member; (member = *prev);)
	if (TREE_CODE (member) == FIELD_DECL)
	  prev = &DECL_CHAIN (member);
	else
	  *prev = DECL_CHAIN (member);

      TYPE_VFIELD (type) = NULL_TREE;

      if (TYPE_BINFO (type))
	{
	  free_lang_data_in_binfo (TYPE_BINFO (type));
	  /* We need to preserve link to bases and virtual table for all
	     polymorphic types to make devirtualization machinery working.  */
	  if (!BINFO_VTABLE (TYPE_BINFO (type)))
	    TYPE_BINFO (type) = NULL;
	}
    }
  else if (INTEGRAL_TYPE_P (type)
	   || SCALAR_FLOAT_TYPE_P (type)
	   || FIXED_POINT_TYPE_P (type))
    {
      if (TREE_CODE (type) == ENUMERAL_TYPE)
	{
	  ENUM_IS_OPAQUE (type) = 0;
	  ENUM_IS_SCOPED (type) = 0;
	  /* Type values are used only for C++ ODR checking.  Drop them
	     for all type variants and non-ODR types.
	     For ODR types the data is freed in free_odr_warning_data.  */
	  if (!TYPE_VALUES (type))
	    ;
	  else if (TYPE_MAIN_VARIANT (type) != type
		   || !type_with_linkage_p (type)
		   || type_in_anonymous_namespace_p (type))
	    TYPE_VALUES (type) = NULL;
	  else
	    register_odr_enum (type);
	}
      free_lang_data_in_one_sizepos (&TYPE_MIN_VALUE (type));
      free_lang_data_in_one_sizepos (&TYPE_MAX_VALUE (type));
    }

  TYPE_LANG_SLOT_1 (type) = NULL_TREE;

  free_lang_data_in_one_sizepos (&TYPE_SIZE (type));
  free_lang_data_in_one_sizepos (&TYPE_SIZE_UNIT (type));

  if (TYPE_CONTEXT (type)
      && TREE_CODE (TYPE_CONTEXT (type)) == BLOCK)
    {
      tree ctx = TYPE_CONTEXT (type);
      do
	{
	  ctx = BLOCK_SUPERCONTEXT (ctx);
	}
      while (ctx && TREE_CODE (ctx) == BLOCK);
      TYPE_CONTEXT (type) = ctx;
    }

  TYPE_STUB_DECL (type) = NULL;
  TYPE_NAME (type) = fld_simplified_type_name (type);
}


/* Return true if DECL may need an assembler name to be set.  */

static inline bool
need_assembler_name_p (tree decl)
{
  /* We use DECL_ASSEMBLER_NAME to hold mangled type names for One Definition
     Rule merging.  This makes type_odr_p to return true on those types during
     LTO and by comparing the mangled name, we can say what types are intended
     to be equivalent across compilation unit.

     We do not store names of type_in_anonymous_namespace_p.

     Record, union and enumeration type have linkage that allows use
     to check type_in_anonymous_namespace_p. We do not mangle compound types
     that always can be compared structurally.

     Similarly for builtin types, we compare properties of their main variant.
     A special case are integer types where mangling do make differences
     between char/signed char/unsigned char etc.  Storing name for these makes
     e.g.  -fno-signed-char/-fsigned-char mismatches to be handled well.
     See cp/mangle.c:write_builtin_type for details.  */

  if (TREE_CODE (decl) == TYPE_DECL)
    {
      if (DECL_NAME (decl)
	  && decl == TYPE_NAME (TREE_TYPE (decl))
	  && TYPE_MAIN_VARIANT (TREE_TYPE (decl)) == TREE_TYPE (decl)
	  && !TYPE_ARTIFICIAL (TREE_TYPE (decl))
	  && ((TREE_CODE (TREE_TYPE (decl)) != RECORD_TYPE
	       && TREE_CODE (TREE_TYPE (decl)) != UNION_TYPE)
	      || TYPE_CXX_ODR_P (TREE_TYPE (decl)))
	  && (type_with_linkage_p (TREE_TYPE (decl))
	      || TREE_CODE (TREE_TYPE (decl)) == INTEGER_TYPE)
	  && !variably_modified_type_p (TREE_TYPE (decl), NULL_TREE))
	return !DECL_ASSEMBLER_NAME_SET_P (decl);
      return false;
    }
  /* Only FUNCTION_DECLs and VAR_DECLs are considered.  */
  if (!VAR_OR_FUNCTION_DECL_P (decl))
    return false;

  /* If DECL already has its assembler name set, it does not need a
     new one.  */
  if (!HAS_DECL_ASSEMBLER_NAME_P (decl)
      || DECL_ASSEMBLER_NAME_SET_P (decl))
    return false;

  /* Abstract decls do not need an assembler name.  */
  if (DECL_ABSTRACT_P (decl))
    return false;

  /* For VAR_DECLs, only static, public and external symbols need an
     assembler name.  */
  if (VAR_P (decl)
      && !TREE_STATIC (decl)
      && !TREE_PUBLIC (decl)
      && !DECL_EXTERNAL (decl))
    return false;

  if (TREE_CODE (decl) == FUNCTION_DECL)
    {
      /* Do not set assembler name on builtins.  Allow RTL expansion to
	 decide whether to expand inline or via a regular call.  */
      if (fndecl_built_in_p (decl)
	  && DECL_BUILT_IN_CLASS (decl) != BUILT_IN_FRONTEND)
	return false;

      /* Functions represented in the callgraph need an assembler name.  */
      if (cgraph_node::get (decl) != NULL)
	return true;

      /* Unused and not public functions don't need an assembler name.  */
      if (!TREE_USED (decl) && !TREE_PUBLIC (decl))
	return false;
    }

  return true;
}


/* Reset all language specific information still present in symbol
   DECL.  */

static void
free_lang_data_in_decl (tree decl, class free_lang_data_d *fld)
{
  gcc_assert (DECL_P (decl));

  /* Give the FE a chance to remove its own data first.  */
  lang_hooks.free_lang_data (decl);

  TREE_LANG_FLAG_0 (decl) = 0;
  TREE_LANG_FLAG_1 (decl) = 0;
  TREE_LANG_FLAG_2 (decl) = 0;
  TREE_LANG_FLAG_3 (decl) = 0;
  TREE_LANG_FLAG_4 (decl) = 0;
  TREE_LANG_FLAG_5 (decl) = 0;
  TREE_LANG_FLAG_6 (decl) = 0;

  free_lang_data_in_one_sizepos (&DECL_SIZE (decl));
  free_lang_data_in_one_sizepos (&DECL_SIZE_UNIT (decl));
  if (TREE_CODE (decl) == FIELD_DECL)
    {
      DECL_FCONTEXT (decl) = NULL;
      free_lang_data_in_one_sizepos (&DECL_FIELD_OFFSET (decl));
      if (TREE_CODE (DECL_CONTEXT (decl)) == QUAL_UNION_TYPE)
	DECL_QUALIFIER (decl) = NULL_TREE;
    }

 if (TREE_CODE (decl) == FUNCTION_DECL)
    {
      struct cgraph_node *node;
      /* Frontends do not set TREE_ADDRESSABLE on public variables even though
	 the address may be taken in other unit, so this flag has no practical
	 use for middle-end.

	 It would make more sense if frontends set TREE_ADDRESSABLE to 0 only
	 for public objects that indeed cannot be adressed, but it is not
	 the case.  Set the flag to true so we do not get merge failures for
	 i.e. virtual tables between units that take address of it and
	 units that don't.  */
      if (TREE_PUBLIC (decl))
	TREE_ADDRESSABLE (decl) = true;
      TREE_TYPE (decl) = fld_simplified_type (TREE_TYPE (decl), fld);
      if (!(node = cgraph_node::get (decl))
	  || (!node->definition && !node->clones))
	{
	  if (node)
	    node->release_body ();
	  else
	    {
	      release_function_body (decl);
	      DECL_ARGUMENTS (decl) = NULL;
	      DECL_RESULT (decl) = NULL;
	      DECL_INITIAL (decl) = error_mark_node;
	    }
	}
      if (gimple_has_body_p (decl) || (node && node->thunk))
	{
	  tree t;

	  /* If DECL has a gimple body, then the context for its
	     arguments must be DECL.  Otherwise, it doesn't really
	     matter, as we will not be emitting any code for DECL.  In
	     general, there may be other instances of DECL created by
	     the front end and since PARM_DECLs are generally shared,
	     their DECL_CONTEXT changes as the replicas of DECL are
	     created.  The only time where DECL_CONTEXT is important
	     is for the FUNCTION_DECLs that have a gimple body (since
	     the PARM_DECL will be used in the function's body).  */
	  for (t = DECL_ARGUMENTS (decl); t; t = TREE_CHAIN (t))
	    DECL_CONTEXT (t) = decl;
	  if (!DECL_FUNCTION_SPECIFIC_TARGET (decl))
	    DECL_FUNCTION_SPECIFIC_TARGET (decl)
	      = target_option_default_node;
	  if (!DECL_FUNCTION_SPECIFIC_OPTIMIZATION (decl))
	    DECL_FUNCTION_SPECIFIC_OPTIMIZATION (decl)
	      = optimization_default_node;
	}

      /* DECL_SAVED_TREE holds the GENERIC representation for DECL.
	 At this point, it is not needed anymore.  */
      DECL_SAVED_TREE (decl) = NULL_TREE;

      /* Clear the abstract origin if it refers to a method.
         Otherwise dwarf2out.c will ICE as we splice functions out of
         TYPE_FIELDS and thus the origin will not be output
         correctly.  */
      if (DECL_ABSTRACT_ORIGIN (decl)
	  && DECL_CONTEXT (DECL_ABSTRACT_ORIGIN (decl))
	  && RECORD_OR_UNION_TYPE_P
	       (DECL_CONTEXT (DECL_ABSTRACT_ORIGIN (decl))))
	DECL_ABSTRACT_ORIGIN (decl) = NULL_TREE;

      DECL_VINDEX (decl) = NULL_TREE;
    }
  else if (VAR_P (decl))
    {
      /* See comment above why we set the flag for functions.  */
      if (TREE_PUBLIC (decl))
	TREE_ADDRESSABLE (decl) = true;
      if ((DECL_EXTERNAL (decl)
	   && (!TREE_STATIC (decl) || !TREE_READONLY (decl)))
	  || (decl_function_context (decl) && !TREE_STATIC (decl)))
	DECL_INITIAL (decl) = NULL_TREE;
    }
  else if (TREE_CODE (decl) == TYPE_DECL)
    {
      DECL_VISIBILITY (decl) = VISIBILITY_DEFAULT;
      DECL_VISIBILITY_SPECIFIED (decl) = 0;
      TREE_PUBLIC (decl) = 0;
      TREE_PRIVATE (decl) = 0;
      DECL_ARTIFICIAL (decl) = 0;
      TYPE_DECL_SUPPRESS_DEBUG (decl) = 0;
      DECL_INITIAL (decl) = NULL_TREE;
      DECL_ORIGINAL_TYPE (decl) = NULL_TREE;
      DECL_MODE (decl) = VOIDmode;
      SET_DECL_ALIGN (decl, 0);
      /* TREE_TYPE is cleared at WPA time in free_odr_warning_data.  */
    }
  else if (TREE_CODE (decl) == FIELD_DECL)
    {
      TREE_TYPE (decl) = fld_simplified_type (TREE_TYPE (decl), fld);
      DECL_INITIAL (decl) = NULL_TREE;
    }
  else if (TREE_CODE (decl) == TRANSLATION_UNIT_DECL
           && DECL_INITIAL (decl)
           && TREE_CODE (DECL_INITIAL (decl)) == BLOCK)
    {
      /* Strip builtins from the translation-unit BLOCK.  We still have targets
	 without builtin_decl_explicit support and also builtins are shared
	 nodes and thus we can't use TREE_CHAIN in multiple lists.  */
      tree *nextp = &BLOCK_VARS (DECL_INITIAL (decl));
      while (*nextp)
	{
	  tree var = *nextp;
	  if (TREE_CODE (var) == FUNCTION_DECL
	      && fndecl_built_in_p (var))
	    *nextp = TREE_CHAIN (var);
	  else
	    nextp = &TREE_CHAIN (var);
        }
    }
  /* We need to keep field decls associated with their trees. Otherwise tree
     merging may merge some fileds and keep others disjoint wich in turn will
     not do well with TREE_CHAIN pointers linking them.

     Also do not drop containing types for virtual methods and tables because
     these are needed by devirtualization.
     C++ destructors are special because C++ frontends sometimes produces
     virtual destructor as an alias of non-virtual destructor.  In
     devirutalization code we always walk through aliases and we need
     context to be preserved too.  See PR89335  */
  if (TREE_CODE (decl) != FIELD_DECL
      && ((TREE_CODE (decl) != VAR_DECL && TREE_CODE (decl) != FUNCTION_DECL)
          || (!DECL_VIRTUAL_P (decl)
	      && (TREE_CODE (decl) != FUNCTION_DECL
		  || !DECL_CXX_DESTRUCTOR_P (decl)))))
    DECL_CONTEXT (decl) = fld_decl_context (DECL_CONTEXT (decl));
}


/* Operand callback helper for free_lang_data_in_node.  *TP is the
   subtree operand being considered.  */

static tree
find_decls_types_r (tree *tp, int *ws, void *data)
{
  tree t = *tp;
  class free_lang_data_d *fld = (class free_lang_data_d *) data;

  if (TREE_CODE (t) == TREE_LIST)
    return NULL_TREE;

  /* Language specific nodes will be removed, so there is no need
     to gather anything under them.  */
  if (is_lang_specific (t))
    {
      *ws = 0;
      return NULL_TREE;
    }

  if (DECL_P (t))
    {
      /* Note that walk_tree does not traverse every possible field in
	 decls, so we have to do our own traversals here.  */
      add_tree_to_fld_list (t, fld);

      fld_worklist_push (DECL_NAME (t), fld);
      fld_worklist_push (DECL_CONTEXT (t), fld);
      fld_worklist_push (DECL_SIZE (t), fld);
      fld_worklist_push (DECL_SIZE_UNIT (t), fld);

      /* We are going to remove everything under DECL_INITIAL for
	 TYPE_DECLs.  No point walking them.  */
      if (TREE_CODE (t) != TYPE_DECL)
	fld_worklist_push (DECL_INITIAL (t), fld);

      fld_worklist_push (DECL_ATTRIBUTES (t), fld);
      fld_worklist_push (DECL_ABSTRACT_ORIGIN (t), fld);

      if (TREE_CODE (t) == FUNCTION_DECL)
	{
	  fld_worklist_push (DECL_ARGUMENTS (t), fld);
	  fld_worklist_push (DECL_RESULT (t), fld);
	}
      else if (TREE_CODE (t) == FIELD_DECL)
	{
	  fld_worklist_push (DECL_FIELD_OFFSET (t), fld);
	  fld_worklist_push (DECL_BIT_FIELD_TYPE (t), fld);
	  fld_worklist_push (DECL_FIELD_BIT_OFFSET (t), fld);
	  fld_worklist_push (DECL_FCONTEXT (t), fld);
	}

      if ((VAR_P (t) || TREE_CODE (t) == PARM_DECL)
	  && DECL_HAS_VALUE_EXPR_P (t))
	fld_worklist_push (DECL_VALUE_EXPR (t), fld);

      if (TREE_CODE (t) != FIELD_DECL
	  && TREE_CODE (t) != TYPE_DECL)
	fld_worklist_push (TREE_CHAIN (t), fld);
      *ws = 0;
    }
  else if (TYPE_P (t))
    {
      /* Note that walk_tree does not traverse every possible field in
	 types, so we have to do our own traversals here.  */
      add_tree_to_fld_list (t, fld);

      if (!RECORD_OR_UNION_TYPE_P (t))
	fld_worklist_push (TYPE_CACHED_VALUES (t), fld);
      fld_worklist_push (TYPE_SIZE (t), fld);
      fld_worklist_push (TYPE_SIZE_UNIT (t), fld);
      fld_worklist_push (TYPE_ATTRIBUTES (t), fld);
      fld_worklist_push (TYPE_POINTER_TO (t), fld);
      fld_worklist_push (TYPE_REFERENCE_TO (t), fld);
      fld_worklist_push (TYPE_NAME (t), fld);
      /* While we do not stream TYPE_POINTER_TO and TYPE_REFERENCE_TO
	 lists, we may look types up in these lists and use them while
	 optimizing the function body.  Thus we need to free lang data
	 in them.  */
      if (TREE_CODE (t) == POINTER_TYPE)
        fld_worklist_push (TYPE_NEXT_PTR_TO (t), fld);
      if (TREE_CODE (t) == REFERENCE_TYPE)
        fld_worklist_push (TYPE_NEXT_REF_TO (t), fld);
      if (!POINTER_TYPE_P (t))
	fld_worklist_push (TYPE_MIN_VALUE_RAW (t), fld);
      /* TYPE_MAX_VALUE_RAW is TYPE_BINFO for record types.  */
      if (!RECORD_OR_UNION_TYPE_P (t))
	fld_worklist_push (TYPE_MAX_VALUE_RAW (t), fld);
      fld_worklist_push (TYPE_MAIN_VARIANT (t), fld);
      /* Do not walk TYPE_NEXT_VARIANT.  We do not stream it and thus
         do not and want not to reach unused variants this way.  */
      if (TYPE_CONTEXT (t))
	{
	  tree ctx = TYPE_CONTEXT (t);
	  /* We adjust BLOCK TYPE_CONTEXTs to the innermost non-BLOCK one.
	     So push that instead.  */
	  while (ctx && TREE_CODE (ctx) == BLOCK)
	    ctx = BLOCK_SUPERCONTEXT (ctx);
	  fld_worklist_push (ctx, fld);
	}
      fld_worklist_push (TYPE_CANONICAL (t), fld);

      if (RECORD_OR_UNION_TYPE_P (t) && TYPE_BINFO (t))
	{
	  unsigned i;
	  tree tem;
	  FOR_EACH_VEC_ELT (*BINFO_BASE_BINFOS (TYPE_BINFO (t)), i, tem)
	    fld_worklist_push (TREE_TYPE (tem), fld);
	  fld_worklist_push (BINFO_TYPE (TYPE_BINFO (t)), fld);
	  fld_worklist_push (BINFO_VTABLE (TYPE_BINFO (t)), fld);
	}
      if (RECORD_OR_UNION_TYPE_P (t))
	{
	  tree tem;
	  /* Push all TYPE_FIELDS - there can be interleaving interesting
	     and non-interesting things.  */
	  tem = TYPE_FIELDS (t);
	  while (tem)
	    {
	      if (TREE_CODE (tem) == FIELD_DECL)
		fld_worklist_push (tem, fld);
	      tem = TREE_CHAIN (tem);
	    }
	}
      if (FUNC_OR_METHOD_TYPE_P (t))
	fld_worklist_push (TYPE_METHOD_BASETYPE (t), fld);

      fld_worklist_push (TYPE_STUB_DECL (t), fld);
      *ws = 0;
    }
  else if (TREE_CODE (t) == BLOCK)
    {
      for (tree *tem = &BLOCK_VARS (t); *tem; )
	{
	  if (TREE_CODE (*tem) != LABEL_DECL
	      && (TREE_CODE (*tem) != VAR_DECL
		  || !auto_var_in_fn_p (*tem, DECL_CONTEXT (*tem))))
	    {
	      gcc_assert (TREE_CODE (*tem) != RESULT_DECL
			  && TREE_CODE (*tem) != PARM_DECL);
	      *tem = TREE_CHAIN (*tem);
	    }
	  else 
	    {
	      fld_worklist_push (*tem, fld);
	      tem = &TREE_CHAIN (*tem);
	    }
	}
      for (tree tem = BLOCK_SUBBLOCKS (t); tem; tem = BLOCK_CHAIN (tem))
	fld_worklist_push (tem, fld);
      fld_worklist_push (BLOCK_ABSTRACT_ORIGIN (t), fld);
    }

  if (TREE_CODE (t) != IDENTIFIER_NODE
      && CODE_CONTAINS_STRUCT (TREE_CODE (t), TS_TYPED))
    fld_worklist_push (TREE_TYPE (t), fld);

  return NULL_TREE;
}


/* Find decls and types in T.  */

static void
find_decls_types (tree t, class free_lang_data_d *fld)
{
  while (1)
    {
      if (!fld->pset.contains (t))
	walk_tree (&t, find_decls_types_r, fld, &fld->pset);
      if (fld->worklist.is_empty ())
	break;
      t = fld->worklist.pop ();
    }
}

/* Translate all the types in LIST with the corresponding runtime
   types.  */

static tree
get_eh_types_for_runtime (tree list)
{
  tree head, prev;

  if (list == NULL_TREE)
    return NULL_TREE;

  head = build_tree_list (0, lookup_type_for_runtime (TREE_VALUE (list)));
  prev = head;
  list = TREE_CHAIN (list);
  while (list)
    {
      tree n = build_tree_list (0, lookup_type_for_runtime (TREE_VALUE (list)));
      TREE_CHAIN (prev) = n;
      prev = TREE_CHAIN (prev);
      list = TREE_CHAIN (list);
    }

  return head;
}


/* Find decls and types referenced in EH region R and store them in
   FLD->DECLS and FLD->TYPES.  */

static void
find_decls_types_in_eh_region (eh_region r, class free_lang_data_d *fld)
{
  switch (r->type)
    {
    case ERT_CLEANUP:
      break;

    case ERT_TRY:
      {
	eh_catch c;

	/* The types referenced in each catch must first be changed to the
	   EH types used at runtime.  This removes references to FE types
	   in the region.  */
	for (c = r->u.eh_try.first_catch; c ; c = c->next_catch)
	  {
	    c->type_list = get_eh_types_for_runtime (c->type_list);
	    walk_tree (&c->type_list, find_decls_types_r, fld, &fld->pset);
	  }
      }
      break;

    case ERT_ALLOWED_EXCEPTIONS:
      r->u.allowed.type_list
	= get_eh_types_for_runtime (r->u.allowed.type_list);
      walk_tree (&r->u.allowed.type_list, find_decls_types_r, fld, &fld->pset);
      break;

    case ERT_MUST_NOT_THROW:
      walk_tree (&r->u.must_not_throw.failure_decl,
		 find_decls_types_r, fld, &fld->pset);
      break;
    }
}


/* Find decls and types referenced in cgraph node N and store them in
   FLD->DECLS and FLD->TYPES.  Unlike pass_referenced_vars, this will
   look for *every* kind of DECL and TYPE node reachable from N,
   including those embedded inside types and decls (i.e,, TYPE_DECLs,
   NAMESPACE_DECLs, etc).  */

static void
find_decls_types_in_node (struct cgraph_node *n, class free_lang_data_d *fld)
{
  basic_block bb;
  struct function *fn;
  unsigned ix;
  tree t;

  find_decls_types (n->decl, fld);

  if (!gimple_has_body_p (n->decl))
    return;

  gcc_assert (current_function_decl == NULL_TREE && cfun == NULL);

  fn = DECL_STRUCT_FUNCTION (n->decl);

  /* Traverse locals. */
  FOR_EACH_LOCAL_DECL (fn, ix, t)
    find_decls_types (t, fld);

  /* Traverse EH regions in FN.  */
  {
    eh_region r;
    FOR_ALL_EH_REGION_FN (r, fn)
      find_decls_types_in_eh_region (r, fld);
  }

  /* Traverse every statement in FN.  */
  FOR_EACH_BB_FN (bb, fn)
    {
      gphi_iterator psi;
      gimple_stmt_iterator si;
      unsigned i;

      for (psi = gsi_start_phis (bb); !gsi_end_p (psi); gsi_next (&psi))
	{
	  gphi *phi = psi.phi ();

	  for (i = 0; i < gimple_phi_num_args (phi); i++)
	    {
	      tree *arg_p = gimple_phi_arg_def_ptr (phi, i);
	      find_decls_types (*arg_p, fld);
	    }
	}

      for (si = gsi_start_bb (bb); !gsi_end_p (si); gsi_next (&si))
	{
	  gimple *stmt = gsi_stmt (si);

	  if (is_gimple_call (stmt))
	    find_decls_types (gimple_call_fntype (stmt), fld);

	  for (i = 0; i < gimple_num_ops (stmt); i++)
	    {
	      tree arg = gimple_op (stmt, i);
	      find_decls_types (arg, fld);
	      /* find_decls_types doesn't walk TREE_PURPOSE of TREE_LISTs,
		 which we need for asm stmts.  */
	      if (arg
		  && TREE_CODE (arg) == TREE_LIST
		  && TREE_PURPOSE (arg)
		  && gimple_code (stmt) == GIMPLE_ASM)
		find_decls_types (TREE_PURPOSE (arg), fld);
	    }
	}
    }
}


/* Find decls and types referenced in varpool node N and store them in
   FLD->DECLS and FLD->TYPES.  Unlike pass_referenced_vars, this will
   look for *every* kind of DECL and TYPE node reachable from N,
   including those embedded inside types and decls (i.e,, TYPE_DECLs,
   NAMESPACE_DECLs, etc).  */

static void
find_decls_types_in_var (varpool_node *v, class free_lang_data_d *fld)
{
  find_decls_types (v->decl, fld);
}

/* If T needs an assembler name, have one created for it.  */

void
assign_assembler_name_if_needed (tree t)
{
  if (need_assembler_name_p (t))
    {
      /* When setting DECL_ASSEMBLER_NAME, the C++ mangler may emit
	 diagnostics that use input_location to show locus
	 information.  The problem here is that, at this point,
	 input_location is generally anchored to the end of the file
	 (since the parser is long gone), so we don't have a good
	 position to pin it to.

	 To alleviate this problem, this uses the location of T's
	 declaration.  Examples of this are
	 testsuite/g++.dg/template/cond2.C and
	 testsuite/g++.dg/template/pr35240.C.  */
      location_t saved_location = input_location;
      input_location = DECL_SOURCE_LOCATION (t);

      decl_assembler_name (t);

      input_location = saved_location;
    }
}


/* Free language specific information for every operand and expression
   in every node of the call graph.  This process operates in three stages:

   1- Every callgraph node and varpool node is traversed looking for
      decls and types embedded in them.  This is a more exhaustive
      search than that done by find_referenced_vars, because it will
      also collect individual fields, decls embedded in types, etc.

   2- All the decls found are sent to free_lang_data_in_decl.

   3- All the types found are sent to free_lang_data_in_type.

   The ordering between decls and types is important because
   free_lang_data_in_decl sets assembler names, which includes
   mangling.  So types cannot be freed up until assembler names have
   been set up.  */

static void
free_lang_data_in_cgraph (class free_lang_data_d *fld)
{
  struct cgraph_node *n;
  varpool_node *v;
  tree t;
  unsigned i;
  alias_pair *p;

  /* Find decls and types in the body of every function in the callgraph.  */
  FOR_EACH_FUNCTION (n)
    find_decls_types_in_node (n, fld);

  FOR_EACH_VEC_SAFE_ELT (alias_pairs, i, p)
    find_decls_types (p->decl, fld);

  /* Find decls and types in every varpool symbol.  */
  FOR_EACH_VARIABLE (v)
    find_decls_types_in_var (v, fld);

  /* Set the assembler name on every decl found.  We need to do this
     now because free_lang_data_in_decl will invalidate data needed
     for mangling.  This breaks mangling on interdependent decls.  */
  FOR_EACH_VEC_ELT (fld->decls, i, t)
    assign_assembler_name_if_needed (t);

  /* Traverse every decl found freeing its language data.  */
  FOR_EACH_VEC_ELT (fld->decls, i, t)
    free_lang_data_in_decl (t, fld);

  /* Traverse every type found freeing its language data.  */
  FOR_EACH_VEC_ELT (fld->types, i, t)
    free_lang_data_in_type (t, fld);
}


/* Free resources that are used by FE but are not needed once they are done. */

static unsigned
free_lang_data (void)
{
  unsigned i;
  class free_lang_data_d fld;

  /* If we are the LTO frontend we have freed lang-specific data already.  */
  if (in_lto_p
      || (!flag_generate_lto && !flag_generate_offload))
    {
      /* Rebuild type inheritance graph even when not doing LTO to get
	 consistent profile data.  */
      rebuild_type_inheritance_graph ();
      return 0;
    }

  fld_incomplete_types = new hash_map<tree, tree>;
  fld_simplified_types = new hash_map<tree, tree>;

  /* Provide a dummy TRANSLATION_UNIT_DECL if the FE failed to provide one.  */
  if (vec_safe_is_empty (all_translation_units))
    build_translation_unit_decl (NULL_TREE);

  /* Allocate and assign alias sets to the standard integer types
     while the slots are still in the way the frontends generated them.  */
  for (i = 0; i < itk_none; ++i)
    if (integer_types[i])
      TYPE_ALIAS_SET (integer_types[i]) = get_alias_set (integer_types[i]);

  /* Traverse the IL resetting language specific information for
     operands, expressions, etc.  */
  free_lang_data_in_cgraph (&fld);

  /* Create gimple variants for common types.  */
  for (unsigned i = 0;
       i < sizeof (builtin_structptr_types) / sizeof (builtin_structptr_type);
       ++i)
    builtin_structptr_types[i].node = builtin_structptr_types[i].base;

  /* Reset some langhooks.  Do not reset types_compatible_p, it may
     still be used indirectly via the get_alias_set langhook.  */
  lang_hooks.dwarf_name = lhd_dwarf_name;
  lang_hooks.decl_printable_name = gimple_decl_printable_name;
  lang_hooks.gimplify_expr = lhd_gimplify_expr;
  lang_hooks.overwrite_decl_assembler_name = lhd_overwrite_decl_assembler_name;
  lang_hooks.print_xnode = lhd_print_tree_nothing;
  lang_hooks.print_decl = lhd_print_tree_nothing;
  lang_hooks.print_type = lhd_print_tree_nothing;
  lang_hooks.print_identifier = lhd_print_tree_nothing;

  lang_hooks.tree_inlining.var_mod_type_p = hook_bool_tree_tree_false;

  if (flag_checking)
    {
      int i;
      tree t;

      FOR_EACH_VEC_ELT (fld.types, i, t)
	verify_type (t);
    }

  /* We do not want the default decl_assembler_name implementation,
     rather if we have fixed everything we want a wrapper around it
     asserting that all non-local symbols already got their assembler
     name and only produce assembler names for local symbols.  Or rather
     make sure we never call decl_assembler_name on local symbols and
     devise a separate, middle-end private scheme for it.  */

  /* Reset diagnostic machinery.  */
  tree_diagnostics_defaults (global_dc);

  rebuild_type_inheritance_graph ();

  delete fld_incomplete_types;
  delete fld_simplified_types;

  return 0;
}


namespace {

const pass_data pass_data_ipa_free_lang_data =
{
  SIMPLE_IPA_PASS, /* type */
  "*free_lang_data", /* name */
  OPTGROUP_NONE, /* optinfo_flags */
  TV_IPA_FREE_LANG_DATA, /* tv_id */
  0, /* properties_required */
  0, /* properties_provided */
  0, /* properties_destroyed */
  0, /* todo_flags_start */
  0, /* todo_flags_finish */
};

class pass_ipa_free_lang_data : public simple_ipa_opt_pass
{
public:
  pass_ipa_free_lang_data (gcc::context *ctxt)
    : simple_ipa_opt_pass (pass_data_ipa_free_lang_data, ctxt)
  {}

  /* opt_pass methods: */
  virtual unsigned int execute (function *) { return free_lang_data (); }

}; // class pass_ipa_free_lang_data

} // anon namespace

simple_ipa_opt_pass *
make_pass_ipa_free_lang_data (gcc::context *ctxt)
{
  return new pass_ipa_free_lang_data (ctxt);
}

/* Set the type qualifiers for TYPE to TYPE_QUALS, which is a bitmask
   of the various TYPE_QUAL values.  */

static void
set_type_quals (tree type, int type_quals)
{
  TYPE_READONLY (type) = (type_quals & TYPE_QUAL_CONST) != 0;
  TYPE_VOLATILE (type) = (type_quals & TYPE_QUAL_VOLATILE) != 0;
  TYPE_RESTRICT (type) = (type_quals & TYPE_QUAL_RESTRICT) != 0;
  TYPE_ATOMIC (type) = (type_quals & TYPE_QUAL_ATOMIC) != 0;
  TYPE_ADDR_SPACE (type) = DECODE_QUAL_ADDR_SPACE (type_quals);
}

/* Returns true iff CAND and BASE have equivalent language-specific
   qualifiers.  */

bool
check_lang_type (const_tree cand, const_tree base)
{
  if (lang_hooks.types.type_hash_eq == NULL)
    return true;
  /* type_hash_eq currently only applies to these types.  */
  if (TREE_CODE (cand) != FUNCTION_TYPE
      && TREE_CODE (cand) != METHOD_TYPE)
    return true;
  return lang_hooks.types.type_hash_eq (cand, base);
}

/* This function checks to see if TYPE matches the size one of the built-in 
   atomic types, and returns that core atomic type.  */

static tree
find_atomic_core_type (const_tree type)
{
  tree base_atomic_type;

  /* Only handle complete types.  */
  if (!tree_fits_uhwi_p (TYPE_SIZE (type)))
    return NULL_TREE;

  switch (tree_to_uhwi (TYPE_SIZE (type)))
    {
    case 8:
      base_atomic_type = atomicQI_type_node;
      break;

    case 16:
      base_atomic_type = atomicHI_type_node;
      break;

    case 32:
      base_atomic_type = atomicSI_type_node;
      break;

    case 64:
      base_atomic_type = atomicDI_type_node;
      break;

    case 128:
      base_atomic_type = atomicTI_type_node;
      break;

    default:
      base_atomic_type = NULL_TREE;
    }

  return base_atomic_type;
}

/* Returns true iff unqualified CAND and BASE are equivalent.  */

bool
check_base_type (const_tree cand, const_tree base)
{
  if (TYPE_NAME (cand) != TYPE_NAME (base)
      /* Apparently this is needed for Objective-C.  */
      || TYPE_CONTEXT (cand) != TYPE_CONTEXT (base)
      || !attribute_list_equal (TYPE_ATTRIBUTES (cand),
			        TYPE_ATTRIBUTES (base)))
    return false;
  /* Check alignment.  */
  if (TYPE_ALIGN (cand) == TYPE_ALIGN (base))
    return true;
  /* Atomic types increase minimal alignment.  We must to do so as well
     or we get duplicated canonical types. See PR88686.  */
  if ((TYPE_QUALS (cand) & TYPE_QUAL_ATOMIC))
    {
      /* See if this object can map to a basic atomic type.  */
      tree atomic_type = find_atomic_core_type (cand);
      if (atomic_type && TYPE_ALIGN (atomic_type) == TYPE_ALIGN (cand))
       return true;
    }
  return false;
}

/* Returns true iff CAND is equivalent to BASE with TYPE_QUALS.  */

bool
check_qualified_type (const_tree cand, const_tree base, int type_quals)
{
  return (TYPE_QUALS (cand) == type_quals
	  && check_base_type (cand, base)
	  && check_lang_type (cand, base));
}

/* Returns true iff CAND is equivalent to BASE with ALIGN.  */

static bool
check_aligned_type (const_tree cand, const_tree base, unsigned int align)
{
  return (TYPE_QUALS (cand) == TYPE_QUALS (base)
	  && TYPE_NAME (cand) == TYPE_NAME (base)
	  /* Apparently this is needed for Objective-C.  */
	  && TYPE_CONTEXT (cand) == TYPE_CONTEXT (base)
	  /* Check alignment.  */
	  && TYPE_ALIGN (cand) == align
	  && attribute_list_equal (TYPE_ATTRIBUTES (cand),
				   TYPE_ATTRIBUTES (base))
	  && check_lang_type (cand, base));
}

/* Return a version of the TYPE, qualified as indicated by the
   TYPE_QUALS, if one exists.  If no qualified version exists yet,
   return NULL_TREE.  */

tree
get_qualified_type (tree type, int type_quals)
{
  if (TYPE_QUALS (type) == type_quals)
    return type;

  tree mv = TYPE_MAIN_VARIANT (type);
  if (check_qualified_type (mv, type, type_quals))
    return mv;

  /* Search the chain of variants to see if there is already one there just
     like the one we need to have.  If so, use that existing one.  We must
     preserve the TYPE_NAME, since there is code that depends on this.  */
  for (tree *tp = &TYPE_NEXT_VARIANT (mv); *tp; tp = &TYPE_NEXT_VARIANT (*tp))
    if (check_qualified_type (*tp, type, type_quals))
      {
	/* Put the found variant at the head of the variant list so
	   frequently searched variants get found faster.  The C++ FE
	   benefits greatly from this.  */
	tree t = *tp;
	*tp = TYPE_NEXT_VARIANT (t);
	TYPE_NEXT_VARIANT (t) = TYPE_NEXT_VARIANT (mv);
	TYPE_NEXT_VARIANT (mv) = t;
	return t;
      }

  return NULL_TREE;
}

/* Like get_qualified_type, but creates the type if it does not
   exist.  This function never returns NULL_TREE.  */

tree
build_qualified_type (tree type, int type_quals MEM_STAT_DECL)
{
  tree t;

  /* See if we already have the appropriate qualified variant.  */
  t = get_qualified_type (type, type_quals);

  /* If not, build it.  */
  if (!t)
    {
      t = build_variant_type_copy (type PASS_MEM_STAT);
      set_type_quals (t, type_quals);

      if (((type_quals & TYPE_QUAL_ATOMIC) == TYPE_QUAL_ATOMIC))
	{
	  /* See if this object can map to a basic atomic type.  */
	  tree atomic_type = find_atomic_core_type (type);
	  if (atomic_type)
	    {
	      /* Ensure the alignment of this type is compatible with
		 the required alignment of the atomic type.  */
	      if (TYPE_ALIGN (atomic_type) > TYPE_ALIGN (t))
		SET_TYPE_ALIGN (t, TYPE_ALIGN (atomic_type));
	    }
	}

      if (TYPE_STRUCTURAL_EQUALITY_P (type))
	/* Propagate structural equality. */
	SET_TYPE_STRUCTURAL_EQUALITY (t);
      else if (TYPE_CANONICAL (type) != type)
	/* Build the underlying canonical type, since it is different
	   from TYPE. */
	{
	  tree c = build_qualified_type (TYPE_CANONICAL (type), type_quals);
	  TYPE_CANONICAL (t) = TYPE_CANONICAL (c);
	}
      else
	/* T is its own canonical type. */
	TYPE_CANONICAL (t) = t;

    }

  return t;
}

/* Create a variant of type T with alignment ALIGN.  */

tree
build_aligned_type (tree type, unsigned int align)
{
  tree t;

  if (TYPE_PACKED (type)
      || TYPE_ALIGN (type) == align)
    return type;

  for (t = TYPE_MAIN_VARIANT (type); t; t = TYPE_NEXT_VARIANT (t))
    if (check_aligned_type (t, type, align))
      return t;

  t = build_variant_type_copy (type);
  SET_TYPE_ALIGN (t, align);
  TYPE_USER_ALIGN (t) = 1;

  return t;
}

/* Create a new distinct copy of TYPE.  The new type is made its own
   MAIN_VARIANT. If TYPE requires structural equality checks, the
   resulting type requires structural equality checks; otherwise, its
   TYPE_CANONICAL points to itself. */

tree
build_distinct_type_copy (tree type MEM_STAT_DECL)
{
  tree t = copy_node (type PASS_MEM_STAT);

  TYPE_POINTER_TO (t) = 0;
  TYPE_REFERENCE_TO (t) = 0;

  /* Set the canonical type either to a new equivalence class, or
     propagate the need for structural equality checks. */
  if (TYPE_STRUCTURAL_EQUALITY_P (type))
    SET_TYPE_STRUCTURAL_EQUALITY (t);
  else
    TYPE_CANONICAL (t) = t;

  /* Make it its own variant.  */
  TYPE_MAIN_VARIANT (t) = t;
  TYPE_NEXT_VARIANT (t) = 0;

  /* Note that it is now possible for TYPE_MIN_VALUE to be a value
     whose TREE_TYPE is not t.  This can also happen in the Ada
     frontend when using subtypes.  */

  return t;
}

/* Create a new variant of TYPE, equivalent but distinct.  This is so
   the caller can modify it. TYPE_CANONICAL for the return type will
   be equivalent to TYPE_CANONICAL of TYPE, indicating that the types
   are considered equal by the language itself (or that both types
   require structural equality checks). */

tree
build_variant_type_copy (tree type MEM_STAT_DECL)
{
  tree t, m = TYPE_MAIN_VARIANT (type);

  t = build_distinct_type_copy (type PASS_MEM_STAT);

  /* Since we're building a variant, assume that it is a non-semantic
     variant. This also propagates TYPE_STRUCTURAL_EQUALITY_P. */
  TYPE_CANONICAL (t) = TYPE_CANONICAL (type);
  /* Type variants have no alias set defined.  */
  TYPE_ALIAS_SET (t) = -1;

  /* Add the new type to the chain of variants of TYPE.  */
  TYPE_NEXT_VARIANT (t) = TYPE_NEXT_VARIANT (m);
  TYPE_NEXT_VARIANT (m) = t;
  TYPE_MAIN_VARIANT (t) = m;

  return t;
}

/* Return true if the from tree in both tree maps are equal.  */

int
tree_map_base_eq (const void *va, const void *vb)
{
  const struct tree_map_base  *const a = (const struct tree_map_base *) va,
    *const b = (const struct tree_map_base *) vb;
  return (a->from == b->from);
}

/* Hash a from tree in a tree_base_map.  */

unsigned int
tree_map_base_hash (const void *item)
{
  return htab_hash_pointer (((const struct tree_map_base *)item)->from);
}

/* Return true if this tree map structure is marked for garbage collection
   purposes.  We simply return true if the from tree is marked, so that this
   structure goes away when the from tree goes away.  */

int
tree_map_base_marked_p (const void *p)
{
  return ggc_marked_p (((const struct tree_map_base *) p)->from);
}

/* Hash a from tree in a tree_map.  */

unsigned int
tree_map_hash (const void *item)
{
  return (((const struct tree_map *) item)->hash);
}

/* Hash a from tree in a tree_decl_map.  */

unsigned int
tree_decl_map_hash (const void *item)
{
  return DECL_UID (((const struct tree_decl_map *) item)->base.from);
}

/* Return the initialization priority for DECL.  */

priority_type
decl_init_priority_lookup (tree decl)
{
  symtab_node *snode = symtab_node::get (decl);

  if (!snode)
    return DEFAULT_INIT_PRIORITY;
  return
    snode->get_init_priority ();
}

/* Return the finalization priority for DECL.  */

priority_type
decl_fini_priority_lookup (tree decl)
{
  cgraph_node *node = cgraph_node::get (decl);

  if (!node)
    return DEFAULT_INIT_PRIORITY;
  return
    node->get_fini_priority ();
}

/* Set the initialization priority for DECL to PRIORITY.  */

void
decl_init_priority_insert (tree decl, priority_type priority)
{
  struct symtab_node *snode;

  if (priority == DEFAULT_INIT_PRIORITY)
    {
      snode = symtab_node::get (decl);
      if (!snode)
	return;
    }
  else if (VAR_P (decl))
    snode = varpool_node::get_create (decl);
  else
    snode = cgraph_node::get_create (decl);
  snode->set_init_priority (priority);
}

/* Set the finalization priority for DECL to PRIORITY.  */

void
decl_fini_priority_insert (tree decl, priority_type priority)
{
  struct cgraph_node *node;

  if (priority == DEFAULT_INIT_PRIORITY)
    {
      node = cgraph_node::get (decl);
      if (!node)
	return;
    }
  else
    node = cgraph_node::get_create (decl);
  node->set_fini_priority (priority);
}

/* Print out the statistics for the DECL_DEBUG_EXPR hash table.  */

static void
print_debug_expr_statistics (void)
{
  fprintf (stderr, "DECL_DEBUG_EXPR  hash: size %ld, %ld elements, %f collisions\n",
	   (long) debug_expr_for_decl->size (),
	   (long) debug_expr_for_decl->elements (),
	   debug_expr_for_decl->collisions ());
}

/* Print out the statistics for the DECL_VALUE_EXPR hash table.  */

static void
print_value_expr_statistics (void)
{
  fprintf (stderr, "DECL_VALUE_EXPR  hash: size %ld, %ld elements, %f collisions\n",
	   (long) value_expr_for_decl->size (),
	   (long) value_expr_for_decl->elements (),
	   value_expr_for_decl->collisions ());
}

/* Lookup a debug expression for FROM, and return it if we find one.  */

tree
decl_debug_expr_lookup (tree from)
{
  struct tree_decl_map *h, in;
  in.base.from = from;

  h = debug_expr_for_decl->find_with_hash (&in, DECL_UID (from));
  if (h)
    return h->to;
  return NULL_TREE;
}

/* Insert a mapping FROM->TO in the debug expression hashtable.  */

void
decl_debug_expr_insert (tree from, tree to)
{
  struct tree_decl_map *h;

  h = ggc_alloc<tree_decl_map> ();
  h->base.from = from;
  h->to = to;
  *debug_expr_for_decl->find_slot_with_hash (h, DECL_UID (from), INSERT) = h;
}

/* Lookup a value expression for FROM, and return it if we find one.  */

tree
decl_value_expr_lookup (tree from)
{
  struct tree_decl_map *h, in;
  in.base.from = from;

  h = value_expr_for_decl->find_with_hash (&in, DECL_UID (from));
  if (h)
    return h->to;
  return NULL_TREE;
}

/* Insert a mapping FROM->TO in the value expression hashtable.  */

void
decl_value_expr_insert (tree from, tree to)
{
  struct tree_decl_map *h;

  h = ggc_alloc<tree_decl_map> ();
  h->base.from = from;
  h->to = to;
  *value_expr_for_decl->find_slot_with_hash (h, DECL_UID (from), INSERT) = h;
}

/* Lookup a vector of debug arguments for FROM, and return it if we
   find one.  */

vec<tree, va_gc> **
decl_debug_args_lookup (tree from)
{
  struct tree_vec_map *h, in;

  if (!DECL_HAS_DEBUG_ARGS_P (from))
    return NULL;
  gcc_checking_assert (debug_args_for_decl != NULL);
  in.base.from = from;
  h = debug_args_for_decl->find_with_hash (&in, DECL_UID (from));
  if (h)
    return &h->to;
  return NULL;
}

/* Insert a mapping FROM->empty vector of debug arguments in the value
   expression hashtable.  */

vec<tree, va_gc> **
decl_debug_args_insert (tree from)
{
  struct tree_vec_map *h;
  tree_vec_map **loc;

  if (DECL_HAS_DEBUG_ARGS_P (from))
    return decl_debug_args_lookup (from);
  if (debug_args_for_decl == NULL)
    debug_args_for_decl = hash_table<tree_vec_map_cache_hasher>::create_ggc (64);
  h = ggc_alloc<tree_vec_map> ();
  h->base.from = from;
  h->to = NULL;
  loc = debug_args_for_decl->find_slot_with_hash (h, DECL_UID (from), INSERT);
  *loc = h;
  DECL_HAS_DEBUG_ARGS_P (from) = 1;
  return &h->to;
}

/* Hashing of types so that we don't make duplicates.
   The entry point is `type_hash_canon'.  */

/* Generate the default hash code for TYPE.  This is designed for
   speed, rather than maximum entropy.  */

hashval_t
type_hash_canon_hash (tree type)
{
  inchash::hash hstate;

  hstate.add_int (TREE_CODE (type));

  if (TREE_TYPE (type))
    hstate.add_object (TYPE_HASH (TREE_TYPE (type)));

  for (tree t = TYPE_ATTRIBUTES (type); t; t = TREE_CHAIN (t))
    /* Just the identifier is adequate to distinguish.  */
    hstate.add_object (IDENTIFIER_HASH_VALUE (get_attribute_name (t)));

  switch (TREE_CODE (type))
    {
    case METHOD_TYPE:
      hstate.add_object (TYPE_HASH (TYPE_METHOD_BASETYPE (type)));
      /* FALLTHROUGH. */
    case FUNCTION_TYPE:
      for (tree t = TYPE_ARG_TYPES (type); t; t = TREE_CHAIN (t))
	if (TREE_VALUE (t) != error_mark_node)
	  hstate.add_object (TYPE_HASH (TREE_VALUE (t)));
      break;

    case OFFSET_TYPE:
      hstate.add_object (TYPE_HASH (TYPE_OFFSET_BASETYPE (type)));
      break;

    case ARRAY_TYPE:
      {
	if (TYPE_DOMAIN (type))
	  hstate.add_object (TYPE_HASH (TYPE_DOMAIN (type)));
	if (!AGGREGATE_TYPE_P (TREE_TYPE (type)))
	  {
	    unsigned typeless = TYPE_TYPELESS_STORAGE (type);
	    hstate.add_object (typeless);
	  }
      }
      break;

    case INTEGER_TYPE:
      {
	tree t = TYPE_MAX_VALUE (type);
	if (!t)
	  t = TYPE_MIN_VALUE (type);
	for (int i = 0; i < TREE_INT_CST_NUNITS (t); i++)
	  hstate.add_object (TREE_INT_CST_ELT (t, i));
	break;
      }
      
    case REAL_TYPE:
    case FIXED_POINT_TYPE:
      {
	unsigned prec = TYPE_PRECISION (type);
	hstate.add_object (prec);
	break;
      }

    case VECTOR_TYPE:
      hstate.add_poly_int (TYPE_VECTOR_SUBPARTS (type));
      break;

    default:
      break;
    }

  return hstate.end ();
}

/* These are the Hashtable callback functions.  */

/* Returns true iff the types are equivalent.  */

bool
type_cache_hasher::equal (type_hash *a, type_hash *b)
{
  /* First test the things that are the same for all types.  */
  if (a->hash != b->hash
      || TREE_CODE (a->type) != TREE_CODE (b->type)
      || TREE_TYPE (a->type) != TREE_TYPE (b->type)
      || !attribute_list_equal (TYPE_ATTRIBUTES (a->type),
				 TYPE_ATTRIBUTES (b->type))
      || (TREE_CODE (a->type) != COMPLEX_TYPE
          && TYPE_NAME (a->type) != TYPE_NAME (b->type)))
    return 0;

  /* Be careful about comparing arrays before and after the element type
     has been completed; don't compare TYPE_ALIGN unless both types are
     complete.  */
  if (COMPLETE_TYPE_P (a->type) && COMPLETE_TYPE_P (b->type)
      && (TYPE_ALIGN (a->type) != TYPE_ALIGN (b->type)
	  || TYPE_MODE (a->type) != TYPE_MODE (b->type)))
    return 0;

  switch (TREE_CODE (a->type))
    {
    case VOID_TYPE:
    case COMPLEX_TYPE:
    case POINTER_TYPE:
    case REFERENCE_TYPE:
    case NULLPTR_TYPE:
      return 1;

    case VECTOR_TYPE:
      return known_eq (TYPE_VECTOR_SUBPARTS (a->type),
		       TYPE_VECTOR_SUBPARTS (b->type));

    case ENUMERAL_TYPE:
      if (TYPE_VALUES (a->type) != TYPE_VALUES (b->type)
	  && !(TYPE_VALUES (a->type)
	       && TREE_CODE (TYPE_VALUES (a->type)) == TREE_LIST
	       && TYPE_VALUES (b->type)
	       && TREE_CODE (TYPE_VALUES (b->type)) == TREE_LIST
	       && type_list_equal (TYPE_VALUES (a->type),
				   TYPE_VALUES (b->type))))
	return 0;

      /* fall through */

    case INTEGER_TYPE:
    case REAL_TYPE:
    case BOOLEAN_TYPE:
      if (TYPE_PRECISION (a->type) != TYPE_PRECISION (b->type))
	return false;
      return ((TYPE_MAX_VALUE (a->type) == TYPE_MAX_VALUE (b->type)
	       || tree_int_cst_equal (TYPE_MAX_VALUE (a->type),
				      TYPE_MAX_VALUE (b->type)))
	      && (TYPE_MIN_VALUE (a->type) == TYPE_MIN_VALUE (b->type)
		  || tree_int_cst_equal (TYPE_MIN_VALUE (a->type),
					 TYPE_MIN_VALUE (b->type))));

    case FIXED_POINT_TYPE:
      return TYPE_SATURATING (a->type) == TYPE_SATURATING (b->type);

    case OFFSET_TYPE:
      return TYPE_OFFSET_BASETYPE (a->type) == TYPE_OFFSET_BASETYPE (b->type);

    case METHOD_TYPE:
      if (TYPE_METHOD_BASETYPE (a->type) == TYPE_METHOD_BASETYPE (b->type)
	  && (TYPE_ARG_TYPES (a->type) == TYPE_ARG_TYPES (b->type)
	      || (TYPE_ARG_TYPES (a->type)
		  && TREE_CODE (TYPE_ARG_TYPES (a->type)) == TREE_LIST
		  && TYPE_ARG_TYPES (b->type)
		  && TREE_CODE (TYPE_ARG_TYPES (b->type)) == TREE_LIST
		  && type_list_equal (TYPE_ARG_TYPES (a->type),
				      TYPE_ARG_TYPES (b->type)))))
        break;
      return 0;
    case ARRAY_TYPE:
      /* Don't compare TYPE_TYPELESS_STORAGE flag on aggregates,
	 where the flag should be inherited from the element type
	 and can change after ARRAY_TYPEs are created; on non-aggregates
	 compare it and hash it, scalars will never have that flag set
	 and we need to differentiate between arrays created by different
	 front-ends or middle-end created arrays.  */
      return (TYPE_DOMAIN (a->type) == TYPE_DOMAIN (b->type)
	      && (AGGREGATE_TYPE_P (TREE_TYPE (a->type))
		  || (TYPE_TYPELESS_STORAGE (a->type)
		      == TYPE_TYPELESS_STORAGE (b->type))));

    case RECORD_TYPE:
    case UNION_TYPE:
    case QUAL_UNION_TYPE:
      return (TYPE_FIELDS (a->type) == TYPE_FIELDS (b->type)
	      || (TYPE_FIELDS (a->type)
		  && TREE_CODE (TYPE_FIELDS (a->type)) == TREE_LIST
		  && TYPE_FIELDS (b->type)
		  && TREE_CODE (TYPE_FIELDS (b->type)) == TREE_LIST
		  && type_list_equal (TYPE_FIELDS (a->type),
				      TYPE_FIELDS (b->type))));

    case FUNCTION_TYPE:
      if (TYPE_ARG_TYPES (a->type) == TYPE_ARG_TYPES (b->type)
	  || (TYPE_ARG_TYPES (a->type)
	      && TREE_CODE (TYPE_ARG_TYPES (a->type)) == TREE_LIST
	      && TYPE_ARG_TYPES (b->type)
	      && TREE_CODE (TYPE_ARG_TYPES (b->type)) == TREE_LIST
	      && type_list_equal (TYPE_ARG_TYPES (a->type),
				  TYPE_ARG_TYPES (b->type))))
	break;
      return 0;

    default:
      return 0;
    }

  if (lang_hooks.types.type_hash_eq != NULL)
    return lang_hooks.types.type_hash_eq (a->type, b->type);

  return 1;
}

/* Given TYPE, and HASHCODE its hash code, return the canonical
   object for an identical type if one already exists.
   Otherwise, return TYPE, and record it as the canonical object.

   To use this function, first create a type of the sort you want.
   Then compute its hash code from the fields of the type that
   make it different from other similar types.
   Then call this function and use the value.  */

tree
type_hash_canon (unsigned int hashcode, tree type)
{
  type_hash in;
  type_hash **loc;

  /* The hash table only contains main variants, so ensure that's what we're
     being passed.  */
  gcc_assert (TYPE_MAIN_VARIANT (type) == type);

  /* The TYPE_ALIGN field of a type is set by layout_type(), so we
     must call that routine before comparing TYPE_ALIGNs.  */
  layout_type (type);

  in.hash = hashcode;
  in.type = type;

  loc = type_hash_table->find_slot_with_hash (&in, hashcode, INSERT);
  if (*loc)
    {
      tree t1 = ((type_hash *) *loc)->type;
      gcc_assert (TYPE_MAIN_VARIANT (t1) == t1
		  && t1 != type);
      if (TYPE_UID (type) + 1 == next_type_uid)
	--next_type_uid;
      /* Free also min/max values and the cache for integer
	 types.  This can't be done in free_node, as LTO frees
	 those on its own.  */
      if (TREE_CODE (type) == INTEGER_TYPE)
	{
	  if (TYPE_MIN_VALUE (type)
	      && TREE_TYPE (TYPE_MIN_VALUE (type)) == type)
	    {
	      /* Zero is always in TYPE_CACHED_VALUES.  */
	      if (! TYPE_UNSIGNED (type))
		int_cst_hash_table->remove_elt (TYPE_MIN_VALUE (type));
	      ggc_free (TYPE_MIN_VALUE (type));
	    }
	  if (TYPE_MAX_VALUE (type)
	      && TREE_TYPE (TYPE_MAX_VALUE (type)) == type)
	    {
	      int_cst_hash_table->remove_elt (TYPE_MAX_VALUE (type));
	      ggc_free (TYPE_MAX_VALUE (type));
	    }
	  if (TYPE_CACHED_VALUES_P (type))
	    ggc_free (TYPE_CACHED_VALUES (type));
	}
      free_node (type);
      return t1;
    }
  else
    {
      struct type_hash *h;

      h = ggc_alloc<type_hash> ();
      h->hash = hashcode;
      h->type = type;
      *loc = h;

      return type;
    }
}

static void
print_type_hash_statistics (void)
{
  fprintf (stderr, "Type hash: size %ld, %ld elements, %f collisions\n",
	   (long) type_hash_table->size (),
	   (long) type_hash_table->elements (),
	   type_hash_table->collisions ());
}

/* Given two lists of types
   (chains of TREE_LIST nodes with types in the TREE_VALUE slots)
   return 1 if the lists contain the same types in the same order.
   Also, the TREE_PURPOSEs must match.  */

bool
type_list_equal (const_tree l1, const_tree l2)
{
  const_tree t1, t2;

  for (t1 = l1, t2 = l2; t1 && t2; t1 = TREE_CHAIN (t1), t2 = TREE_CHAIN (t2))
    if (TREE_VALUE (t1) != TREE_VALUE (t2)
	|| (TREE_PURPOSE (t1) != TREE_PURPOSE (t2)
	    && ! (1 == simple_cst_equal (TREE_PURPOSE (t1), TREE_PURPOSE (t2))
		  && (TREE_TYPE (TREE_PURPOSE (t1))
		      == TREE_TYPE (TREE_PURPOSE (t2))))))
      return false;

  return t1 == t2;
}

/* Returns the number of arguments to the FUNCTION_TYPE or METHOD_TYPE
   given by TYPE.  If the argument list accepts variable arguments,
   then this function counts only the ordinary arguments.  */

int
type_num_arguments (const_tree fntype)
{
  int i = 0;

  for (tree t = TYPE_ARG_TYPES (fntype); t; t = TREE_CHAIN (t))
    /* If the function does not take a variable number of arguments,
       the last element in the list will have type `void'.  */
    if (VOID_TYPE_P (TREE_VALUE (t)))
      break;
    else
      ++i;

  return i;
}

/* Return the type of the function TYPE's argument ARGNO if known.
   For vararg function's where ARGNO refers to one of the variadic
   arguments return null.  Otherwise, return a void_type_node for
   out-of-bounds ARGNO.  */

tree
type_argument_type (const_tree fntype, unsigned argno)
{
  /* Treat zero the same as an out-of-bounds argument number.  */
  if (!argno)
    return void_type_node;

  function_args_iterator iter;

  tree argtype;
  unsigned i = 1;
  FOREACH_FUNCTION_ARGS (fntype, argtype, iter)
    {
      /* A vararg function's argument list ends in a null.  Otherwise,
	 an ordinary function's argument list ends with void.  Return
	 null if ARGNO refers to a vararg argument, void_type_node if
	 it's out of bounds, and the formal argument type otherwise.  */
      if (!argtype)
	break;

      if (i == argno || VOID_TYPE_P (argtype))
	return argtype;

      ++i;
    }

  return NULL_TREE;
}

/* Nonzero if integer constants T1 and T2
   represent the same constant value.  */

int
tree_int_cst_equal (const_tree t1, const_tree t2)
{
  if (t1 == t2)
    return 1;

  if (t1 == 0 || t2 == 0)
    return 0;

  STRIP_ANY_LOCATION_WRAPPER (t1);
  STRIP_ANY_LOCATION_WRAPPER (t2);

  if (TREE_CODE (t1) == INTEGER_CST
      && TREE_CODE (t2) == INTEGER_CST
      && wi::to_widest (t1) == wi::to_widest (t2))
    return 1;

  return 0;
}

/* Return true if T is an INTEGER_CST whose numerical value (extended
   according to TYPE_UNSIGNED) fits in a signed HOST_WIDE_INT.  */

bool
tree_fits_shwi_p (const_tree t)
{
  return (t != NULL_TREE
	  && TREE_CODE (t) == INTEGER_CST
	  && wi::fits_shwi_p (wi::to_widest (t)));
}

/* Return true if T is an INTEGER_CST or POLY_INT_CST whose numerical
   value (extended according to TYPE_UNSIGNED) fits in a poly_int64.  */

bool
tree_fits_poly_int64_p (const_tree t)
{
  if (t == NULL_TREE)
    return false;
  if (POLY_INT_CST_P (t))
    {
      for (unsigned int i = 0; i < NUM_POLY_INT_COEFFS; i++)
	if (!wi::fits_shwi_p (wi::to_wide (POLY_INT_CST_COEFF (t, i))))
	  return false;
      return true;
    }
  return (TREE_CODE (t) == INTEGER_CST
	  && wi::fits_shwi_p (wi::to_widest (t)));
}

/* Return true if T is an INTEGER_CST whose numerical value (extended
   according to TYPE_UNSIGNED) fits in an unsigned HOST_WIDE_INT.  */

bool
tree_fits_uhwi_p (const_tree t)
{
  return (t != NULL_TREE
	  && TREE_CODE (t) == INTEGER_CST
	  && wi::fits_uhwi_p (wi::to_widest (t)));
}

/* Return true if T is an INTEGER_CST or POLY_INT_CST whose numerical
   value (extended according to TYPE_UNSIGNED) fits in a poly_uint64.  */

bool
tree_fits_poly_uint64_p (const_tree t)
{
  if (t == NULL_TREE)
    return false;
  if (POLY_INT_CST_P (t))
    {
      for (unsigned int i = 0; i < NUM_POLY_INT_COEFFS; i++)
	if (!wi::fits_uhwi_p (wi::to_widest (POLY_INT_CST_COEFF (t, i))))
	  return false;
      return true;
    }
  return (TREE_CODE (t) == INTEGER_CST
	  && wi::fits_uhwi_p (wi::to_widest (t)));
}

/* T is an INTEGER_CST whose numerical value (extended according to
   TYPE_UNSIGNED) fits in a signed HOST_WIDE_INT.  Return that
   HOST_WIDE_INT.  */

HOST_WIDE_INT
tree_to_shwi (const_tree t)
{
  gcc_assert (tree_fits_shwi_p (t));
  return TREE_INT_CST_LOW (t);
}

/* T is an INTEGER_CST whose numerical value (extended according to
   TYPE_UNSIGNED) fits in an unsigned HOST_WIDE_INT.  Return that
   HOST_WIDE_INT.  */

unsigned HOST_WIDE_INT
tree_to_uhwi (const_tree t)
{
  gcc_assert (tree_fits_uhwi_p (t));
  return TREE_INT_CST_LOW (t);
}

/* Return the most significant (sign) bit of T.  */

int
tree_int_cst_sign_bit (const_tree t)
{
  unsigned bitno = TYPE_PRECISION (TREE_TYPE (t)) - 1;

  return wi::extract_uhwi (wi::to_wide (t), bitno, 1);
}

/* Return an indication of the sign of the integer constant T.
   The return value is -1 if T < 0, 0 if T == 0, and 1 if T > 0.
   Note that -1 will never be returned if T's type is unsigned.  */

int
tree_int_cst_sgn (const_tree t)
{
  if (wi::to_wide (t) == 0)
    return 0;
  else if (TYPE_UNSIGNED (TREE_TYPE (t)))
    return 1;
  else if (wi::neg_p (wi::to_wide (t)))
    return -1;
  else
    return 1;
}

/* Return the minimum number of bits needed to represent VALUE in a
   signed or unsigned type, UNSIGNEDP says which.  */

unsigned int
tree_int_cst_min_precision (tree value, signop sgn)
{
  /* If the value is negative, compute its negative minus 1.  The latter
     adjustment is because the absolute value of the largest negative value
     is one larger than the largest positive value.  This is equivalent to
     a bit-wise negation, so use that operation instead.  */

  if (tree_int_cst_sgn (value) < 0)
    value = fold_build1 (BIT_NOT_EXPR, TREE_TYPE (value), value);

  /* Return the number of bits needed, taking into account the fact
     that we need one more bit for a signed than unsigned type.
     If value is 0 or -1, the minimum precision is 1 no matter
     whether unsignedp is true or false.  */

  if (integer_zerop (value))
    return 1;
  else
    return tree_floor_log2 (value) + 1 + (sgn == SIGNED ? 1 : 0) ;
}

/* Return truthvalue of whether T1 is the same tree structure as T2.
   Return 1 if they are the same.
   Return 0 if they are understandably different.
   Return -1 if either contains tree structure not understood by
   this function.  */

int
simple_cst_equal (const_tree t1, const_tree t2)
{
  enum tree_code code1, code2;
  int cmp;
  int i;

  if (t1 == t2)
    return 1;
  if (t1 == 0 || t2 == 0)
    return 0;

  /* For location wrappers to be the same, they must be at the same
     source location (and wrap the same thing).  */
  if (location_wrapper_p (t1) && location_wrapper_p (t2))
    {
      if (EXPR_LOCATION (t1) != EXPR_LOCATION (t2))
	return 0;
      return simple_cst_equal (TREE_OPERAND (t1, 0), TREE_OPERAND (t2, 0));
    }

  code1 = TREE_CODE (t1);
  code2 = TREE_CODE (t2);

  if (CONVERT_EXPR_CODE_P (code1) || code1 == NON_LVALUE_EXPR)
    {
      if (CONVERT_EXPR_CODE_P (code2)
	  || code2 == NON_LVALUE_EXPR)
	return simple_cst_equal (TREE_OPERAND (t1, 0), TREE_OPERAND (t2, 0));
      else
	return simple_cst_equal (TREE_OPERAND (t1, 0), t2);
    }

  else if (CONVERT_EXPR_CODE_P (code2)
	   || code2 == NON_LVALUE_EXPR)
    return simple_cst_equal (t1, TREE_OPERAND (t2, 0));

  if (code1 != code2)
    return 0;

  switch (code1)
    {
    case INTEGER_CST:
      return wi::to_widest (t1) == wi::to_widest (t2);

    case REAL_CST:
      return real_identical (&TREE_REAL_CST (t1), &TREE_REAL_CST (t2));

    case FIXED_CST:
      return FIXED_VALUES_IDENTICAL (TREE_FIXED_CST (t1), TREE_FIXED_CST (t2));

    case STRING_CST:
      return (TREE_STRING_LENGTH (t1) == TREE_STRING_LENGTH (t2)
	      && ! memcmp (TREE_STRING_POINTER (t1), TREE_STRING_POINTER (t2),
			 TREE_STRING_LENGTH (t1)));

    case CONSTRUCTOR:
      {
	unsigned HOST_WIDE_INT idx;
	vec<constructor_elt, va_gc> *v1 = CONSTRUCTOR_ELTS (t1);
	vec<constructor_elt, va_gc> *v2 = CONSTRUCTOR_ELTS (t2);

	if (vec_safe_length (v1) != vec_safe_length (v2))
	  return false;

        for (idx = 0; idx < vec_safe_length (v1); ++idx)
	  /* ??? Should we handle also fields here? */
	  if (!simple_cst_equal ((*v1)[idx].value, (*v2)[idx].value))
	    return false;
	return true;
      }

    case SAVE_EXPR:
      return simple_cst_equal (TREE_OPERAND (t1, 0), TREE_OPERAND (t2, 0));

    case CALL_EXPR:
      cmp = simple_cst_equal (CALL_EXPR_FN (t1), CALL_EXPR_FN (t2));
      if (cmp <= 0)
	return cmp;
      if (call_expr_nargs (t1) != call_expr_nargs (t2))
	return 0;
      {
	const_tree arg1, arg2;
	const_call_expr_arg_iterator iter1, iter2;
	for (arg1 = first_const_call_expr_arg (t1, &iter1),
	       arg2 = first_const_call_expr_arg (t2, &iter2);
	     arg1 && arg2;
	     arg1 = next_const_call_expr_arg (&iter1),
	       arg2 = next_const_call_expr_arg (&iter2))
	  {
	    cmp = simple_cst_equal (arg1, arg2);
	    if (cmp <= 0)
	      return cmp;
	  }
	return arg1 == arg2;
      }

    case TARGET_EXPR:
      /* Special case: if either target is an unallocated VAR_DECL,
	 it means that it's going to be unified with whatever the
	 TARGET_EXPR is really supposed to initialize, so treat it
	 as being equivalent to anything.  */
      if ((TREE_CODE (TREE_OPERAND (t1, 0)) == VAR_DECL
	   && DECL_NAME (TREE_OPERAND (t1, 0)) == NULL_TREE
	   && !DECL_RTL_SET_P (TREE_OPERAND (t1, 0)))
	  || (TREE_CODE (TREE_OPERAND (t2, 0)) == VAR_DECL
	      && DECL_NAME (TREE_OPERAND (t2, 0)) == NULL_TREE
	      && !DECL_RTL_SET_P (TREE_OPERAND (t2, 0))))
	cmp = 1;
      else
	cmp = simple_cst_equal (TREE_OPERAND (t1, 0), TREE_OPERAND (t2, 0));

      if (cmp <= 0)
	return cmp;

      return simple_cst_equal (TREE_OPERAND (t1, 1), TREE_OPERAND (t2, 1));

    case WITH_CLEANUP_EXPR:
      cmp = simple_cst_equal (TREE_OPERAND (t1, 0), TREE_OPERAND (t2, 0));
      if (cmp <= 0)
	return cmp;

      return simple_cst_equal (TREE_OPERAND (t1, 1), TREE_OPERAND (t1, 1));

    case COMPONENT_REF:
      if (TREE_OPERAND (t1, 1) == TREE_OPERAND (t2, 1))
	return simple_cst_equal (TREE_OPERAND (t1, 0), TREE_OPERAND (t2, 0));

      return 0;

    case VAR_DECL:
    case PARM_DECL:
    case CONST_DECL:
    case FUNCTION_DECL:
      return 0;

    default:
      if (POLY_INT_CST_P (t1))
	/* A false return means maybe_ne rather than known_ne.  */
	return known_eq (poly_widest_int::from (poly_int_cst_value (t1),
						TYPE_SIGN (TREE_TYPE (t1))),
			 poly_widest_int::from (poly_int_cst_value (t2),
						TYPE_SIGN (TREE_TYPE (t2))));
      break;
    }

  /* This general rule works for most tree codes.  All exceptions should be
     handled above.  If this is a language-specific tree code, we can't
     trust what might be in the operand, so say we don't know
     the situation.  */
  if ((int) code1 >= (int) LAST_AND_UNUSED_TREE_CODE)
    return -1;

  switch (TREE_CODE_CLASS (code1))
    {
    case tcc_unary:
    case tcc_binary:
    case tcc_comparison:
    case tcc_expression:
    case tcc_reference:
    case tcc_statement:
      cmp = 1;
      for (i = 0; i < TREE_CODE_LENGTH (code1); i++)
	{
	  cmp = simple_cst_equal (TREE_OPERAND (t1, i), TREE_OPERAND (t2, i));
	  if (cmp <= 0)
	    return cmp;
	}

      return cmp;

    default:
      return -1;
    }
}

/* Compare the value of T, an INTEGER_CST, with U, an unsigned integer value.
   Return -1, 0, or 1 if the value of T is less than, equal to, or greater
   than U, respectively.  */

int
compare_tree_int (const_tree t, unsigned HOST_WIDE_INT u)
{
  if (tree_int_cst_sgn (t) < 0)
    return -1;
  else if (!tree_fits_uhwi_p (t))
    return 1;
  else if (TREE_INT_CST_LOW (t) == u)
    return 0;
  else if (TREE_INT_CST_LOW (t) < u)
    return -1;
  else
    return 1;
}

/* Return true if SIZE represents a constant size that is in bounds of
   what the middle-end and the backend accepts (covering not more than
   half of the address-space).
   When PERR is non-null, set *PERR on failure to the description of
   why SIZE is not valid.  */

bool
valid_constant_size_p (const_tree size, cst_size_error *perr /* = NULL */)
{
  if (POLY_INT_CST_P (size))
    {
      if (TREE_OVERFLOW (size))
	return false;
      for (unsigned int i = 0; i < NUM_POLY_INT_COEFFS; ++i)
	if (!valid_constant_size_p (POLY_INT_CST_COEFF (size, i)))
	  return false;
      return true;
    }

  cst_size_error error;
  if (!perr)
    perr = &error;

  if (TREE_CODE (size) != INTEGER_CST)
    {
      *perr = cst_size_not_constant;
      return false;
    }

  if (TREE_OVERFLOW_P (size))
    {
      *perr = cst_size_overflow;
      return false;
    }

  if (tree_int_cst_sgn (size) < 0)
    {
      *perr = cst_size_negative;
      return false;
    }
  if (!tree_fits_uhwi_p (size)
      || (wi::to_widest (TYPE_MAX_VALUE (sizetype))
	  < wi::to_widest (size) * 2))
    {
      *perr = cst_size_too_big;
      return false;
    }

  return true;
}

/* Return the precision of the type, or for a complex or vector type the
   precision of the type of its elements.  */

unsigned int
element_precision (const_tree type)
{
  if (!TYPE_P (type))
    type = TREE_TYPE (type);
  enum tree_code code = TREE_CODE (type);
  if (code == COMPLEX_TYPE || code == VECTOR_TYPE)
    type = TREE_TYPE (type);

  return TYPE_PRECISION (type);
}

/* Return true if CODE represents an associative tree code.  Otherwise
   return false.  */
bool
associative_tree_code (enum tree_code code)
{
  switch (code)
    {
    case BIT_IOR_EXPR:
    case BIT_AND_EXPR:
    case BIT_XOR_EXPR:
    case PLUS_EXPR:
    case MULT_EXPR:
    case MIN_EXPR:
    case MAX_EXPR:
      return true;

    default:
      break;
    }
  return false;
}

/* Return true if CODE represents a commutative tree code.  Otherwise
   return false.  */
bool
commutative_tree_code (enum tree_code code)
{
  switch (code)
    {
    case PLUS_EXPR:
    case MULT_EXPR:
    case MULT_HIGHPART_EXPR:
    case MIN_EXPR:
    case MAX_EXPR:
    case BIT_IOR_EXPR:
    case BIT_XOR_EXPR:
    case BIT_AND_EXPR:
    case NE_EXPR:
    case EQ_EXPR:
    case UNORDERED_EXPR:
    case ORDERED_EXPR:
    case UNEQ_EXPR:
    case LTGT_EXPR:
    case TRUTH_AND_EXPR:
    case TRUTH_XOR_EXPR:
    case TRUTH_OR_EXPR:
    case WIDEN_MULT_EXPR:
    case VEC_WIDEN_MULT_HI_EXPR:
    case VEC_WIDEN_MULT_LO_EXPR:
    case VEC_WIDEN_MULT_EVEN_EXPR:
    case VEC_WIDEN_MULT_ODD_EXPR:
      return true;

    default:
      break;
    }
  return false;
}

/* Return true if CODE represents a ternary tree code for which the
   first two operands are commutative.  Otherwise return false.  */
bool
commutative_ternary_tree_code (enum tree_code code)
{
  switch (code)
    {
    case WIDEN_MULT_PLUS_EXPR:
    case WIDEN_MULT_MINUS_EXPR:
    case DOT_PROD_EXPR:
      return true;

    default:
      break;
    }
  return false;
}

/* Returns true if CODE can overflow.  */

bool
operation_can_overflow (enum tree_code code)
{
  switch (code)
    {
    case PLUS_EXPR:
    case MINUS_EXPR:
    case MULT_EXPR:
    case LSHIFT_EXPR:
      /* Can overflow in various ways.  */
      return true;
    case TRUNC_DIV_EXPR:
    case EXACT_DIV_EXPR:
    case FLOOR_DIV_EXPR:
    case CEIL_DIV_EXPR:
      /* For INT_MIN / -1.  */
      return true;
    case NEGATE_EXPR:
    case ABS_EXPR:
      /* For -INT_MIN.  */
      return true;
    default:
      /* These operators cannot overflow.  */
      return false;
    }
}

/* Returns true if CODE operating on operands of type TYPE doesn't overflow, or
   ftrapv doesn't generate trapping insns for CODE.  */

bool
operation_no_trapping_overflow (tree type, enum tree_code code)
{
  gcc_checking_assert (ANY_INTEGRAL_TYPE_P (type));

  /* We don't generate instructions that trap on overflow for complex or vector
     types.  */
  if (!INTEGRAL_TYPE_P (type))
    return true;

  if (!TYPE_OVERFLOW_TRAPS (type))
    return true;

  switch (code)
    {
    case PLUS_EXPR:
    case MINUS_EXPR:
    case MULT_EXPR:
    case NEGATE_EXPR:
    case ABS_EXPR:
      /* These operators can overflow, and -ftrapv generates trapping code for
	 these.  */
      return false;
    case TRUNC_DIV_EXPR:
    case EXACT_DIV_EXPR:
    case FLOOR_DIV_EXPR:
    case CEIL_DIV_EXPR:
    case LSHIFT_EXPR:
      /* These operators can overflow, but -ftrapv does not generate trapping
	 code for these.  */
      return true;
    default:
      /* These operators cannot overflow.  */
      return true;
    }
}

/* Constructors for pointer, array and function types.
   (RECORD_TYPE, UNION_TYPE and ENUMERAL_TYPE nodes are
   constructed by language-dependent code, not here.)  */

/* Construct, lay out and return the type of pointers to TO_TYPE with
   mode MODE.  If CAN_ALIAS_ALL is TRUE, indicate this type can
   reference all of memory. If such a type has already been
   constructed, reuse it.  */

tree
build_pointer_type_for_mode (tree to_type, machine_mode mode,
			     bool can_alias_all)
{
  tree t;
  bool could_alias = can_alias_all;

  if (to_type == error_mark_node)
    return error_mark_node;

  /* If the pointed-to type has the may_alias attribute set, force
     a TYPE_REF_CAN_ALIAS_ALL pointer to be generated.  */
  if (lookup_attribute ("may_alias", TYPE_ATTRIBUTES (to_type)))
    can_alias_all = true;

  /* In some cases, languages will have things that aren't a POINTER_TYPE
     (such as a RECORD_TYPE for fat pointers in Ada) as TYPE_POINTER_TO.
     In that case, return that type without regard to the rest of our
     operands.

     ??? This is a kludge, but consistent with the way this function has
     always operated and there doesn't seem to be a good way to avoid this
     at the moment.  */
  if (TYPE_POINTER_TO (to_type) != 0
      && TREE_CODE (TYPE_POINTER_TO (to_type)) != POINTER_TYPE)
    return TYPE_POINTER_TO (to_type);

  /* First, if we already have a type for pointers to TO_TYPE and it's
     the proper mode, use it.  */
  for (t = TYPE_POINTER_TO (to_type); t; t = TYPE_NEXT_PTR_TO (t))
    if (TYPE_MODE (t) == mode && TYPE_REF_CAN_ALIAS_ALL (t) == can_alias_all)
      return t;

  t = make_node (POINTER_TYPE);

  TREE_TYPE (t) = to_type;
  SET_TYPE_MODE (t, mode);
  TYPE_REF_CAN_ALIAS_ALL (t) = can_alias_all;
  TYPE_NEXT_PTR_TO (t) = TYPE_POINTER_TO (to_type);
  TYPE_POINTER_TO (to_type) = t;

  /* During LTO we do not set TYPE_CANONICAL of pointers and references.  */
  if (TYPE_STRUCTURAL_EQUALITY_P (to_type) || in_lto_p)
    SET_TYPE_STRUCTURAL_EQUALITY (t);
  else if (TYPE_CANONICAL (to_type) != to_type || could_alias)
    TYPE_CANONICAL (t)
      = build_pointer_type_for_mode (TYPE_CANONICAL (to_type),
				     mode, false);

  /* Lay out the type.  This function has many callers that are concerned
     with expression-construction, and this simplifies them all.  */
  layout_type (t);

  return t;
}

/* By default build pointers in ptr_mode.  */

tree
build_pointer_type (tree to_type)
{
  addr_space_t as = to_type == error_mark_node? ADDR_SPACE_GENERIC
					      : TYPE_ADDR_SPACE (to_type);
  machine_mode pointer_mode = targetm.addr_space.pointer_mode (as);
  return build_pointer_type_for_mode (to_type, pointer_mode, false);
}

/* Same as build_pointer_type_for_mode, but for REFERENCE_TYPE.  */

tree
build_reference_type_for_mode (tree to_type, machine_mode mode,
			       bool can_alias_all)
{
  tree t;
  bool could_alias = can_alias_all;

  if (to_type == error_mark_node)
    return error_mark_node;

  /* If the pointed-to type has the may_alias attribute set, force
     a TYPE_REF_CAN_ALIAS_ALL pointer to be generated.  */
  if (lookup_attribute ("may_alias", TYPE_ATTRIBUTES (to_type)))
    can_alias_all = true;

  /* In some cases, languages will have things that aren't a REFERENCE_TYPE
     (such as a RECORD_TYPE for fat pointers in Ada) as TYPE_REFERENCE_TO.
     In that case, return that type without regard to the rest of our
     operands.

     ??? This is a kludge, but consistent with the way this function has
     always operated and there doesn't seem to be a good way to avoid this
     at the moment.  */
  if (TYPE_REFERENCE_TO (to_type) != 0
      && TREE_CODE (TYPE_REFERENCE_TO (to_type)) != REFERENCE_TYPE)
    return TYPE_REFERENCE_TO (to_type);

  /* First, if we already have a type for pointers to TO_TYPE and it's
     the proper mode, use it.  */
  for (t = TYPE_REFERENCE_TO (to_type); t; t = TYPE_NEXT_REF_TO (t))
    if (TYPE_MODE (t) == mode && TYPE_REF_CAN_ALIAS_ALL (t) == can_alias_all)
      return t;

  t = make_node (REFERENCE_TYPE);

  TREE_TYPE (t) = to_type;
  SET_TYPE_MODE (t, mode);
  TYPE_REF_CAN_ALIAS_ALL (t) = can_alias_all;
  TYPE_NEXT_REF_TO (t) = TYPE_REFERENCE_TO (to_type);
  TYPE_REFERENCE_TO (to_type) = t;

  /* During LTO we do not set TYPE_CANONICAL of pointers and references.  */
  if (TYPE_STRUCTURAL_EQUALITY_P (to_type) || in_lto_p)
    SET_TYPE_STRUCTURAL_EQUALITY (t);
  else if (TYPE_CANONICAL (to_type) != to_type || could_alias)
    TYPE_CANONICAL (t)
      = build_reference_type_for_mode (TYPE_CANONICAL (to_type),
				       mode, false);

  layout_type (t);

  return t;
}


/* Build the node for the type of references-to-TO_TYPE by default
   in ptr_mode.  */

tree
build_reference_type (tree to_type)
{
  addr_space_t as = to_type == error_mark_node? ADDR_SPACE_GENERIC
					      : TYPE_ADDR_SPACE (to_type);
  machine_mode pointer_mode = targetm.addr_space.pointer_mode (as);
  return build_reference_type_for_mode (to_type, pointer_mode, false);
}

#define MAX_INT_CACHED_PREC \
  (HOST_BITS_PER_WIDE_INT > 64 ? HOST_BITS_PER_WIDE_INT : 64)
static GTY(()) tree nonstandard_integer_type_cache[2 * MAX_INT_CACHED_PREC + 2];

/* Builds a signed or unsigned integer type of precision PRECISION.
   Used for C bitfields whose precision does not match that of
   built-in target types.  */
tree
build_nonstandard_integer_type (unsigned HOST_WIDE_INT precision,
				int unsignedp)
{
  tree itype, ret;

  if (unsignedp)
    unsignedp = MAX_INT_CACHED_PREC + 1;
    
  if (precision <= MAX_INT_CACHED_PREC)
    {
      itype = nonstandard_integer_type_cache[precision + unsignedp];
      if (itype)
	return itype;
    }

  itype = make_node (INTEGER_TYPE);
  TYPE_PRECISION (itype) = precision;

  if (unsignedp)
    fixup_unsigned_type (itype);
  else
    fixup_signed_type (itype);

  inchash::hash hstate;
  inchash::add_expr (TYPE_MAX_VALUE (itype), hstate);
  ret = type_hash_canon (hstate.end (), itype);
  if (precision <= MAX_INT_CACHED_PREC)
    nonstandard_integer_type_cache[precision + unsignedp] = ret;

  return ret;
}

#define MAX_BOOL_CACHED_PREC \
  (HOST_BITS_PER_WIDE_INT > 64 ? HOST_BITS_PER_WIDE_INT : 64)
static GTY(()) tree nonstandard_boolean_type_cache[MAX_BOOL_CACHED_PREC + 1];

/* Builds a boolean type of precision PRECISION.
   Used for boolean vectors to choose proper vector element size.  */
tree
build_nonstandard_boolean_type (unsigned HOST_WIDE_INT precision)
{
  tree type;

  if (precision <= MAX_BOOL_CACHED_PREC)
    {
      type = nonstandard_boolean_type_cache[precision];
      if (type)
	return type;
    }

  type = make_node (BOOLEAN_TYPE);
  TYPE_PRECISION (type) = precision;
  fixup_signed_type (type);

  if (precision <= MAX_INT_CACHED_PREC)
    nonstandard_boolean_type_cache[precision] = type;

  return type;
}

/* Create a range of some discrete type TYPE (an INTEGER_TYPE, ENUMERAL_TYPE
   or BOOLEAN_TYPE) with low bound LOWVAL and high bound HIGHVAL.  If SHARED
   is true, reuse such a type that has already been constructed.  */

static tree
build_range_type_1 (tree type, tree lowval, tree highval, bool shared)
{
  tree itype = make_node (INTEGER_TYPE);

  TREE_TYPE (itype) = type;

  TYPE_MIN_VALUE (itype) = fold_convert (type, lowval);
  TYPE_MAX_VALUE (itype) = highval ? fold_convert (type, highval) : NULL;

  TYPE_PRECISION (itype) = TYPE_PRECISION (type);
  SET_TYPE_MODE (itype, TYPE_MODE (type));
  TYPE_SIZE (itype) = TYPE_SIZE (type);
  TYPE_SIZE_UNIT (itype) = TYPE_SIZE_UNIT (type);
  SET_TYPE_ALIGN (itype, TYPE_ALIGN (type));
  TYPE_USER_ALIGN (itype) = TYPE_USER_ALIGN (type);
  SET_TYPE_WARN_IF_NOT_ALIGN (itype, TYPE_WARN_IF_NOT_ALIGN (type));

  if (!shared)
    return itype;

  if ((TYPE_MIN_VALUE (itype)
       && TREE_CODE (TYPE_MIN_VALUE (itype)) != INTEGER_CST)
      || (TYPE_MAX_VALUE (itype)
	  && TREE_CODE (TYPE_MAX_VALUE (itype)) != INTEGER_CST))
    {
      /* Since we cannot reliably merge this type, we need to compare it using
	 structural equality checks.  */
      SET_TYPE_STRUCTURAL_EQUALITY (itype);
      return itype;
    }

  hashval_t hash = type_hash_canon_hash (itype);
  itype = type_hash_canon (hash, itype);

  return itype;
}

/* Wrapper around build_range_type_1 with SHARED set to true.  */

tree
build_range_type (tree type, tree lowval, tree highval)
{
  return build_range_type_1 (type, lowval, highval, true);
}

/* Wrapper around build_range_type_1 with SHARED set to false.  */

tree
build_nonshared_range_type (tree type, tree lowval, tree highval)
{
  return build_range_type_1 (type, lowval, highval, false);
}

/* Create a type of integers to be the TYPE_DOMAIN of an ARRAY_TYPE.
   MAXVAL should be the maximum value in the domain
   (one less than the length of the array).

   The maximum value that MAXVAL can have is INT_MAX for a HOST_WIDE_INT.
   We don't enforce this limit, that is up to caller (e.g. language front end).
   The limit exists because the result is a signed type and we don't handle
   sizes that use more than one HOST_WIDE_INT.  */

tree
build_index_type (tree maxval)
{
  return build_range_type (sizetype, size_zero_node, maxval);
}

/* Return true if the debug information for TYPE, a subtype, should be emitted
   as a subrange type.  If so, set LOWVAL to the low bound and HIGHVAL to the
   high bound, respectively.  Sometimes doing so unnecessarily obfuscates the
   debug info and doesn't reflect the source code.  */

bool
subrange_type_for_debug_p (const_tree type, tree *lowval, tree *highval)
{
  tree base_type = TREE_TYPE (type), low, high;

  /* Subrange types have a base type which is an integral type.  */
  if (!INTEGRAL_TYPE_P (base_type))
    return false;

  /* Get the real bounds of the subtype.  */
  if (lang_hooks.types.get_subrange_bounds)
    lang_hooks.types.get_subrange_bounds (type, &low, &high);
  else
    {
      low = TYPE_MIN_VALUE (type);
      high = TYPE_MAX_VALUE (type);
    }

  /* If the type and its base type have the same representation and the same
     name, then the type is not a subrange but a copy of the base type.  */
  if ((TREE_CODE (base_type) == INTEGER_TYPE
       || TREE_CODE (base_type) == BOOLEAN_TYPE)
      && int_size_in_bytes (type) == int_size_in_bytes (base_type)
      && tree_int_cst_equal (low, TYPE_MIN_VALUE (base_type))
      && tree_int_cst_equal (high, TYPE_MAX_VALUE (base_type))
      && TYPE_IDENTIFIER (type) == TYPE_IDENTIFIER (base_type))
    return false;

  if (lowval)
    *lowval = low;
  if (highval)
    *highval = high;
  return true;
}

/* Construct, lay out and return the type of arrays of elements with ELT_TYPE
   and number of elements specified by the range of values of INDEX_TYPE.
   If TYPELESS_STORAGE is true, TYPE_TYPELESS_STORAGE flag is set on the type.
   If SHARED is true, reuse such a type that has already been constructed.
   If SET_CANONICAL is true, compute TYPE_CANONICAL from the element type.  */

static tree
build_array_type_1 (tree elt_type, tree index_type, bool typeless_storage,
		    bool shared, bool set_canonical)
{
  tree t;

  if (TREE_CODE (elt_type) == FUNCTION_TYPE)
    {
      error ("arrays of functions are not meaningful");
      elt_type = integer_type_node;
    }

  t = make_node (ARRAY_TYPE);
  TREE_TYPE (t) = elt_type;
  TYPE_DOMAIN (t) = index_type;
  TYPE_ADDR_SPACE (t) = TYPE_ADDR_SPACE (elt_type);
  TYPE_TYPELESS_STORAGE (t) = typeless_storage;
  layout_type (t);

  if (shared)
    {
      hashval_t hash = type_hash_canon_hash (t);
      t = type_hash_canon (hash, t);
    }

  if (TYPE_CANONICAL (t) == t && set_canonical)
    {
      if (TYPE_STRUCTURAL_EQUALITY_P (elt_type)
	  || (index_type && TYPE_STRUCTURAL_EQUALITY_P (index_type))
	  || in_lto_p)
	SET_TYPE_STRUCTURAL_EQUALITY (t);
      else if (TYPE_CANONICAL (elt_type) != elt_type
	       || (index_type && TYPE_CANONICAL (index_type) != index_type))
	TYPE_CANONICAL (t)
	  = build_array_type_1 (TYPE_CANONICAL (elt_type),
				index_type
				? TYPE_CANONICAL (index_type) : NULL_TREE,
				typeless_storage, shared, set_canonical);
    }

  return t;
}

/* Wrapper around build_array_type_1 with SHARED set to true.  */

tree
build_array_type (tree elt_type, tree index_type, bool typeless_storage)
{
  return
    build_array_type_1 (elt_type, index_type, typeless_storage, true, true);
}

/* Wrapper around build_array_type_1 with SHARED set to false.  */

tree
build_nonshared_array_type (tree elt_type, tree index_type)
{
  return build_array_type_1 (elt_type, index_type, false, false, true);
}

/* Return a representation of ELT_TYPE[NELTS], using indices of type
   sizetype.  */

tree
build_array_type_nelts (tree elt_type, poly_uint64 nelts)
{
  return build_array_type (elt_type, build_index_type (size_int (nelts - 1)));
}

/* Recursively examines the array elements of TYPE, until a non-array
   element type is found.  */

tree
strip_array_types (tree type)
{
  while (TREE_CODE (type) == ARRAY_TYPE)
    type = TREE_TYPE (type);

  return type;
}

/* Computes the canonical argument types from the argument type list
   ARGTYPES.

   Upon return, *ANY_STRUCTURAL_P will be true iff either it was true
   on entry to this function, or if any of the ARGTYPES are
   structural.

   Upon return, *ANY_NONCANONICAL_P will be true iff either it was
   true on entry to this function, or if any of the ARGTYPES are
   non-canonical.

   Returns a canonical argument list, which may be ARGTYPES when the
   canonical argument list is unneeded (i.e., *ANY_STRUCTURAL_P is
   true) or would not differ from ARGTYPES.  */

static tree
maybe_canonicalize_argtypes (tree argtypes,
			     bool *any_structural_p,
			     bool *any_noncanonical_p)
{
  tree arg;
  bool any_noncanonical_argtypes_p = false;

  for (arg = argtypes; arg && !(*any_structural_p); arg = TREE_CHAIN (arg))
    {
      if (!TREE_VALUE (arg) || TREE_VALUE (arg) == error_mark_node)
	/* Fail gracefully by stating that the type is structural.  */
	*any_structural_p = true;
      else if (TYPE_STRUCTURAL_EQUALITY_P (TREE_VALUE (arg)))
	*any_structural_p = true;
      else if (TYPE_CANONICAL (TREE_VALUE (arg)) != TREE_VALUE (arg)
	       || TREE_PURPOSE (arg))
	/* If the argument has a default argument, we consider it
	   non-canonical even though the type itself is canonical.
	   That way, different variants of function and method types
	   with default arguments will all point to the variant with
	   no defaults as their canonical type.  */
        any_noncanonical_argtypes_p = true;
    }

  if (*any_structural_p)
    return argtypes;

  if (any_noncanonical_argtypes_p)
    {
      /* Build the canonical list of argument types.  */
      tree canon_argtypes = NULL_TREE;
      bool is_void = false;

      for (arg = argtypes; arg; arg = TREE_CHAIN (arg))
        {
          if (arg == void_list_node)
            is_void = true;
          else
            canon_argtypes = tree_cons (NULL_TREE,
                                        TYPE_CANONICAL (TREE_VALUE (arg)),
                                        canon_argtypes);
        }

      canon_argtypes = nreverse (canon_argtypes);
      if (is_void)
        canon_argtypes = chainon (canon_argtypes, void_list_node);

      /* There is a non-canonical type.  */
      *any_noncanonical_p = true;
      return canon_argtypes;
    }

  /* The canonical argument types are the same as ARGTYPES.  */
  return argtypes;
}

/* Construct, lay out and return
   the type of functions returning type VALUE_TYPE
   given arguments of types ARG_TYPES.
   ARG_TYPES is a chain of TREE_LIST nodes whose TREE_VALUEs
   are data type nodes for the arguments of the function.
   If such a type has already been constructed, reuse it.  */

tree
build_function_type (tree value_type, tree arg_types)
{
  tree t;
  inchash::hash hstate;
  bool any_structural_p, any_noncanonical_p;
  tree canon_argtypes;

  gcc_assert (arg_types != error_mark_node);

  if (TREE_CODE (value_type) == FUNCTION_TYPE)
    {
      error ("function return type cannot be function");
      value_type = integer_type_node;
    }

  /* Make a node of the sort we want.  */
  t = make_node (FUNCTION_TYPE);
  TREE_TYPE (t) = value_type;
  TYPE_ARG_TYPES (t) = arg_types;

  /* If we already have such a type, use the old one.  */
  hashval_t hash = type_hash_canon_hash (t);
  t = type_hash_canon (hash, t);

  /* Set up the canonical type. */
  any_structural_p   = TYPE_STRUCTURAL_EQUALITY_P (value_type);
  any_noncanonical_p = TYPE_CANONICAL (value_type) != value_type;
  canon_argtypes = maybe_canonicalize_argtypes (arg_types,
						&any_structural_p,
						&any_noncanonical_p);
  if (any_structural_p)
    SET_TYPE_STRUCTURAL_EQUALITY (t);
  else if (any_noncanonical_p)
    TYPE_CANONICAL (t) = build_function_type (TYPE_CANONICAL (value_type),
					      canon_argtypes);

  if (!COMPLETE_TYPE_P (t))
    layout_type (t);
  return t;
}

/* Build a function type.  The RETURN_TYPE is the type returned by the
   function.  If VAARGS is set, no void_type_node is appended to the
   list.  ARGP must be always be terminated be a NULL_TREE.  */

static tree
build_function_type_list_1 (bool vaargs, tree return_type, va_list argp)
{
  tree t, args, last;

  t = va_arg (argp, tree);
  for (args = NULL_TREE; t != NULL_TREE; t = va_arg (argp, tree))
    args = tree_cons (NULL_TREE, t, args);

  if (vaargs)
    {
      last = args;
      if (args != NULL_TREE)
	args = nreverse (args);
      gcc_assert (last != void_list_node);
    }
  else if (args == NULL_TREE)
    args = void_list_node;
  else
    {
      last = args;
      args = nreverse (args);
      TREE_CHAIN (last) = void_list_node;
    }
  args = build_function_type (return_type, args);

  return args;
}

/* Build a function type.  The RETURN_TYPE is the type returned by the
   function.  If additional arguments are provided, they are
   additional argument types.  The list of argument types must always
   be terminated by NULL_TREE.  */

tree
build_function_type_list (tree return_type, ...)
{
  tree args;
  va_list p;

  va_start (p, return_type);
  args = build_function_type_list_1 (false, return_type, p);
  va_end (p);
  return args;
}

/* Build a variable argument function type.  The RETURN_TYPE is the
   type returned by the function.  If additional arguments are provided,
   they are additional argument types.  The list of argument types must
   always be terminated by NULL_TREE.  */

tree
build_varargs_function_type_list (tree return_type, ...)
{
  tree args;
  va_list p;

  va_start (p, return_type);
  args = build_function_type_list_1 (true, return_type, p);
  va_end (p);

  return args;
}

/* Build a function type.  RETURN_TYPE is the type returned by the
   function; VAARGS indicates whether the function takes varargs.  The
   function takes N named arguments, the types of which are provided in
   ARG_TYPES.  */

static tree
build_function_type_array_1 (bool vaargs, tree return_type, int n,
			     tree *arg_types)
{
  int i;
  tree t = vaargs ? NULL_TREE : void_list_node;

  for (i = n - 1; i >= 0; i--)
    t = tree_cons (NULL_TREE, arg_types[i], t);

  return build_function_type (return_type, t);
}

/* Build a function type.  RETURN_TYPE is the type returned by the
   function.  The function takes N named arguments, the types of which
   are provided in ARG_TYPES.  */

tree
build_function_type_array (tree return_type, int n, tree *arg_types)
{
  return build_function_type_array_1 (false, return_type, n, arg_types);
}

/* Build a variable argument function type.  RETURN_TYPE is the type
   returned by the function.  The function takes N named arguments, the
   types of which are provided in ARG_TYPES.  */

tree
build_varargs_function_type_array (tree return_type, int n, tree *arg_types)
{
  return build_function_type_array_1 (true, return_type, n, arg_types);
}

/* Build a METHOD_TYPE for a member of BASETYPE.  The RETTYPE (a TYPE)
   and ARGTYPES (a TREE_LIST) are the return type and arguments types
   for the method.  An implicit additional parameter (of type
   pointer-to-BASETYPE) is added to the ARGTYPES.  */

tree
build_method_type_directly (tree basetype,
			    tree rettype,
			    tree argtypes)
{
  tree t;
  tree ptype;
  bool any_structural_p, any_noncanonical_p;
  tree canon_argtypes;

  /* Make a node of the sort we want.  */
  t = make_node (METHOD_TYPE);

  TYPE_METHOD_BASETYPE (t) = TYPE_MAIN_VARIANT (basetype);
  TREE_TYPE (t) = rettype;
  ptype = build_pointer_type (basetype);

  /* The actual arglist for this function includes a "hidden" argument
     which is "this".  Put it into the list of argument types.  */
  argtypes = tree_cons (NULL_TREE, ptype, argtypes);
  TYPE_ARG_TYPES (t) = argtypes;

  /* If we already have such a type, use the old one.  */
  hashval_t hash = type_hash_canon_hash (t);
  t = type_hash_canon (hash, t);

  /* Set up the canonical type. */
  any_structural_p
    = (TYPE_STRUCTURAL_EQUALITY_P (basetype)
       || TYPE_STRUCTURAL_EQUALITY_P (rettype));
  any_noncanonical_p
    = (TYPE_CANONICAL (basetype) != basetype
       || TYPE_CANONICAL (rettype) != rettype);
  canon_argtypes = maybe_canonicalize_argtypes (TREE_CHAIN (argtypes),
						&any_structural_p,
						&any_noncanonical_p);
  if (any_structural_p)
    SET_TYPE_STRUCTURAL_EQUALITY (t);
  else if (any_noncanonical_p)
    TYPE_CANONICAL (t)
      = build_method_type_directly (TYPE_CANONICAL (basetype),
				    TYPE_CANONICAL (rettype),
				    canon_argtypes);
  if (!COMPLETE_TYPE_P (t))
    layout_type (t);

  return t;
}

/* Construct, lay out and return the type of methods belonging to class
   BASETYPE and whose arguments and values are described by TYPE.
   If that type exists already, reuse it.
   TYPE must be a FUNCTION_TYPE node.  */

tree
build_method_type (tree basetype, tree type)
{
  gcc_assert (TREE_CODE (type) == FUNCTION_TYPE);

  return build_method_type_directly (basetype,
				     TREE_TYPE (type),
				     TYPE_ARG_TYPES (type));
}

/* Construct, lay out and return the type of offsets to a value
   of type TYPE, within an object of type BASETYPE.
   If a suitable offset type exists already, reuse it.  */

tree
build_offset_type (tree basetype, tree type)
{
  tree t;

  /* Make a node of the sort we want.  */
  t = make_node (OFFSET_TYPE);

  TYPE_OFFSET_BASETYPE (t) = TYPE_MAIN_VARIANT (basetype);
  TREE_TYPE (t) = type;

  /* If we already have such a type, use the old one.  */
  hashval_t hash = type_hash_canon_hash (t);
  t = type_hash_canon (hash, t);

  if (!COMPLETE_TYPE_P (t))
    layout_type (t);

  if (TYPE_CANONICAL (t) == t)
    {
      if (TYPE_STRUCTURAL_EQUALITY_P (basetype)
	  || TYPE_STRUCTURAL_EQUALITY_P (type))
	SET_TYPE_STRUCTURAL_EQUALITY (t);
      else if (TYPE_CANONICAL (TYPE_MAIN_VARIANT (basetype)) != basetype
	       || TYPE_CANONICAL (type) != type)
	TYPE_CANONICAL (t)
	  = build_offset_type (TYPE_CANONICAL (TYPE_MAIN_VARIANT (basetype)),
			       TYPE_CANONICAL (type));
    }

  return t;
}

/* Create a complex type whose components are COMPONENT_TYPE.

   If NAMED is true, the type is given a TYPE_NAME.  We do not always
   do so because this creates a DECL node and thus make the DECL_UIDs
   dependent on the type canonicalization hashtable, which is GC-ed,
   so the DECL_UIDs would not be stable wrt garbage collection.  */

tree
build_complex_type (tree component_type, bool named)
{
  gcc_assert (INTEGRAL_TYPE_P (component_type)
	      || SCALAR_FLOAT_TYPE_P (component_type)
	      || FIXED_POINT_TYPE_P (component_type));

  /* Make a node of the sort we want.  */
  tree probe = make_node (COMPLEX_TYPE);

  TREE_TYPE (probe) = TYPE_MAIN_VARIANT (component_type);

  /* If we already have such a type, use the old one.  */
  hashval_t hash = type_hash_canon_hash (probe);
  tree t = type_hash_canon (hash, probe);

  if (t == probe)
    {
      /* We created a new type.  The hash insertion will have laid
	 out the type.  We need to check the canonicalization and
	 maybe set the name.  */
      gcc_checking_assert (COMPLETE_TYPE_P (t)
			   && !TYPE_NAME (t)
			   && TYPE_CANONICAL (t) == t);

      if (TYPE_STRUCTURAL_EQUALITY_P (TREE_TYPE (t)))
	SET_TYPE_STRUCTURAL_EQUALITY (t);
      else if (TYPE_CANONICAL (TREE_TYPE (t)) != TREE_TYPE (t))
	TYPE_CANONICAL (t)
	  = build_complex_type (TYPE_CANONICAL (TREE_TYPE (t)), named);

      /* We need to create a name, since complex is a fundamental type.  */
      if (named)
	{
	  const char *name = NULL;

	  if (TREE_TYPE (t) == char_type_node)
	    name = "complex char";
	  else if (TREE_TYPE (t) == signed_char_type_node)
	    name = "complex signed char";
	  else if (TREE_TYPE (t) == unsigned_char_type_node)
	    name = "complex unsigned char";
	  else if (TREE_TYPE (t) == short_integer_type_node)
	    name = "complex short int";
	  else if (TREE_TYPE (t) == short_unsigned_type_node)
	    name = "complex short unsigned int";
	  else if (TREE_TYPE (t) == integer_type_node)
	    name = "complex int";
	  else if (TREE_TYPE (t) == unsigned_type_node)
	    name = "complex unsigned int";
	  else if (TREE_TYPE (t) == long_integer_type_node)
	    name = "complex long int";
	  else if (TREE_TYPE (t) == long_unsigned_type_node)
	    name = "complex long unsigned int";
	  else if (TREE_TYPE (t) == long_long_integer_type_node)
	    name = "complex long long int";
	  else if (TREE_TYPE (t) == long_long_unsigned_type_node)
	    name = "complex long long unsigned int";

	  if (name != NULL)
	    TYPE_NAME (t) = build_decl (UNKNOWN_LOCATION, TYPE_DECL,
					get_identifier (name), t);
	}
    }

  return build_qualified_type (t, TYPE_QUALS (component_type));
}

/* If TYPE is a real or complex floating-point type and the target
   does not directly support arithmetic on TYPE then return the wider
   type to be used for arithmetic on TYPE.  Otherwise, return
   NULL_TREE.  */

tree
excess_precision_type (tree type)
{
  /* The target can give two different responses to the question of
     which excess precision mode it would like depending on whether we
     are in -fexcess-precision=standard or -fexcess-precision=fast.  */

  enum excess_precision_type requested_type
    = (flag_excess_precision == EXCESS_PRECISION_FAST
       ? EXCESS_PRECISION_TYPE_FAST
       : EXCESS_PRECISION_TYPE_STANDARD);

  enum flt_eval_method target_flt_eval_method
    = targetm.c.excess_precision (requested_type);

  /* The target should not ask for unpredictable float evaluation (though
     it might advertise that implicitly the evaluation is unpredictable,
     but we don't care about that here, it will have been reported
     elsewhere).  If it does ask for unpredictable evaluation, we have
     nothing to do here.  */
  gcc_assert (target_flt_eval_method != FLT_EVAL_METHOD_UNPREDICTABLE);

  /* Nothing to do.  The target has asked for all types we know about
     to be computed with their native precision and range.  */
  if (target_flt_eval_method == FLT_EVAL_METHOD_PROMOTE_TO_FLOAT16)
    return NULL_TREE;

  /* The target will promote this type in a target-dependent way, so excess
     precision ought to leave it alone.  */
  if (targetm.promoted_type (type) != NULL_TREE)
    return NULL_TREE;

  machine_mode float16_type_mode = (float16_type_node
				    ? TYPE_MODE (float16_type_node)
				    : VOIDmode);
  machine_mode float_type_mode = TYPE_MODE (float_type_node);
  machine_mode double_type_mode = TYPE_MODE (double_type_node);

  switch (TREE_CODE (type))
    {
    case REAL_TYPE:
      {
	machine_mode type_mode = TYPE_MODE (type);
	switch (target_flt_eval_method)
	  {
	  case FLT_EVAL_METHOD_PROMOTE_TO_FLOAT:
	    if (type_mode == float16_type_mode)
	      return float_type_node;
	    break;
	  case FLT_EVAL_METHOD_PROMOTE_TO_DOUBLE:
	    if (type_mode == float16_type_mode
		|| type_mode == float_type_mode)
	      return double_type_node;
	    break;
	  case FLT_EVAL_METHOD_PROMOTE_TO_LONG_DOUBLE:
	    if (type_mode == float16_type_mode
		|| type_mode == float_type_mode
		|| type_mode == double_type_mode)
	      return long_double_type_node;
	    break;
	  default:
	    gcc_unreachable ();
	  }
	break;
      }
    case COMPLEX_TYPE:
      {
	if (TREE_CODE (TREE_TYPE (type)) != REAL_TYPE)
	  return NULL_TREE;
	machine_mode type_mode = TYPE_MODE (TREE_TYPE (type));
	switch (target_flt_eval_method)
	  {
	  case FLT_EVAL_METHOD_PROMOTE_TO_FLOAT:
	    if (type_mode == float16_type_mode)
	      return complex_float_type_node;
	    break;
	  case FLT_EVAL_METHOD_PROMOTE_TO_DOUBLE:
	    if (type_mode == float16_type_mode
		|| type_mode == float_type_mode)
	      return complex_double_type_node;
	    break;
	  case FLT_EVAL_METHOD_PROMOTE_TO_LONG_DOUBLE:
	    if (type_mode == float16_type_mode
		|| type_mode == float_type_mode
		|| type_mode == double_type_mode)
	      return complex_long_double_type_node;
	    break;
	  default:
	    gcc_unreachable ();
	  }
	break;
      }
    default:
      break;
    }

  return NULL_TREE;
}

/* Return OP, stripped of any conversions to wider types as much as is safe.
   Converting the value back to OP's type makes a value equivalent to OP.

   If FOR_TYPE is nonzero, we return a value which, if converted to
   type FOR_TYPE, would be equivalent to converting OP to type FOR_TYPE.

   OP must have integer, real or enumeral type.  Pointers are not allowed!

   There are some cases where the obvious value we could return
   would regenerate to OP if converted to OP's type,
   but would not extend like OP to wider types.
   If FOR_TYPE indicates such extension is contemplated, we eschew such values.
   For example, if OP is (unsigned short)(signed char)-1,
   we avoid returning (signed char)-1 if FOR_TYPE is int,
   even though extending that to an unsigned short would regenerate OP,
   since the result of extending (signed char)-1 to (int)
   is different from (int) OP.  */

tree
get_unwidened (tree op, tree for_type)
{
  /* Set UNS initially if converting OP to FOR_TYPE is a zero-extension.  */
  tree type = TREE_TYPE (op);
  unsigned final_prec
    = TYPE_PRECISION (for_type != 0 ? for_type : type);
  int uns
    = (for_type != 0 && for_type != type
       && final_prec > TYPE_PRECISION (type)
       && TYPE_UNSIGNED (type));
  tree win = op;

  while (CONVERT_EXPR_P (op))
    {
      int bitschange;

      /* TYPE_PRECISION on vector types has different meaning
	 (TYPE_VECTOR_SUBPARTS) and casts from vectors are view conversions,
	 so avoid them here.  */
      if (TREE_CODE (TREE_TYPE (TREE_OPERAND (op, 0))) == VECTOR_TYPE)
	break;

      bitschange = TYPE_PRECISION (TREE_TYPE (op))
		   - TYPE_PRECISION (TREE_TYPE (TREE_OPERAND (op, 0)));

      /* Truncations are many-one so cannot be removed.
	 Unless we are later going to truncate down even farther.  */
      if (bitschange < 0
	  && final_prec > TYPE_PRECISION (TREE_TYPE (op)))
	break;

      /* See what's inside this conversion.  If we decide to strip it,
	 we will set WIN.  */
      op = TREE_OPERAND (op, 0);

      /* If we have not stripped any zero-extensions (uns is 0),
	 we can strip any kind of extension.
	 If we have previously stripped a zero-extension,
	 only zero-extensions can safely be stripped.
	 Any extension can be stripped if the bits it would produce
	 are all going to be discarded later by truncating to FOR_TYPE.  */

      if (bitschange > 0)
	{
	  if (! uns || final_prec <= TYPE_PRECISION (TREE_TYPE (op)))
	    win = op;
	  /* TYPE_UNSIGNED says whether this is a zero-extension.
	     Let's avoid computing it if it does not affect WIN
	     and if UNS will not be needed again.  */
	  if ((uns
	       || CONVERT_EXPR_P (op))
	      && TYPE_UNSIGNED (TREE_TYPE (op)))
	    {
	      uns = 1;
	      win = op;
	    }
	}
    }

  /* If we finally reach a constant see if it fits in sth smaller and
     in that case convert it.  */
  if (TREE_CODE (win) == INTEGER_CST)
    {
      tree wtype = TREE_TYPE (win);
      unsigned prec = wi::min_precision (wi::to_wide (win), TYPE_SIGN (wtype));
      if (for_type)
	prec = MAX (prec, final_prec);
      if (prec < TYPE_PRECISION (wtype))
	{
	  tree t = lang_hooks.types.type_for_size (prec, TYPE_UNSIGNED (wtype));
	  if (t && TYPE_PRECISION (t) < TYPE_PRECISION (wtype))
	    win = fold_convert (t, win);
	}
    }

  return win;
}

/* Return OP or a simpler expression for a narrower value
   which can be sign-extended or zero-extended to give back OP.
   Store in *UNSIGNEDP_PTR either 1 if the value should be zero-extended
   or 0 if the value should be sign-extended.  */

tree
get_narrower (tree op, int *unsignedp_ptr)
{
  int uns = 0;
  int first = 1;
  tree win = op;
  bool integral_p = INTEGRAL_TYPE_P (TREE_TYPE (op));

  if (TREE_CODE (op) == COMPOUND_EXPR)
    {
      do
	op = TREE_OPERAND (op, 1);
      while (TREE_CODE (op) == COMPOUND_EXPR);
      tree ret = get_narrower (op, unsignedp_ptr);
      if (ret == op)
	return win;
      auto_vec <tree, 16> v;
      unsigned int i;
      for (op = win; TREE_CODE (op) == COMPOUND_EXPR;
	   op = TREE_OPERAND (op, 1))
	v.safe_push (op);
      FOR_EACH_VEC_ELT_REVERSE (v, i, op)
	ret = build2_loc (EXPR_LOCATION (op), COMPOUND_EXPR,
			  TREE_TYPE (ret), TREE_OPERAND (op, 0),
			  ret);
      return ret;
    }
  while (TREE_CODE (op) == NOP_EXPR)
    {
      int bitschange
	= (TYPE_PRECISION (TREE_TYPE (op))
	   - TYPE_PRECISION (TREE_TYPE (TREE_OPERAND (op, 0))));

      /* Truncations are many-one so cannot be removed.  */
      if (bitschange < 0)
	break;

      /* See what's inside this conversion.  If we decide to strip it,
	 we will set WIN.  */

      if (bitschange > 0)
	{
	  op = TREE_OPERAND (op, 0);
	  /* An extension: the outermost one can be stripped,
	     but remember whether it is zero or sign extension.  */
	  if (first)
	    uns = TYPE_UNSIGNED (TREE_TYPE (op));
	  /* Otherwise, if a sign extension has been stripped,
	     only sign extensions can now be stripped;
	     if a zero extension has been stripped, only zero-extensions.  */
	  else if (uns != TYPE_UNSIGNED (TREE_TYPE (op)))
	    break;
	  first = 0;
	}
      else /* bitschange == 0 */
	{
	  /* A change in nominal type can always be stripped, but we must
	     preserve the unsignedness.  */
	  if (first)
	    uns = TYPE_UNSIGNED (TREE_TYPE (op));
	  first = 0;
	  op = TREE_OPERAND (op, 0);
	  /* Keep trying to narrow, but don't assign op to win if it
	     would turn an integral type into something else.  */
	  if (INTEGRAL_TYPE_P (TREE_TYPE (op)) != integral_p)
	    continue;
	}

      win = op;
    }

  if (TREE_CODE (op) == COMPONENT_REF
      /* Since type_for_size always gives an integer type.  */
      && TREE_CODE (TREE_TYPE (op)) != REAL_TYPE
      && TREE_CODE (TREE_TYPE (op)) != FIXED_POINT_TYPE
      /* Ensure field is laid out already.  */
      && DECL_SIZE (TREE_OPERAND (op, 1)) != 0
      && tree_fits_uhwi_p (DECL_SIZE (TREE_OPERAND (op, 1))))
    {
      unsigned HOST_WIDE_INT innerprec
	= tree_to_uhwi (DECL_SIZE (TREE_OPERAND (op, 1)));
      int unsignedp = (DECL_UNSIGNED (TREE_OPERAND (op, 1))
		       || TYPE_UNSIGNED (TREE_TYPE (TREE_OPERAND (op, 1))));
      tree type = lang_hooks.types.type_for_size (innerprec, unsignedp);

      /* We can get this structure field in a narrower type that fits it,
	 but the resulting extension to its nominal type (a fullword type)
	 must satisfy the same conditions as for other extensions.

	 Do this only for fields that are aligned (not bit-fields),
	 because when bit-field insns will be used there is no
	 advantage in doing this.  */

      if (innerprec < TYPE_PRECISION (TREE_TYPE (op))
	  && ! DECL_BIT_FIELD (TREE_OPERAND (op, 1))
	  && (first || uns == DECL_UNSIGNED (TREE_OPERAND (op, 1)))
	  && type != 0)
	{
	  if (first)
	    uns = DECL_UNSIGNED (TREE_OPERAND (op, 1));
	  win = fold_convert (type, op);
	}
    }

  *unsignedp_ptr = uns;
  return win;
}

/* Return true if integer constant C has a value that is permissible
   for TYPE, an integral type.  */

bool
int_fits_type_p (const_tree c, const_tree type)
{
  tree type_low_bound, type_high_bound;
  bool ok_for_low_bound, ok_for_high_bound;
  signop sgn_c = TYPE_SIGN (TREE_TYPE (c));

  /* Non-standard boolean types can have arbitrary precision but various
     transformations assume that they can only take values 0 and +/-1.  */
  if (TREE_CODE (type) == BOOLEAN_TYPE)
    return wi::fits_to_boolean_p (wi::to_wide (c), type);

retry:
  type_low_bound = TYPE_MIN_VALUE (type);
  type_high_bound = TYPE_MAX_VALUE (type);

  /* If at least one bound of the type is a constant integer, we can check
     ourselves and maybe make a decision. If no such decision is possible, but
     this type is a subtype, try checking against that.  Otherwise, use
     fits_to_tree_p, which checks against the precision.

     Compute the status for each possibly constant bound, and return if we see
     one does not match. Use ok_for_xxx_bound for this purpose, assigning -1
     for "unknown if constant fits", 0 for "constant known *not* to fit" and 1
     for "constant known to fit".  */

  /* Check if c >= type_low_bound.  */
  if (type_low_bound && TREE_CODE (type_low_bound) == INTEGER_CST)
    {
      if (tree_int_cst_lt (c, type_low_bound))
	return false;
      ok_for_low_bound = true;
    }
  else
    ok_for_low_bound = false;

  /* Check if c <= type_high_bound.  */
  if (type_high_bound && TREE_CODE (type_high_bound) == INTEGER_CST)
    {
      if (tree_int_cst_lt (type_high_bound, c))
	return false;
      ok_for_high_bound = true;
    }
  else
    ok_for_high_bound = false;

  /* If the constant fits both bounds, the result is known.  */
  if (ok_for_low_bound && ok_for_high_bound)
    return true;

  /* Perform some generic filtering which may allow making a decision
     even if the bounds are not constant.  First, negative integers
     never fit in unsigned types, */
  if (TYPE_UNSIGNED (type) && sgn_c == SIGNED && wi::neg_p (wi::to_wide (c)))
    return false;

  /* Second, narrower types always fit in wider ones.  */
  if (TYPE_PRECISION (type) > TYPE_PRECISION (TREE_TYPE (c)))
    return true;

  /* Third, unsigned integers with top bit set never fit signed types.  */
  if (!TYPE_UNSIGNED (type) && sgn_c == UNSIGNED)
    {
      int prec = GET_MODE_PRECISION (SCALAR_INT_TYPE_MODE (TREE_TYPE (c))) - 1;
      if (prec < TYPE_PRECISION (TREE_TYPE (c)))
	{
	  /* When a tree_cst is converted to a wide-int, the precision
	     is taken from the type.  However, if the precision of the
	     mode underneath the type is smaller than that, it is
	     possible that the value will not fit.  The test below
	     fails if any bit is set between the sign bit of the
	     underlying mode and the top bit of the type.  */
	  if (wi::zext (wi::to_wide (c), prec - 1) != wi::to_wide (c))
	    return false;
	}
      else if (wi::neg_p (wi::to_wide (c)))
	return false;
    }

  /* If we haven't been able to decide at this point, there nothing more we
     can check ourselves here.  Look at the base type if we have one and it
     has the same precision.  */
  if (TREE_CODE (type) == INTEGER_TYPE
      && TREE_TYPE (type) != 0
      && TYPE_PRECISION (type) == TYPE_PRECISION (TREE_TYPE (type)))
    {
      type = TREE_TYPE (type);
      goto retry;
    }

  /* Or to fits_to_tree_p, if nothing else.  */
  return wi::fits_to_tree_p (wi::to_wide (c), type);
}

/* Stores bounds of an integer TYPE in MIN and MAX.  If TYPE has non-constant
   bounds or is a POINTER_TYPE, the maximum and/or minimum values that can be
   represented (assuming two's-complement arithmetic) within the bit
   precision of the type are returned instead.  */

void
get_type_static_bounds (const_tree type, mpz_t min, mpz_t max)
{
  if (!POINTER_TYPE_P (type) && TYPE_MIN_VALUE (type)
      && TREE_CODE (TYPE_MIN_VALUE (type)) == INTEGER_CST)
    wi::to_mpz (wi::to_wide (TYPE_MIN_VALUE (type)), min, TYPE_SIGN (type));
  else
    {
      if (TYPE_UNSIGNED (type))
	mpz_set_ui (min, 0);
      else
	{
	  wide_int mn = wi::min_value (TYPE_PRECISION (type), SIGNED);
	  wi::to_mpz (mn, min, SIGNED);
	}
    }

  if (!POINTER_TYPE_P (type) && TYPE_MAX_VALUE (type)
      && TREE_CODE (TYPE_MAX_VALUE (type)) == INTEGER_CST)
    wi::to_mpz (wi::to_wide (TYPE_MAX_VALUE (type)), max, TYPE_SIGN (type));
  else
    {
      wide_int mn = wi::max_value (TYPE_PRECISION (type), TYPE_SIGN (type));
      wi::to_mpz (mn, max, TYPE_SIGN (type));
    }
}

/* Return true if VAR is an automatic variable.  */

bool
auto_var_p (const_tree var)
{
  return ((((VAR_P (var) && ! DECL_EXTERNAL (var))
	    || TREE_CODE (var) == PARM_DECL)
	   && ! TREE_STATIC (var))
	  || TREE_CODE (var) == RESULT_DECL);
}

/* Return true if VAR is an automatic variable defined in function FN.  */

bool
auto_var_in_fn_p (const_tree var, const_tree fn)
{
  return (DECL_P (var) && DECL_CONTEXT (var) == fn
	  && (auto_var_p (var)
	      || TREE_CODE (var) == LABEL_DECL));
}

/* Subprogram of following function.  Called by walk_tree.

   Return *TP if it is an automatic variable or parameter of the
   function passed in as DATA.  */

static tree
find_var_from_fn (tree *tp, int *walk_subtrees, void *data)
{
  tree fn = (tree) data;

  if (TYPE_P (*tp))
    *walk_subtrees = 0;

  else if (DECL_P (*tp)
	   && auto_var_in_fn_p (*tp, fn))
    return *tp;

  return NULL_TREE;
}

/* Returns true if T is, contains, or refers to a type with variable
   size.  For METHOD_TYPEs and FUNCTION_TYPEs we exclude the
   arguments, but not the return type.  If FN is nonzero, only return
   true if a modifier of the type or position of FN is a variable or
   parameter inside FN.

   This concept is more general than that of C99 'variably modified types':
   in C99, a struct type is never variably modified because a VLA may not
   appear as a structure member.  However, in GNU C code like:

     struct S { int i[f()]; };

   is valid, and other languages may define similar constructs.  */

bool
variably_modified_type_p (tree type, tree fn)
{
  tree t;

/* Test if T is either variable (if FN is zero) or an expression containing
   a variable in FN.  If TYPE isn't gimplified, return true also if
   gimplify_one_sizepos would gimplify the expression into a local
   variable.  */
#define RETURN_TRUE_IF_VAR(T)						\
  do { tree _t = (T);							\
    if (_t != NULL_TREE							\
	&& _t != error_mark_node					\
	&& !CONSTANT_CLASS_P (_t)					\
	&& TREE_CODE (_t) != PLACEHOLDER_EXPR				\
	&& (!fn								\
	    || (!TYPE_SIZES_GIMPLIFIED (type)				\
		&& (TREE_CODE (_t) != VAR_DECL				\
		    && !CONTAINS_PLACEHOLDER_P (_t)))			\
	    || walk_tree (&_t, find_var_from_fn, fn, NULL)))		\
      return true;  } while (0)

  if (type == error_mark_node)
    return false;

  /* If TYPE itself has variable size, it is variably modified.  */
  RETURN_TRUE_IF_VAR (TYPE_SIZE (type));
  RETURN_TRUE_IF_VAR (TYPE_SIZE_UNIT (type));

  switch (TREE_CODE (type))
    {
    case POINTER_TYPE:
    case REFERENCE_TYPE:
    case VECTOR_TYPE:
      /* Ada can have pointer types refering to themselves indirectly.  */
      if (TREE_VISITED (type))
	return false;
      TREE_VISITED (type) = true;
      if (variably_modified_type_p (TREE_TYPE (type), fn))
	{
	  TREE_VISITED (type) = false;
	  return true;
	}
      TREE_VISITED (type) = false;
      break;

    case FUNCTION_TYPE:
    case METHOD_TYPE:
      /* If TYPE is a function type, it is variably modified if the
	 return type is variably modified.  */
      if (variably_modified_type_p (TREE_TYPE (type), fn))
	  return true;
      break;

    case INTEGER_TYPE:
    case REAL_TYPE:
    case FIXED_POINT_TYPE:
    case ENUMERAL_TYPE:
    case BOOLEAN_TYPE:
      /* Scalar types are variably modified if their end points
	 aren't constant.  */
      RETURN_TRUE_IF_VAR (TYPE_MIN_VALUE (type));
      RETURN_TRUE_IF_VAR (TYPE_MAX_VALUE (type));
      break;

    case RECORD_TYPE:
    case UNION_TYPE:
    case QUAL_UNION_TYPE:
      /* We can't see if any of the fields are variably-modified by the
	 definition we normally use, since that would produce infinite
	 recursion via pointers.  */
      /* This is variably modified if some field's type is.  */
      for (t = TYPE_FIELDS (type); t; t = DECL_CHAIN (t))
	if (TREE_CODE (t) == FIELD_DECL)
	  {
	    RETURN_TRUE_IF_VAR (DECL_FIELD_OFFSET (t));
	    RETURN_TRUE_IF_VAR (DECL_SIZE (t));
	    RETURN_TRUE_IF_VAR (DECL_SIZE_UNIT (t));

	    /* If the type is a qualified union, then the DECL_QUALIFIER
	       of fields can also be an expression containing a variable.  */
	    if (TREE_CODE (type) == QUAL_UNION_TYPE)
	      RETURN_TRUE_IF_VAR (DECL_QUALIFIER (t));

	    /* If the field is a qualified union, then it's only a container
	       for what's inside so we look into it.  That's necessary in LTO
	       mode because the sizes of the field tested above have been set
	       to PLACEHOLDER_EXPRs by free_lang_data.  */
	    if (TREE_CODE (TREE_TYPE (t)) == QUAL_UNION_TYPE
		&& variably_modified_type_p (TREE_TYPE (t), fn))
	      return true;
	  }
      break;

    case ARRAY_TYPE:
      /* Do not call ourselves to avoid infinite recursion.  This is
	 variably modified if the element type is.  */
      RETURN_TRUE_IF_VAR (TYPE_SIZE (TREE_TYPE (type)));
      RETURN_TRUE_IF_VAR (TYPE_SIZE_UNIT (TREE_TYPE (type)));
      break;

    default:
      break;
    }

  /* The current language may have other cases to check, but in general,
     all other types are not variably modified.  */
  return lang_hooks.tree_inlining.var_mod_type_p (type, fn);

#undef RETURN_TRUE_IF_VAR
}

/* Given a DECL or TYPE, return the scope in which it was declared, or
   NULL_TREE if there is no containing scope.  */

tree
get_containing_scope (const_tree t)
{
  return (TYPE_P (t) ? TYPE_CONTEXT (t) : DECL_CONTEXT (t));
}

/* Returns the ultimate TRANSLATION_UNIT_DECL context of DECL or NULL.  */

const_tree
get_ultimate_context (const_tree decl)
{
  while (decl && TREE_CODE (decl) != TRANSLATION_UNIT_DECL)
    {
      if (TREE_CODE (decl) == BLOCK)
	decl = BLOCK_SUPERCONTEXT (decl);
      else
	decl = get_containing_scope (decl);
    }
  return decl;
}

/* Return the innermost context enclosing DECL that is
   a FUNCTION_DECL, or zero if none.  */

tree
decl_function_context (const_tree decl)
{
  tree context;

  if (TREE_CODE (decl) == ERROR_MARK)
    return 0;

  /* C++ virtual functions use DECL_CONTEXT for the class of the vtable
     where we look up the function at runtime.  Such functions always take
     a first argument of type 'pointer to real context'.

     C++ should really be fixed to use DECL_CONTEXT for the real context,
     and use something else for the "virtual context".  */
  else if (TREE_CODE (decl) == FUNCTION_DECL && DECL_VIRTUAL_P (decl))
    context
      = TYPE_MAIN_VARIANT
	(TREE_TYPE (TREE_VALUE (TYPE_ARG_TYPES (TREE_TYPE (decl)))));
  else
    context = DECL_CONTEXT (decl);

  while (context && TREE_CODE (context) != FUNCTION_DECL)
    {
      if (TREE_CODE (context) == BLOCK)
	context = BLOCK_SUPERCONTEXT (context);
      else
	context = get_containing_scope (context);
    }

  return context;
}

/* Return the innermost context enclosing DECL that is
   a RECORD_TYPE, UNION_TYPE or QUAL_UNION_TYPE, or zero if none.
   TYPE_DECLs and FUNCTION_DECLs are transparent to this function.  */

tree
decl_type_context (const_tree decl)
{
  tree context = DECL_CONTEXT (decl);

  while (context)
    switch (TREE_CODE (context))
      {
      case NAMESPACE_DECL:
      case TRANSLATION_UNIT_DECL:
	return NULL_TREE;

      case RECORD_TYPE:
      case UNION_TYPE:
      case QUAL_UNION_TYPE:
	return context;

      case TYPE_DECL:
      case FUNCTION_DECL:
	context = DECL_CONTEXT (context);
	break;

      case BLOCK:
	context = BLOCK_SUPERCONTEXT (context);
	break;

      default:
	gcc_unreachable ();
      }

  return NULL_TREE;
}

/* CALL is a CALL_EXPR.  Return the declaration for the function
   called, or NULL_TREE if the called function cannot be
   determined.  */

tree
get_callee_fndecl (const_tree call)
{
  tree addr;

  if (call == error_mark_node)
    return error_mark_node;

  /* It's invalid to call this function with anything but a
     CALL_EXPR.  */
  gcc_assert (TREE_CODE (call) == CALL_EXPR);

  /* The first operand to the CALL is the address of the function
     called.  */
  addr = CALL_EXPR_FN (call);

  /* If there is no function, return early.  */
  if (addr == NULL_TREE)
    return NULL_TREE;

  STRIP_NOPS (addr);

  /* If this is a readonly function pointer, extract its initial value.  */
  if (DECL_P (addr) && TREE_CODE (addr) != FUNCTION_DECL
      && TREE_READONLY (addr) && ! TREE_THIS_VOLATILE (addr)
      && DECL_INITIAL (addr))
    addr = DECL_INITIAL (addr);

  /* If the address is just `&f' for some function `f', then we know
     that `f' is being called.  */
  if (TREE_CODE (addr) == ADDR_EXPR
      && TREE_CODE (TREE_OPERAND (addr, 0)) == FUNCTION_DECL)
    return TREE_OPERAND (addr, 0);

  /* We couldn't figure out what was being called.  */
  return NULL_TREE;
}

/* If CALL_EXPR CALL calls a normal built-in function or an internal function,
   return the associated function code, otherwise return CFN_LAST.  */

combined_fn
get_call_combined_fn (const_tree call)
{
  /* It's invalid to call this function with anything but a CALL_EXPR.  */
  gcc_assert (TREE_CODE (call) == CALL_EXPR);

  if (!CALL_EXPR_FN (call))
    return as_combined_fn (CALL_EXPR_IFN (call));

  tree fndecl = get_callee_fndecl (call);
  if (fndecl && fndecl_built_in_p (fndecl, BUILT_IN_NORMAL))
    return as_combined_fn (DECL_FUNCTION_CODE (fndecl));

  return CFN_LAST;
}

/* Comparator of indices based on tree_node_counts.  */

static int
tree_nodes_cmp (const void *p1, const void *p2)
{
  const unsigned *n1 = (const unsigned *)p1;
  const unsigned *n2 = (const unsigned *)p2;

  return tree_node_counts[*n1] - tree_node_counts[*n2];
}

/* Comparator of indices based on tree_code_counts.  */

static int
tree_codes_cmp (const void *p1, const void *p2)
{
  const unsigned *n1 = (const unsigned *)p1;
  const unsigned *n2 = (const unsigned *)p2;

  return tree_code_counts[*n1] - tree_code_counts[*n2];
}

#define TREE_MEM_USAGE_SPACES 40

/* Print debugging information about tree nodes generated during the compile,
   and any language-specific information.  */

void
dump_tree_statistics (void)
{
  if (GATHER_STATISTICS)
    {
      uint64_t total_nodes, total_bytes;
      fprintf (stderr, "\nKind                   Nodes      Bytes\n");
      mem_usage::print_dash_line (TREE_MEM_USAGE_SPACES);
      total_nodes = total_bytes = 0;

      {
	auto_vec<unsigned> indices (all_kinds);
	for (unsigned i = 0; i < all_kinds; i++)
	  indices.quick_push (i);
	indices.qsort (tree_nodes_cmp);

	for (unsigned i = 0; i < (int) all_kinds; i++)
	  {
	    unsigned j = indices[i];
	    fprintf (stderr, "%-20s %6" PRIu64 "%c %9" PRIu64 "%c\n",
		     tree_node_kind_names[j], SIZE_AMOUNT (tree_node_counts[j]),
		     SIZE_AMOUNT (tree_node_sizes[j]));
	    total_nodes += tree_node_counts[j];
	    total_bytes += tree_node_sizes[j];
	  }
	mem_usage::print_dash_line (TREE_MEM_USAGE_SPACES);
	fprintf (stderr, "%-20s %6" PRIu64 "%c %9" PRIu64 "%c\n", "Total",
		 SIZE_AMOUNT (total_nodes), SIZE_AMOUNT (total_bytes));
	mem_usage::print_dash_line (TREE_MEM_USAGE_SPACES);
      }

      {
	fprintf (stderr, "Code                              Nodes\n");
	mem_usage::print_dash_line (TREE_MEM_USAGE_SPACES);

	auto_vec<unsigned> indices (MAX_TREE_CODES);
	for (unsigned i = 0; i < MAX_TREE_CODES; i++)
	  indices.quick_push (i);
	indices.qsort (tree_codes_cmp);

	for (unsigned i = 0; i < MAX_TREE_CODES; i++)
	  {
	    unsigned j = indices[i];
	    fprintf (stderr, "%-32s %6" PRIu64 "%c\n",
		     get_tree_code_name ((enum tree_code) j),
		     SIZE_AMOUNT (tree_code_counts[j]));
	  }
	mem_usage::print_dash_line (TREE_MEM_USAGE_SPACES);
	fprintf (stderr, "\n");
	ssanames_print_statistics ();
	fprintf (stderr, "\n");
	phinodes_print_statistics ();
	fprintf (stderr, "\n");
      }
    }
  else
    fprintf (stderr, "(No per-node statistics)\n");

  print_type_hash_statistics ();
  print_debug_expr_statistics ();
  print_value_expr_statistics ();
  lang_hooks.print_statistics ();
}

#define FILE_FUNCTION_FORMAT "_GLOBAL__%s_%s"

/* Generate a crc32 of the low BYTES bytes of VALUE.  */

unsigned
crc32_unsigned_n (unsigned chksum, unsigned value, unsigned bytes)
{
  /* This relies on the raw feedback's top 4 bits being zero.  */
#define FEEDBACK(X) ((X) * 0x04c11db7)
#define SYNDROME(X) (FEEDBACK ((X) & 1) ^ FEEDBACK ((X) & 2) \
		     ^ FEEDBACK ((X) & 4) ^ FEEDBACK ((X) & 8))
  static const unsigned syndromes[16] =
    {
      SYNDROME(0x0), SYNDROME(0x1), SYNDROME(0x2), SYNDROME(0x3),
      SYNDROME(0x4), SYNDROME(0x5), SYNDROME(0x6), SYNDROME(0x7),
      SYNDROME(0x8), SYNDROME(0x9), SYNDROME(0xa), SYNDROME(0xb),
      SYNDROME(0xc), SYNDROME(0xd), SYNDROME(0xe), SYNDROME(0xf),
    };
#undef FEEDBACK
#undef SYNDROME

  value <<= (32 - bytes * 8);
  for (unsigned ix = bytes * 2; ix--; value <<= 4)
    {
      unsigned feedback = syndromes[((value ^ chksum) >> 28) & 0xf];

      chksum = (chksum << 4) ^ feedback;
    }

  return chksum;
}

/* Generate a crc32 of a string.  */

unsigned
crc32_string (unsigned chksum, const char *string)
{
  do
    chksum = crc32_byte (chksum, *string);
  while (*string++);
  return chksum;
}

/* P is a string that will be used in a symbol.  Mask out any characters
   that are not valid in that context.  */

void
clean_symbol_name (char *p)
{
  for (; *p; p++)
    if (! (ISALNUM (*p)
#ifndef NO_DOLLAR_IN_LABEL	/* this for `$'; unlikely, but... -- kr */
	    || *p == '$'
#endif
#ifndef NO_DOT_IN_LABEL		/* this for `.'; unlikely, but...  */
	    || *p == '.'
#endif
	   ))
      *p = '_';
}

static GTY(()) unsigned anon_cnt = 0; /* Saved for PCH.  */

/* Create a unique anonymous identifier.  The identifier is still a
   valid assembly label.  */

tree
make_anon_name ()
{
  const char *fmt = 
#if !defined (NO_DOT_IN_LABEL)
    "."
#elif !defined (NO_DOLLAR_IN_LABEL)
    "$"
#else
    "_"
#endif
    "_anon_%d";

  char buf[24];
  int len = snprintf (buf, sizeof (buf), fmt, anon_cnt++);
  gcc_checking_assert (len < int (sizeof (buf)));

  tree id = get_identifier_with_length (buf, len);
  IDENTIFIER_ANON_P (id) = true;

  return id;
}

/* Generate a name for a special-purpose function.
   The generated name may need to be unique across the whole link.
   Changes to this function may also require corresponding changes to
   xstrdup_mask_random.
   TYPE is some string to identify the purpose of this function to the
   linker or collect2; it must start with an uppercase letter,
   one of:
   I - for constructors
   D - for destructors
   N - for C++ anonymous namespaces
   F - for DWARF unwind frame information.  */

tree
get_file_function_name (const char *type)
{
  char *buf;
  const char *p;
  char *q;

  /* If we already have a name we know to be unique, just use that.  */
  if (first_global_object_name)
    p = q = ASTRDUP (first_global_object_name);
  /* If the target is handling the constructors/destructors, they
     will be local to this file and the name is only necessary for
     debugging purposes. 
     We also assign sub_I and sub_D sufixes to constructors called from
     the global static constructors.  These are always local.  */
  else if (((type[0] == 'I' || type[0] == 'D') && targetm.have_ctors_dtors)
	   || (strncmp (type, "sub_", 4) == 0
	       && (type[4] == 'I' || type[4] == 'D')))
    {
      const char *file = main_input_filename;
      if (! file)
	file = LOCATION_FILE (input_location);
      /* Just use the file's basename, because the full pathname
	 might be quite long.  */
      p = q = ASTRDUP (lbasename (file));
    }
  else
    {
      /* Otherwise, the name must be unique across the entire link.
	 We don't have anything that we know to be unique to this translation
	 unit, so use what we do have and throw in some randomness.  */
      unsigned len;
      const char *name = weak_global_object_name;
      const char *file = main_input_filename;

      if (! name)
	name = "";
      if (! file)
	file = LOCATION_FILE (input_location);

      len = strlen (file);
      q = (char *) alloca (9 + 19 + len + 1);
      memcpy (q, file, len + 1);

      snprintf (q + len, 9 + 19 + 1, "_%08X_" HOST_WIDE_INT_PRINT_HEX,
		crc32_string (0, name), get_random_seed (false));

      p = q;
    }

  clean_symbol_name (q);
  buf = (char *) alloca (sizeof (FILE_FUNCTION_FORMAT) + strlen (p)
			 + strlen (type));

  /* Set up the name of the file-level functions we may need.
     Use a global object (which is already required to be unique over
     the program) rather than the file name (which imposes extra
     constraints).  */
  sprintf (buf, FILE_FUNCTION_FORMAT, type, p);

  return get_identifier (buf);
}

#if defined ENABLE_TREE_CHECKING && (GCC_VERSION >= 2007)

/* Complain that the tree code of NODE does not match the expected 0
   terminated list of trailing codes. The trailing code list can be
   empty, for a more vague error message.  FILE, LINE, and FUNCTION
   are of the caller.  */

void
tree_check_failed (const_tree node, const char *file,
		   int line, const char *function, ...)
{
  va_list args;
  const char *buffer;
  unsigned length = 0;
  enum tree_code code;

  va_start (args, function);
  while ((code = (enum tree_code) va_arg (args, int)))
    length += 4 + strlen (get_tree_code_name (code));
  va_end (args);
  if (length)
    {
      char *tmp;
      va_start (args, function);
      length += strlen ("expected ");
      buffer = tmp = (char *) alloca (length);
      length = 0;
      while ((code = (enum tree_code) va_arg (args, int)))
	{
	  const char *prefix = length ? " or " : "expected ";

	  strcpy (tmp + length, prefix);
	  length += strlen (prefix);
	  strcpy (tmp + length, get_tree_code_name (code));
	  length += strlen (get_tree_code_name (code));
	}
      va_end (args);
    }
  else
    buffer = "unexpected node";

  internal_error ("tree check: %s, have %s in %s, at %s:%d",
		  buffer, get_tree_code_name (TREE_CODE (node)),
		  function, trim_filename (file), line);
}

/* Complain that the tree code of NODE does match the expected 0
   terminated list of trailing codes. FILE, LINE, and FUNCTION are of
   the caller.  */

void
tree_not_check_failed (const_tree node, const char *file,
		       int line, const char *function, ...)
{
  va_list args;
  char *buffer;
  unsigned length = 0;
  enum tree_code code;

  va_start (args, function);
  while ((code = (enum tree_code) va_arg (args, int)))
    length += 4 + strlen (get_tree_code_name (code));
  va_end (args);
  va_start (args, function);
  buffer = (char *) alloca (length);
  length = 0;
  while ((code = (enum tree_code) va_arg (args, int)))
    {
      if (length)
	{
	  strcpy (buffer + length, " or ");
	  length += 4;
	}
      strcpy (buffer + length, get_tree_code_name (code));
      length += strlen (get_tree_code_name (code));
    }
  va_end (args);

  internal_error ("tree check: expected none of %s, have %s in %s, at %s:%d",
		  buffer, get_tree_code_name (TREE_CODE (node)),
		  function, trim_filename (file), line);
}

/* Similar to tree_check_failed, except that we check for a class of tree
   code, given in CL.  */

void
tree_class_check_failed (const_tree node, const enum tree_code_class cl,
			 const char *file, int line, const char *function)
{
  internal_error
    ("tree check: expected class %qs, have %qs (%s) in %s, at %s:%d",
     TREE_CODE_CLASS_STRING (cl),
     TREE_CODE_CLASS_STRING (TREE_CODE_CLASS (TREE_CODE (node))),
     get_tree_code_name (TREE_CODE (node)), function, trim_filename (file), line);
}

/* Similar to tree_check_failed, except that instead of specifying a
   dozen codes, use the knowledge that they're all sequential.  */

void
tree_range_check_failed (const_tree node, const char *file, int line,
			 const char *function, enum tree_code c1,
			 enum tree_code c2)
{
  char *buffer;
  unsigned length = 0;
  unsigned int c;

  for (c = c1; c <= c2; ++c)
    length += 4 + strlen (get_tree_code_name ((enum tree_code) c));

  length += strlen ("expected ");
  buffer = (char *) alloca (length);
  length = 0;

  for (c = c1; c <= c2; ++c)
    {
      const char *prefix = length ? " or " : "expected ";

      strcpy (buffer + length, prefix);
      length += strlen (prefix);
      strcpy (buffer + length, get_tree_code_name ((enum tree_code) c));
      length += strlen (get_tree_code_name ((enum tree_code) c));
    }

  internal_error ("tree check: %s, have %s in %s, at %s:%d",
		  buffer, get_tree_code_name (TREE_CODE (node)),
		  function, trim_filename (file), line);
}


/* Similar to tree_check_failed, except that we check that a tree does
   not have the specified code, given in CL.  */

void
tree_not_class_check_failed (const_tree node, const enum tree_code_class cl,
			     const char *file, int line, const char *function)
{
  internal_error
    ("tree check: did not expect class %qs, have %qs (%s) in %s, at %s:%d",
     TREE_CODE_CLASS_STRING (cl),
     TREE_CODE_CLASS_STRING (TREE_CODE_CLASS (TREE_CODE (node))),
     get_tree_code_name (TREE_CODE (node)), function, trim_filename (file), line);
}


/* Similar to tree_check_failed but applied to OMP_CLAUSE codes.  */

void
omp_clause_check_failed (const_tree node, const char *file, int line,
                         const char *function, enum omp_clause_code code)
{
  internal_error ("tree check: expected %<omp_clause %s%>, have %qs "
		  "in %s, at %s:%d",
		  omp_clause_code_name[code],
		  get_tree_code_name (TREE_CODE (node)),
		  function, trim_filename (file), line);
}


/* Similar to tree_range_check_failed but applied to OMP_CLAUSE codes.  */

void
omp_clause_range_check_failed (const_tree node, const char *file, int line,
			       const char *function, enum omp_clause_code c1,
			       enum omp_clause_code c2)
{
  char *buffer;
  unsigned length = 0;
  unsigned int c;

  for (c = c1; c <= c2; ++c)
    length += 4 + strlen (omp_clause_code_name[c]);

  length += strlen ("expected ");
  buffer = (char *) alloca (length);
  length = 0;

  for (c = c1; c <= c2; ++c)
    {
      const char *prefix = length ? " or " : "expected ";

      strcpy (buffer + length, prefix);
      length += strlen (prefix);
      strcpy (buffer + length, omp_clause_code_name[c]);
      length += strlen (omp_clause_code_name[c]);
    }

  internal_error ("tree check: %s, have %s in %s, at %s:%d",
		  buffer, omp_clause_code_name[TREE_CODE (node)],
		  function, trim_filename (file), line);
}


#undef DEFTREESTRUCT
#define DEFTREESTRUCT(VAL, NAME) NAME,

static const char *ts_enum_names[] = {
#include "treestruct.def"
};
#undef DEFTREESTRUCT

#define TS_ENUM_NAME(EN) (ts_enum_names[(EN)])

/* Similar to tree_class_check_failed, except that we check for
   whether CODE contains the tree structure identified by EN.  */

void
tree_contains_struct_check_failed (const_tree node,
				   const enum tree_node_structure_enum en,
				   const char *file, int line,
				   const char *function)
{
  internal_error
    ("tree check: expected tree that contains %qs structure, have %qs in %s, at %s:%d",
     TS_ENUM_NAME (en),
     get_tree_code_name (TREE_CODE (node)), function, trim_filename (file), line);
}


/* Similar to above, except that the check is for the bounds of a TREE_VEC's
   (dynamically sized) vector.  */

void
tree_int_cst_elt_check_failed (int idx, int len, const char *file, int line,
			       const char *function)
{
  internal_error
    ("tree check: accessed elt %d of %<tree_int_cst%> with %d elts in %s, "
     "at %s:%d",
     idx + 1, len, function, trim_filename (file), line);
}

/* Similar to above, except that the check is for the bounds of a TREE_VEC's
   (dynamically sized) vector.  */

void
tree_vec_elt_check_failed (int idx, int len, const char *file, int line,
			   const char *function)
{
  internal_error
    ("tree check: accessed elt %d of %<tree_vec%> with %d elts in %s, at %s:%d",
     idx + 1, len, function, trim_filename (file), line);
}

/* Similar to above, except that the check is for the bounds of the operand
   vector of an expression node EXP.  */

void
tree_operand_check_failed (int idx, const_tree exp, const char *file,
			   int line, const char *function)
{
  enum tree_code code = TREE_CODE (exp);
  internal_error
    ("tree check: accessed operand %d of %s with %d operands in %s, at %s:%d",
     idx + 1, get_tree_code_name (code), TREE_OPERAND_LENGTH (exp),
     function, trim_filename (file), line);
}

/* Similar to above, except that the check is for the number of
   operands of an OMP_CLAUSE node.  */

void
omp_clause_operand_check_failed (int idx, const_tree t, const char *file,
			         int line, const char *function)
{
  internal_error
    ("tree check: accessed operand %d of %<omp_clause %s%> with %d operands "
     "in %s, at %s:%d", idx + 1, omp_clause_code_name[OMP_CLAUSE_CODE (t)],
     omp_clause_num_ops [OMP_CLAUSE_CODE (t)], function,
     trim_filename (file), line);
}
#endif /* ENABLE_TREE_CHECKING */

/* Create a new vector type node holding NUNITS units of type INNERTYPE,
   and mapped to the machine mode MODE.  Initialize its fields and build
   the information necessary for debugging output.  */

static tree
make_vector_type (tree innertype, poly_int64 nunits, machine_mode mode)
{
  tree t;
  tree mv_innertype = TYPE_MAIN_VARIANT (innertype);

  t = make_node (VECTOR_TYPE);
  TREE_TYPE (t) = mv_innertype;
  SET_TYPE_VECTOR_SUBPARTS (t, nunits);
  SET_TYPE_MODE (t, mode);

  if (TYPE_STRUCTURAL_EQUALITY_P (mv_innertype) || in_lto_p)
    SET_TYPE_STRUCTURAL_EQUALITY (t);
  else if ((TYPE_CANONICAL (mv_innertype) != innertype
	    || mode != VOIDmode)
	   && !VECTOR_BOOLEAN_TYPE_P (t))
    TYPE_CANONICAL (t)
      = make_vector_type (TYPE_CANONICAL (mv_innertype), nunits, VOIDmode);

  layout_type (t);

  hashval_t hash = type_hash_canon_hash (t);
  t = type_hash_canon (hash, t);

  /* We have built a main variant, based on the main variant of the
     inner type. Use it to build the variant we return.  */
  if ((TYPE_ATTRIBUTES (innertype) || TYPE_QUALS (innertype))
      && TREE_TYPE (t) != innertype)
    return build_type_attribute_qual_variant (t,
					      TYPE_ATTRIBUTES (innertype),
					      TYPE_QUALS (innertype));

  return t;
}

static tree
make_or_reuse_type (unsigned size, int unsignedp)
{
  int i;

  if (size == INT_TYPE_SIZE)
    return unsignedp ? unsigned_type_node : integer_type_node;
  if (size == CHAR_TYPE_SIZE)
    return unsignedp ? unsigned_char_type_node : signed_char_type_node;
  if (size == SHORT_TYPE_SIZE)
    return unsignedp ? short_unsigned_type_node : short_integer_type_node;
  if (size == LONG_TYPE_SIZE)
    return unsignedp ? long_unsigned_type_node : long_integer_type_node;
  if (size == LONG_LONG_TYPE_SIZE)
    return (unsignedp ? long_long_unsigned_type_node
            : long_long_integer_type_node);

  for (i = 0; i < NUM_INT_N_ENTS; i ++)
    if (size == int_n_data[i].bitsize
	&& int_n_enabled_p[i])
      return (unsignedp ? int_n_trees[i].unsigned_type
	      : int_n_trees[i].signed_type);

  if (unsignedp)
    return make_unsigned_type (size);
  else
    return make_signed_type (size);
}

/* Create or reuse a fract type by SIZE, UNSIGNEDP, and SATP.  */

static tree
make_or_reuse_fract_type (unsigned size, int unsignedp, int satp)
{
  if (satp)
    {
      if (size == SHORT_FRACT_TYPE_SIZE)
	return unsignedp ? sat_unsigned_short_fract_type_node
			 : sat_short_fract_type_node;
      if (size == FRACT_TYPE_SIZE)
	return unsignedp ? sat_unsigned_fract_type_node : sat_fract_type_node;
      if (size == LONG_FRACT_TYPE_SIZE)
	return unsignedp ? sat_unsigned_long_fract_type_node
			 : sat_long_fract_type_node;
      if (size == LONG_LONG_FRACT_TYPE_SIZE)
	return unsignedp ? sat_unsigned_long_long_fract_type_node
			 : sat_long_long_fract_type_node;
    }
  else
    {
      if (size == SHORT_FRACT_TYPE_SIZE)
	return unsignedp ? unsigned_short_fract_type_node
			 : short_fract_type_node;
      if (size == FRACT_TYPE_SIZE)
	return unsignedp ? unsigned_fract_type_node : fract_type_node;
      if (size == LONG_FRACT_TYPE_SIZE)
	return unsignedp ? unsigned_long_fract_type_node
			 : long_fract_type_node;
      if (size == LONG_LONG_FRACT_TYPE_SIZE)
	return unsignedp ? unsigned_long_long_fract_type_node
			 : long_long_fract_type_node;
    }

  return make_fract_type (size, unsignedp, satp);
}

/* Create or reuse an accum type by SIZE, UNSIGNEDP, and SATP.  */

static tree
make_or_reuse_accum_type (unsigned size, int unsignedp, int satp)
{
  if (satp)
    {
      if (size == SHORT_ACCUM_TYPE_SIZE)
	return unsignedp ? sat_unsigned_short_accum_type_node
			 : sat_short_accum_type_node;
      if (size == ACCUM_TYPE_SIZE)
	return unsignedp ? sat_unsigned_accum_type_node : sat_accum_type_node;
      if (size == LONG_ACCUM_TYPE_SIZE)
	return unsignedp ? sat_unsigned_long_accum_type_node
			 : sat_long_accum_type_node;
      if (size == LONG_LONG_ACCUM_TYPE_SIZE)
	return unsignedp ? sat_unsigned_long_long_accum_type_node
			 : sat_long_long_accum_type_node;
    }
  else
    {
      if (size == SHORT_ACCUM_TYPE_SIZE)
	return unsignedp ? unsigned_short_accum_type_node
			 : short_accum_type_node;
      if (size == ACCUM_TYPE_SIZE)
	return unsignedp ? unsigned_accum_type_node : accum_type_node;
      if (size == LONG_ACCUM_TYPE_SIZE)
	return unsignedp ? unsigned_long_accum_type_node
			 : long_accum_type_node;
      if (size == LONG_LONG_ACCUM_TYPE_SIZE)
	return unsignedp ? unsigned_long_long_accum_type_node
			 : long_long_accum_type_node;
    }

  return make_accum_type (size, unsignedp, satp);
}


/* Create an atomic variant node for TYPE.  This routine is called
   during initialization of data types to create the 5 basic atomic
   types. The generic build_variant_type function requires these to
   already be set up in order to function properly, so cannot be
   called from there.  If ALIGN is non-zero, then ensure alignment is
   overridden to this value.  */

static tree
build_atomic_base (tree type, unsigned int align)
{
  tree t;

  /* Make sure its not already registered.  */
  if ((t = get_qualified_type (type, TYPE_QUAL_ATOMIC)))
    return t;
  
  t = build_variant_type_copy (type);
  set_type_quals (t, TYPE_QUAL_ATOMIC);

  if (align)
    SET_TYPE_ALIGN (t, align);

  return t;
}

/* Information about the _FloatN and _FloatNx types.  This must be in
   the same order as the corresponding TI_* enum values.  */
const floatn_type_info floatn_nx_types[NUM_FLOATN_NX_TYPES] =
  {
    { 16, false },
    { 32, false },
    { 64, false },
    { 128, false },
    { 32, true },
    { 64, true },
    { 128, true },
  };


/* Create nodes for all integer types (and error_mark_node) using the sizes
   of C datatypes.  SIGNED_CHAR specifies whether char is signed.  */

void
build_common_tree_nodes (bool signed_char)
{
  int i;

  error_mark_node = make_node (ERROR_MARK);
  TREE_TYPE (error_mark_node) = error_mark_node;

  initialize_sizetypes ();

  /* Define both `signed char' and `unsigned char'.  */
  signed_char_type_node = make_signed_type (CHAR_TYPE_SIZE);
  TYPE_STRING_FLAG (signed_char_type_node) = 1;
  unsigned_char_type_node = make_unsigned_type (CHAR_TYPE_SIZE);
  TYPE_STRING_FLAG (unsigned_char_type_node) = 1;

  /* Define `char', which is like either `signed char' or `unsigned char'
     but not the same as either.  */
  char_type_node
    = (signed_char
       ? make_signed_type (CHAR_TYPE_SIZE)
       : make_unsigned_type (CHAR_TYPE_SIZE));
  TYPE_STRING_FLAG (char_type_node) = 1;

  short_integer_type_node = make_signed_type (SHORT_TYPE_SIZE);
  short_unsigned_type_node = make_unsigned_type (SHORT_TYPE_SIZE);
  integer_type_node = make_signed_type (INT_TYPE_SIZE);
  unsigned_type_node = make_unsigned_type (INT_TYPE_SIZE);
  long_integer_type_node = make_signed_type (LONG_TYPE_SIZE);
  long_unsigned_type_node = make_unsigned_type (LONG_TYPE_SIZE);
  long_long_integer_type_node = make_signed_type (LONG_LONG_TYPE_SIZE);
  long_long_unsigned_type_node = make_unsigned_type (LONG_LONG_TYPE_SIZE);

  for (i = 0; i < NUM_INT_N_ENTS; i ++)
    {
      int_n_trees[i].signed_type = make_signed_type (int_n_data[i].bitsize);
      int_n_trees[i].unsigned_type = make_unsigned_type (int_n_data[i].bitsize);

      if (int_n_enabled_p[i])
	{
	  integer_types[itk_intN_0 + i * 2] = int_n_trees[i].signed_type;
	  integer_types[itk_unsigned_intN_0 + i * 2] = int_n_trees[i].unsigned_type;
	}
    }

  /* Define a boolean type.  This type only represents boolean values but
     may be larger than char depending on the value of BOOL_TYPE_SIZE.  */
  boolean_type_node = make_unsigned_type (BOOL_TYPE_SIZE);
  TREE_SET_CODE (boolean_type_node, BOOLEAN_TYPE);
  TYPE_PRECISION (boolean_type_node) = 1;
  TYPE_MAX_VALUE (boolean_type_node) = build_int_cst (boolean_type_node, 1);

  /* Define what type to use for size_t.  */
  if (strcmp (SIZE_TYPE, "unsigned int") == 0)
    size_type_node = unsigned_type_node;
  else if (strcmp (SIZE_TYPE, "long unsigned int") == 0)
    size_type_node = long_unsigned_type_node;
  else if (strcmp (SIZE_TYPE, "long long unsigned int") == 0)
    size_type_node = long_long_unsigned_type_node;
  else if (strcmp (SIZE_TYPE, "short unsigned int") == 0)
    size_type_node = short_unsigned_type_node;
  else
    {
      int i;

      size_type_node = NULL_TREE;
      for (i = 0; i < NUM_INT_N_ENTS; i++)
	if (int_n_enabled_p[i])
	  {
	    char name[50], altname[50];
	    sprintf (name, "__int%d unsigned", int_n_data[i].bitsize);
	    sprintf (altname, "__int%d__ unsigned", int_n_data[i].bitsize);

	    if (strcmp (name, SIZE_TYPE) == 0
		|| strcmp (altname, SIZE_TYPE) == 0)
	      {
		size_type_node = int_n_trees[i].unsigned_type;
	      }
	  }
      if (size_type_node == NULL_TREE)
	gcc_unreachable ();
    }

  /* Define what type to use for ptrdiff_t.  */
  if (strcmp (PTRDIFF_TYPE, "int") == 0)
    ptrdiff_type_node = integer_type_node;
  else if (strcmp (PTRDIFF_TYPE, "long int") == 0)
    ptrdiff_type_node = long_integer_type_node;
  else if (strcmp (PTRDIFF_TYPE, "long long int") == 0)
    ptrdiff_type_node = long_long_integer_type_node;
  else if (strcmp (PTRDIFF_TYPE, "short int") == 0)
    ptrdiff_type_node = short_integer_type_node;
  else
    {
      ptrdiff_type_node = NULL_TREE;
      for (int i = 0; i < NUM_INT_N_ENTS; i++)
	if (int_n_enabled_p[i])
	  {
	    char name[50], altname[50];
	    sprintf (name, "__int%d", int_n_data[i].bitsize);
	    sprintf (altname, "__int%d__", int_n_data[i].bitsize);

	    if (strcmp (name, PTRDIFF_TYPE) == 0
		|| strcmp (altname, PTRDIFF_TYPE) == 0)
	      ptrdiff_type_node = int_n_trees[i].signed_type;
	  }
      if (ptrdiff_type_node == NULL_TREE)
	gcc_unreachable ();
    }

  /* Fill in the rest of the sized types.  Reuse existing type nodes
     when possible.  */
  intQI_type_node = make_or_reuse_type (GET_MODE_BITSIZE (QImode), 0);
  intHI_type_node = make_or_reuse_type (GET_MODE_BITSIZE (HImode), 0);
  intSI_type_node = make_or_reuse_type (GET_MODE_BITSIZE (SImode), 0);
  intDI_type_node = make_or_reuse_type (GET_MODE_BITSIZE (DImode), 0);
  intTI_type_node = make_or_reuse_type (GET_MODE_BITSIZE (TImode), 0);

  unsigned_intQI_type_node = make_or_reuse_type (GET_MODE_BITSIZE (QImode), 1);
  unsigned_intHI_type_node = make_or_reuse_type (GET_MODE_BITSIZE (HImode), 1);
  unsigned_intSI_type_node = make_or_reuse_type (GET_MODE_BITSIZE (SImode), 1);
  unsigned_intDI_type_node = make_or_reuse_type (GET_MODE_BITSIZE (DImode), 1);
  unsigned_intTI_type_node = make_or_reuse_type (GET_MODE_BITSIZE (TImode), 1);

  /* Don't call build_qualified type for atomics.  That routine does
     special processing for atomics, and until they are initialized
     it's better not to make that call.
     
     Check to see if there is a target override for atomic types.  */

  atomicQI_type_node = build_atomic_base (unsigned_intQI_type_node,
					targetm.atomic_align_for_mode (QImode));
  atomicHI_type_node = build_atomic_base (unsigned_intHI_type_node,
					targetm.atomic_align_for_mode (HImode));
  atomicSI_type_node = build_atomic_base (unsigned_intSI_type_node,
					targetm.atomic_align_for_mode (SImode));
  atomicDI_type_node = build_atomic_base (unsigned_intDI_type_node,
					targetm.atomic_align_for_mode (DImode));
  atomicTI_type_node = build_atomic_base (unsigned_intTI_type_node,
					targetm.atomic_align_for_mode (TImode));
  	
  access_public_node = get_identifier ("public");
  access_protected_node = get_identifier ("protected");
  access_private_node = get_identifier ("private");

  /* Define these next since types below may used them.  */
  integer_zero_node = build_int_cst (integer_type_node, 0);
  integer_one_node = build_int_cst (integer_type_node, 1);
  integer_three_node = build_int_cst (integer_type_node, 3);
  integer_minus_one_node = build_int_cst (integer_type_node, -1);

  size_zero_node = size_int (0);
  size_one_node = size_int (1);
  bitsize_zero_node = bitsize_int (0);
  bitsize_one_node = bitsize_int (1);
  bitsize_unit_node = bitsize_int (BITS_PER_UNIT);

  boolean_false_node = TYPE_MIN_VALUE (boolean_type_node);
  boolean_true_node = TYPE_MAX_VALUE (boolean_type_node);

  void_type_node = make_node (VOID_TYPE);
  layout_type (void_type_node);

  /* We are not going to have real types in C with less than byte alignment,
     so we might as well not have any types that claim to have it.  */
  SET_TYPE_ALIGN (void_type_node, BITS_PER_UNIT);
  TYPE_USER_ALIGN (void_type_node) = 0;

  void_node = make_node (VOID_CST);
  TREE_TYPE (void_node) = void_type_node;

  null_pointer_node = build_int_cst (build_pointer_type (void_type_node), 0);
  layout_type (TREE_TYPE (null_pointer_node));

  ptr_type_node = build_pointer_type (void_type_node);
  const_ptr_type_node
    = build_pointer_type (build_type_variant (void_type_node, 1, 0));
  for (unsigned i = 0;
       i < sizeof (builtin_structptr_types) / sizeof (builtin_structptr_type);
       ++i)
    builtin_structptr_types[i].node = builtin_structptr_types[i].base;

  pointer_sized_int_node = build_nonstandard_integer_type (POINTER_SIZE, 1);

  float_type_node = make_node (REAL_TYPE);
  TYPE_PRECISION (float_type_node) = FLOAT_TYPE_SIZE;
  layout_type (float_type_node);

  double_type_node = make_node (REAL_TYPE);
  TYPE_PRECISION (double_type_node) = DOUBLE_TYPE_SIZE;
  layout_type (double_type_node);

  long_double_type_node = make_node (REAL_TYPE);
  TYPE_PRECISION (long_double_type_node) = LONG_DOUBLE_TYPE_SIZE;
  layout_type (long_double_type_node);

  for (i = 0; i < NUM_FLOATN_NX_TYPES; i++)
    {
      int n = floatn_nx_types[i].n;
      bool extended = floatn_nx_types[i].extended;
      scalar_float_mode mode;
      if (!targetm.floatn_mode (n, extended).exists (&mode))
	continue;
      int precision = GET_MODE_PRECISION (mode);
      /* Work around the rs6000 KFmode having precision 113 not
	 128.  */
      const struct real_format *fmt = REAL_MODE_FORMAT (mode);
      gcc_assert (fmt->b == 2 && fmt->emin + fmt->emax == 3);
      int min_precision = fmt->p + ceil_log2 (fmt->emax - fmt->emin);
      if (!extended)
	gcc_assert (min_precision == n);
      if (precision < min_precision)
	precision = min_precision;
      FLOATN_NX_TYPE_NODE (i) = make_node (REAL_TYPE);
      TYPE_PRECISION (FLOATN_NX_TYPE_NODE (i)) = precision;
      layout_type (FLOATN_NX_TYPE_NODE (i));
      SET_TYPE_MODE (FLOATN_NX_TYPE_NODE (i), mode);
    }

  float_ptr_type_node = build_pointer_type (float_type_node);
  double_ptr_type_node = build_pointer_type (double_type_node);
  long_double_ptr_type_node = build_pointer_type (long_double_type_node);
  integer_ptr_type_node = build_pointer_type (integer_type_node);

  /* Fixed size integer types.  */
  uint16_type_node = make_or_reuse_type (16, 1);
  uint32_type_node = make_or_reuse_type (32, 1);
  uint64_type_node = make_or_reuse_type (64, 1);
  if (targetm.scalar_mode_supported_p (TImode))
    uint128_type_node = make_or_reuse_type (128, 1);

  /* Decimal float types. */
  if (targetm.decimal_float_supported_p ())
    {
      dfloat32_type_node = make_node (REAL_TYPE);
      TYPE_PRECISION (dfloat32_type_node) = DECIMAL32_TYPE_SIZE;
      SET_TYPE_MODE (dfloat32_type_node, SDmode);
      layout_type (dfloat32_type_node);

      dfloat64_type_node = make_node (REAL_TYPE);
      TYPE_PRECISION (dfloat64_type_node) = DECIMAL64_TYPE_SIZE;
      SET_TYPE_MODE (dfloat64_type_node, DDmode);
      layout_type (dfloat64_type_node);

      dfloat128_type_node = make_node (REAL_TYPE);
      TYPE_PRECISION (dfloat128_type_node) = DECIMAL128_TYPE_SIZE;
      SET_TYPE_MODE (dfloat128_type_node, TDmode);
      layout_type (dfloat128_type_node);
    }

  complex_integer_type_node = build_complex_type (integer_type_node, true);
  complex_float_type_node = build_complex_type (float_type_node, true);
  complex_double_type_node = build_complex_type (double_type_node, true);
  complex_long_double_type_node = build_complex_type (long_double_type_node,
						      true);

  for (i = 0; i < NUM_FLOATN_NX_TYPES; i++)
    {
      if (FLOATN_NX_TYPE_NODE (i) != NULL_TREE)
	COMPLEX_FLOATN_NX_TYPE_NODE (i)
	  = build_complex_type (FLOATN_NX_TYPE_NODE (i));
    }

/* Make fixed-point nodes based on sat/non-sat and signed/unsigned.  */
#define MAKE_FIXED_TYPE_NODE(KIND,SIZE) \
  sat_ ## KIND ## _type_node = \
    make_sat_signed_ ## KIND ## _type (SIZE); \
  sat_unsigned_ ## KIND ## _type_node = \
    make_sat_unsigned_ ## KIND ## _type (SIZE); \
  KIND ## _type_node = make_signed_ ## KIND ## _type (SIZE); \
  unsigned_ ## KIND ## _type_node = \
    make_unsigned_ ## KIND ## _type (SIZE);

#define MAKE_FIXED_TYPE_NODE_WIDTH(KIND,WIDTH,SIZE) \
  sat_ ## WIDTH ## KIND ## _type_node = \
    make_sat_signed_ ## KIND ## _type (SIZE); \
  sat_unsigned_ ## WIDTH ## KIND ## _type_node = \
    make_sat_unsigned_ ## KIND ## _type (SIZE); \
  WIDTH ## KIND ## _type_node = make_signed_ ## KIND ## _type (SIZE); \
  unsigned_ ## WIDTH ## KIND ## _type_node = \
    make_unsigned_ ## KIND ## _type (SIZE);

/* Make fixed-point type nodes based on four different widths.  */
#define MAKE_FIXED_TYPE_NODE_FAMILY(N1,N2) \
  MAKE_FIXED_TYPE_NODE_WIDTH (N1, short_, SHORT_ ## N2 ## _TYPE_SIZE) \
  MAKE_FIXED_TYPE_NODE (N1, N2 ## _TYPE_SIZE) \
  MAKE_FIXED_TYPE_NODE_WIDTH (N1, long_, LONG_ ## N2 ## _TYPE_SIZE) \
  MAKE_FIXED_TYPE_NODE_WIDTH (N1, long_long_, LONG_LONG_ ## N2 ## _TYPE_SIZE)

/* Make fixed-point mode nodes based on sat/non-sat and signed/unsigned.  */
#define MAKE_FIXED_MODE_NODE(KIND,NAME,MODE) \
  NAME ## _type_node = \
    make_or_reuse_signed_ ## KIND ## _type (GET_MODE_BITSIZE (MODE ## mode)); \
  u ## NAME ## _type_node = \
    make_or_reuse_unsigned_ ## KIND ## _type \
      (GET_MODE_BITSIZE (U ## MODE ## mode)); \
  sat_ ## NAME ## _type_node = \
    make_or_reuse_sat_signed_ ## KIND ## _type \
      (GET_MODE_BITSIZE (MODE ## mode)); \
  sat_u ## NAME ## _type_node = \
    make_or_reuse_sat_unsigned_ ## KIND ## _type \
      (GET_MODE_BITSIZE (U ## MODE ## mode));

  /* Fixed-point type and mode nodes.  */
  MAKE_FIXED_TYPE_NODE_FAMILY (fract, FRACT)
  MAKE_FIXED_TYPE_NODE_FAMILY (accum, ACCUM)
  MAKE_FIXED_MODE_NODE (fract, qq, QQ)
  MAKE_FIXED_MODE_NODE (fract, hq, HQ)
  MAKE_FIXED_MODE_NODE (fract, sq, SQ)
  MAKE_FIXED_MODE_NODE (fract, dq, DQ)
  MAKE_FIXED_MODE_NODE (fract, tq, TQ)
  MAKE_FIXED_MODE_NODE (accum, ha, HA)
  MAKE_FIXED_MODE_NODE (accum, sa, SA)
  MAKE_FIXED_MODE_NODE (accum, da, DA)
  MAKE_FIXED_MODE_NODE (accum, ta, TA)

  {
    tree t = targetm.build_builtin_va_list ();

    /* Many back-ends define record types without setting TYPE_NAME.
       If we copied the record type here, we'd keep the original
       record type without a name.  This breaks name mangling.  So,
       don't copy record types and let c_common_nodes_and_builtins()
       declare the type to be __builtin_va_list.  */
    if (TREE_CODE (t) != RECORD_TYPE)
      t = build_variant_type_copy (t);

    va_list_type_node = t;
  }

  /* SCEV analyzer global shared trees.  */
  chrec_dont_know = make_node (SCEV_NOT_KNOWN);
  TREE_TYPE (chrec_dont_know) = void_type_node;
  chrec_known = make_node (SCEV_KNOWN);
  TREE_TYPE (chrec_known) = void_type_node;
}

/* Modify DECL for given flags.
   TM_PURE attribute is set only on types, so the function will modify
   DECL's type when ECF_TM_PURE is used.  */

void
set_call_expr_flags (tree decl, int flags)
{
  if (flags & ECF_NOTHROW)
    TREE_NOTHROW (decl) = 1;
  if (flags & ECF_CONST)
    TREE_READONLY (decl) = 1;
  if (flags & ECF_PURE)
    DECL_PURE_P (decl) = 1;
  if (flags & ECF_LOOPING_CONST_OR_PURE)
    DECL_LOOPING_CONST_OR_PURE_P (decl) = 1;
  if (flags & ECF_NOVOPS)
    DECL_IS_NOVOPS (decl) = 1;
  if (flags & ECF_NORETURN)
    TREE_THIS_VOLATILE (decl) = 1;
  if (flags & ECF_MALLOC)
    DECL_IS_MALLOC (decl) = 1;
  if (flags & ECF_RETURNS_TWICE)
    DECL_IS_RETURNS_TWICE (decl) = 1;
  if (flags & ECF_LEAF)
    DECL_ATTRIBUTES (decl) = tree_cons (get_identifier ("leaf"),
					NULL, DECL_ATTRIBUTES (decl));
  if (flags & ECF_COLD)
    DECL_ATTRIBUTES (decl) = tree_cons (get_identifier ("cold"),
					NULL, DECL_ATTRIBUTES (decl));
  if (flags & ECF_RET1)
    DECL_ATTRIBUTES (decl)
      = tree_cons (get_identifier ("fn spec"),
		   build_tree_list (NULL_TREE, build_string (2, "1 ")),
		   DECL_ATTRIBUTES (decl));
  if ((flags & ECF_TM_PURE) && flag_tm)
    apply_tm_attr (decl, get_identifier ("transaction_pure"));
  /* Looping const or pure is implied by noreturn.
     There is currently no way to declare looping const or looping pure alone.  */
  gcc_assert (!(flags & ECF_LOOPING_CONST_OR_PURE)
	      || ((flags & ECF_NORETURN) && (flags & (ECF_CONST | ECF_PURE))));
}


/* A subroutine of build_common_builtin_nodes.  Define a builtin function.  */

static void
local_define_builtin (const char *name, tree type, enum built_in_function code,
                      const char *library_name, int ecf_flags)
{
  tree decl;

  decl = add_builtin_function (name, type, code, BUILT_IN_NORMAL,
			       library_name, NULL_TREE);
  set_call_expr_flags (decl, ecf_flags);

  set_builtin_decl (code, decl, true);
}

/* Call this function after instantiating all builtins that the language
   front end cares about.  This will build the rest of the builtins
   and internal functions that are relied upon by the tree optimizers and
   the middle-end.  */

void
build_common_builtin_nodes (void)
{
  tree tmp, ftype;
  int ecf_flags;

  if (!builtin_decl_explicit_p (BUILT_IN_UNREACHABLE)
      || !builtin_decl_explicit_p (BUILT_IN_ABORT))
    {
      ftype = build_function_type (void_type_node, void_list_node);
      if (!builtin_decl_explicit_p (BUILT_IN_UNREACHABLE))
	local_define_builtin ("__builtin_unreachable", ftype,
			      BUILT_IN_UNREACHABLE,
			      "__builtin_unreachable",
			      ECF_NOTHROW | ECF_LEAF | ECF_NORETURN
			      | ECF_CONST | ECF_COLD);
      if (!builtin_decl_explicit_p (BUILT_IN_ABORT))
	local_define_builtin ("__builtin_abort", ftype, BUILT_IN_ABORT,
			      "abort",
			      ECF_LEAF | ECF_NORETURN | ECF_CONST | ECF_COLD);
    }

  if (!builtin_decl_explicit_p (BUILT_IN_MEMCPY)
      || !builtin_decl_explicit_p (BUILT_IN_MEMMOVE))
    {
      ftype = build_function_type_list (ptr_type_node,
					ptr_type_node, const_ptr_type_node,
					size_type_node, NULL_TREE);

      if (!builtin_decl_explicit_p (BUILT_IN_MEMCPY))
	local_define_builtin ("__builtin_memcpy", ftype, BUILT_IN_MEMCPY,
			      "memcpy", ECF_NOTHROW | ECF_LEAF);
      if (!builtin_decl_explicit_p (BUILT_IN_MEMMOVE))
	local_define_builtin ("__builtin_memmove", ftype, BUILT_IN_MEMMOVE,
			      "memmove", ECF_NOTHROW | ECF_LEAF);
    }

  if (!builtin_decl_explicit_p (BUILT_IN_MEMCMP))
    {
      ftype = build_function_type_list (integer_type_node, const_ptr_type_node,
					const_ptr_type_node, size_type_node,
					NULL_TREE);
      local_define_builtin ("__builtin_memcmp", ftype, BUILT_IN_MEMCMP,
			    "memcmp", ECF_PURE | ECF_NOTHROW | ECF_LEAF);
    }

  if (!builtin_decl_explicit_p (BUILT_IN_MEMSET))
    {
      ftype = build_function_type_list (ptr_type_node,
					ptr_type_node, integer_type_node,
					size_type_node, NULL_TREE);
      local_define_builtin ("__builtin_memset", ftype, BUILT_IN_MEMSET,
			    "memset", ECF_NOTHROW | ECF_LEAF);
    }

  /* If we're checking the stack, `alloca' can throw.  */
  const int alloca_flags
    = ECF_MALLOC | ECF_LEAF | (flag_stack_check ? 0 : ECF_NOTHROW);

  if (!builtin_decl_explicit_p (BUILT_IN_ALLOCA))
    {
      ftype = build_function_type_list (ptr_type_node,
					size_type_node, NULL_TREE);
      local_define_builtin ("__builtin_alloca", ftype, BUILT_IN_ALLOCA,
			    "alloca", alloca_flags);
    }

  ftype = build_function_type_list (ptr_type_node, size_type_node,
				    size_type_node, NULL_TREE);
  local_define_builtin ("__builtin_alloca_with_align", ftype,
			BUILT_IN_ALLOCA_WITH_ALIGN,
			"__builtin_alloca_with_align",
			alloca_flags);

  ftype = build_function_type_list (ptr_type_node, size_type_node,
				    size_type_node, size_type_node, NULL_TREE);
  local_define_builtin ("__builtin_alloca_with_align_and_max", ftype,
			BUILT_IN_ALLOCA_WITH_ALIGN_AND_MAX,
			"__builtin_alloca_with_align_and_max",
			alloca_flags);

  ftype = build_function_type_list (void_type_node,
				    ptr_type_node, ptr_type_node,
				    ptr_type_node, NULL_TREE);
  local_define_builtin ("__builtin_init_trampoline", ftype,
			BUILT_IN_INIT_TRAMPOLINE,
			"__builtin_init_trampoline", ECF_NOTHROW | ECF_LEAF);
  local_define_builtin ("__builtin_init_heap_trampoline", ftype,
			BUILT_IN_INIT_HEAP_TRAMPOLINE,
			"__builtin_init_heap_trampoline",
			ECF_NOTHROW | ECF_LEAF);
  local_define_builtin ("__builtin_init_descriptor", ftype,
			BUILT_IN_INIT_DESCRIPTOR,
			"__builtin_init_descriptor", ECF_NOTHROW | ECF_LEAF);

  ftype = build_function_type_list (ptr_type_node, ptr_type_node, NULL_TREE);
  local_define_builtin ("__builtin_adjust_trampoline", ftype,
			BUILT_IN_ADJUST_TRAMPOLINE,
			"__builtin_adjust_trampoline",
			ECF_CONST | ECF_NOTHROW);
  local_define_builtin ("__builtin_adjust_descriptor", ftype,
			BUILT_IN_ADJUST_DESCRIPTOR,
			"__builtin_adjust_descriptor",
			ECF_CONST | ECF_NOTHROW);

  ftype = build_function_type_list (void_type_node,
				    ptr_type_node, ptr_type_node, NULL_TREE);
  local_define_builtin ("__builtin_nonlocal_goto", ftype,
			BUILT_IN_NONLOCAL_GOTO,
			"__builtin_nonlocal_goto",
			ECF_NORETURN | ECF_NOTHROW);

  ftype = build_function_type_list (void_type_node,
				    ptr_type_node, ptr_type_node, NULL_TREE);
  local_define_builtin ("__builtin_setjmp_setup", ftype,
			BUILT_IN_SETJMP_SETUP,
			"__builtin_setjmp_setup", ECF_NOTHROW);

  ftype = build_function_type_list (void_type_node, ptr_type_node, NULL_TREE);
  local_define_builtin ("__builtin_setjmp_receiver", ftype,
			BUILT_IN_SETJMP_RECEIVER,
			"__builtin_setjmp_receiver", ECF_NOTHROW | ECF_LEAF);

  ftype = build_function_type_list (ptr_type_node, NULL_TREE);
  local_define_builtin ("__builtin_stack_save", ftype, BUILT_IN_STACK_SAVE,
			"__builtin_stack_save", ECF_NOTHROW | ECF_LEAF);

  ftype = build_function_type_list (void_type_node, ptr_type_node, NULL_TREE);
  local_define_builtin ("__builtin_stack_restore", ftype,
			BUILT_IN_STACK_RESTORE,
			"__builtin_stack_restore", ECF_NOTHROW | ECF_LEAF);

  ftype = build_function_type_list (integer_type_node, const_ptr_type_node,
				    const_ptr_type_node, size_type_node,
				    NULL_TREE);
  local_define_builtin ("__builtin_memcmp_eq", ftype, BUILT_IN_MEMCMP_EQ,
			"__builtin_memcmp_eq",
			ECF_PURE | ECF_NOTHROW | ECF_LEAF);

  local_define_builtin ("__builtin_strncmp_eq", ftype, BUILT_IN_STRNCMP_EQ,
			"__builtin_strncmp_eq",
			ECF_PURE | ECF_NOTHROW | ECF_LEAF);

  local_define_builtin ("__builtin_strcmp_eq", ftype, BUILT_IN_STRCMP_EQ,
			"__builtin_strcmp_eq",
			ECF_PURE | ECF_NOTHROW | ECF_LEAF);

  /* If there's a possibility that we might use the ARM EABI, build the
    alternate __cxa_end_cleanup node used to resume from C++.  */
  if (targetm.arm_eabi_unwinder)
    {
      ftype = build_function_type_list (void_type_node, NULL_TREE);
      local_define_builtin ("__builtin_cxa_end_cleanup", ftype,
			    BUILT_IN_CXA_END_CLEANUP,
			    "__cxa_end_cleanup", ECF_NORETURN | ECF_LEAF);
    }

  ftype = build_function_type_list (void_type_node, ptr_type_node, NULL_TREE);
  local_define_builtin ("__builtin_unwind_resume", ftype,
			BUILT_IN_UNWIND_RESUME,
			((targetm_common.except_unwind_info (&global_options)
			  == UI_SJLJ)
			 ? "_Unwind_SjLj_Resume" : "_Unwind_Resume"),
			ECF_NORETURN);

  if (builtin_decl_explicit (BUILT_IN_RETURN_ADDRESS) == NULL_TREE)
    {
      ftype = build_function_type_list (ptr_type_node, integer_type_node,
					NULL_TREE);
      local_define_builtin ("__builtin_return_address", ftype,
			    BUILT_IN_RETURN_ADDRESS,
			    "__builtin_return_address",
			    ECF_NOTHROW);
    }

  if (!builtin_decl_explicit_p (BUILT_IN_PROFILE_FUNC_ENTER)
      || !builtin_decl_explicit_p (BUILT_IN_PROFILE_FUNC_EXIT))
    {
      ftype = build_function_type_list (void_type_node, ptr_type_node,
					ptr_type_node, NULL_TREE);
      if (!builtin_decl_explicit_p (BUILT_IN_PROFILE_FUNC_ENTER))
	local_define_builtin ("__cyg_profile_func_enter", ftype,
			      BUILT_IN_PROFILE_FUNC_ENTER,
			      "__cyg_profile_func_enter", 0);
      if (!builtin_decl_explicit_p (BUILT_IN_PROFILE_FUNC_EXIT))
	local_define_builtin ("__cyg_profile_func_exit", ftype,
			      BUILT_IN_PROFILE_FUNC_EXIT,
			      "__cyg_profile_func_exit", 0);
    }

  /* The exception object and filter values from the runtime.  The argument
     must be zero before exception lowering, i.e. from the front end.  After
     exception lowering, it will be the region number for the exception
     landing pad.  These functions are PURE instead of CONST to prevent
     them from being hoisted past the exception edge that will initialize
     its value in the landing pad.  */
  ftype = build_function_type_list (ptr_type_node,
				    integer_type_node, NULL_TREE);
  ecf_flags = ECF_PURE | ECF_NOTHROW | ECF_LEAF;
  /* Only use TM_PURE if we have TM language support.  */
  if (builtin_decl_explicit_p (BUILT_IN_TM_LOAD_1))
    ecf_flags |= ECF_TM_PURE;
  local_define_builtin ("__builtin_eh_pointer", ftype, BUILT_IN_EH_POINTER,
			"__builtin_eh_pointer", ecf_flags);

  tmp = lang_hooks.types.type_for_mode (targetm.eh_return_filter_mode (), 0);
  ftype = build_function_type_list (tmp, integer_type_node, NULL_TREE);
  local_define_builtin ("__builtin_eh_filter", ftype, BUILT_IN_EH_FILTER,
			"__builtin_eh_filter", ECF_PURE | ECF_NOTHROW | ECF_LEAF);

  ftype = build_function_type_list (void_type_node,
				    integer_type_node, integer_type_node,
				    NULL_TREE);
  local_define_builtin ("__builtin_eh_copy_values", ftype,
			BUILT_IN_EH_COPY_VALUES,
			"__builtin_eh_copy_values", ECF_NOTHROW);

  /* Complex multiplication and division.  These are handled as builtins
     rather than optabs because emit_library_call_value doesn't support
     complex.  Further, we can do slightly better with folding these
     beasties if the real and complex parts of the arguments are separate.  */
  {
    int mode;

    for (mode = MIN_MODE_COMPLEX_FLOAT; mode <= MAX_MODE_COMPLEX_FLOAT; ++mode)
      {
	char mode_name_buf[4], *q;
	const char *p;
	enum built_in_function mcode, dcode;
	tree type, inner_type;
	const char *prefix = "__";

	if (targetm.libfunc_gnu_prefix)
	  prefix = "__gnu_";

	type = lang_hooks.types.type_for_mode ((machine_mode) mode, 0);
	if (type == NULL)
	  continue;
	inner_type = TREE_TYPE (type);

	ftype = build_function_type_list (type, inner_type, inner_type,
					  inner_type, inner_type, NULL_TREE);

        mcode = ((enum built_in_function)
		 (BUILT_IN_COMPLEX_MUL_MIN + mode - MIN_MODE_COMPLEX_FLOAT));
        dcode = ((enum built_in_function)
		 (BUILT_IN_COMPLEX_DIV_MIN + mode - MIN_MODE_COMPLEX_FLOAT));

        for (p = GET_MODE_NAME (mode), q = mode_name_buf; *p; p++, q++)
	  *q = TOLOWER (*p);
	*q = '\0';

	/* For -ftrapping-math these should throw from a former
	   -fnon-call-exception stmt.  */
	built_in_names[mcode] = concat (prefix, "mul", mode_name_buf, "3",
					NULL);
        local_define_builtin (built_in_names[mcode], ftype, mcode,
			      built_in_names[mcode],
			      ECF_CONST | ECF_LEAF);

	built_in_names[dcode] = concat (prefix, "div", mode_name_buf, "3",
					NULL);
        local_define_builtin (built_in_names[dcode], ftype, dcode,
			      built_in_names[dcode],
			      ECF_CONST | ECF_LEAF);
      }
  }

  init_internal_fns ();
}

/* HACK.  GROSS.  This is absolutely disgusting.  I wish there was a
   better way.

   If we requested a pointer to a vector, build up the pointers that
   we stripped off while looking for the inner type.  Similarly for
   return values from functions.

   The argument TYPE is the top of the chain, and BOTTOM is the
   new type which we will point to.  */

tree
reconstruct_complex_type (tree type, tree bottom)
{
  tree inner, outer;

  if (TREE_CODE (type) == POINTER_TYPE)
    {
      inner = reconstruct_complex_type (TREE_TYPE (type), bottom);
      outer = build_pointer_type_for_mode (inner, TYPE_MODE (type),
					   TYPE_REF_CAN_ALIAS_ALL (type));
    }
  else if (TREE_CODE (type) == REFERENCE_TYPE)
    {
      inner = reconstruct_complex_type (TREE_TYPE (type), bottom);
      outer = build_reference_type_for_mode (inner, TYPE_MODE (type),
					     TYPE_REF_CAN_ALIAS_ALL (type));
    }
  else if (TREE_CODE (type) == ARRAY_TYPE)
    {
      inner = reconstruct_complex_type (TREE_TYPE (type), bottom);
      outer = build_array_type (inner, TYPE_DOMAIN (type));
    }
  else if (TREE_CODE (type) == FUNCTION_TYPE)
    {
      inner = reconstruct_complex_type (TREE_TYPE (type), bottom);
      outer = build_function_type (inner, TYPE_ARG_TYPES (type));
    }
  else if (TREE_CODE (type) == METHOD_TYPE)
    {
      inner = reconstruct_complex_type (TREE_TYPE (type), bottom);
      /* The build_method_type_directly() routine prepends 'this' to argument list,
         so we must compensate by getting rid of it.  */
      outer
	= build_method_type_directly
	    (TREE_TYPE (TREE_VALUE (TYPE_ARG_TYPES (type))),
	     inner,
	     TREE_CHAIN (TYPE_ARG_TYPES (type)));
    }
  else if (TREE_CODE (type) == OFFSET_TYPE)
    {
      inner = reconstruct_complex_type (TREE_TYPE (type), bottom);
      outer = build_offset_type (TYPE_OFFSET_BASETYPE (type), inner);
    }
  else
    return bottom;

  return build_type_attribute_qual_variant (outer, TYPE_ATTRIBUTES (type),
					    TYPE_QUALS (type));
}

/* Returns a vector tree node given a mode (integer, vector, or BLKmode) and
   the inner type.  */
tree
build_vector_type_for_mode (tree innertype, machine_mode mode)
{
  poly_int64 nunits;
  unsigned int bitsize;

  switch (GET_MODE_CLASS (mode))
    {
    case MODE_VECTOR_BOOL:
    case MODE_VECTOR_INT:
    case MODE_VECTOR_FLOAT:
    case MODE_VECTOR_FRACT:
    case MODE_VECTOR_UFRACT:
    case MODE_VECTOR_ACCUM:
    case MODE_VECTOR_UACCUM:
      nunits = GET_MODE_NUNITS (mode);
      break;

    case MODE_INT:
      /* Check that there are no leftover bits.  */
      bitsize = GET_MODE_BITSIZE (as_a <scalar_int_mode> (mode));
      gcc_assert (bitsize % TREE_INT_CST_LOW (TYPE_SIZE (innertype)) == 0);
      nunits = bitsize / TREE_INT_CST_LOW (TYPE_SIZE (innertype));
      break;

    default:
      gcc_unreachable ();
    }

  return make_vector_type (innertype, nunits, mode);
}

/* Similarly, but takes the inner type and number of units, which must be
   a power of two.  */

tree
build_vector_type (tree innertype, poly_int64 nunits)
{
  return make_vector_type (innertype, nunits, VOIDmode);
}

/* Build a truth vector with NUNITS units, giving it mode MASK_MODE.  */

tree
build_truth_vector_type_for_mode (poly_uint64 nunits, machine_mode mask_mode)
{
  gcc_assert (mask_mode != BLKmode);

  unsigned HOST_WIDE_INT esize;
  if (VECTOR_MODE_P (mask_mode))
    {
      poly_uint64 vsize = GET_MODE_BITSIZE (mask_mode);
      esize = vector_element_size (vsize, nunits);
    }
  else
    esize = 1;

  tree bool_type = build_nonstandard_boolean_type (esize);

  return make_vector_type (bool_type, nunits, mask_mode);
}

/* Build a vector type that holds one boolean result for each element of
   vector type VECTYPE.  The public interface for this operation is
   truth_type_for.  */

static tree
build_truth_vector_type_for (tree vectype)
{
  machine_mode vector_mode = TYPE_MODE (vectype);
  poly_uint64 nunits = TYPE_VECTOR_SUBPARTS (vectype);

  machine_mode mask_mode;
  if (VECTOR_MODE_P (vector_mode)
      && targetm.vectorize.get_mask_mode (vector_mode).exists (&mask_mode))
    return build_truth_vector_type_for_mode (nunits, mask_mode);

  poly_uint64 vsize = tree_to_poly_uint64 (TYPE_SIZE (vectype));
  unsigned HOST_WIDE_INT esize = vector_element_size (vsize, nunits);
  tree bool_type = build_nonstandard_boolean_type (esize);

  return make_vector_type (bool_type, nunits, VOIDmode);
}

/* Like build_vector_type, but builds a variant type with TYPE_VECTOR_OPAQUE
   set.  */

tree
build_opaque_vector_type (tree innertype, poly_int64 nunits)
{
  tree t = make_vector_type (innertype, nunits, VOIDmode);
  tree cand;
  /* We always build the non-opaque variant before the opaque one,
     so if it already exists, it is TYPE_NEXT_VARIANT of this one.  */
  cand = TYPE_NEXT_VARIANT (t);
  if (cand
      && TYPE_VECTOR_OPAQUE (cand)
      && check_qualified_type (cand, t, TYPE_QUALS (t)))
    return cand;
  /* Othewise build a variant type and make sure to queue it after
     the non-opaque type.  */
  cand = build_distinct_type_copy (t);
  TYPE_VECTOR_OPAQUE (cand) = true;
  TYPE_CANONICAL (cand) = TYPE_CANONICAL (t);
  TYPE_NEXT_VARIANT (cand) = TYPE_NEXT_VARIANT (t);
  TYPE_NEXT_VARIANT (t) = cand;
  TYPE_MAIN_VARIANT (cand) = TYPE_MAIN_VARIANT (t);
  return cand;
}

/* Return the value of element I of VECTOR_CST T as a wide_int.  */

wide_int
vector_cst_int_elt (const_tree t, unsigned int i)
{
  /* First handle elements that are directly encoded.  */
  unsigned int encoded_nelts = vector_cst_encoded_nelts (t);
  if (i < encoded_nelts)
    return wi::to_wide (VECTOR_CST_ENCODED_ELT (t, i));

  /* Identify the pattern that contains element I and work out the index of
     the last encoded element for that pattern.  */
  unsigned int npatterns = VECTOR_CST_NPATTERNS (t);
  unsigned int pattern = i % npatterns;
  unsigned int count = i / npatterns;
  unsigned int final_i = encoded_nelts - npatterns + pattern;

  /* If there are no steps, the final encoded value is the right one.  */
  if (!VECTOR_CST_STEPPED_P (t))
    return wi::to_wide (VECTOR_CST_ENCODED_ELT (t, final_i));

  /* Otherwise work out the value from the last two encoded elements.  */
  tree v1 = VECTOR_CST_ENCODED_ELT (t, final_i - npatterns);
  tree v2 = VECTOR_CST_ENCODED_ELT (t, final_i);
  wide_int diff = wi::to_wide (v2) - wi::to_wide (v1);
  return wi::to_wide (v2) + (count - 2) * diff;
}

/* Return the value of element I of VECTOR_CST T.  */

tree
vector_cst_elt (const_tree t, unsigned int i)
{
  /* First handle elements that are directly encoded.  */
  unsigned int encoded_nelts = vector_cst_encoded_nelts (t);
  if (i < encoded_nelts)
    return VECTOR_CST_ENCODED_ELT (t, i);

  /* If there are no steps, the final encoded value is the right one.  */
  if (!VECTOR_CST_STEPPED_P (t))
    {
      /* Identify the pattern that contains element I and work out the index of
	 the last encoded element for that pattern.  */
      unsigned int npatterns = VECTOR_CST_NPATTERNS (t);
      unsigned int pattern = i % npatterns;
      unsigned int final_i = encoded_nelts - npatterns + pattern;
      return VECTOR_CST_ENCODED_ELT (t, final_i);
    }

  /* Otherwise work out the value from the last two encoded elements.  */
  return wide_int_to_tree (TREE_TYPE (TREE_TYPE (t)),
			   vector_cst_int_elt (t, i));
}

/* Given an initializer INIT, return TRUE if INIT is zero or some
   aggregate of zeros.  Otherwise return FALSE.  If NONZERO is not
   null, set *NONZERO if and only if INIT is known not to be all
   zeros.  The combination of return value of false and *NONZERO
   false implies that INIT may but need not be all zeros.  Other
   combinations indicate definitive answers.  */

bool
initializer_zerop (const_tree init, bool *nonzero /* = NULL */)
{
  bool dummy;
  if (!nonzero)
    nonzero = &dummy;

  /* Conservatively clear NONZERO and set it only if INIT is definitely
     not all zero.  */
  *nonzero = false;

  STRIP_NOPS (init);

  unsigned HOST_WIDE_INT off = 0;

  switch (TREE_CODE (init))
    {
    case INTEGER_CST:
      if (integer_zerop (init))
	return true;

      *nonzero = true;
      return false;

    case REAL_CST:
      /* ??? Note that this is not correct for C4X float formats.  There,
	 a bit pattern of all zeros is 1.0; 0.0 is encoded with the most
	 negative exponent.  */
      if (real_zerop (init)
	  && !REAL_VALUE_MINUS_ZERO (TREE_REAL_CST (init)))
	return true;

      *nonzero = true;
      return false;

    case FIXED_CST:
      if (fixed_zerop (init))
	return true;

      *nonzero = true;
      return false;

    case COMPLEX_CST:
      if (integer_zerop (init)
	  || (real_zerop (init)
	      && !REAL_VALUE_MINUS_ZERO (TREE_REAL_CST (TREE_REALPART (init)))
	      && !REAL_VALUE_MINUS_ZERO (TREE_REAL_CST (TREE_IMAGPART (init)))))
	return true;

      *nonzero = true;
      return false;

    case VECTOR_CST:
      if (VECTOR_CST_NPATTERNS (init) == 1
	  && VECTOR_CST_DUPLICATE_P (init)
	  && initializer_zerop (VECTOR_CST_ENCODED_ELT (init, 0)))
	return true;

      *nonzero = true;
      return false;

    case CONSTRUCTOR:
      {
	if (TREE_CLOBBER_P (init))
	  return false;

	unsigned HOST_WIDE_INT idx;
	tree elt;

	FOR_EACH_CONSTRUCTOR_VALUE (CONSTRUCTOR_ELTS (init), idx, elt)
	  if (!initializer_zerop (elt, nonzero))
	    return false;

	return true;
      }

    case MEM_REF:
      {
	tree arg = TREE_OPERAND (init, 0);
	if (TREE_CODE (arg) != ADDR_EXPR)
	  return false;
	tree offset = TREE_OPERAND (init, 1);
	if (TREE_CODE (offset) != INTEGER_CST
	    || !tree_fits_uhwi_p (offset))
	  return false;
	off = tree_to_uhwi (offset);
	if (INT_MAX < off)
	  return false;
	arg = TREE_OPERAND (arg, 0);
	if (TREE_CODE (arg) != STRING_CST)
	  return false;
	init = arg;
      }
      /* Fall through.  */

    case STRING_CST:
      {
	gcc_assert (off <= INT_MAX);

	int i = off;
	int n = TREE_STRING_LENGTH (init);
	if (n <= i)
	  return false;

	/* We need to loop through all elements to handle cases like
	   "\0" and "\0foobar".  */
	for (i = 0; i < n; ++i)
	  if (TREE_STRING_POINTER (init)[i] != '\0')
	    {
	      *nonzero = true;
	      return false;
	    }

	return true;
      }

    default:
      return false;
    }
}

/* Return true if EXPR is an initializer expression in which every element
   is a constant that is numerically equal to 0 or 1.  The elements do not
   need to be equal to each other.  */

bool
initializer_each_zero_or_onep (const_tree expr)
{
  STRIP_ANY_LOCATION_WRAPPER (expr);

  switch (TREE_CODE (expr))
    {
    case INTEGER_CST:
      return integer_zerop (expr) || integer_onep (expr);

    case REAL_CST:
      return real_zerop (expr) || real_onep (expr);

    case VECTOR_CST:
      {
	unsigned HOST_WIDE_INT nelts = vector_cst_encoded_nelts (expr);
	if (VECTOR_CST_STEPPED_P (expr)
	    && !TYPE_VECTOR_SUBPARTS (TREE_TYPE (expr)).is_constant (&nelts))
	  return false;

	for (unsigned int i = 0; i < nelts; ++i)
	  {
	    tree elt = vector_cst_elt (expr, i);
	    if (!initializer_each_zero_or_onep (elt))
	      return false;
	  }

	return true;
      }

    default:
      return false;
    }
}

/* Check if vector VEC consists of all the equal elements and
   that the number of elements corresponds to the type of VEC.
   The function returns first element of the vector
   or NULL_TREE if the vector is not uniform.  */
tree
uniform_vector_p (const_tree vec)
{
  tree first, t;
  unsigned HOST_WIDE_INT i, nelts;

  if (vec == NULL_TREE)
    return NULL_TREE;

  gcc_assert (VECTOR_TYPE_P (TREE_TYPE (vec)));

  if (TREE_CODE (vec) == VEC_DUPLICATE_EXPR)
    return TREE_OPERAND (vec, 0);

  else if (TREE_CODE (vec) == VECTOR_CST)
    {
      if (VECTOR_CST_NPATTERNS (vec) == 1 && VECTOR_CST_DUPLICATE_P (vec))
	return VECTOR_CST_ENCODED_ELT (vec, 0);
      return NULL_TREE;
    }

  else if (TREE_CODE (vec) == CONSTRUCTOR
	   && TYPE_VECTOR_SUBPARTS (TREE_TYPE (vec)).is_constant (&nelts))
    {
      first = error_mark_node;

      FOR_EACH_CONSTRUCTOR_VALUE (CONSTRUCTOR_ELTS (vec), i, t)
        {
          if (i == 0)
            {
              first = t;
              continue;
            }
	  if (!operand_equal_p (first, t, 0))
	    return NULL_TREE;
        }
      if (i != nelts)
	return NULL_TREE;

      return first;
    }

  return NULL_TREE;
}

/* If the argument is INTEGER_CST, return it.  If the argument is vector
   with all elements the same INTEGER_CST, return that INTEGER_CST.  Otherwise
   return NULL_TREE.
   Look through location wrappers. */

tree
uniform_integer_cst_p (tree t)
{
  STRIP_ANY_LOCATION_WRAPPER (t);

  if (TREE_CODE (t) == INTEGER_CST)
    return t;

  if (VECTOR_TYPE_P (TREE_TYPE (t)))
    {
      t = uniform_vector_p (t);
      if (t && TREE_CODE (t) == INTEGER_CST)
	return t;
    }

  return NULL_TREE;
}

/* If VECTOR_CST T has a single nonzero element, return the index of that
   element, otherwise return -1.  */

int
single_nonzero_element (const_tree t)
{
  unsigned HOST_WIDE_INT nelts;
  unsigned int repeat_nelts;
  if (VECTOR_CST_NELTS (t).is_constant (&nelts))
    repeat_nelts = nelts;
  else if (VECTOR_CST_NELTS_PER_PATTERN (t) == 2)
    {
      nelts = vector_cst_encoded_nelts (t);
      repeat_nelts = VECTOR_CST_NPATTERNS (t);
    }
  else
    return -1;

  int res = -1;
  for (unsigned int i = 0; i < nelts; ++i)
    {
      tree elt = vector_cst_elt (t, i);
      if (!integer_zerop (elt) && !real_zerop (elt))
	{
	  if (res >= 0 || i >= repeat_nelts)
	    return -1;
	  res = i;
	}
    }
  return res;
}

/* Build an empty statement at location LOC.  */

tree
build_empty_stmt (location_t loc)
{
  tree t = build1 (NOP_EXPR, void_type_node, size_zero_node);
  SET_EXPR_LOCATION (t, loc);
  return t;
}


/* Build an OpenMP clause with code CODE.  LOC is the location of the
   clause.  */

tree
build_omp_clause (location_t loc, enum omp_clause_code code)
{
  tree t;
  int size, length;

  length = omp_clause_num_ops[code];
  size = (sizeof (struct tree_omp_clause) + (length - 1) * sizeof (tree));

  record_node_allocation_statistics (OMP_CLAUSE, size);

  t = (tree) ggc_internal_alloc (size);
  memset (t, 0, size);
  TREE_SET_CODE (t, OMP_CLAUSE);
  OMP_CLAUSE_SET_CODE (t, code);
  OMP_CLAUSE_LOCATION (t) = loc;

  return t;
}

/* Build a tcc_vl_exp object with code CODE and room for LEN operands.  LEN
   includes the implicit operand count in TREE_OPERAND 0, and so must be >= 1.
   Except for the CODE and operand count field, other storage for the
   object is initialized to zeros.  */

tree
build_vl_exp (enum tree_code code, int len MEM_STAT_DECL)
{
  tree t;
  int length = (len - 1) * sizeof (tree) + sizeof (struct tree_exp);

  gcc_assert (TREE_CODE_CLASS (code) == tcc_vl_exp);
  gcc_assert (len >= 1);

  record_node_allocation_statistics (code, length);

  t = ggc_alloc_cleared_tree_node_stat (length PASS_MEM_STAT);

  TREE_SET_CODE (t, code);

  /* Can't use TREE_OPERAND to store the length because if checking is
     enabled, it will try to check the length before we store it.  :-P  */
  t->exp.operands[0] = build_int_cst (sizetype, len);

  return t;
}

/* Helper function for build_call_* functions; build a CALL_EXPR with
   indicated RETURN_TYPE, FN, and NARGS, but do not initialize any of
   the argument slots.  */

static tree
build_call_1 (tree return_type, tree fn, int nargs)
{
  tree t;

  t = build_vl_exp (CALL_EXPR, nargs + 3);
  TREE_TYPE (t) = return_type;
  CALL_EXPR_FN (t) = fn;
  CALL_EXPR_STATIC_CHAIN (t) = NULL;

  return t;
}

/* Build a CALL_EXPR of class tcc_vl_exp with the indicated RETURN_TYPE and
   FN and a null static chain slot.  NARGS is the number of call arguments
   which are specified as "..." arguments.  */

tree
build_call_nary (tree return_type, tree fn, int nargs, ...)
{
  tree ret;
  va_list args;
  va_start (args, nargs);
  ret = build_call_valist (return_type, fn, nargs, args);
  va_end (args);
  return ret;
}

/* Build a CALL_EXPR of class tcc_vl_exp with the indicated RETURN_TYPE and
   FN and a null static chain slot.  NARGS is the number of call arguments
   which are specified as a va_list ARGS.  */

tree
build_call_valist (tree return_type, tree fn, int nargs, va_list args)
{
  tree t;
  int i;

  t = build_call_1 (return_type, fn, nargs);
  for (i = 0; i < nargs; i++)
    CALL_EXPR_ARG (t, i) = va_arg (args, tree);
  process_call_operands (t);
  return t;
}

/* Build a CALL_EXPR of class tcc_vl_exp with the indicated RETURN_TYPE and
   FN and a null static chain slot.  NARGS is the number of call arguments
   which are specified as a tree array ARGS.  */

tree
build_call_array_loc (location_t loc, tree return_type, tree fn,
		      int nargs, const tree *args)
{
  tree t;
  int i;

  t = build_call_1 (return_type, fn, nargs);
  for (i = 0; i < nargs; i++)
    CALL_EXPR_ARG (t, i) = args[i];
  process_call_operands (t);
  SET_EXPR_LOCATION (t, loc);
  return t;
}

/* Like build_call_array, but takes a vec.  */

tree
build_call_vec (tree return_type, tree fn, vec<tree, va_gc> *args)
{
  tree ret, t;
  unsigned int ix;

  ret = build_call_1 (return_type, fn, vec_safe_length (args));
  FOR_EACH_VEC_SAFE_ELT (args, ix, t)
    CALL_EXPR_ARG (ret, ix) = t;
  process_call_operands (ret);
  return ret;
}

/* Conveniently construct a function call expression.  FNDECL names the
   function to be called and N arguments are passed in the array
   ARGARRAY.  */

tree
build_call_expr_loc_array (location_t loc, tree fndecl, int n, tree *argarray)
{
  tree fntype = TREE_TYPE (fndecl);
  tree fn = build1 (ADDR_EXPR, build_pointer_type (fntype), fndecl);
 
  return fold_build_call_array_loc (loc, TREE_TYPE (fntype), fn, n, argarray);
}

/* Conveniently construct a function call expression.  FNDECL names the
   function to be called and the arguments are passed in the vector
   VEC.  */

tree
build_call_expr_loc_vec (location_t loc, tree fndecl, vec<tree, va_gc> *vec)
{
  return build_call_expr_loc_array (loc, fndecl, vec_safe_length (vec),
				    vec_safe_address (vec));
}


/* Conveniently construct a function call expression.  FNDECL names the
   function to be called, N is the number of arguments, and the "..."
   parameters are the argument expressions.  */

tree
build_call_expr_loc (location_t loc, tree fndecl, int n, ...)
{
  va_list ap;
  tree *argarray = XALLOCAVEC (tree, n);
  int i;

  va_start (ap, n);
  for (i = 0; i < n; i++)
    argarray[i] = va_arg (ap, tree);
  va_end (ap);
  return build_call_expr_loc_array (loc, fndecl, n, argarray);
}

/* Like build_call_expr_loc (UNKNOWN_LOCATION, ...).  Duplicated because
   varargs macros aren't supported by all bootstrap compilers.  */

tree
build_call_expr (tree fndecl, int n, ...)
{
  va_list ap;
  tree *argarray = XALLOCAVEC (tree, n);
  int i;

  va_start (ap, n);
  for (i = 0; i < n; i++)
    argarray[i] = va_arg (ap, tree);
  va_end (ap);
  return build_call_expr_loc_array (UNKNOWN_LOCATION, fndecl, n, argarray);
}

/* Build an internal call to IFN, with arguments ARGS[0:N-1] and with return
   type TYPE.  This is just like CALL_EXPR, except its CALL_EXPR_FN is NULL.
   It will get gimplified later into an ordinary internal function.  */

tree
build_call_expr_internal_loc_array (location_t loc, internal_fn ifn,
				    tree type, int n, const tree *args)
{
  tree t = build_call_1 (type, NULL_TREE, n);
  for (int i = 0; i < n; ++i)
    CALL_EXPR_ARG (t, i) = args[i];
  SET_EXPR_LOCATION (t, loc);
  CALL_EXPR_IFN (t) = ifn;
  process_call_operands (t);
  return t;
}

/* Build internal call expression.  This is just like CALL_EXPR, except
   its CALL_EXPR_FN is NULL.  It will get gimplified later into ordinary
   internal function.  */

tree
build_call_expr_internal_loc (location_t loc, enum internal_fn ifn,
			      tree type, int n, ...)
{
  va_list ap;
  tree *argarray = XALLOCAVEC (tree, n);
  int i;

  va_start (ap, n);
  for (i = 0; i < n; i++)
    argarray[i] = va_arg (ap, tree);
  va_end (ap);
  return build_call_expr_internal_loc_array (loc, ifn, type, n, argarray);
}

/* Return a function call to FN, if the target is guaranteed to support it,
   or null otherwise.

   N is the number of arguments, passed in the "...", and TYPE is the
   type of the return value.  */

tree
maybe_build_call_expr_loc (location_t loc, combined_fn fn, tree type,
			   int n, ...)
{
  va_list ap;
  tree *argarray = XALLOCAVEC (tree, n);
  int i;

  va_start (ap, n);
  for (i = 0; i < n; i++)
    argarray[i] = va_arg (ap, tree);
  va_end (ap);
  if (internal_fn_p (fn))
    {
      internal_fn ifn = as_internal_fn (fn);
      if (direct_internal_fn_p (ifn))
	{
	  tree_pair types = direct_internal_fn_types (ifn, type, argarray);
	  if (!direct_internal_fn_supported_p (ifn, types,
					       OPTIMIZE_FOR_BOTH))
	    return NULL_TREE;
	}
      return build_call_expr_internal_loc_array (loc, ifn, type, n, argarray);
    }
  else
    {
      tree fndecl = builtin_decl_implicit (as_builtin_fn (fn));
      if (!fndecl)
	return NULL_TREE;
      return build_call_expr_loc_array (loc, fndecl, n, argarray);
    }
}

/* Return a function call to the appropriate builtin alloca variant.

   SIZE is the size to be allocated.  ALIGN, if non-zero, is the requested
   alignment of the allocated area.  MAX_SIZE, if non-negative, is an upper
   bound for SIZE in case it is not a fixed value.  */

tree
build_alloca_call_expr (tree size, unsigned int align, HOST_WIDE_INT max_size)
{
  if (max_size >= 0)
    {
      tree t = builtin_decl_explicit (BUILT_IN_ALLOCA_WITH_ALIGN_AND_MAX);
      return
	build_call_expr (t, 3, size, size_int (align), size_int (max_size));
    }
  else if (align > 0)
    {
      tree t = builtin_decl_explicit (BUILT_IN_ALLOCA_WITH_ALIGN);
      return build_call_expr (t, 2, size, size_int (align));
    }
  else
    {
      tree t = builtin_decl_explicit (BUILT_IN_ALLOCA);
      return build_call_expr (t, 1, size);
    }
}

/* Create a new constant string literal of type ELTYPE[SIZE] (or LEN
   if SIZE == -1) and return a tree node representing char* pointer to
   it as an ADDR_EXPR (ARRAY_REF (ELTYPE, ...)).  When STR is nonnull
   the STRING_CST value is the LEN bytes at STR (the representation
   of the string, which may be wide).  Otherwise it's all zeros.  */

tree
build_string_literal (unsigned len, const char *str /* = NULL */,
		      tree eltype /* = char_type_node */,
		      unsigned HOST_WIDE_INT size /* = -1 */)
{
  tree t = build_string (len, str);
  /* Set the maximum valid index based on the string length or SIZE.  */
  unsigned HOST_WIDE_INT maxidx
    = (size == HOST_WIDE_INT_M1U ? len : size) - 1;

  tree index = build_index_type (size_int (maxidx));
  eltype = build_type_variant (eltype, 1, 0);
  tree type = build_array_type (eltype, index);
  TREE_TYPE (t) = type;
  TREE_CONSTANT (t) = 1;
  TREE_READONLY (t) = 1;
  TREE_STATIC (t) = 1;

  type = build_pointer_type (eltype);
  t = build1 (ADDR_EXPR, type,
	      build4 (ARRAY_REF, eltype,
		      t, integer_zero_node, NULL_TREE, NULL_TREE));
  return t;
}



/* Return true if T (assumed to be a DECL) must be assigned a memory
   location.  */

bool
needs_to_live_in_memory (const_tree t)
{
  return (TREE_ADDRESSABLE (t)
	  || is_global_var (t)
	  || (TREE_CODE (t) == RESULT_DECL
	      && !DECL_BY_REFERENCE (t)
	      && aggregate_value_p (t, current_function_decl)));
}

/* Return value of a constant X and sign-extend it.  */

HOST_WIDE_INT
int_cst_value (const_tree x)
{
  unsigned bits = TYPE_PRECISION (TREE_TYPE (x));
  unsigned HOST_WIDE_INT val = TREE_INT_CST_LOW (x);

  /* Make sure the sign-extended value will fit in a HOST_WIDE_INT.  */
  gcc_assert (cst_and_fits_in_hwi (x));

  if (bits < HOST_BITS_PER_WIDE_INT)
    {
      bool negative = ((val >> (bits - 1)) & 1) != 0;
      if (negative)
	val |= HOST_WIDE_INT_M1U << (bits - 1) << 1;
      else
	val &= ~(HOST_WIDE_INT_M1U << (bits - 1) << 1);
    }

  return val;
}

/* If TYPE is an integral or pointer type, return an integer type with
   the same precision which is unsigned iff UNSIGNEDP is true, or itself
   if TYPE is already an integer type of signedness UNSIGNEDP.
   If TYPE is a floating-point type, return an integer type with the same
   bitsize and with the signedness given by UNSIGNEDP; this is useful
   when doing bit-level operations on a floating-point value.  */

tree
signed_or_unsigned_type_for (int unsignedp, tree type)
{
  if (ANY_INTEGRAL_TYPE_P (type) && TYPE_UNSIGNED (type) == unsignedp)
    return type;

  if (TREE_CODE (type) == VECTOR_TYPE)
    {
      tree inner = TREE_TYPE (type);
      tree inner2 = signed_or_unsigned_type_for (unsignedp, inner);
      if (!inner2)
	return NULL_TREE;
      if (inner == inner2)
	return type;
      return build_vector_type (inner2, TYPE_VECTOR_SUBPARTS (type));
    }

  if (TREE_CODE (type) == COMPLEX_TYPE)
    {
      tree inner = TREE_TYPE (type);
      tree inner2 = signed_or_unsigned_type_for (unsignedp, inner);
      if (!inner2)
	return NULL_TREE;
      if (inner == inner2)
	return type;
      return build_complex_type (inner2);
    }

  unsigned int bits;
  if (INTEGRAL_TYPE_P (type)
      || POINTER_TYPE_P (type)
      || TREE_CODE (type) == OFFSET_TYPE)
    bits = TYPE_PRECISION (type);
  else if (TREE_CODE (type) == REAL_TYPE)
    bits = GET_MODE_BITSIZE (SCALAR_TYPE_MODE (type));
  else
    return NULL_TREE;

  return build_nonstandard_integer_type (bits, unsignedp);
}

/* If TYPE is an integral or pointer type, return an integer type with
   the same precision which is unsigned, or itself if TYPE is already an
   unsigned integer type.  If TYPE is a floating-point type, return an
   unsigned integer type with the same bitsize as TYPE.  */

tree
unsigned_type_for (tree type)
{
  return signed_or_unsigned_type_for (1, type);
}

/* If TYPE is an integral or pointer type, return an integer type with
   the same precision which is signed, or itself if TYPE is already a
   signed integer type.  If TYPE is a floating-point type, return a
   signed integer type with the same bitsize as TYPE.  */

tree
signed_type_for (tree type)
{
  return signed_or_unsigned_type_for (0, type);
}

/* If TYPE is a vector type, return a signed integer vector type with the
   same width and number of subparts. Otherwise return boolean_type_node.  */

tree
truth_type_for (tree type)
{
  if (TREE_CODE (type) == VECTOR_TYPE)
    {
      if (VECTOR_BOOLEAN_TYPE_P (type))
	return type;
      return build_truth_vector_type_for (type);
    }
  else
    return boolean_type_node;
}

/* Returns the largest value obtainable by casting something in INNER type to
   OUTER type.  */

tree
upper_bound_in_type (tree outer, tree inner)
{
  unsigned int det = 0;
  unsigned oprec = TYPE_PRECISION (outer);
  unsigned iprec = TYPE_PRECISION (inner);
  unsigned prec;

  /* Compute a unique number for every combination.  */
  det |= (oprec > iprec) ? 4 : 0;
  det |= TYPE_UNSIGNED (outer) ? 2 : 0;
  det |= TYPE_UNSIGNED (inner) ? 1 : 0;

  /* Determine the exponent to use.  */
  switch (det)
    {
    case 0:
    case 1:
      /* oprec <= iprec, outer: signed, inner: don't care.  */
      prec = oprec - 1;
      break;
    case 2:
    case 3:
      /* oprec <= iprec, outer: unsigned, inner: don't care.  */
      prec = oprec;
      break;
    case 4:
      /* oprec > iprec, outer: signed, inner: signed.  */
      prec = iprec - 1;
      break;
    case 5:
      /* oprec > iprec, outer: signed, inner: unsigned.  */
      prec = iprec;
      break;
    case 6:
      /* oprec > iprec, outer: unsigned, inner: signed.  */
      prec = oprec;
      break;
    case 7:
      /* oprec > iprec, outer: unsigned, inner: unsigned.  */
      prec = iprec;
      break;
    default:
      gcc_unreachable ();
    }

  return wide_int_to_tree (outer,
			   wi::mask (prec, false, TYPE_PRECISION (outer)));
}

/* Returns the smallest value obtainable by casting something in INNER type to
   OUTER type.  */

tree
lower_bound_in_type (tree outer, tree inner)
{
  unsigned oprec = TYPE_PRECISION (outer);
  unsigned iprec = TYPE_PRECISION (inner);

  /* If OUTER type is unsigned, we can definitely cast 0 to OUTER type
     and obtain 0.  */
  if (TYPE_UNSIGNED (outer)
      /* If we are widening something of an unsigned type, OUTER type
	 contains all values of INNER type.  In particular, both INNER
	 and OUTER types have zero in common.  */
      || (oprec > iprec && TYPE_UNSIGNED (inner)))
    return build_int_cst (outer, 0);
  else
    {
      /* If we are widening a signed type to another signed type, we
	 want to obtain -2^^(iprec-1).  If we are keeping the
	 precision or narrowing to a signed type, we want to obtain
	 -2^(oprec-1).  */
      unsigned prec = oprec > iprec ? iprec : oprec;
      return wide_int_to_tree (outer,
			       wi::mask (prec - 1, true,
					 TYPE_PRECISION (outer)));
    }
}

/* Return nonzero if two operands that are suitable for PHI nodes are
   necessarily equal.  Specifically, both ARG0 and ARG1 must be either
   SSA_NAME or invariant.  Note that this is strictly an optimization.
   That is, callers of this function can directly call operand_equal_p
   and get the same result, only slower.  */

int
operand_equal_for_phi_arg_p (const_tree arg0, const_tree arg1)
{
  if (arg0 == arg1)
    return 1;
  if (TREE_CODE (arg0) == SSA_NAME || TREE_CODE (arg1) == SSA_NAME)
    return 0;
  return operand_equal_p (arg0, arg1, 0);
}

/* Returns number of zeros at the end of binary representation of X.  */

tree
num_ending_zeros (const_tree x)
{
  return build_int_cst (TREE_TYPE (x), wi::ctz (wi::to_wide (x)));
}


#define WALK_SUBTREE(NODE)				\
  do							\
    {							\
      result = walk_tree_1 (&(NODE), func, data, pset, lh);	\
      if (result)					\
	return result;					\
    }							\
  while (0)

/* This is a subroutine of walk_tree that walks field of TYPE that are to
   be walked whenever a type is seen in the tree.  Rest of operands and return
   value are as for walk_tree.  */

static tree
walk_type_fields (tree type, walk_tree_fn func, void *data,
		  hash_set<tree> *pset, walk_tree_lh lh)
{
  tree result = NULL_TREE;

  switch (TREE_CODE (type))
    {
    case POINTER_TYPE:
    case REFERENCE_TYPE:
    case VECTOR_TYPE:
      /* We have to worry about mutually recursive pointers.  These can't
	 be written in C.  They can in Ada.  It's pathological, but
	 there's an ACATS test (c38102a) that checks it.  Deal with this
	 by checking if we're pointing to another pointer, that one
	 points to another pointer, that one does too, and we have no htab.
	 If so, get a hash table.  We check three levels deep to avoid
	 the cost of the hash table if we don't need one.  */
      if (POINTER_TYPE_P (TREE_TYPE (type))
	  && POINTER_TYPE_P (TREE_TYPE (TREE_TYPE (type)))
	  && POINTER_TYPE_P (TREE_TYPE (TREE_TYPE (TREE_TYPE (type))))
	  && !pset)
	{
	  result = walk_tree_without_duplicates (&TREE_TYPE (type),
						 func, data);
	  if (result)
	    return result;

	  break;
	}

      /* fall through */

    case COMPLEX_TYPE:
      WALK_SUBTREE (TREE_TYPE (type));
      break;

    case METHOD_TYPE:
      WALK_SUBTREE (TYPE_METHOD_BASETYPE (type));

      /* Fall through.  */

    case FUNCTION_TYPE:
      WALK_SUBTREE (TREE_TYPE (type));
      {
	tree arg;

	/* We never want to walk into default arguments.  */
	for (arg = TYPE_ARG_TYPES (type); arg; arg = TREE_CHAIN (arg))
	  WALK_SUBTREE (TREE_VALUE (arg));
      }
      break;

    case ARRAY_TYPE:
      /* Don't follow this nodes's type if a pointer for fear that
	 we'll have infinite recursion.  If we have a PSET, then we
	 need not fear.  */
      if (pset
	  || (!POINTER_TYPE_P (TREE_TYPE (type))
	      && TREE_CODE (TREE_TYPE (type)) != OFFSET_TYPE))
	WALK_SUBTREE (TREE_TYPE (type));
      WALK_SUBTREE (TYPE_DOMAIN (type));
      break;

    case OFFSET_TYPE:
      WALK_SUBTREE (TREE_TYPE (type));
      WALK_SUBTREE (TYPE_OFFSET_BASETYPE (type));
      break;

    default:
      break;
    }

  return NULL_TREE;
}

/* Apply FUNC to all the sub-trees of TP in a pre-order traversal.  FUNC is
   called with the DATA and the address of each sub-tree.  If FUNC returns a
   non-NULL value, the traversal is stopped, and the value returned by FUNC
   is returned.  If PSET is non-NULL it is used to record the nodes visited,
   and to avoid visiting a node more than once.  */

tree
walk_tree_1 (tree *tp, walk_tree_fn func, void *data,
	     hash_set<tree> *pset, walk_tree_lh lh)
{
  enum tree_code code;
  int walk_subtrees;
  tree result;

#define WALK_SUBTREE_TAIL(NODE)				\
  do							\
    {							\
       tp = & (NODE);					\
       goto tail_recurse;				\
    }							\
  while (0)

 tail_recurse:
  /* Skip empty subtrees.  */
  if (!*tp)
    return NULL_TREE;

  /* Don't walk the same tree twice, if the user has requested
     that we avoid doing so.  */
  if (pset && pset->add (*tp))
    return NULL_TREE;

  /* Call the function.  */
  walk_subtrees = 1;
  result = (*func) (tp, &walk_subtrees, data);

  /* If we found something, return it.  */
  if (result)
    return result;

  code = TREE_CODE (*tp);

  /* Even if we didn't, FUNC may have decided that there was nothing
     interesting below this point in the tree.  */
  if (!walk_subtrees)
    {
      /* But we still need to check our siblings.  */
      if (code == TREE_LIST)
	WALK_SUBTREE_TAIL (TREE_CHAIN (*tp));
      else if (code == OMP_CLAUSE)
	WALK_SUBTREE_TAIL (OMP_CLAUSE_CHAIN (*tp));
      else
	return NULL_TREE;
    }

  if (lh)
    {
      result = (*lh) (tp, &walk_subtrees, func, data, pset);
      if (result || !walk_subtrees)
        return result;
    }

  switch (code)
    {
    case ERROR_MARK:
    case IDENTIFIER_NODE:
    case INTEGER_CST:
    case REAL_CST:
    case FIXED_CST:
    case VECTOR_CST:
    case STRING_CST:
    case BLOCK:
    case PLACEHOLDER_EXPR:
    case SSA_NAME:
    case FIELD_DECL:
    case RESULT_DECL:
      /* None of these have subtrees other than those already walked
	 above.  */
      break;

    case TREE_LIST:
      WALK_SUBTREE (TREE_VALUE (*tp));
      WALK_SUBTREE_TAIL (TREE_CHAIN (*tp));
      break;

    case TREE_VEC:
      {
	int len = TREE_VEC_LENGTH (*tp);

	if (len == 0)
	  break;

	/* Walk all elements but the first.  */
	while (--len)
	  WALK_SUBTREE (TREE_VEC_ELT (*tp, len));

	/* Now walk the first one as a tail call.  */
	WALK_SUBTREE_TAIL (TREE_VEC_ELT (*tp, 0));
      }

    case COMPLEX_CST:
      WALK_SUBTREE (TREE_REALPART (*tp));
      WALK_SUBTREE_TAIL (TREE_IMAGPART (*tp));

    case CONSTRUCTOR:
      {
	unsigned HOST_WIDE_INT idx;
	constructor_elt *ce;

	for (idx = 0; vec_safe_iterate (CONSTRUCTOR_ELTS (*tp), idx, &ce);
	     idx++)
	  WALK_SUBTREE (ce->value);
      }
      break;

    case SAVE_EXPR:
      WALK_SUBTREE_TAIL (TREE_OPERAND (*tp, 0));

    case BIND_EXPR:
      {
	tree decl;
	for (decl = BIND_EXPR_VARS (*tp); decl; decl = DECL_CHAIN (decl))
	  {
	    /* Walk the DECL_INITIAL and DECL_SIZE.  We don't want to walk
	       into declarations that are just mentioned, rather than
	       declared; they don't really belong to this part of the tree.
	       And, we can see cycles: the initializer for a declaration
	       can refer to the declaration itself.  */
	    WALK_SUBTREE (DECL_INITIAL (decl));
	    WALK_SUBTREE (DECL_SIZE (decl));
	    WALK_SUBTREE (DECL_SIZE_UNIT (decl));
	  }
	WALK_SUBTREE_TAIL (BIND_EXPR_BODY (*tp));
      }

    case STATEMENT_LIST:
      {
	tree_stmt_iterator i;
	for (i = tsi_start (*tp); !tsi_end_p (i); tsi_next (&i))
	  WALK_SUBTREE (*tsi_stmt_ptr (i));
      }
      break;

    case OMP_CLAUSE:
      switch (OMP_CLAUSE_CODE (*tp))
	{
	case OMP_CLAUSE_GANG:
	  WALK_SUBTREE (OMP_CLAUSE_OPERAND (*tp, 1));
	  /* FALLTHRU */

	case OMP_CLAUSE_ASYNC:
	case OMP_CLAUSE_WAIT:
	case OMP_CLAUSE_WORKER:
	case OMP_CLAUSE_VECTOR:
	case OMP_CLAUSE_NUM_GANGS:
	case OMP_CLAUSE_NUM_WORKERS:
	case OMP_CLAUSE_VECTOR_LENGTH:
	case OMP_CLAUSE_PRIVATE:
	case OMP_CLAUSE_SHARED:
	case OMP_CLAUSE_FIRSTPRIVATE:
	case OMP_CLAUSE_COPYIN:
	case OMP_CLAUSE_COPYPRIVATE:
	case OMP_CLAUSE_FINAL:
	case OMP_CLAUSE_IF:
	case OMP_CLAUSE_NUM_THREADS:
	case OMP_CLAUSE_SCHEDULE:
	case OMP_CLAUSE_UNIFORM:
	case OMP_CLAUSE_DEPEND:
	case OMP_CLAUSE_NONTEMPORAL:
	case OMP_CLAUSE_NUM_TEAMS:
	case OMP_CLAUSE_THREAD_LIMIT:
	case OMP_CLAUSE_DEVICE:
	case OMP_CLAUSE_DIST_SCHEDULE:
	case OMP_CLAUSE_SAFELEN:
	case OMP_CLAUSE_SIMDLEN:
	case OMP_CLAUSE_ORDERED:
	case OMP_CLAUSE_PRIORITY:
	case OMP_CLAUSE_GRAINSIZE:
	case OMP_CLAUSE_NUM_TASKS:
	case OMP_CLAUSE_HINT:
	case OMP_CLAUSE_TO_DECLARE:
	case OMP_CLAUSE_LINK:
	case OMP_CLAUSE_USE_DEVICE_PTR:
	case OMP_CLAUSE_USE_DEVICE_ADDR:
	case OMP_CLAUSE_IS_DEVICE_PTR:
	case OMP_CLAUSE_INCLUSIVE:
	case OMP_CLAUSE_EXCLUSIVE:
	case OMP_CLAUSE__LOOPTEMP_:
	case OMP_CLAUSE__REDUCTEMP_:
	case OMP_CLAUSE__CONDTEMP_:
	case OMP_CLAUSE__SCANTEMP_:
	case OMP_CLAUSE__SIMDUID_:
	  WALK_SUBTREE (OMP_CLAUSE_OPERAND (*tp, 0));
	  /* FALLTHRU */

	case OMP_CLAUSE_INDEPENDENT:
	case OMP_CLAUSE_NOWAIT:
	case OMP_CLAUSE_DEFAULT:
	case OMP_CLAUSE_UNTIED:
	case OMP_CLAUSE_MERGEABLE:
	case OMP_CLAUSE_PROC_BIND:
	case OMP_CLAUSE_DEVICE_TYPE:
	case OMP_CLAUSE_INBRANCH:
	case OMP_CLAUSE_NOTINBRANCH:
	case OMP_CLAUSE_FOR:
	case OMP_CLAUSE_PARALLEL:
	case OMP_CLAUSE_SECTIONS:
	case OMP_CLAUSE_TASKGROUP:
	case OMP_CLAUSE_NOGROUP:
	case OMP_CLAUSE_THREADS:
	case OMP_CLAUSE_SIMD:
	case OMP_CLAUSE_DEFAULTMAP:
	case OMP_CLAUSE_ORDER:
	case OMP_CLAUSE_BIND:
	case OMP_CLAUSE_AUTO:
	case OMP_CLAUSE_SEQ:
	case OMP_CLAUSE_TILE:
	case OMP_CLAUSE__SIMT_:
	case OMP_CLAUSE_IF_PRESENT:
	case OMP_CLAUSE_FINALIZE:
	  WALK_SUBTREE_TAIL (OMP_CLAUSE_CHAIN (*tp));

	case OMP_CLAUSE_LASTPRIVATE:
	  WALK_SUBTREE (OMP_CLAUSE_DECL (*tp));
	  WALK_SUBTREE (OMP_CLAUSE_LASTPRIVATE_STMT (*tp));
	  WALK_SUBTREE_TAIL (OMP_CLAUSE_CHAIN (*tp));

	case OMP_CLAUSE_COLLAPSE:
	  {
	    int i;
	    for (i = 0; i < 3; i++)
	      WALK_SUBTREE (OMP_CLAUSE_OPERAND (*tp, i));
	    WALK_SUBTREE_TAIL (OMP_CLAUSE_CHAIN (*tp));
	  }

	case OMP_CLAUSE_LINEAR:
	  WALK_SUBTREE (OMP_CLAUSE_DECL (*tp));
	  WALK_SUBTREE (OMP_CLAUSE_LINEAR_STEP (*tp));
	  WALK_SUBTREE (OMP_CLAUSE_LINEAR_STMT (*tp));
	  WALK_SUBTREE_TAIL (OMP_CLAUSE_CHAIN (*tp));

	case OMP_CLAUSE_ALIGNED:
	case OMP_CLAUSE_ALLOCATE:
	case OMP_CLAUSE_FROM:
	case OMP_CLAUSE_TO:
	case OMP_CLAUSE_MAP:
	case OMP_CLAUSE__CACHE_:
	  WALK_SUBTREE (OMP_CLAUSE_DECL (*tp));
	  WALK_SUBTREE (OMP_CLAUSE_OPERAND (*tp, 1));
	  WALK_SUBTREE_TAIL (OMP_CLAUSE_CHAIN (*tp));

	case OMP_CLAUSE_REDUCTION:
	case OMP_CLAUSE_TASK_REDUCTION:
	case OMP_CLAUSE_IN_REDUCTION:
	  {
	    int i;
	    for (i = 0; i < 5; i++)
	      WALK_SUBTREE (OMP_CLAUSE_OPERAND (*tp, i));
	    WALK_SUBTREE_TAIL (OMP_CLAUSE_CHAIN (*tp));
	  }

	default:
	  gcc_unreachable ();
	}
      break;

    case TARGET_EXPR:
      {
	int i, len;

	/* TARGET_EXPRs are peculiar: operands 1 and 3 can be the same.
	   But, we only want to walk once.  */
	len = (TREE_OPERAND (*tp, 3) == TREE_OPERAND (*tp, 1)) ? 2 : 3;
	for (i = 0; i < len; ++i)
	  WALK_SUBTREE (TREE_OPERAND (*tp, i));
	WALK_SUBTREE_TAIL (TREE_OPERAND (*tp, len));
      }

    case DECL_EXPR:
      /* If this is a TYPE_DECL, walk into the fields of the type that it's
	 defining.  We only want to walk into these fields of a type in this
	 case and not in the general case of a mere reference to the type.

	 The criterion is as follows: if the field can be an expression, it
	 must be walked only here.  This should be in keeping with the fields
	 that are directly gimplified in gimplify_type_sizes in order for the
	 mark/copy-if-shared/unmark machinery of the gimplifier to work with
	 variable-sized types.

	 Note that DECLs get walked as part of processing the BIND_EXPR.  */
      if (TREE_CODE (DECL_EXPR_DECL (*tp)) == TYPE_DECL)
	{
	  /* Call the function for the decl so e.g. copy_tree_body_r can
	     replace it with the remapped one.  */
	  result = (*func) (&DECL_EXPR_DECL (*tp), &walk_subtrees, data);
	  if (result || !walk_subtrees)
	    return result;

	  tree *type_p = &TREE_TYPE (DECL_EXPR_DECL (*tp));
	  if (TREE_CODE (*type_p) == ERROR_MARK)
	    return NULL_TREE;

	  /* Call the function for the type.  See if it returns anything or
	     doesn't want us to continue.  If we are to continue, walk both
	     the normal fields and those for the declaration case.  */
	  result = (*func) (type_p, &walk_subtrees, data);
	  if (result || !walk_subtrees)
	    return result;

	  /* But do not walk a pointed-to type since it may itself need to
	     be walked in the declaration case if it isn't anonymous.  */
	  if (!POINTER_TYPE_P (*type_p))
	    {
	      result = walk_type_fields (*type_p, func, data, pset, lh);
	      if (result)
		return result;
	    }

	  /* If this is a record type, also walk the fields.  */
	  if (RECORD_OR_UNION_TYPE_P (*type_p))
	    {
	      tree field;

	      for (field = TYPE_FIELDS (*type_p); field;
		   field = DECL_CHAIN (field))
		{
		  /* We'd like to look at the type of the field, but we can
		     easily get infinite recursion.  So assume it's pointed
		     to elsewhere in the tree.  Also, ignore things that
		     aren't fields.  */
		  if (TREE_CODE (field) != FIELD_DECL)
		    continue;

		  WALK_SUBTREE (DECL_FIELD_OFFSET (field));
		  WALK_SUBTREE (DECL_SIZE (field));
		  WALK_SUBTREE (DECL_SIZE_UNIT (field));
		  if (TREE_CODE (*type_p) == QUAL_UNION_TYPE)
		    WALK_SUBTREE (DECL_QUALIFIER (field));
		}
	    }

	  /* Same for scalar types.  */
	  else if (TREE_CODE (*type_p) == BOOLEAN_TYPE
		   || TREE_CODE (*type_p) == ENUMERAL_TYPE
		   || TREE_CODE (*type_p) == INTEGER_TYPE
		   || TREE_CODE (*type_p) == FIXED_POINT_TYPE
		   || TREE_CODE (*type_p) == REAL_TYPE)
	    {
	      WALK_SUBTREE (TYPE_MIN_VALUE (*type_p));
	      WALK_SUBTREE (TYPE_MAX_VALUE (*type_p));
	    }

	  WALK_SUBTREE (TYPE_SIZE (*type_p));
	  WALK_SUBTREE_TAIL (TYPE_SIZE_UNIT (*type_p));
	}
      /* FALLTHRU */

    default:
      if (IS_EXPR_CODE_CLASS (TREE_CODE_CLASS (code)))
	{
	  int i, len;

	  /* Walk over all the sub-trees of this operand.  */
	  len = TREE_OPERAND_LENGTH (*tp);

	  /* Go through the subtrees.  We need to do this in forward order so
	     that the scope of a FOR_EXPR is handled properly.  */
	  if (len)
	    {
	      for (i = 0; i < len - 1; ++i)
		WALK_SUBTREE (TREE_OPERAND (*tp, i));
	      WALK_SUBTREE_TAIL (TREE_OPERAND (*tp, len - 1));
	    }
	}
      /* If this is a type, walk the needed fields in the type.  */
      else if (TYPE_P (*tp))
	return walk_type_fields (*tp, func, data, pset, lh);
      break;
    }

  /* We didn't find what we were looking for.  */
  return NULL_TREE;

#undef WALK_SUBTREE_TAIL
}
#undef WALK_SUBTREE

/* Like walk_tree, but does not walk duplicate nodes more than once.  */

tree
walk_tree_without_duplicates_1 (tree *tp, walk_tree_fn func, void *data,
				walk_tree_lh lh)
{
  tree result;

  hash_set<tree> pset;
  result = walk_tree_1 (tp, func, data, &pset, lh);
  return result;
}


tree
tree_block (tree t)
{
  const enum tree_code_class c = TREE_CODE_CLASS (TREE_CODE (t));

  if (IS_EXPR_CODE_CLASS (c))
    return LOCATION_BLOCK (t->exp.locus);
  gcc_unreachable ();
  return NULL;
}

void
tree_set_block (tree t, tree b)
{
  const enum tree_code_class c = TREE_CODE_CLASS (TREE_CODE (t));

  if (IS_EXPR_CODE_CLASS (c))
    {
      t->exp.locus = set_block (t->exp.locus, b);
    }
  else
    gcc_unreachable ();
}

/* Create a nameless artificial label and put it in the current
   function context.  The label has a location of LOC.  Returns the
   newly created label.  */

tree
create_artificial_label (location_t loc)
{
  tree lab = build_decl (loc,
      			 LABEL_DECL, NULL_TREE, void_type_node);

  DECL_ARTIFICIAL (lab) = 1;
  DECL_IGNORED_P (lab) = 1;
  DECL_CONTEXT (lab) = current_function_decl;
  return lab;
}

/*  Given a tree, try to return a useful variable name that we can use
    to prefix a temporary that is being assigned the value of the tree.
    I.E. given  <temp> = &A, return A.  */

const char *
get_name (tree t)
{
  tree stripped_decl;

  stripped_decl = t;
  STRIP_NOPS (stripped_decl);
  if (DECL_P (stripped_decl) && DECL_NAME (stripped_decl))
    return IDENTIFIER_POINTER (DECL_NAME (stripped_decl));
  else if (TREE_CODE (stripped_decl) == SSA_NAME)
    {
      tree name = SSA_NAME_IDENTIFIER (stripped_decl);
      if (!name)
	return NULL;
      return IDENTIFIER_POINTER (name);
    }
  else
    {
      switch (TREE_CODE (stripped_decl))
	{
	case ADDR_EXPR:
	  return get_name (TREE_OPERAND (stripped_decl, 0));
	default:
	  return NULL;
	}
    }
}

/* Return true if TYPE has a variable argument list.  */

bool
stdarg_p (const_tree fntype)
{
  function_args_iterator args_iter;
  tree n = NULL_TREE, t;

  if (!fntype)
    return false;

  FOREACH_FUNCTION_ARGS (fntype, t, args_iter)
    {
      n = t;
    }

  return n != NULL_TREE && n != void_type_node;
}

/* Return true if TYPE has a prototype.  */

bool
prototype_p (const_tree fntype)
{
  tree t;

  gcc_assert (fntype != NULL_TREE);

  t = TYPE_ARG_TYPES (fntype);
  return (t != NULL_TREE);
}

/* If BLOCK is inlined from an __attribute__((__artificial__))
   routine, return pointer to location from where it has been
   called.  */
location_t *
block_nonartificial_location (tree block)
{
  location_t *ret = NULL;

  while (block && TREE_CODE (block) == BLOCK
	 && BLOCK_ABSTRACT_ORIGIN (block))
    {
      tree ao = BLOCK_ABSTRACT_ORIGIN (block);
      if (TREE_CODE (ao) == FUNCTION_DECL)
	{
	  /* If AO is an artificial inline, point RET to the
	     call site locus at which it has been inlined and continue
	     the loop, in case AO's caller is also an artificial
	     inline.  */
	  if (DECL_DECLARED_INLINE_P (ao)
	      && lookup_attribute ("artificial", DECL_ATTRIBUTES (ao)))
	    ret = &BLOCK_SOURCE_LOCATION (block);
	  else
	    break;
	}
      else if (TREE_CODE (ao) != BLOCK)
	break;

      block = BLOCK_SUPERCONTEXT (block);
    }
  return ret;
}


/* If EXP is inlined from an __attribute__((__artificial__))
   function, return the location of the original call expression.  */

location_t
tree_nonartificial_location (tree exp)
{
  location_t *loc = block_nonartificial_location (TREE_BLOCK (exp));

  if (loc)
    return *loc;
  else
    return EXPR_LOCATION (exp);
}


/* These are the hash table functions for the hash table of OPTIMIZATION_NODEq
   nodes.  */

/* Return the hash code X, an OPTIMIZATION_NODE or TARGET_OPTION code.  */

hashval_t
cl_option_hasher::hash (tree x)
{
  const_tree const t = x;
  const char *p;
  size_t i;
  size_t len = 0;
  hashval_t hash = 0;

  if (TREE_CODE (t) == OPTIMIZATION_NODE)
    {
      p = (const char *)TREE_OPTIMIZATION (t);
      len = sizeof (struct cl_optimization);
    }

  else if (TREE_CODE (t) == TARGET_OPTION_NODE)
    return cl_target_option_hash (TREE_TARGET_OPTION (t));

  else
    gcc_unreachable ();

  /* assume most opt flags are just 0/1, some are 2-3, and a few might be
     something else.  */
  for (i = 0; i < len; i++)
    if (p[i])
      hash = (hash << 4) ^ ((i << 2) | p[i]);

  return hash;
}

/* Return nonzero if the value represented by *X (an OPTIMIZATION or
   TARGET_OPTION tree node) is the same as that given by *Y, which is the
   same.  */

bool
cl_option_hasher::equal (tree x, tree y)
{
  const_tree const xt = x;
  const_tree const yt = y;

  if (TREE_CODE (xt) != TREE_CODE (yt))
    return 0;

  if (TREE_CODE (xt) == OPTIMIZATION_NODE)
    return cl_optimization_option_eq (TREE_OPTIMIZATION (xt),
				      TREE_OPTIMIZATION (yt));
  else if (TREE_CODE (xt) == TARGET_OPTION_NODE)
    return cl_target_option_eq (TREE_TARGET_OPTION (xt),
				TREE_TARGET_OPTION (yt));
  else
    gcc_unreachable ();
}

/* Build an OPTIMIZATION_NODE based on the options in OPTS and OPTS_SET.  */

tree
build_optimization_node (struct gcc_options *opts,
			 struct gcc_options *opts_set)
{
  tree t;

  /* Use the cache of optimization nodes.  */

  cl_optimization_save (TREE_OPTIMIZATION (cl_optimization_node),
			opts, opts_set);

  tree *slot = cl_option_hash_table->find_slot (cl_optimization_node, INSERT);
  t = *slot;
  if (!t)
    {
      /* Insert this one into the hash table.  */
      t = cl_optimization_node;
      *slot = t;

      /* Make a new node for next time round.  */
      cl_optimization_node = make_node (OPTIMIZATION_NODE);
    }

  return t;
}

/* Build a TARGET_OPTION_NODE based on the options in OPTS and OPTS_SET.  */

tree
build_target_option_node (struct gcc_options *opts,
			  struct gcc_options *opts_set)
{
  tree t;

  /* Use the cache of optimization nodes.  */

  cl_target_option_save (TREE_TARGET_OPTION (cl_target_option_node),
			 opts, opts_set);

  tree *slot = cl_option_hash_table->find_slot (cl_target_option_node, INSERT);
  t = *slot;
  if (!t)
    {
      /* Insert this one into the hash table.  */
      t = cl_target_option_node;
      *slot = t;

      /* Make a new node for next time round.  */
      cl_target_option_node = make_node (TARGET_OPTION_NODE);
    }

  return t;
}

/* Clear TREE_TARGET_GLOBALS of all TARGET_OPTION_NODE trees,
   so that they aren't saved during PCH writing.  */

void
prepare_target_option_nodes_for_pch (void)
{
  hash_table<cl_option_hasher>::iterator iter = cl_option_hash_table->begin ();
  for (; iter != cl_option_hash_table->end (); ++iter)
    if (TREE_CODE (*iter) == TARGET_OPTION_NODE)
      TREE_TARGET_GLOBALS (*iter) = NULL;
}

/* Determine the "ultimate origin" of a block.  */

tree
block_ultimate_origin (const_tree block)
{
  tree origin = BLOCK_ABSTRACT_ORIGIN (block);

  if (origin == NULL_TREE)
    return NULL_TREE;
  else
    {
      gcc_checking_assert ((DECL_P (origin)
			    && DECL_ORIGIN (origin) == origin)
			   || BLOCK_ORIGIN (origin) == origin);
      return origin;
    }
}

/* Return true iff conversion from INNER_TYPE to OUTER_TYPE generates
   no instruction.  */

bool
tree_nop_conversion_p (const_tree outer_type, const_tree inner_type)
{
  /* Do not strip casts into or out of differing address spaces.  */
  if (POINTER_TYPE_P (outer_type)
      && TYPE_ADDR_SPACE (TREE_TYPE (outer_type)) != ADDR_SPACE_GENERIC)
    {
      if (!POINTER_TYPE_P (inner_type)
	  || (TYPE_ADDR_SPACE (TREE_TYPE (outer_type))
	      != TYPE_ADDR_SPACE (TREE_TYPE (inner_type))))
	return false;
    }
  else if (POINTER_TYPE_P (inner_type)
	   && TYPE_ADDR_SPACE (TREE_TYPE (inner_type)) != ADDR_SPACE_GENERIC)
    {
      /* We already know that outer_type is not a pointer with
	 a non-generic address space.  */
      return false;
    }

  /* Use precision rather then machine mode when we can, which gives
     the correct answer even for submode (bit-field) types.  */
  if ((INTEGRAL_TYPE_P (outer_type)
       || POINTER_TYPE_P (outer_type)
       || TREE_CODE (outer_type) == OFFSET_TYPE)
      && (INTEGRAL_TYPE_P (inner_type)
	  || POINTER_TYPE_P (inner_type)
	  || TREE_CODE (inner_type) == OFFSET_TYPE))
    return TYPE_PRECISION (outer_type) == TYPE_PRECISION (inner_type);

  /* Otherwise fall back on comparing machine modes (e.g. for
     aggregate types, floats).  */
  return TYPE_MODE (outer_type) == TYPE_MODE (inner_type);
}

/* Return true iff conversion in EXP generates no instruction.  Mark
   it inline so that we fully inline into the stripping functions even
   though we have two uses of this function.  */

static inline bool
tree_nop_conversion (const_tree exp)
{
  tree outer_type, inner_type;

  if (location_wrapper_p (exp))
    return true;
  if (!CONVERT_EXPR_P (exp)
      && TREE_CODE (exp) != NON_LVALUE_EXPR)
    return false;

  outer_type = TREE_TYPE (exp);
  inner_type = TREE_TYPE (TREE_OPERAND (exp, 0));
  if (!inner_type || inner_type == error_mark_node)
    return false;

  return tree_nop_conversion_p (outer_type, inner_type);
}

/* Return true iff conversion in EXP generates no instruction.  Don't
   consider conversions changing the signedness.  */

static bool
tree_sign_nop_conversion (const_tree exp)
{
  tree outer_type, inner_type;

  if (!tree_nop_conversion (exp))
    return false;

  outer_type = TREE_TYPE (exp);
  inner_type = TREE_TYPE (TREE_OPERAND (exp, 0));

  return (TYPE_UNSIGNED (outer_type) == TYPE_UNSIGNED (inner_type)
	  && POINTER_TYPE_P (outer_type) == POINTER_TYPE_P (inner_type));
}

/* Strip conversions from EXP according to tree_nop_conversion and
   return the resulting expression.  */

tree
tree_strip_nop_conversions (tree exp)
{
  while (tree_nop_conversion (exp))
    exp = TREE_OPERAND (exp, 0);
  return exp;
}

/* Strip conversions from EXP according to tree_sign_nop_conversion
   and return the resulting expression.  */

tree
tree_strip_sign_nop_conversions (tree exp)
{
  while (tree_sign_nop_conversion (exp))
    exp = TREE_OPERAND (exp, 0);
  return exp;
}

/* Avoid any floating point extensions from EXP.  */
tree
strip_float_extensions (tree exp)
{
  tree sub, expt, subt;

  /*  For floating point constant look up the narrowest type that can hold
      it properly and handle it like (type)(narrowest_type)constant.
      This way we can optimize for instance a=a*2.0 where "a" is float
      but 2.0 is double constant.  */
  if (TREE_CODE (exp) == REAL_CST && !DECIMAL_FLOAT_TYPE_P (TREE_TYPE (exp)))
    {
      REAL_VALUE_TYPE orig;
      tree type = NULL;

      orig = TREE_REAL_CST (exp);
      if (TYPE_PRECISION (TREE_TYPE (exp)) > TYPE_PRECISION (float_type_node)
	  && exact_real_truncate (TYPE_MODE (float_type_node), &orig))
	type = float_type_node;
      else if (TYPE_PRECISION (TREE_TYPE (exp))
	       > TYPE_PRECISION (double_type_node)
	       && exact_real_truncate (TYPE_MODE (double_type_node), &orig))
	type = double_type_node;
      if (type)
	return build_real_truncate (type, orig);
    }

  if (!CONVERT_EXPR_P (exp))
    return exp;

  sub = TREE_OPERAND (exp, 0);
  subt = TREE_TYPE (sub);
  expt = TREE_TYPE (exp);

  if (!FLOAT_TYPE_P (subt))
    return exp;

  if (DECIMAL_FLOAT_TYPE_P (expt) != DECIMAL_FLOAT_TYPE_P (subt))
    return exp;

  if (TYPE_PRECISION (subt) > TYPE_PRECISION (expt))
    return exp;

  return strip_float_extensions (sub);
}

/* Strip out all handled components that produce invariant
   offsets.  */

const_tree
strip_invariant_refs (const_tree op)
{
  while (handled_component_p (op))
    {
      switch (TREE_CODE (op))
	{
	case ARRAY_REF:
	case ARRAY_RANGE_REF:
	  if (!is_gimple_constant (TREE_OPERAND (op, 1))
	      || TREE_OPERAND (op, 2) != NULL_TREE
	      || TREE_OPERAND (op, 3) != NULL_TREE)
	    return NULL;
	  break;

	case COMPONENT_REF:
	  if (TREE_OPERAND (op, 2) != NULL_TREE)
	    return NULL;
	  break;

	default:;
	}
      op = TREE_OPERAND (op, 0);
    }

  return op;
}

static GTY(()) tree gcc_eh_personality_decl;

/* Return the GCC personality function decl.  */

tree
lhd_gcc_personality (void)
{
  if (!gcc_eh_personality_decl)
    gcc_eh_personality_decl = build_personality_function ("gcc");
  return gcc_eh_personality_decl;
}

/* TARGET is a call target of GIMPLE call statement
   (obtained by gimple_call_fn).  Return true if it is
   OBJ_TYPE_REF representing an virtual call of C++ method.
   (As opposed to OBJ_TYPE_REF representing objc calls
   through a cast where middle-end devirtualization machinery
   can't apply.)  FOR_DUMP_P is true when being called from
   the dump routines.  */

bool
virtual_method_call_p (const_tree target, bool for_dump_p)
{
  if (TREE_CODE (target) != OBJ_TYPE_REF)
    return false;
  tree t = TREE_TYPE (target);
  gcc_checking_assert (TREE_CODE (t) == POINTER_TYPE);
  t = TREE_TYPE (t);
  if (TREE_CODE (t) == FUNCTION_TYPE)
    return false;
  gcc_checking_assert (TREE_CODE (t) == METHOD_TYPE);
  /* If we do not have BINFO associated, it means that type was built
     without devirtualization enabled.  Do not consider this a virtual
     call.  */
  if (!TYPE_BINFO (obj_type_ref_class (target, for_dump_p)))
    return false;
  return true;
}

/* Lookup sub-BINFO of BINFO of TYPE at offset POS.  */

static tree
lookup_binfo_at_offset (tree binfo, tree type, HOST_WIDE_INT pos)
{
  unsigned int i;
  tree base_binfo, b;

  for (i = 0; BINFO_BASE_ITERATE (binfo, i, base_binfo); i++)
    if (pos == tree_to_shwi (BINFO_OFFSET (base_binfo))
	&& types_same_for_odr (TREE_TYPE (base_binfo), type))
      return base_binfo;
    else if ((b = lookup_binfo_at_offset (base_binfo, type, pos)) != NULL)
      return b;
  return NULL;
}

/* Try to find a base info of BINFO that would have its field decl at offset
   OFFSET within the BINFO type and which is of EXPECTED_TYPE.  If it can be
   found, return, otherwise return NULL_TREE.  */

tree
get_binfo_at_offset (tree binfo, poly_int64 offset, tree expected_type)
{
  tree type = BINFO_TYPE (binfo);

  while (true)
    {
      HOST_WIDE_INT pos, size;
      tree fld;
      int i;

      if (types_same_for_odr (type, expected_type))
	  return binfo;
      if (maybe_lt (offset, 0))
	return NULL_TREE;

      for (fld = TYPE_FIELDS (type); fld; fld = DECL_CHAIN (fld))
	{
	  if (TREE_CODE (fld) != FIELD_DECL || !DECL_ARTIFICIAL (fld))
	    continue;

	  pos = int_bit_position (fld);
	  size = tree_to_uhwi (DECL_SIZE (fld));
	  if (known_in_range_p (offset, pos, size))
	    break;
	}
      if (!fld || TREE_CODE (TREE_TYPE (fld)) != RECORD_TYPE)
	return NULL_TREE;

      /* Offset 0 indicates the primary base, whose vtable contents are
	 represented in the binfo for the derived class.  */
      else if (maybe_ne (offset, 0))
	{
	  tree found_binfo = NULL, base_binfo;
	  /* Offsets in BINFO are in bytes relative to the whole structure
	     while POS is in bits relative to the containing field.  */
	  int binfo_offset = (tree_to_shwi (BINFO_OFFSET (binfo)) + pos
			     / BITS_PER_UNIT);

	  for (i = 0; BINFO_BASE_ITERATE (binfo, i, base_binfo); i++)
	    if (tree_to_shwi (BINFO_OFFSET (base_binfo)) == binfo_offset
		&& types_same_for_odr (TREE_TYPE (base_binfo), TREE_TYPE (fld)))
	      {
		found_binfo = base_binfo;
		break;
	      }
	  if (found_binfo)
	    binfo = found_binfo;
	  else
	    binfo = lookup_binfo_at_offset (binfo, TREE_TYPE (fld),
					    binfo_offset);
	 }

      type = TREE_TYPE (fld);
      offset -= pos;
    }
}

/* Returns true if X is a typedef decl.  */

bool
is_typedef_decl (const_tree x)
{
  return (x && TREE_CODE (x) == TYPE_DECL
          && DECL_ORIGINAL_TYPE (x) != NULL_TREE);
}

/* Returns true iff TYPE is a type variant created for a typedef. */

bool
typedef_variant_p (const_tree type)
{
  return is_typedef_decl (TYPE_NAME (type));
}

/* PR 84195: Replace control characters in "unescaped" with their
   escaped equivalents.  Allow newlines if -fmessage-length has
   been set to a non-zero value.  This is done here, rather than
   where the attribute is recorded as the message length can
   change between these two locations.  */

void
escaped_string::escape (const char *unescaped)
{
  char *escaped;
  size_t i, new_i, len;

  if (m_owned)
    free (m_str);

  m_str = const_cast<char *> (unescaped);
  m_owned = false;

  if (unescaped == NULL || *unescaped == 0)
    return;

  len = strlen (unescaped);
  escaped = NULL;
  new_i = 0;

  for (i = 0; i < len; i++)
    {
      char c = unescaped[i];

      if (!ISCNTRL (c))
	{
	  if (escaped)
	    escaped[new_i++] = c;
	  continue;
	}

      if (c != '\n' || !pp_is_wrapping_line (global_dc->printer))
	{
	  if (escaped == NULL)
	    {
	      /* We only allocate space for a new string if we
		 actually encounter a control character that
		 needs replacing.  */
	      escaped = (char *) xmalloc (len * 2 + 1);
	      strncpy (escaped, unescaped, i);
	      new_i = i;
	    }

	  escaped[new_i++] = '\\';

	  switch (c)
	    {
	    case '\a': escaped[new_i++] = 'a'; break;
	    case '\b': escaped[new_i++] = 'b'; break;
	    case '\f': escaped[new_i++] = 'f'; break;
	    case '\n': escaped[new_i++] = 'n'; break;
	    case '\r': escaped[new_i++] = 'r'; break;
	    case '\t': escaped[new_i++] = 't'; break;
	    case '\v': escaped[new_i++] = 'v'; break;
	    default:   escaped[new_i++] = '?'; break;
	    }
	}
      else if (escaped)
	escaped[new_i++] = c;
    }

  if (escaped)
    {
      escaped[new_i] = 0;
      m_str = escaped;
      m_owned = true;
    }
}

/* Warn about a use of an identifier which was marked deprecated.  Returns
   whether a warning was given.  */

bool
warn_deprecated_use (tree node, tree attr)
{
  escaped_string msg;

  if (node == 0 || !warn_deprecated_decl)
    return false;

  if (!attr)
    {
      if (DECL_P (node))
	attr = DECL_ATTRIBUTES (node);
      else if (TYPE_P (node))
	{
	  tree decl = TYPE_STUB_DECL (node);
	  if (decl)
	    attr = lookup_attribute ("deprecated",
				     TYPE_ATTRIBUTES (TREE_TYPE (decl)));
	}
    }

  if (attr)
    attr = lookup_attribute ("deprecated", attr);

  if (attr)
    msg.escape (TREE_STRING_POINTER (TREE_VALUE (TREE_VALUE (attr))));

  bool w = false;
  if (DECL_P (node))
    {
      auto_diagnostic_group d;
      if (msg)
	w = warning (OPT_Wdeprecated_declarations,
		     "%qD is deprecated: %s", node, (const char *) msg);
      else
	w = warning (OPT_Wdeprecated_declarations,
		     "%qD is deprecated", node);
      if (w)
	inform (DECL_SOURCE_LOCATION (node), "declared here");
    }
  else if (TYPE_P (node))
    {
      tree what = NULL_TREE;
      tree decl = TYPE_STUB_DECL (node);

      if (TYPE_NAME (node))
	{
	  if (TREE_CODE (TYPE_NAME (node)) == IDENTIFIER_NODE)
	    what = TYPE_NAME (node);
	  else if (TREE_CODE (TYPE_NAME (node)) == TYPE_DECL
		   && DECL_NAME (TYPE_NAME (node)))
	    what = DECL_NAME (TYPE_NAME (node));
	}

      auto_diagnostic_group d;
      if (what)
	{
	  if (msg)
	    w = warning (OPT_Wdeprecated_declarations,
			 "%qE is deprecated: %s", what, (const char *) msg);
	  else
	    w = warning (OPT_Wdeprecated_declarations,
			 "%qE is deprecated", what);
	}
      else
	{
	  if (msg)
	    w = warning (OPT_Wdeprecated_declarations,
			 "type is deprecated: %s", (const char *) msg);
	  else
	    w = warning (OPT_Wdeprecated_declarations,
			 "type is deprecated");
	}

      if (w && decl)
	inform (DECL_SOURCE_LOCATION (decl), "declared here");
    }

  return w;
}

/* Return true if REF has a COMPONENT_REF with a bit-field field declaration
   somewhere in it.  */

bool
contains_bitfld_component_ref_p (const_tree ref)
{
  while (handled_component_p (ref))
    {
      if (TREE_CODE (ref) == COMPONENT_REF
          && DECL_BIT_FIELD (TREE_OPERAND (ref, 1)))
        return true;
      ref = TREE_OPERAND (ref, 0);
    }

  return false;
}

/* Try to determine whether a TRY_CATCH expression can fall through.
   This is a subroutine of block_may_fallthru.  */

static bool
try_catch_may_fallthru (const_tree stmt)
{
  tree_stmt_iterator i;

  /* If the TRY block can fall through, the whole TRY_CATCH can
     fall through.  */
  if (block_may_fallthru (TREE_OPERAND (stmt, 0)))
    return true;

  i = tsi_start (TREE_OPERAND (stmt, 1));
  switch (TREE_CODE (tsi_stmt (i)))
    {
    case CATCH_EXPR:
      /* We expect to see a sequence of CATCH_EXPR trees, each with a
	 catch expression and a body.  The whole TRY_CATCH may fall
	 through iff any of the catch bodies falls through.  */
      for (; !tsi_end_p (i); tsi_next (&i))
	{
	  if (block_may_fallthru (CATCH_BODY (tsi_stmt (i))))
	    return true;
	}
      return false;

    case EH_FILTER_EXPR:
      /* The exception filter expression only matters if there is an
	 exception.  If the exception does not match EH_FILTER_TYPES,
	 we will execute EH_FILTER_FAILURE, and we will fall through
	 if that falls through.  If the exception does match
	 EH_FILTER_TYPES, the stack unwinder will continue up the
	 stack, so we will not fall through.  We don't know whether we
	 will throw an exception which matches EH_FILTER_TYPES or not,
	 so we just ignore EH_FILTER_TYPES and assume that we might
	 throw an exception which doesn't match.  */
      return block_may_fallthru (EH_FILTER_FAILURE (tsi_stmt (i)));

    default:
      /* This case represents statements to be executed when an
	 exception occurs.  Those statements are implicitly followed
	 by a RESX statement to resume execution after the exception.
	 So in this case the TRY_CATCH never falls through.  */
      return false;
    }
}

/* Try to determine if we can fall out of the bottom of BLOCK.  This guess
   need not be 100% accurate; simply be conservative and return true if we
   don't know.  This is used only to avoid stupidly generating extra code.
   If we're wrong, we'll just delete the extra code later.  */

bool
block_may_fallthru (const_tree block)
{
  /* This CONST_CAST is okay because expr_last returns its argument
     unmodified and we assign it to a const_tree.  */
  const_tree stmt = expr_last (CONST_CAST_TREE (block));

  switch (stmt ? TREE_CODE (stmt) : ERROR_MARK)
    {
    case GOTO_EXPR:
    case RETURN_EXPR:
      /* Easy cases.  If the last statement of the block implies
	 control transfer, then we can't fall through.  */
      return false;

    case SWITCH_EXPR:
      /* If there is a default: label or case labels cover all possible
	 SWITCH_COND values, then the SWITCH_EXPR will transfer control
	 to some case label in all cases and all we care is whether the
	 SWITCH_BODY falls through.  */
      if (SWITCH_ALL_CASES_P (stmt))
	return block_may_fallthru (SWITCH_BODY (stmt));
      return true;

    case COND_EXPR:
      if (block_may_fallthru (COND_EXPR_THEN (stmt)))
	return true;
      return block_may_fallthru (COND_EXPR_ELSE (stmt));

    case BIND_EXPR:
      return block_may_fallthru (BIND_EXPR_BODY (stmt));

    case TRY_CATCH_EXPR:
      return try_catch_may_fallthru (stmt);

    case TRY_FINALLY_EXPR:
      /* The finally clause is always executed after the try clause,
	 so if it does not fall through, then the try-finally will not
	 fall through.  Otherwise, if the try clause does not fall
	 through, then when the finally clause falls through it will
	 resume execution wherever the try clause was going.  So the
	 whole try-finally will only fall through if both the try
	 clause and the finally clause fall through.  */
      return (block_may_fallthru (TREE_OPERAND (stmt, 0))
	      && block_may_fallthru (TREE_OPERAND (stmt, 1)));

    case EH_ELSE_EXPR:
      return block_may_fallthru (TREE_OPERAND (stmt, 0));

    case MODIFY_EXPR:
      if (TREE_CODE (TREE_OPERAND (stmt, 1)) == CALL_EXPR)
	stmt = TREE_OPERAND (stmt, 1);
      else
	return true;
      /* FALLTHRU */

    case CALL_EXPR:
      /* Functions that do not return do not fall through.  */
      return (call_expr_flags (stmt) & ECF_NORETURN) == 0;

    case CLEANUP_POINT_EXPR:
      return block_may_fallthru (TREE_OPERAND (stmt, 0));

    case TARGET_EXPR:
      return block_may_fallthru (TREE_OPERAND (stmt, 1));

    case ERROR_MARK:
      return true;

    default:
      return lang_hooks.block_may_fallthru (stmt);
    }
}

/* True if we are using EH to handle cleanups.  */
static bool using_eh_for_cleanups_flag = false;

/* This routine is called from front ends to indicate eh should be used for
   cleanups.  */
void
using_eh_for_cleanups (void)
{
  using_eh_for_cleanups_flag = true;
}

/* Query whether EH is used for cleanups.  */
bool
using_eh_for_cleanups_p (void)
{
  return using_eh_for_cleanups_flag;
}

/* Wrapper for tree_code_name to ensure that tree code is valid */
const char *
get_tree_code_name (enum tree_code code)
{
  const char *invalid = "<invalid tree code>";

  /* The tree_code enum promotes to signed, but we could be getting
     invalid values, so force an unsigned comparison.  */
  if (unsigned (code) >= MAX_TREE_CODES)
    {
      if (code == 0xa5a5)
	return "ggc_freed";
      return invalid;
    }

  return tree_code_name[code];
}

/* Drops the TREE_OVERFLOW flag from T.  */

tree
drop_tree_overflow (tree t)
{
  gcc_checking_assert (TREE_OVERFLOW (t));

  /* For tree codes with a sharing machinery re-build the result.  */
  if (poly_int_tree_p (t))
    return wide_int_to_tree (TREE_TYPE (t), wi::to_poly_wide (t));

  /* For VECTOR_CST, remove the overflow bits from the encoded elements
     and canonicalize the result.  */
  if (TREE_CODE (t) == VECTOR_CST)
    {
      tree_vector_builder builder;
      builder.new_unary_operation (TREE_TYPE (t), t, true);
      unsigned int count = builder.encoded_nelts ();
      for (unsigned int i = 0; i < count; ++i)
	{
	  tree elt = VECTOR_CST_ELT (t, i);
	  if (TREE_OVERFLOW (elt))
	    elt = drop_tree_overflow (elt);
	  builder.quick_push (elt);
	}
      return builder.build ();
    }

  /* Otherwise, as all tcc_constants are possibly shared, copy the node
     and drop the flag.  */
  t = copy_node (t);
  TREE_OVERFLOW (t) = 0;

  /* For constants that contain nested constants, drop the flag
     from those as well.  */
  if (TREE_CODE (t) == COMPLEX_CST)
    {
      if (TREE_OVERFLOW (TREE_REALPART (t)))
	TREE_REALPART (t) = drop_tree_overflow (TREE_REALPART (t));
      if (TREE_OVERFLOW (TREE_IMAGPART (t)))
	TREE_IMAGPART (t) = drop_tree_overflow (TREE_IMAGPART (t));
    }

  return t;
}

/* Given a memory reference expression T, return its base address.
   The base address of a memory reference expression is the main
   object being referenced.  For instance, the base address for
   'array[i].fld[j]' is 'array'.  You can think of this as stripping
   away the offset part from a memory address.

   This function calls handled_component_p to strip away all the inner
   parts of the memory reference until it reaches the base object.  */

tree
get_base_address (tree t)
{
  while (handled_component_p (t))
    t = TREE_OPERAND (t, 0);

  if ((TREE_CODE (t) == MEM_REF
       || TREE_CODE (t) == TARGET_MEM_REF)
      && TREE_CODE (TREE_OPERAND (t, 0)) == ADDR_EXPR)
    t = TREE_OPERAND (TREE_OPERAND (t, 0), 0);

  /* ???  Either the alias oracle or all callers need to properly deal
     with WITH_SIZE_EXPRs before we can look through those.  */
  if (TREE_CODE (t) == WITH_SIZE_EXPR)
    return NULL_TREE;

  return t;
}

/* Return a tree of sizetype representing the size, in bytes, of the element
   of EXP, an ARRAY_REF or an ARRAY_RANGE_REF.  */

tree
array_ref_element_size (tree exp)
{
  tree aligned_size = TREE_OPERAND (exp, 3);
  tree elmt_type = TREE_TYPE (TREE_TYPE (TREE_OPERAND (exp, 0)));
  location_t loc = EXPR_LOCATION (exp);

  /* If a size was specified in the ARRAY_REF, it's the size measured
     in alignment units of the element type.  So multiply by that value.  */
  if (aligned_size)
    {
      /* ??? tree_ssa_useless_type_conversion will eliminate casts to
	 sizetype from another type of the same width and signedness.  */
      if (TREE_TYPE (aligned_size) != sizetype)
	aligned_size = fold_convert_loc (loc, sizetype, aligned_size);
      return size_binop_loc (loc, MULT_EXPR, aligned_size,
			     size_int (TYPE_ALIGN_UNIT (elmt_type)));
    }

  /* Otherwise, take the size from that of the element type.  Substitute
     any PLACEHOLDER_EXPR that we have.  */
  else
    return SUBSTITUTE_PLACEHOLDER_IN_EXPR (TYPE_SIZE_UNIT (elmt_type), exp);
}

/* Return a tree representing the lower bound of the array mentioned in
   EXP, an ARRAY_REF or an ARRAY_RANGE_REF.  */

tree
array_ref_low_bound (tree exp)
{
  tree domain_type = TYPE_DOMAIN (TREE_TYPE (TREE_OPERAND (exp, 0)));

  /* If a lower bound is specified in EXP, use it.  */
  if (TREE_OPERAND (exp, 2))
    return TREE_OPERAND (exp, 2);

  /* Otherwise, if there is a domain type and it has a lower bound, use it,
     substituting for a PLACEHOLDER_EXPR as needed.  */
  if (domain_type && TYPE_MIN_VALUE (domain_type))
    return SUBSTITUTE_PLACEHOLDER_IN_EXPR (TYPE_MIN_VALUE (domain_type), exp);

  /* Otherwise, return a zero of the appropriate type.  */
  tree idxtype = TREE_TYPE (TREE_OPERAND (exp, 1));
  return (idxtype == error_mark_node
	  ? integer_zero_node : build_int_cst (idxtype, 0));
}

/* Return a tree representing the upper bound of the array mentioned in
   EXP, an ARRAY_REF or an ARRAY_RANGE_REF.  */

tree
array_ref_up_bound (tree exp)
{
  tree domain_type = TYPE_DOMAIN (TREE_TYPE (TREE_OPERAND (exp, 0)));

  /* If there is a domain type and it has an upper bound, use it, substituting
     for a PLACEHOLDER_EXPR as needed.  */
  if (domain_type && TYPE_MAX_VALUE (domain_type))
    return SUBSTITUTE_PLACEHOLDER_IN_EXPR (TYPE_MAX_VALUE (domain_type), exp);

  /* Otherwise fail.  */
  return NULL_TREE;
}

/* Returns true if REF is an array reference, component reference,
   or memory reference to an array at the end of a structure.
   If this is the case, the array may be allocated larger
   than its upper bound implies.  */

bool
array_at_struct_end_p (tree ref)
{
  tree atype;

  if (TREE_CODE (ref) == ARRAY_REF
      || TREE_CODE (ref) == ARRAY_RANGE_REF)
    {
      atype = TREE_TYPE (TREE_OPERAND (ref, 0));
      ref = TREE_OPERAND (ref, 0);
    }
  else if (TREE_CODE (ref) == COMPONENT_REF
	   && TREE_CODE (TREE_TYPE (TREE_OPERAND (ref, 1))) == ARRAY_TYPE)
    atype = TREE_TYPE (TREE_OPERAND (ref, 1));
  else if (TREE_CODE (ref) == MEM_REF)
    {
      tree arg = TREE_OPERAND (ref, 0);
      if (TREE_CODE (arg) == ADDR_EXPR)
	arg = TREE_OPERAND (arg, 0);
      tree argtype = TREE_TYPE (arg);
      if (TREE_CODE (argtype) == RECORD_TYPE)
	{
	  if (tree fld = last_field (argtype))
	    {
	      atype = TREE_TYPE (fld);
	      if (TREE_CODE (atype) != ARRAY_TYPE)
		return false;
	      if (VAR_P (arg) && DECL_SIZE (fld))
		return false;
	    }
	  else
	    return false;
	}
      else
	return false;
    }
  else
    return false;

  if (TREE_CODE (ref) == STRING_CST)
    return false;

  tree ref_to_array = ref;
  while (handled_component_p (ref))
    {
      /* If the reference chain contains a component reference to a
         non-union type and there follows another field the reference
	 is not at the end of a structure.  */
      if (TREE_CODE (ref) == COMPONENT_REF)
	{
	  if (TREE_CODE (TREE_TYPE (TREE_OPERAND (ref, 0))) == RECORD_TYPE)
	    {
	      tree nextf = DECL_CHAIN (TREE_OPERAND (ref, 1));
	      while (nextf && TREE_CODE (nextf) != FIELD_DECL)
		nextf = DECL_CHAIN (nextf);
	      if (nextf)
		return false;
	    }
	}
      /* If we have a multi-dimensional array we do not consider
         a non-innermost dimension as flex array if the whole
	 multi-dimensional array is at struct end.
	 Same for an array of aggregates with a trailing array
	 member.  */
      else if (TREE_CODE (ref) == ARRAY_REF)
	return false;
      else if (TREE_CODE (ref) == ARRAY_RANGE_REF)
	;
      /* If we view an underlying object as sth else then what we
         gathered up to now is what we have to rely on.  */
      else if (TREE_CODE (ref) == VIEW_CONVERT_EXPR)
	break;
      else
	gcc_unreachable ();

      ref = TREE_OPERAND (ref, 0);
    }

  /* The array now is at struct end.  Treat flexible arrays as
     always subject to extend, even into just padding constrained by
     an underlying decl.  */
  if (! TYPE_SIZE (atype)
      || ! TYPE_DOMAIN (atype)
      || ! TYPE_MAX_VALUE (TYPE_DOMAIN (atype)))
    return true;

  if (TREE_CODE (ref) == MEM_REF
      && TREE_CODE (TREE_OPERAND (ref, 0)) == ADDR_EXPR)
    ref = TREE_OPERAND (TREE_OPERAND (ref, 0), 0);

  /* If the reference is based on a declared entity, the size of the array
     is constrained by its given domain.  (Do not trust commons PR/69368).  */
  if (DECL_P (ref)
      && !(flag_unconstrained_commons
	   && VAR_P (ref) && DECL_COMMON (ref))
      && DECL_SIZE_UNIT (ref)
      && TREE_CODE (DECL_SIZE_UNIT (ref)) == INTEGER_CST)
    {
      /* Check whether the array domain covers all of the available
         padding.  */
      poly_int64 offset;
      if (TREE_CODE (TYPE_SIZE_UNIT (TREE_TYPE (atype))) != INTEGER_CST
	  || TREE_CODE (TYPE_MAX_VALUE (TYPE_DOMAIN (atype))) != INTEGER_CST
          || TREE_CODE (TYPE_MIN_VALUE (TYPE_DOMAIN (atype))) != INTEGER_CST)
	return true;
      if (! get_addr_base_and_unit_offset (ref_to_array, &offset))
	return true;

      /* If at least one extra element fits it is a flexarray.  */
      if (known_le ((wi::to_offset (TYPE_MAX_VALUE (TYPE_DOMAIN (atype)))
		     - wi::to_offset (TYPE_MIN_VALUE (TYPE_DOMAIN (atype)))
		     + 2)
		    * wi::to_offset (TYPE_SIZE_UNIT (TREE_TYPE (atype))),
		    wi::to_offset (DECL_SIZE_UNIT (ref)) - offset))
	return true;

      return false;
    }

  return true;
}

/* Return a tree representing the offset, in bytes, of the field referenced
   by EXP.  This does not include any offset in DECL_FIELD_BIT_OFFSET.  */

tree
component_ref_field_offset (tree exp)
{
  tree aligned_offset = TREE_OPERAND (exp, 2);
  tree field = TREE_OPERAND (exp, 1);
  location_t loc = EXPR_LOCATION (exp);

  /* If an offset was specified in the COMPONENT_REF, it's the offset measured
     in units of DECL_OFFSET_ALIGN / BITS_PER_UNIT.  So multiply by that
     value.  */
  if (aligned_offset)
    {
      /* ??? tree_ssa_useless_type_conversion will eliminate casts to
	 sizetype from another type of the same width and signedness.  */
      if (TREE_TYPE (aligned_offset) != sizetype)
	aligned_offset = fold_convert_loc (loc, sizetype, aligned_offset);
      return size_binop_loc (loc, MULT_EXPR, aligned_offset,
			     size_int (DECL_OFFSET_ALIGN (field)
				       / BITS_PER_UNIT));
    }

  /* Otherwise, take the offset from that of the field.  Substitute
     any PLACEHOLDER_EXPR that we have.  */
  else
    return SUBSTITUTE_PLACEHOLDER_IN_EXPR (DECL_FIELD_OFFSET (field), exp);
}

/* Given the initializer INIT, return the initializer for the field
   DECL if it exists, otherwise null.  Used to obtain the initializer
   for a flexible array member and determine its size.  */

static tree
get_initializer_for (tree init, tree decl)
{
  STRIP_NOPS (init);

  tree fld, fld_init;
  unsigned HOST_WIDE_INT i;
  FOR_EACH_CONSTRUCTOR_ELT (CONSTRUCTOR_ELTS (init), i, fld, fld_init)
    {
      if (decl == fld)
	return fld_init;

      if (TREE_CODE (fld) == CONSTRUCTOR)
	{
	  fld_init = get_initializer_for (fld_init, decl);
	  if (fld_init)
	    return fld_init;
	}
    }

  return NULL_TREE;
}

/* Determines the size of the member referenced by the COMPONENT_REF
   REF, using its initializer expression if necessary in order to
   determine the size of an initialized flexible array member.
   If non-null, set *ARK when REF refers to an interior zero-length
   array or a trailing one-element array.
   Returns the size as sizetype (which might be zero for an object
   with an uninitialized flexible array member) or null if the size
   cannot be determined.  */

tree
component_ref_size (tree ref, special_array_member *sam /* = NULL */)
{
  gcc_assert (TREE_CODE (ref) == COMPONENT_REF);

  special_array_member arkbuf;
  if (!sam)
    sam = &arkbuf;
  *sam = special_array_member::none;

  /* The object/argument referenced by the COMPONENT_REF and its type.  */
  tree arg = TREE_OPERAND (ref, 0);
  tree argtype = TREE_TYPE (arg);
  /* The referenced member.  */
  tree member = TREE_OPERAND (ref, 1);

  tree memsize = DECL_SIZE_UNIT (member);
  if (memsize)
    {
      tree memtype = TREE_TYPE (member);
      if (TREE_CODE (memtype) != ARRAY_TYPE)
	return memsize;

      bool trailing = array_at_struct_end_p (ref);
      bool zero_length = integer_zerop (memsize);
      if (!trailing && !zero_length)
	/* MEMBER is either an interior array or is an array with
	   more than one element.  */
	return memsize;

      if (zero_length)
	{
	  if (trailing)
	    *sam = special_array_member::trail_0;
	  else
	    {
	      *sam = special_array_member::int_0;
	      memsize = NULL_TREE;
	    }
	}

      if (!zero_length)
	if (tree dom = TYPE_DOMAIN (memtype))
	  if (tree min = TYPE_MIN_VALUE (dom))
	    if (tree max = TYPE_MAX_VALUE (dom))
	      if (TREE_CODE (min) == INTEGER_CST
		  && TREE_CODE (max) == INTEGER_CST)
		{
		  offset_int minidx = wi::to_offset (min);
		  offset_int maxidx = wi::to_offset (max);
		  offset_int neltsm1 = maxidx - minidx;
		  if (neltsm1 > 0)
		    /* MEMBER is an array with more than one element.  */
		    return memsize;

		  if (neltsm1 == 0)
		    *sam = special_array_member::trail_1;
		}

      /* For a refernce to a zero- or one-element array member of a union
	 use the size of the union instead of the size of the member.  */
      if (TREE_CODE (argtype) == UNION_TYPE)
	memsize = TYPE_SIZE_UNIT (argtype);
    }

  /* MEMBER is either a bona fide flexible array member, or a zero-length
     array member, or an array of length one treated as such.  */

  /* If the reference is to a declared object and the member a true
     flexible array, try to determine its size from its initializer.  */
  poly_int64 baseoff = 0;
  tree base = get_addr_base_and_unit_offset (ref, &baseoff);
  if (!base || !VAR_P (base))
    {
      if (*sam != special_array_member::int_0)
	return NULL_TREE;

      if (TREE_CODE (arg) != COMPONENT_REF)
	return NULL_TREE;

      base = arg;
      while (TREE_CODE (base) == COMPONENT_REF)
	base = TREE_OPERAND (base, 0);
      baseoff = tree_to_poly_int64 (byte_position (TREE_OPERAND (ref, 1)));
    }

  /* BASE is the declared object of which MEMBER is either a member
     or that is cast to ARGTYPE (e.g., a char buffer used to store
     an ARGTYPE object).  */
  tree basetype = TREE_TYPE (base);

  /* Determine the base type of the referenced object.  If it's
     the same as ARGTYPE and MEMBER has a known size, return it.  */
  tree bt = basetype;
  if (*sam != special_array_member::int_0)
    while (TREE_CODE (bt) == ARRAY_TYPE)
      bt = TREE_TYPE (bt);
  bool typematch = useless_type_conversion_p (argtype, bt);
  if (memsize && typematch)
    return memsize;

  memsize = NULL_TREE;

  if (typematch)
    /* MEMBER is a true flexible array member.  Compute its size from
       the initializer of the BASE object if it has one.  */
    if (tree init = DECL_P (base) ? DECL_INITIAL (base) : NULL_TREE)
      if (init != error_mark_node)
	{
	  init = get_initializer_for (init, member);
	  if (init)
	    {
	      memsize = TYPE_SIZE_UNIT (TREE_TYPE (init));
	      if (tree refsize = TYPE_SIZE_UNIT (argtype))
		{
		  /* Use the larger of the initializer size and the tail
		     padding in the enclosing struct.  */
		  poly_int64 rsz = tree_to_poly_int64 (refsize);
		  rsz -= baseoff;
		  if (known_lt (tree_to_poly_int64 (memsize), rsz))
		    memsize = wide_int_to_tree (TREE_TYPE (memsize), rsz);
		}

	      baseoff = 0;
	    }
	}

  if (!memsize)
    {
      if (typematch)
	{
	  if (DECL_P (base)
	      && DECL_EXTERNAL (base)
	      && bt == basetype
	      && *sam != special_array_member::int_0)
	    /* The size of a flexible array member of an extern struct
	       with no initializer cannot be determined (it's defined
	       in another translation unit and can have an initializer
	       with an arbitrary number of elements).  */
	    return NULL_TREE;

	  /* Use the size of the base struct or, for interior zero-length
	     arrays, the size of the enclosing type.  */
	  memsize = TYPE_SIZE_UNIT (bt);
	}
      else if (DECL_P (base))
	/* Use the size of the BASE object (possibly an array of some
	   other type such as char used to store the struct).  */
	memsize = DECL_SIZE_UNIT (base);
      else
	return NULL_TREE;
    }

  /* If the flexible array member has a known size use the greater
     of it and the tail padding in the enclosing struct.
     Otherwise, when the size of the flexible array member is unknown
     and the referenced object is not a struct, use the size of its
     type when known.  This detects sizes of array buffers when cast
     to struct types with flexible array members.  */
  if (memsize)
    {
      poly_int64 memsz64 = memsize ? tree_to_poly_int64 (memsize) : 0;
      if (known_lt (baseoff, memsz64))
	{
	  memsz64 -= baseoff;
	  return wide_int_to_tree (TREE_TYPE (memsize), memsz64);
	}
      return size_zero_node;
    }

  /* Return "don't know" for an external non-array object since its
     flexible array member can be initialized to have any number of
     elements.  Otherwise, return zero because the flexible array
     member has no elements.  */
  return (DECL_P (base)
	  && DECL_EXTERNAL (base)
	  && (!typematch
	      || TREE_CODE (basetype) != ARRAY_TYPE)
	  ? NULL_TREE : size_zero_node);
}

/* Return the machine mode of T.  For vectors, returns the mode of the
   inner type.  The main use case is to feed the result to HONOR_NANS,
   avoiding the BLKmode that a direct TYPE_MODE (T) might return.  */

machine_mode
element_mode (const_tree t)
{
  if (!TYPE_P (t))
    t = TREE_TYPE (t);
  if (VECTOR_TYPE_P (t) || TREE_CODE (t) == COMPLEX_TYPE)
    t = TREE_TYPE (t);
  return TYPE_MODE (t);
}

/* Vector types need to re-check the target flags each time we report
   the machine mode.  We need to do this because attribute target can
   change the result of vector_mode_supported_p and have_regs_of_mode
   on a per-function basis.  Thus the TYPE_MODE of a VECTOR_TYPE can
   change on a per-function basis.  */
/* ??? Possibly a better solution is to run through all the types
   referenced by a function and re-compute the TYPE_MODE once, rather
   than make the TYPE_MODE macro call a function.  */

machine_mode
vector_type_mode (const_tree t)
{
  machine_mode mode;

  gcc_assert (TREE_CODE (t) == VECTOR_TYPE);

  mode = t->type_common.mode;
  if (VECTOR_MODE_P (mode)
      && (!targetm.vector_mode_supported_p (mode)
	  || !have_regs_of_mode[mode]))
    {
      scalar_int_mode innermode;

      /* For integers, try mapping it to a same-sized scalar mode.  */
      if (is_int_mode (TREE_TYPE (t)->type_common.mode, &innermode))
	{
	  poly_int64 size = (TYPE_VECTOR_SUBPARTS (t)
			     * GET_MODE_BITSIZE (innermode));
	  scalar_int_mode mode;
	  if (int_mode_for_size (size, 0).exists (&mode)
	      && have_regs_of_mode[mode])
	    return mode;
	}

      return BLKmode;
    }

  return mode;
}

/* Return the size in bits of each element of vector type TYPE.  */

unsigned int
vector_element_bits (const_tree type)
{
  gcc_checking_assert (VECTOR_TYPE_P (type));
  if (VECTOR_BOOLEAN_TYPE_P (type))
    return vector_element_size (tree_to_poly_uint64 (TYPE_SIZE (type)),
				TYPE_VECTOR_SUBPARTS (type));
  return tree_to_uhwi (TYPE_SIZE (TREE_TYPE (type)));
}

/* Calculate the size in bits of each element of vector type TYPE
   and return the result as a tree of type bitsizetype.  */

tree
vector_element_bits_tree (const_tree type)
{
  gcc_checking_assert (VECTOR_TYPE_P (type));
  if (VECTOR_BOOLEAN_TYPE_P (type))
    return bitsize_int (vector_element_bits (type));
  return TYPE_SIZE (TREE_TYPE (type));
}

/* Verify that basic properties of T match TV and thus T can be a variant of
   TV.  TV should be the more specified variant (i.e. the main variant).  */

static bool
verify_type_variant (const_tree t, tree tv)
{
  /* Type variant can differ by:

     - TYPE_QUALS: TYPE_READONLY, TYPE_VOLATILE, TYPE_ATOMIC, TYPE_RESTRICT,
                   ENCODE_QUAL_ADDR_SPACE. 
     - main variant may be TYPE_COMPLETE_P and variant types !TYPE_COMPLETE_P
       in this case some values may not be set in the variant types
       (see TYPE_COMPLETE_P checks).
     - it is possible to have TYPE_ARTIFICIAL variant of non-artifical type
     - by TYPE_NAME and attributes (i.e. when variant originate by typedef)
     - TYPE_CANONICAL (TYPE_ALIAS_SET is the same among variants)
     - by the alignment: TYPE_ALIGN and TYPE_USER_ALIGN
     - during LTO by TYPE_CONTEXT if type is TYPE_FILE_SCOPE_P
       this is necessary to make it possible to merge types form different TUs
     - arrays, pointers and references may have TREE_TYPE that is a variant
       of TREE_TYPE of their main variants.
     - aggregates may have new TYPE_FIELDS list that list variants of
       the main variant TYPE_FIELDS.
     - vector types may differ by TYPE_VECTOR_OPAQUE
   */

  /* Convenience macro for matching individual fields.  */
#define verify_variant_match(flag)					    \
  do {									    \
    if (flag (tv) != flag (t))						    \
      {									    \
	error ("type variant differs by %s", #flag);			    \
	debug_tree (tv);						    \
	return false;							    \
      }									    \
  } while (false)

  /* tree_base checks.  */

  verify_variant_match (TREE_CODE);
  /* FIXME: Ada builds non-artificial variants of artificial types.  */
  if (TYPE_ARTIFICIAL (tv) && 0)
    verify_variant_match (TYPE_ARTIFICIAL);
  if (POINTER_TYPE_P (tv))
    verify_variant_match (TYPE_REF_CAN_ALIAS_ALL);
  /* FIXME: TYPE_SIZES_GIMPLIFIED may differs for Ada build.  */
  verify_variant_match (TYPE_UNSIGNED);
  verify_variant_match (TYPE_PACKED);
  if (TREE_CODE (t) == REFERENCE_TYPE)
    verify_variant_match (TYPE_REF_IS_RVALUE);
  if (AGGREGATE_TYPE_P (t))
    verify_variant_match (TYPE_REVERSE_STORAGE_ORDER);
  else
    verify_variant_match (TYPE_SATURATING);
  /* FIXME: This check trigger during libstdc++ build.  */
  if (RECORD_OR_UNION_TYPE_P (t) && COMPLETE_TYPE_P (t) && 0)
    verify_variant_match (TYPE_FINAL_P);

  /* tree_type_common checks.  */

  if (COMPLETE_TYPE_P (t))
    {
      verify_variant_match (TYPE_MODE);
      if (TREE_CODE (TYPE_SIZE (t)) != PLACEHOLDER_EXPR
	  && TREE_CODE (TYPE_SIZE (tv)) != PLACEHOLDER_EXPR)
	verify_variant_match (TYPE_SIZE);
      if (TREE_CODE (TYPE_SIZE_UNIT (t)) != PLACEHOLDER_EXPR
	  && TREE_CODE (TYPE_SIZE_UNIT (tv)) != PLACEHOLDER_EXPR
	  && TYPE_SIZE_UNIT (t) != TYPE_SIZE_UNIT (tv))
	{
	  gcc_assert (!operand_equal_p (TYPE_SIZE_UNIT (t),
					TYPE_SIZE_UNIT (tv), 0));
	  error ("type variant has different %<TYPE_SIZE_UNIT%>");
	  debug_tree (tv);
	  error ("type variant%'s %<TYPE_SIZE_UNIT%>");
	  debug_tree (TYPE_SIZE_UNIT (tv));
	  error ("type%'s %<TYPE_SIZE_UNIT%>");
	  debug_tree (TYPE_SIZE_UNIT (t));
	  return false;
	}
      verify_variant_match (TYPE_NEEDS_CONSTRUCTING);
    }
  verify_variant_match (TYPE_PRECISION);
  if (RECORD_OR_UNION_TYPE_P (t))
    verify_variant_match (TYPE_TRANSPARENT_AGGR);
  else if (TREE_CODE (t) == ARRAY_TYPE)
    verify_variant_match (TYPE_NONALIASED_COMPONENT);
  /* During LTO we merge variant lists from diferent translation units
     that may differ BY TYPE_CONTEXT that in turn may point 
     to TRANSLATION_UNIT_DECL.
     Ada also builds variants of types with different TYPE_CONTEXT.   */
  if ((!in_lto_p || !TYPE_FILE_SCOPE_P (t)) && 0)
    verify_variant_match (TYPE_CONTEXT);
  if (TREE_CODE (t) == ARRAY_TYPE || TREE_CODE (t) == INTEGER_TYPE)
    verify_variant_match (TYPE_STRING_FLAG);
  if (TREE_CODE (t) == RECORD_TYPE || TREE_CODE (t) == UNION_TYPE)
    verify_variant_match (TYPE_CXX_ODR_P);
  if (TYPE_ALIAS_SET_KNOWN_P (t))
    {
      error ("type variant with %<TYPE_ALIAS_SET_KNOWN_P%>");
      debug_tree (tv);
      return false;
    }

  /* tree_type_non_common checks.  */

  /* FIXME: C FE uses TYPE_VFIELD to record C_TYPE_INCOMPLETE_VARS
     and dangle the pointer from time to time.  */
  if (RECORD_OR_UNION_TYPE_P (t) && TYPE_VFIELD (t) != TYPE_VFIELD (tv)
      && (in_lto_p || !TYPE_VFIELD (tv)
	  || TREE_CODE (TYPE_VFIELD (tv)) != TREE_LIST))
    {
      error ("type variant has different %<TYPE_VFIELD%>");
      debug_tree (tv);
      return false;
    }
  if ((TREE_CODE (t) == ENUMERAL_TYPE && COMPLETE_TYPE_P (t))
       || TREE_CODE (t) == INTEGER_TYPE
       || TREE_CODE (t) == BOOLEAN_TYPE
       || TREE_CODE (t) == REAL_TYPE
       || TREE_CODE (t) == FIXED_POINT_TYPE)
    {
      verify_variant_match (TYPE_MAX_VALUE);
      verify_variant_match (TYPE_MIN_VALUE);
    }
  if (TREE_CODE (t) == METHOD_TYPE)
    verify_variant_match (TYPE_METHOD_BASETYPE);
  if (TREE_CODE (t) == OFFSET_TYPE)
    verify_variant_match (TYPE_OFFSET_BASETYPE);
  if (TREE_CODE (t) == ARRAY_TYPE)
    verify_variant_match (TYPE_ARRAY_MAX_SIZE);
  /* FIXME: Be lax and allow TYPE_BINFO to be missing in variant types
     or even type's main variant.  This is needed to make bootstrap pass
     and the bug seems new in GCC 5.
     C++ FE should be updated to make this consistent and we should check
     that TYPE_BINFO is always NULL for !COMPLETE_TYPE_P and otherwise there
     is a match with main variant.

     Also disable the check for Java for now because of parser hack that builds
     first an dummy BINFO and then sometimes replace it by real BINFO in some
     of the copies.  */
  if (RECORD_OR_UNION_TYPE_P (t) && TYPE_BINFO (t) && TYPE_BINFO (tv)
      && TYPE_BINFO (t) != TYPE_BINFO (tv)
      /* FIXME: Java sometimes keep dump TYPE_BINFOs on variant types.
	 Since there is no cheap way to tell C++/Java type w/o LTO, do checking
	 at LTO time only.  */
      && (in_lto_p && odr_type_p (t)))
    {
      error ("type variant has different %<TYPE_BINFO%>");
      debug_tree (tv);
      error ("type variant%'s %<TYPE_BINFO%>");
      debug_tree (TYPE_BINFO (tv));
      error ("type%'s %<TYPE_BINFO%>");
      debug_tree (TYPE_BINFO (t));
      return false;
    }

  /* Check various uses of TYPE_VALUES_RAW.  */
  if (TREE_CODE (t) == ENUMERAL_TYPE
      && TYPE_VALUES (t))
    verify_variant_match (TYPE_VALUES);
  else if (TREE_CODE (t) == ARRAY_TYPE)
    verify_variant_match (TYPE_DOMAIN);
  /* Permit incomplete variants of complete type.  While FEs may complete
     all variants, this does not happen for C++ templates in all cases.  */
  else if (RECORD_OR_UNION_TYPE_P (t)
	   && COMPLETE_TYPE_P (t)
	   && TYPE_FIELDS (t) != TYPE_FIELDS (tv))
    {
      tree f1, f2;

      /* Fortran builds qualified variants as new records with items of
	 qualified type. Verify that they looks same.  */
      for (f1 = TYPE_FIELDS (t), f2 = TYPE_FIELDS (tv);
	   f1 && f2;
	   f1 = TREE_CHAIN (f1), f2 = TREE_CHAIN (f2))
	if (TREE_CODE (f1) != FIELD_DECL || TREE_CODE (f2) != FIELD_DECL
	    || (TYPE_MAIN_VARIANT (TREE_TYPE (f1))
		 != TYPE_MAIN_VARIANT (TREE_TYPE (f2))
		/* FIXME: gfc_nonrestricted_type builds all types as variants
		   with exception of pointer types.  It deeply copies the type
		   which means that we may end up with a variant type
		   referring non-variant pointer.  We may change it to
		   produce types as variants, too, like
		   objc_get_protocol_qualified_type does.  */
		&& !POINTER_TYPE_P (TREE_TYPE (f1)))
	    || DECL_FIELD_OFFSET (f1) != DECL_FIELD_OFFSET (f2)
	    || DECL_FIELD_BIT_OFFSET (f1) != DECL_FIELD_BIT_OFFSET (f2))
	  break;
      if (f1 || f2)
	{
	  error ("type variant has different %<TYPE_FIELDS%>");
	  debug_tree (tv);
	  error ("first mismatch is field");
	  debug_tree (f1);
	  error ("and field");
	  debug_tree (f2);
          return false;
	}
    }
  else if ((TREE_CODE (t) == FUNCTION_TYPE || TREE_CODE (t) == METHOD_TYPE))
    verify_variant_match (TYPE_ARG_TYPES);
  /* For C++ the qualified variant of array type is really an array type
     of qualified TREE_TYPE.
     objc builds variants of pointer where pointer to type is a variant, too
     in objc_get_protocol_qualified_type.  */
  if (TREE_TYPE (t) != TREE_TYPE (tv)
      && ((TREE_CODE (t) != ARRAY_TYPE
	   && !POINTER_TYPE_P (t))
	  || TYPE_MAIN_VARIANT (TREE_TYPE (t))
	     != TYPE_MAIN_VARIANT (TREE_TYPE (tv))))
    {
      error ("type variant has different %<TREE_TYPE%>");
      debug_tree (tv);
      error ("type variant%'s %<TREE_TYPE%>");
      debug_tree (TREE_TYPE (tv));
      error ("type%'s %<TREE_TYPE%>");
      debug_tree (TREE_TYPE (t));
      return false;
    }
  if (type_with_alias_set_p (t)
      && !gimple_canonical_types_compatible_p (t, tv, false))
    {
      error ("type is not compatible with its variant");
      debug_tree (tv);
      error ("type variant%'s %<TREE_TYPE%>");
      debug_tree (TREE_TYPE (tv));
      error ("type%'s %<TREE_TYPE%>");
      debug_tree (TREE_TYPE (t));
      return false;
    }
  return true;
#undef verify_variant_match
}


/* The TYPE_CANONICAL merging machinery.  It should closely resemble
   the middle-end types_compatible_p function.  It needs to avoid
   claiming types are different for types that should be treated
   the same with respect to TBAA.  Canonical types are also used
   for IL consistency checks via the useless_type_conversion_p
   predicate which does not handle all type kinds itself but falls
   back to pointer-comparison of TYPE_CANONICAL for aggregates
   for example.  */

/* Return true if TYPE_UNSIGNED of TYPE should be ignored for canonical
   type calculation because we need to allow inter-operability between signed
   and unsigned variants.  */

bool
type_with_interoperable_signedness (const_tree type)
{
  /* Fortran standard require C_SIGNED_CHAR to be interoperable with both
     signed char and unsigned char.  Similarly fortran FE builds
     C_SIZE_T as signed type, while C defines it unsigned.  */

  return tree_code_for_canonical_type_merging (TREE_CODE (type))
	   == INTEGER_TYPE
         && (TYPE_PRECISION (type) == TYPE_PRECISION (signed_char_type_node)
	     || TYPE_PRECISION (type) == TYPE_PRECISION (size_type_node));
}

/* Return true iff T1 and T2 are structurally identical for what
   TBAA is concerned.  
   This function is used both by lto.c canonical type merging and by the
   verifier.  If TRUST_TYPE_CANONICAL we do not look into structure of types
   that have TYPE_CANONICAL defined and assume them equivalent.  This is useful
   only for LTO because only in these cases TYPE_CANONICAL equivalence
   correspond to one defined by gimple_canonical_types_compatible_p.  */

bool
gimple_canonical_types_compatible_p (const_tree t1, const_tree t2,
				     bool trust_type_canonical)
{
  /* Type variants should be same as the main variant.  When not doing sanity
     checking to verify this fact, go to main variants and save some work.  */
  if (trust_type_canonical)
    {
      t1 = TYPE_MAIN_VARIANT (t1);
      t2 = TYPE_MAIN_VARIANT (t2);
    }

  /* Check first for the obvious case of pointer identity.  */
  if (t1 == t2)
    return true;

  /* Check that we have two types to compare.  */
  if (t1 == NULL_TREE || t2 == NULL_TREE)
    return false;

  /* We consider complete types always compatible with incomplete type.
     This does not make sense for canonical type calculation and thus we
     need to ensure that we are never called on it.

     FIXME: For more correctness the function probably should have three modes
	1) mode assuming that types are complete mathcing their structure
	2) mode allowing incomplete types but producing equivalence classes
	   and thus ignoring all info from complete types
	3) mode allowing incomplete types to match complete but checking
	   compatibility between complete types.

     1 and 2 can be used for canonical type calculation. 3 is the real
     definition of type compatibility that can be used i.e. for warnings during
     declaration merging.  */

  gcc_assert (!trust_type_canonical
	      || (type_with_alias_set_p (t1) && type_with_alias_set_p (t2)));

  /* If the types have been previously registered and found equal
     they still are.  */

  if (TYPE_CANONICAL (t1) && TYPE_CANONICAL (t2)
      && trust_type_canonical)
    {
      /* Do not use TYPE_CANONICAL of pointer types.  For LTO streamed types
	 they are always NULL, but they are set to non-NULL for types
	 constructed by build_pointer_type and variants.  In this case the
	 TYPE_CANONICAL is more fine grained than the equivalnce we test (where
	 all pointers are considered equal.  Be sure to not return false
	 negatives.  */
      gcc_checking_assert (canonical_type_used_p (t1)
			   && canonical_type_used_p (t2));
      return TYPE_CANONICAL (t1) == TYPE_CANONICAL (t2);
    }

  /* For types where we do ODR based TBAA the canonical type is always
     set correctly, so we know that types are different if their
     canonical types does not match.  */
  if (trust_type_canonical
      && (odr_type_p (t1) && odr_based_tbaa_p (t1))
	  != (odr_type_p (t2) && odr_based_tbaa_p (t2)))
    return false;

  /* Can't be the same type if the types don't have the same code.  */
  enum tree_code code = tree_code_for_canonical_type_merging (TREE_CODE (t1));
  if (code != tree_code_for_canonical_type_merging (TREE_CODE (t2)))
    return false;

  /* Qualifiers do not matter for canonical type comparison purposes.  */

  /* Void types and nullptr types are always the same.  */
  if (TREE_CODE (t1) == VOID_TYPE
      || TREE_CODE (t1) == NULLPTR_TYPE)
    return true;

  /* Can't be the same type if they have different mode.  */
  if (TYPE_MODE (t1) != TYPE_MODE (t2))
    return false;

  /* Non-aggregate types can be handled cheaply.  */
  if (INTEGRAL_TYPE_P (t1)
      || SCALAR_FLOAT_TYPE_P (t1)
      || FIXED_POINT_TYPE_P (t1)
      || TREE_CODE (t1) == VECTOR_TYPE
      || TREE_CODE (t1) == COMPLEX_TYPE
      || TREE_CODE (t1) == OFFSET_TYPE
      || POINTER_TYPE_P (t1))
    {
      /* Can't be the same type if they have different recision.  */
      if (TYPE_PRECISION (t1) != TYPE_PRECISION (t2))
	return false;

      /* In some cases the signed and unsigned types are required to be
	 inter-operable.  */
      if (TYPE_UNSIGNED (t1) != TYPE_UNSIGNED (t2)
	  && !type_with_interoperable_signedness (t1))
	return false;

      /* Fortran's C_SIGNED_CHAR is !TYPE_STRING_FLAG but needs to be
	 interoperable with "signed char".  Unless all frontends are revisited
	 to agree on these types, we must ignore the flag completely.  */

      /* Fortran standard define C_PTR type that is compatible with every
 	 C pointer.  For this reason we need to glob all pointers into one.
	 Still pointers in different address spaces are not compatible.  */
      if (POINTER_TYPE_P (t1))
	{
	  if (TYPE_ADDR_SPACE (TREE_TYPE (t1))
	      != TYPE_ADDR_SPACE (TREE_TYPE (t2)))
	    return false;
	}

      /* Tail-recurse to components.  */
      if (TREE_CODE (t1) == VECTOR_TYPE
	  || TREE_CODE (t1) == COMPLEX_TYPE)
	return gimple_canonical_types_compatible_p (TREE_TYPE (t1),
						    TREE_TYPE (t2),
						    trust_type_canonical);

      return true;
    }

  /* Do type-specific comparisons.  */
  switch (TREE_CODE (t1))
    {
    case ARRAY_TYPE:
      /* Array types are the same if the element types are the same and
	 the number of elements are the same.  */
      if (!gimple_canonical_types_compatible_p (TREE_TYPE (t1), TREE_TYPE (t2),
						trust_type_canonical)
	  || TYPE_STRING_FLAG (t1) != TYPE_STRING_FLAG (t2)
	  || TYPE_REVERSE_STORAGE_ORDER (t1) != TYPE_REVERSE_STORAGE_ORDER (t2)
	  || TYPE_NONALIASED_COMPONENT (t1) != TYPE_NONALIASED_COMPONENT (t2))
	return false;
      else
	{
	  tree i1 = TYPE_DOMAIN (t1);
	  tree i2 = TYPE_DOMAIN (t2);

	  /* For an incomplete external array, the type domain can be
 	     NULL_TREE.  Check this condition also.  */
	  if (i1 == NULL_TREE && i2 == NULL_TREE)
	    return true;
	  else if (i1 == NULL_TREE || i2 == NULL_TREE)
	    return false;
	  else
	    {
	      tree min1 = TYPE_MIN_VALUE (i1);
	      tree min2 = TYPE_MIN_VALUE (i2);
	      tree max1 = TYPE_MAX_VALUE (i1);
	      tree max2 = TYPE_MAX_VALUE (i2);

	      /* The minimum/maximum values have to be the same.  */
	      if ((min1 == min2
		   || (min1 && min2
		       && ((TREE_CODE (min1) == PLACEHOLDER_EXPR
			    && TREE_CODE (min2) == PLACEHOLDER_EXPR)
		           || operand_equal_p (min1, min2, 0))))
		  && (max1 == max2
		      || (max1 && max2
			  && ((TREE_CODE (max1) == PLACEHOLDER_EXPR
			       && TREE_CODE (max2) == PLACEHOLDER_EXPR)
			      || operand_equal_p (max1, max2, 0)))))
		return true;
	      else
		return false;
	    }
	}

    case METHOD_TYPE:
    case FUNCTION_TYPE:
      /* Function types are the same if the return type and arguments types
	 are the same.  */
      if (!gimple_canonical_types_compatible_p (TREE_TYPE (t1), TREE_TYPE (t2),
						trust_type_canonical))
	return false;

      if (TYPE_ARG_TYPES (t1) == TYPE_ARG_TYPES (t2))
	return true;
      else
	{
	  tree parms1, parms2;

	  for (parms1 = TYPE_ARG_TYPES (t1), parms2 = TYPE_ARG_TYPES (t2);
	       parms1 && parms2;
	       parms1 = TREE_CHAIN (parms1), parms2 = TREE_CHAIN (parms2))
	    {
	      if (!gimple_canonical_types_compatible_p
		     (TREE_VALUE (parms1), TREE_VALUE (parms2),
		      trust_type_canonical))
		return false;
	    }

	  if (parms1 || parms2)
	    return false;

	  return true;
	}

    case RECORD_TYPE:
    case UNION_TYPE:
    case QUAL_UNION_TYPE:
      {
	tree f1, f2;

	/* Don't try to compare variants of an incomplete type, before
	   TYPE_FIELDS has been copied around.  */
	if (!COMPLETE_TYPE_P (t1) && !COMPLETE_TYPE_P (t2))
	  return true;


	if (TYPE_REVERSE_STORAGE_ORDER (t1) != TYPE_REVERSE_STORAGE_ORDER (t2))
	  return false;

	/* For aggregate types, all the fields must be the same.  */
	for (f1 = TYPE_FIELDS (t1), f2 = TYPE_FIELDS (t2);
	     f1 || f2;
	     f1 = TREE_CHAIN (f1), f2 = TREE_CHAIN (f2))
	  {
	    /* Skip non-fields and zero-sized fields.  */
	    while (f1 && (TREE_CODE (f1) != FIELD_DECL
			  || (DECL_SIZE (f1)
			      && integer_zerop (DECL_SIZE (f1)))))
	      f1 = TREE_CHAIN (f1);
	    while (f2 && (TREE_CODE (f2) != FIELD_DECL
			  || (DECL_SIZE (f2)
			      && integer_zerop (DECL_SIZE (f2)))))
	      f2 = TREE_CHAIN (f2);
	    if (!f1 || !f2)
	      break;
	    /* The fields must have the same name, offset and type.  */
	    if (DECL_NONADDRESSABLE_P (f1) != DECL_NONADDRESSABLE_P (f2)
		|| !gimple_compare_field_offset (f1, f2)
		|| !gimple_canonical_types_compatible_p
		      (TREE_TYPE (f1), TREE_TYPE (f2),
		       trust_type_canonical))
	      return false;
	  }

	/* If one aggregate has more fields than the other, they
	   are not the same.  */
	if (f1 || f2)
	  return false;

	return true;
      }

    default:
      /* Consider all types with language specific trees in them mutually
	 compatible.  This is executed only from verify_type and false
         positives can be tolerated.  */
      gcc_assert (!in_lto_p);
      return true;
    }
}

/* Verify type T.  */

void
verify_type (const_tree t)
{
  bool error_found = false;
  tree mv = TYPE_MAIN_VARIANT (t);
  if (!mv)
    {
      error ("main variant is not defined");
      error_found = true;
    }
  else if (mv != TYPE_MAIN_VARIANT (mv))
    {
      error ("%<TYPE_MAIN_VARIANT%> has different %<TYPE_MAIN_VARIANT%>");
      debug_tree (mv);
      error_found = true;
    }
  else if (t != mv && !verify_type_variant (t, mv))
    error_found = true;

  tree ct = TYPE_CANONICAL (t);
  if (!ct)
    ;
  else if (TYPE_CANONICAL (t) != ct)
    {
      error ("%<TYPE_CANONICAL%> has different %<TYPE_CANONICAL%>");
      debug_tree (ct);
      error_found = true;
    }
  /* Method and function types cannot be used to address memory and thus
     TYPE_CANONICAL really matters only for determining useless conversions.

     FIXME: C++ FE produce declarations of builtin functions that are not
     compatible with main variants.  */
  else if (TREE_CODE (t) == FUNCTION_TYPE)
    ;
  else if (t != ct
	   /* FIXME: gimple_canonical_types_compatible_p cannot compare types
	      with variably sized arrays because their sizes possibly
	      gimplified to different variables.  */
	   && !variably_modified_type_p (ct, NULL)
	   && !gimple_canonical_types_compatible_p (t, ct, false)
	   && COMPLETE_TYPE_P (t))
    {
      error ("%<TYPE_CANONICAL%> is not compatible");
      debug_tree (ct);
      error_found = true;
    }

  if (COMPLETE_TYPE_P (t) && TYPE_CANONICAL (t)
      && TYPE_MODE (t) != TYPE_MODE (TYPE_CANONICAL (t)))
    {
      error ("%<TYPE_MODE%> of %<TYPE_CANONICAL%> is not compatible");
      debug_tree (ct);
      error_found = true;
    }
  if (TYPE_MAIN_VARIANT (t) == t && ct && TYPE_MAIN_VARIANT (ct) != ct)
   {
      error ("%<TYPE_CANONICAL%> of main variant is not main variant");
      debug_tree (ct);
      debug_tree (TYPE_MAIN_VARIANT (ct));
      error_found = true;
   }


  /* Check various uses of TYPE_MIN_VALUE_RAW.  */
  if (RECORD_OR_UNION_TYPE_P (t))
    {
      /* FIXME: C FE uses TYPE_VFIELD to record C_TYPE_INCOMPLETE_VARS
	 and danagle the pointer from time to time.  */
      if (TYPE_VFIELD (t)
	  && TREE_CODE (TYPE_VFIELD (t)) != FIELD_DECL
	  && TREE_CODE (TYPE_VFIELD (t)) != TREE_LIST)
	{
	  error ("%<TYPE_VFIELD%> is not %<FIELD_DECL%> nor %<TREE_LIST%>");
	  debug_tree (TYPE_VFIELD (t));
	  error_found = true;
	}
    }
  else if (TREE_CODE (t) == POINTER_TYPE)
    {
      if (TYPE_NEXT_PTR_TO (t)
	  && TREE_CODE (TYPE_NEXT_PTR_TO (t)) != POINTER_TYPE)
	{
	  error ("%<TYPE_NEXT_PTR_TO%> is not %<POINTER_TYPE%>");
	  debug_tree (TYPE_NEXT_PTR_TO (t));
	  error_found = true;
	}
    }
  else if (TREE_CODE (t) == REFERENCE_TYPE)
    {
      if (TYPE_NEXT_REF_TO (t)
	  && TREE_CODE (TYPE_NEXT_REF_TO (t)) != REFERENCE_TYPE)
	{
	  error ("%<TYPE_NEXT_REF_TO%> is not %<REFERENCE_TYPE%>");
	  debug_tree (TYPE_NEXT_REF_TO (t));
	  error_found = true;
	}
    }
  else if (INTEGRAL_TYPE_P (t) || TREE_CODE (t) == REAL_TYPE
	   || TREE_CODE (t) == FIXED_POINT_TYPE)
    {
      /* FIXME: The following check should pass:
	  useless_type_conversion_p (const_cast <tree> (t),
				     TREE_TYPE (TYPE_MIN_VALUE (t))
	 but does not for C sizetypes in LTO.  */
    }

  /* Check various uses of TYPE_MAXVAL_RAW.  */
  if (RECORD_OR_UNION_TYPE_P (t))
    {
      if (!TYPE_BINFO (t))
	;
      else if (TREE_CODE (TYPE_BINFO (t)) != TREE_BINFO)
	{
	  error ("%<TYPE_BINFO%> is not %<TREE_BINFO%>");
	  debug_tree (TYPE_BINFO (t));
	  error_found = true;
	}
      else if (TREE_TYPE (TYPE_BINFO (t)) != TYPE_MAIN_VARIANT (t))
	{
	  error ("%<TYPE_BINFO%> type is not %<TYPE_MAIN_VARIANT%>");
	  debug_tree (TREE_TYPE (TYPE_BINFO (t)));
	  error_found = true;
	}
    }
  else if (TREE_CODE (t) == FUNCTION_TYPE || TREE_CODE (t) == METHOD_TYPE)
    {
      if (TYPE_METHOD_BASETYPE (t)
	  && TREE_CODE (TYPE_METHOD_BASETYPE (t)) != RECORD_TYPE
	  && TREE_CODE (TYPE_METHOD_BASETYPE (t)) != UNION_TYPE)
	{
	  error ("%<TYPE_METHOD_BASETYPE%> is not record nor union");
	  debug_tree (TYPE_METHOD_BASETYPE (t));
	  error_found = true;
	}
    }
  else if (TREE_CODE (t) == OFFSET_TYPE)
    {
      if (TYPE_OFFSET_BASETYPE (t)
	  && TREE_CODE (TYPE_OFFSET_BASETYPE (t)) != RECORD_TYPE
	  && TREE_CODE (TYPE_OFFSET_BASETYPE (t)) != UNION_TYPE)
	{
	  error ("%<TYPE_OFFSET_BASETYPE%> is not record nor union");
	  debug_tree (TYPE_OFFSET_BASETYPE (t));
	  error_found = true;
	}
    }
  else if (INTEGRAL_TYPE_P (t) || TREE_CODE (t) == REAL_TYPE
	   || TREE_CODE (t) == FIXED_POINT_TYPE)
    {
      /* FIXME: The following check should pass:
	  useless_type_conversion_p (const_cast <tree> (t),
				     TREE_TYPE (TYPE_MAX_VALUE (t))
	 but does not for C sizetypes in LTO.  */
    }
  else if (TREE_CODE (t) == ARRAY_TYPE)
    {
      if (TYPE_ARRAY_MAX_SIZE (t)
	  && TREE_CODE (TYPE_ARRAY_MAX_SIZE (t)) != INTEGER_CST)
        {
	  error ("%<TYPE_ARRAY_MAX_SIZE%> not %<INTEGER_CST%>");
	  debug_tree (TYPE_ARRAY_MAX_SIZE (t));
	  error_found = true;
        } 
    }
  else if (TYPE_MAX_VALUE_RAW (t))
    {
      error ("%<TYPE_MAX_VALUE_RAW%> non-NULL");
      debug_tree (TYPE_MAX_VALUE_RAW (t));
      error_found = true;
    }

  if (TYPE_LANG_SLOT_1 (t) && in_lto_p)
    {
      error ("%<TYPE_LANG_SLOT_1 (binfo)%> field is non-NULL");
      debug_tree (TYPE_LANG_SLOT_1 (t));
      error_found = true;
    }

  /* Check various uses of TYPE_VALUES_RAW.  */
  if (TREE_CODE (t) == ENUMERAL_TYPE)
    for (tree l = TYPE_VALUES (t); l; l = TREE_CHAIN (l))
      {
	tree value = TREE_VALUE (l);
	tree name = TREE_PURPOSE (l);

	/* C FE porduce INTEGER_CST of INTEGER_TYPE, while C++ FE uses
 	   CONST_DECL of ENUMERAL TYPE.  */
	if (TREE_CODE (value) != INTEGER_CST && TREE_CODE (value) != CONST_DECL)
	  {
	    error ("enum value is not %<CONST_DECL%> or %<INTEGER_CST%>");
	    debug_tree (value);
	    debug_tree (name);
	    error_found = true;
	  }
	if (TREE_CODE (TREE_TYPE (value)) != INTEGER_TYPE
	    && !useless_type_conversion_p (const_cast <tree> (t), TREE_TYPE (value)))
	  {
	    error ("enum value type is not %<INTEGER_TYPE%> nor convertible "
		   "to the enum");
	    debug_tree (value);
	    debug_tree (name);
	    error_found = true;
	  }
	if (TREE_CODE (name) != IDENTIFIER_NODE)
	  {
	    error ("enum value name is not %<IDENTIFIER_NODE%>");
	    debug_tree (value);
	    debug_tree (name);
	    error_found = true;
	  }
      }
  else if (TREE_CODE (t) == ARRAY_TYPE)
    {
      if (TYPE_DOMAIN (t) && TREE_CODE (TYPE_DOMAIN (t)) != INTEGER_TYPE)
	{
	  error ("array %<TYPE_DOMAIN%> is not integer type");
	  debug_tree (TYPE_DOMAIN (t));
	  error_found = true;
	}
    }
  else if (RECORD_OR_UNION_TYPE_P (t))
    {
      if (TYPE_FIELDS (t) && !COMPLETE_TYPE_P (t) && in_lto_p)
	{
	  error ("%<TYPE_FIELDS%> defined in incomplete type");
	  error_found = true;
	}
      for (tree fld = TYPE_FIELDS (t); fld; fld = TREE_CHAIN (fld))
	{
	  /* TODO: verify properties of decls.  */
	  if (TREE_CODE (fld) == FIELD_DECL)
	    ;
	  else if (TREE_CODE (fld) == TYPE_DECL)
	    ;
	  else if (TREE_CODE (fld) == CONST_DECL)
	    ;
	  else if (VAR_P (fld))
	    ;
	  else if (TREE_CODE (fld) == TEMPLATE_DECL)
	    ;
	  else if (TREE_CODE (fld) == USING_DECL)
	    ;
	  else if (TREE_CODE (fld) == FUNCTION_DECL)
	    ;
	  else
	    {
	      error ("wrong tree in %<TYPE_FIELDS%> list");
	      debug_tree (fld);
	      error_found = true;
	    }
	}
    }
  else if (TREE_CODE (t) == INTEGER_TYPE
	   || TREE_CODE (t) == BOOLEAN_TYPE
	   || TREE_CODE (t) == OFFSET_TYPE
	   || TREE_CODE (t) == REFERENCE_TYPE
	   || TREE_CODE (t) == NULLPTR_TYPE
	   || TREE_CODE (t) == POINTER_TYPE)
    {
      if (TYPE_CACHED_VALUES_P (t) != (TYPE_CACHED_VALUES (t) != NULL))
	{
	  error ("%<TYPE_CACHED_VALUES_P%> is %i while %<TYPE_CACHED_VALUES%> "
		 "is %p",
		 TYPE_CACHED_VALUES_P (t), (void *)TYPE_CACHED_VALUES (t));
	  error_found = true;
	}
      else if (TYPE_CACHED_VALUES_P (t) && TREE_CODE (TYPE_CACHED_VALUES (t)) != TREE_VEC)
	{
	  error ("%<TYPE_CACHED_VALUES%> is not %<TREE_VEC%>");
	  debug_tree (TYPE_CACHED_VALUES (t));
	  error_found = true;
	}
      /* Verify just enough of cache to ensure that no one copied it to new type.
 	 All copying should go by copy_node that should clear it.  */
      else if (TYPE_CACHED_VALUES_P (t))
	{
	  int i;
	  for (i = 0; i < TREE_VEC_LENGTH (TYPE_CACHED_VALUES (t)); i++)
	    if (TREE_VEC_ELT (TYPE_CACHED_VALUES (t), i)
		&& TREE_TYPE (TREE_VEC_ELT (TYPE_CACHED_VALUES (t), i)) != t)
	      {
		error ("wrong %<TYPE_CACHED_VALUES%> entry");
		debug_tree (TREE_VEC_ELT (TYPE_CACHED_VALUES (t), i));
		error_found = true;
		break;
	      }
	}
    }
  else if (TREE_CODE (t) == FUNCTION_TYPE || TREE_CODE (t) == METHOD_TYPE)
    for (tree l = TYPE_ARG_TYPES (t); l; l = TREE_CHAIN (l))
      {
	/* C++ FE uses TREE_PURPOSE to store initial values.  */
	if (TREE_PURPOSE (l) && in_lto_p)
	  {
	    error ("%<TREE_PURPOSE%> is non-NULL in %<TYPE_ARG_TYPES%> list");
	    debug_tree (l);
	    error_found = true;
	  }
	if (!TYPE_P (TREE_VALUE (l)))
	  {
	    error ("wrong entry in %<TYPE_ARG_TYPES%> list");
	    debug_tree (l);
	    error_found = true;
	  }
      }
  else if (!is_lang_specific (t) && TYPE_VALUES_RAW (t))
    {
      error ("%<TYPE_VALUES_RAW%> field is non-NULL");
      debug_tree (TYPE_VALUES_RAW (t));
      error_found = true;
    }
  if (TREE_CODE (t) != INTEGER_TYPE
      && TREE_CODE (t) != BOOLEAN_TYPE
      && TREE_CODE (t) != OFFSET_TYPE
      && TREE_CODE (t) != REFERENCE_TYPE
      && TREE_CODE (t) != NULLPTR_TYPE
      && TREE_CODE (t) != POINTER_TYPE
      && TYPE_CACHED_VALUES_P (t))
    {
      error ("%<TYPE_CACHED_VALUES_P%> is set while it should not be");
      error_found = true;
    }
  
  /* ipa-devirt makes an assumption that TYPE_METHOD_BASETYPE is always
     TYPE_MAIN_VARIANT and it would be odd to add methods only to variatns
     of a type. */
  if (TREE_CODE (t) == METHOD_TYPE
      && TYPE_MAIN_VARIANT (TYPE_METHOD_BASETYPE (t)) != TYPE_METHOD_BASETYPE (t))
    {
	error ("%<TYPE_METHOD_BASETYPE%> is not main variant");
	error_found = true;
    }

  if (error_found)
    {
      debug_tree (const_cast <tree> (t));
      internal_error ("%qs failed", __func__);
    }
}


/* Return 1 if ARG interpreted as signed in its precision is known to be
   always positive or 2 if ARG is known to be always negative, or 3 if
   ARG may be positive or negative.  */

int
get_range_pos_neg (tree arg)
{
  if (arg == error_mark_node)
    return 3;

  int prec = TYPE_PRECISION (TREE_TYPE (arg));
  int cnt = 0;
  if (TREE_CODE (arg) == INTEGER_CST)
    {
      wide_int w = wi::sext (wi::to_wide (arg), prec);
      if (wi::neg_p (w))
	return 2;
      else
	return 1;
    }
  while (CONVERT_EXPR_P (arg)
	 && INTEGRAL_TYPE_P (TREE_TYPE (TREE_OPERAND (arg, 0)))
	 && TYPE_PRECISION (TREE_TYPE (TREE_OPERAND (arg, 0))) <= prec)
    {
      arg = TREE_OPERAND (arg, 0);
      /* Narrower value zero extended into wider type
	 will always result in positive values.  */
      if (TYPE_UNSIGNED (TREE_TYPE (arg))
	  && TYPE_PRECISION (TREE_TYPE (arg)) < prec)
	return 1;
      prec = TYPE_PRECISION (TREE_TYPE (arg));
      if (++cnt > 30)
	return 3;
    }

  if (TREE_CODE (arg) != SSA_NAME)
    return 3;
  wide_int arg_min, arg_max;
  while (get_range_info (arg, &arg_min, &arg_max) != VR_RANGE)
    {
      gimple *g = SSA_NAME_DEF_STMT (arg);
      if (is_gimple_assign (g)
	  && CONVERT_EXPR_CODE_P (gimple_assign_rhs_code (g)))
	{
	  tree t = gimple_assign_rhs1 (g);
	  if (INTEGRAL_TYPE_P (TREE_TYPE (t))
	      && TYPE_PRECISION (TREE_TYPE (t)) <= prec)
	    {
	      if (TYPE_UNSIGNED (TREE_TYPE (t))
		  && TYPE_PRECISION (TREE_TYPE (t)) < prec)
		return 1;
	      prec = TYPE_PRECISION (TREE_TYPE (t));
	      arg = t;
	      if (++cnt > 30)
		return 3;
	      continue;
	    }
	}
      return 3;
    }
  if (TYPE_UNSIGNED (TREE_TYPE (arg)))
    {
      /* For unsigned values, the "positive" range comes
	 below the "negative" range.  */
      if (!wi::neg_p (wi::sext (arg_max, prec), SIGNED))
	return 1;
      if (wi::neg_p (wi::sext (arg_min, prec), SIGNED))
	return 2;
    }
  else
    {
      if (!wi::neg_p (wi::sext (arg_min, prec), SIGNED))
	return 1;
      if (wi::neg_p (wi::sext (arg_max, prec), SIGNED))
	return 2;
    }
  return 3;
}




/* Return true if ARG is marked with the nonnull attribute in the
   current function signature.  */

bool
nonnull_arg_p (const_tree arg)
{
  tree t, attrs, fntype;
  unsigned HOST_WIDE_INT arg_num;

  gcc_assert (TREE_CODE (arg) == PARM_DECL
	      && (POINTER_TYPE_P (TREE_TYPE (arg))
		  || TREE_CODE (TREE_TYPE (arg)) == OFFSET_TYPE));

  /* The static chain decl is always non null.  */
  if (arg == cfun->static_chain_decl)
    return true;

  /* THIS argument of method is always non-NULL.  */
  if (TREE_CODE (TREE_TYPE (cfun->decl)) == METHOD_TYPE
      && arg == DECL_ARGUMENTS (cfun->decl)
      && flag_delete_null_pointer_checks)
    return true;

  /* Values passed by reference are always non-NULL.  */
  if (TREE_CODE (TREE_TYPE (arg)) == REFERENCE_TYPE
      && flag_delete_null_pointer_checks)
    return true;

  fntype = TREE_TYPE (cfun->decl);
  for (attrs = TYPE_ATTRIBUTES (fntype); attrs; attrs = TREE_CHAIN (attrs))
    {
      attrs = lookup_attribute ("nonnull", attrs);

      /* If "nonnull" wasn't specified, we know nothing about the argument.  */
      if (attrs == NULL_TREE)
	return false;

      /* If "nonnull" applies to all the arguments, then ARG is non-null.  */
      if (TREE_VALUE (attrs) == NULL_TREE)
	return true;

      /* Get the position number for ARG in the function signature.  */
      for (arg_num = 1, t = DECL_ARGUMENTS (cfun->decl);
	   t;
	   t = DECL_CHAIN (t), arg_num++)
	{
	  if (t == arg)
	    break;
	}

      gcc_assert (t == arg);

      /* Now see if ARG_NUM is mentioned in the nonnull list.  */
      for (t = TREE_VALUE (attrs); t; t = TREE_CHAIN (t))
	{
	  if (compare_tree_int (TREE_VALUE (t), arg_num) == 0)
	    return true;
	}
    }

  return false;
}

/* Combine LOC and BLOCK to a combined adhoc loc, retaining any range
   information.  */

location_t
set_block (location_t loc, tree block)
{
  location_t pure_loc = get_pure_location (loc);
  source_range src_range = get_range_from_loc (line_table, loc);
  return COMBINE_LOCATION_DATA (line_table, pure_loc, src_range, block);
}

location_t
set_source_range (tree expr, location_t start, location_t finish)
{
  source_range src_range;
  src_range.m_start = start;
  src_range.m_finish = finish;
  return set_source_range (expr, src_range);
}

location_t
set_source_range (tree expr, source_range src_range)
{
  if (!EXPR_P (expr))
    return UNKNOWN_LOCATION;

  location_t pure_loc = get_pure_location (EXPR_LOCATION (expr));
  location_t adhoc = COMBINE_LOCATION_DATA (line_table,
					    pure_loc,
					    src_range,
					    NULL);
  SET_EXPR_LOCATION (expr, adhoc);
  return adhoc;
}

/* Return EXPR, potentially wrapped with a node expression LOC,
   if !CAN_HAVE_LOCATION_P (expr).

   NON_LVALUE_EXPR is used for wrapping constants, apart from STRING_CST.
   VIEW_CONVERT_EXPR is used for wrapping non-constants and STRING_CST.

   Wrapper nodes can be identified using location_wrapper_p.  */

tree
maybe_wrap_with_location (tree expr, location_t loc)
{
  if (expr == NULL)
    return NULL;
  if (loc == UNKNOWN_LOCATION)
    return expr;
  if (CAN_HAVE_LOCATION_P (expr))
    return expr;
  /* We should only be adding wrappers for constants and for decls,
     or for some exceptional tree nodes (e.g. BASELINK in the C++ FE).  */
  gcc_assert (CONSTANT_CLASS_P (expr)
	      || DECL_P (expr)
	      || EXCEPTIONAL_CLASS_P (expr));

  /* For now, don't add wrappers to exceptional tree nodes, to minimize
     any impact of the wrapper nodes.  */
  if (EXCEPTIONAL_CLASS_P (expr))
    return expr;

  /* Compiler-generated temporary variables don't need a wrapper.  */
  if (DECL_P (expr) && DECL_ARTIFICIAL (expr) && DECL_IGNORED_P (expr))
    return expr;

  /* If any auto_suppress_location_wrappers are active, don't create
     wrappers.  */
  if (suppress_location_wrappers > 0)
    return expr;

  tree_code code
    = (((CONSTANT_CLASS_P (expr) && TREE_CODE (expr) != STRING_CST)
	|| (TREE_CODE (expr) == CONST_DECL && !TREE_STATIC (expr)))
       ? NON_LVALUE_EXPR : VIEW_CONVERT_EXPR);
  tree wrapper = build1_loc (loc, code, TREE_TYPE (expr), expr);
  /* Mark this node as being a wrapper.  */
  EXPR_LOCATION_WRAPPER_P (wrapper) = 1;
  return wrapper;
}

int suppress_location_wrappers;

/* Return the name of combined function FN, for debugging purposes.  */

const char *
combined_fn_name (combined_fn fn)
{
  if (builtin_fn_p (fn))
    {
      tree fndecl = builtin_decl_explicit (as_builtin_fn (fn));
      return IDENTIFIER_POINTER (DECL_NAME (fndecl));
    }
  else
    return internal_fn_name (as_internal_fn (fn));
}

/* Return a bitmap with a bit set corresponding to each argument in
   a function call type FNTYPE declared with attribute nonnull,
   or null if none of the function's argument are nonnull.  The caller
   must free the bitmap.  */

bitmap
get_nonnull_args (const_tree fntype)
{
  if (fntype == NULL_TREE)
    return NULL;

  bitmap argmap = NULL;
  if (TREE_CODE (fntype) == METHOD_TYPE)
    {
      /* The this pointer in C++ non-static member functions is
	 implicitly nonnull whether or not it's declared as such.  */
      argmap = BITMAP_ALLOC (NULL);
      bitmap_set_bit (argmap, 0);
    }

  tree attrs = TYPE_ATTRIBUTES (fntype);
  if (!attrs)
    return argmap;

  /* A function declaration can specify multiple attribute nonnull,
     each with zero or more arguments.  The loop below creates a bitmap
     representing a union of all the arguments.  An empty (but non-null)
     bitmap means that all arguments have been declaraed nonnull.  */
  for ( ; attrs; attrs = TREE_CHAIN (attrs))
    {
      attrs = lookup_attribute ("nonnull", attrs);
      if (!attrs)
	break;

      if (!argmap)
	argmap = BITMAP_ALLOC (NULL);

      if (!TREE_VALUE (attrs))
	{
	  /* Clear the bitmap in case a previous attribute nonnull
	     set it and this one overrides it for all arguments.  */
	  bitmap_clear (argmap);
	  return argmap;
	}

      /* Iterate over the indices of the format arguments declared nonnull
	 and set a bit for each.  */
      for (tree idx = TREE_VALUE (attrs); idx; idx = TREE_CHAIN (idx))
	{
	  unsigned int val = TREE_INT_CST_LOW (TREE_VALUE (idx)) - 1;
	  bitmap_set_bit (argmap, val);
	}
    }

  return argmap;
}

/* Returns true if TYPE is a type where it and all of its subobjects
   (recursively) are of structure, union, or array type.  */

bool
is_empty_type (const_tree type)
{
  if (RECORD_OR_UNION_TYPE_P (type))
    {
      for (tree field = TYPE_FIELDS (type); field; field = DECL_CHAIN (field))
	if (TREE_CODE (field) == FIELD_DECL
	    && !DECL_PADDING_P (field)
	    && !is_empty_type (TREE_TYPE (field)))
	  return false;
      return true;
    }
  else if (TREE_CODE (type) == ARRAY_TYPE)
    return (integer_minus_onep (array_type_nelts (type))
	    || TYPE_DOMAIN (type) == NULL_TREE
	    || is_empty_type (TREE_TYPE (type)));
  return false;
}

/* Implement TARGET_EMPTY_RECORD_P.  Return true if TYPE is an empty type
   that shouldn't be passed via stack.  */

bool
default_is_empty_record (const_tree type)
{
  if (!abi_version_at_least (12))
    return false;

  if (type == error_mark_node)
    return false;

  if (TREE_ADDRESSABLE (type))
    return false;

  return is_empty_type (TYPE_MAIN_VARIANT (type));
}

/* Determine whether TYPE is a structure with a flexible array member,
   or a union containing such a structure (possibly recursively).  */

bool
flexible_array_type_p (const_tree type)
{
  tree x, last;
  switch (TREE_CODE (type))
    {
    case RECORD_TYPE:
      last = NULL_TREE;
      for (x = TYPE_FIELDS (type); x != NULL_TREE; x = DECL_CHAIN (x))
	if (TREE_CODE (x) == FIELD_DECL)
	  last = x;
      if (last == NULL_TREE)
	return false;
      if (TREE_CODE (TREE_TYPE (last)) == ARRAY_TYPE
	  && TYPE_SIZE (TREE_TYPE (last)) == NULL_TREE
	  && TYPE_DOMAIN (TREE_TYPE (last)) != NULL_TREE
	  && TYPE_MAX_VALUE (TYPE_DOMAIN (TREE_TYPE (last))) == NULL_TREE)
	return true;
      return false;
    case UNION_TYPE:
      for (x = TYPE_FIELDS (type); x != NULL_TREE; x = DECL_CHAIN (x))
	{
	  if (TREE_CODE (x) == FIELD_DECL
	      && flexible_array_type_p (TREE_TYPE (x)))
	    return true;
	}
      return false;
    default:
      return false;
  }
}

/* Like int_size_in_bytes, but handle empty records specially.  */

HOST_WIDE_INT
arg_int_size_in_bytes (const_tree type)
{
  return TYPE_EMPTY_P (type) ? 0 : int_size_in_bytes (type);
}

/* Like size_in_bytes, but handle empty records specially.  */

tree
arg_size_in_bytes (const_tree type)
{
  return TYPE_EMPTY_P (type) ? size_zero_node : size_in_bytes (type);
}

/* Return true if an expression with CODE has to have the same result type as
   its first operand.  */

bool
expr_type_first_operand_type_p (tree_code code)
{
  switch (code)
    {
    case NEGATE_EXPR:
    case ABS_EXPR:
    case BIT_NOT_EXPR:
    case PAREN_EXPR:
    case CONJ_EXPR:

    case PLUS_EXPR:
    case MINUS_EXPR:
    case MULT_EXPR:
    case TRUNC_DIV_EXPR:
    case CEIL_DIV_EXPR:
    case FLOOR_DIV_EXPR:
    case ROUND_DIV_EXPR:
    case TRUNC_MOD_EXPR:
    case CEIL_MOD_EXPR:
    case FLOOR_MOD_EXPR:
    case ROUND_MOD_EXPR:
    case RDIV_EXPR:
    case EXACT_DIV_EXPR:
    case MIN_EXPR:
    case MAX_EXPR:
    case BIT_IOR_EXPR:
    case BIT_XOR_EXPR:
    case BIT_AND_EXPR:

    case LSHIFT_EXPR:
    case RSHIFT_EXPR:
    case LROTATE_EXPR:
    case RROTATE_EXPR:
      return true;

    default:
      return false;
    }
}

/* Return a typenode for the "standard" C type with a given name.  */
tree
get_typenode_from_name (const char *name)
{
  if (name == NULL || *name == '\0')
    return NULL_TREE;

  if (strcmp (name, "char") == 0)
    return char_type_node;
  if (strcmp (name, "unsigned char") == 0)
    return unsigned_char_type_node;
  if (strcmp (name, "signed char") == 0)
    return signed_char_type_node;

  if (strcmp (name, "short int") == 0)
    return short_integer_type_node;
  if (strcmp (name, "short unsigned int") == 0)
    return short_unsigned_type_node;

  if (strcmp (name, "int") == 0)
    return integer_type_node;
  if (strcmp (name, "unsigned int") == 0)
    return unsigned_type_node;

  if (strcmp (name, "long int") == 0)
    return long_integer_type_node;
  if (strcmp (name, "long unsigned int") == 0)
    return long_unsigned_type_node;

  if (strcmp (name, "long long int") == 0)
    return long_long_integer_type_node;
  if (strcmp (name, "long long unsigned int") == 0)
    return long_long_unsigned_type_node;

  gcc_unreachable ();
}

/* List of pointer types used to declare builtins before we have seen their
   real declaration.

   Keep the size up to date in tree.h !  */
const builtin_structptr_type builtin_structptr_types[6] = 
{
  { fileptr_type_node, ptr_type_node, "FILE" },
  { const_tm_ptr_type_node, const_ptr_type_node, "tm" },
  { fenv_t_ptr_type_node, ptr_type_node, "fenv_t" },
  { const_fenv_t_ptr_type_node, const_ptr_type_node, "fenv_t" },
  { fexcept_t_ptr_type_node, ptr_type_node, "fexcept_t" },
  { const_fexcept_t_ptr_type_node, const_ptr_type_node, "fexcept_t" }
};

/* Return the maximum object size.  */

tree
max_object_size (void)
{
  /* To do: Make this a configurable parameter.  */
  return TYPE_MAX_VALUE (ptrdiff_type_node);
}

/* A wrapper around TARGET_VERIFY_TYPE_CONTEXT that makes the silent_p
   parameter default to false and that weeds out error_mark_node.  */

bool
verify_type_context (location_t loc, type_context_kind context,
		     const_tree type, bool silent_p)
{
  if (type == error_mark_node)
    return true;

  gcc_assert (TYPE_P (type));
  return (!targetm.verify_type_context
	  || targetm.verify_type_context (loc, context, type, silent_p));
}

#if CHECKING_P

namespace selftest {

/* Selftests for tree.  */

/* Verify that integer constants are sane.  */

static void
test_integer_constants ()
{
  ASSERT_TRUE (integer_type_node != NULL);
  ASSERT_TRUE (build_int_cst (integer_type_node, 0) != NULL);

  tree type = integer_type_node;

  tree zero = build_zero_cst (type);
  ASSERT_EQ (INTEGER_CST, TREE_CODE (zero));
  ASSERT_EQ (type, TREE_TYPE (zero));

  tree one = build_int_cst (type, 1);
  ASSERT_EQ (INTEGER_CST, TREE_CODE (one));
  ASSERT_EQ (type, TREE_TYPE (zero));
}

/* Verify identifiers.  */

static void
test_identifiers ()
{
  tree identifier = get_identifier ("foo");
  ASSERT_EQ (3, IDENTIFIER_LENGTH (identifier));
  ASSERT_STREQ ("foo", IDENTIFIER_POINTER (identifier));
}

/* Verify LABEL_DECL.  */

static void
test_labels ()
{
  tree identifier = get_identifier ("err");
  tree label_decl = build_decl (UNKNOWN_LOCATION, LABEL_DECL,
				identifier, void_type_node);
  ASSERT_EQ (-1, LABEL_DECL_UID (label_decl));
  ASSERT_FALSE (FORCED_LABEL (label_decl));
}

/* Return a new VECTOR_CST node whose type is TYPE and whose values
   are given by VALS.  */

static tree
build_vector (tree type, vec<tree> vals MEM_STAT_DECL)
{
  gcc_assert (known_eq (vals.length (), TYPE_VECTOR_SUBPARTS (type)));
  tree_vector_builder builder (type, vals.length (), 1);
  builder.splice (vals);
  return builder.build ();
}

/* Check that VECTOR_CST ACTUAL contains the elements in EXPECTED.  */

static void
check_vector_cst (vec<tree> expected, tree actual)
{
  ASSERT_KNOWN_EQ (expected.length (),
		   TYPE_VECTOR_SUBPARTS (TREE_TYPE (actual)));
  for (unsigned int i = 0; i < expected.length (); ++i)
    ASSERT_EQ (wi::to_wide (expected[i]),
	       wi::to_wide (vector_cst_elt (actual, i)));
}

/* Check that VECTOR_CST ACTUAL contains NPATTERNS duplicated elements,
   and that its elements match EXPECTED.  */

static void
check_vector_cst_duplicate (vec<tree> expected, tree actual,
			    unsigned int npatterns)
{
  ASSERT_EQ (npatterns, VECTOR_CST_NPATTERNS (actual));
  ASSERT_EQ (1, VECTOR_CST_NELTS_PER_PATTERN (actual));
  ASSERT_EQ (npatterns, vector_cst_encoded_nelts (actual));
  ASSERT_TRUE (VECTOR_CST_DUPLICATE_P (actual));
  ASSERT_FALSE (VECTOR_CST_STEPPED_P (actual));
  check_vector_cst (expected, actual);
}

/* Check that VECTOR_CST ACTUAL contains NPATTERNS foreground elements
   and NPATTERNS background elements, and that its elements match
   EXPECTED.  */

static void
check_vector_cst_fill (vec<tree> expected, tree actual,
		       unsigned int npatterns)
{
  ASSERT_EQ (npatterns, VECTOR_CST_NPATTERNS (actual));
  ASSERT_EQ (2, VECTOR_CST_NELTS_PER_PATTERN (actual));
  ASSERT_EQ (2 * npatterns, vector_cst_encoded_nelts (actual));
  ASSERT_FALSE (VECTOR_CST_DUPLICATE_P (actual));
  ASSERT_FALSE (VECTOR_CST_STEPPED_P (actual));
  check_vector_cst (expected, actual);
}

/* Check that VECTOR_CST ACTUAL contains NPATTERNS stepped patterns,
   and that its elements match EXPECTED.  */

static void
check_vector_cst_stepped (vec<tree> expected, tree actual,
			  unsigned int npatterns)
{
  ASSERT_EQ (npatterns, VECTOR_CST_NPATTERNS (actual));
  ASSERT_EQ (3, VECTOR_CST_NELTS_PER_PATTERN (actual));
  ASSERT_EQ (3 * npatterns, vector_cst_encoded_nelts (actual));
  ASSERT_FALSE (VECTOR_CST_DUPLICATE_P (actual));
  ASSERT_TRUE (VECTOR_CST_STEPPED_P (actual));
  check_vector_cst (expected, actual);
}

/* Test the creation of VECTOR_CSTs.  */

static void
test_vector_cst_patterns (ALONE_CXX_MEM_STAT_INFO)
{
  auto_vec<tree, 8> elements (8);
  elements.quick_grow (8);
  tree element_type = build_nonstandard_integer_type (16, true);
  tree vector_type = build_vector_type (element_type, 8);

  /* Test a simple linear series with a base of 0 and a step of 1:
     { 0, 1, 2, 3, 4, 5, 6, 7 }.  */
  for (unsigned int i = 0; i < 8; ++i)
    elements[i] = build_int_cst (element_type, i);
  tree vector = build_vector (vector_type, elements PASS_MEM_STAT);
  check_vector_cst_stepped (elements, vector, 1);

  /* Try the same with the first element replaced by 100:
     { 100, 1, 2, 3, 4, 5, 6, 7 }.  */
  elements[0] = build_int_cst (element_type, 100);
  vector = build_vector (vector_type, elements PASS_MEM_STAT);
  check_vector_cst_stepped (elements, vector, 1);

  /* Try a series that wraps around.
     { 100, 65531, 65532, 65533, 65534, 65535, 0, 1 }.  */
  for (unsigned int i = 1; i < 8; ++i)
    elements[i] = build_int_cst (element_type, (65530 + i) & 0xffff);
  vector = build_vector (vector_type, elements PASS_MEM_STAT);
  check_vector_cst_stepped (elements, vector, 1);

  /* Try a downward series:
     { 100, 79, 78, 77, 76, 75, 75, 73 }.  */
  for (unsigned int i = 1; i < 8; ++i)
    elements[i] = build_int_cst (element_type, 80 - i);
  vector = build_vector (vector_type, elements PASS_MEM_STAT);
  check_vector_cst_stepped (elements, vector, 1);

  /* Try two interleaved series with different bases and steps:
     { 100, 53, 66, 206, 62, 212, 58, 218 }.  */
  elements[1] = build_int_cst (element_type, 53);
  for (unsigned int i = 2; i < 8; i += 2)
    {
      elements[i] = build_int_cst (element_type, 70 - i * 2);
      elements[i + 1] = build_int_cst (element_type, 200 + i * 3);
    }
  vector = build_vector (vector_type, elements PASS_MEM_STAT);
  check_vector_cst_stepped (elements, vector, 2);

  /* Try a duplicated value:
     { 100, 100, 100, 100, 100, 100, 100, 100 }.  */
  for (unsigned int i = 1; i < 8; ++i)
    elements[i] = elements[0];
  vector = build_vector (vector_type, elements PASS_MEM_STAT);
  check_vector_cst_duplicate (elements, vector, 1);

  /* Try an interleaved duplicated value:
     { 100, 55, 100, 55, 100, 55, 100, 55 }.  */
  elements[1] = build_int_cst (element_type, 55);
  for (unsigned int i = 2; i < 8; ++i)
    elements[i] = elements[i - 2];
  vector = build_vector (vector_type, elements PASS_MEM_STAT);
  check_vector_cst_duplicate (elements, vector, 2);

  /* Try a duplicated value with 2 exceptions
     { 41, 97, 100, 55, 100, 55, 100, 55 }.  */
  elements[0] = build_int_cst (element_type, 41);
  elements[1] = build_int_cst (element_type, 97);
  vector = build_vector (vector_type, elements PASS_MEM_STAT);
  check_vector_cst_fill (elements, vector, 2);

  /* Try with and without a step
     { 41, 97, 100, 21, 100, 35, 100, 49 }.  */
  for (unsigned int i = 3; i < 8; i += 2)
    elements[i] = build_int_cst (element_type, i * 7);
  vector = build_vector (vector_type, elements PASS_MEM_STAT);
  check_vector_cst_stepped (elements, vector, 2);

  /* Try a fully-general constant:
     { 41, 97, 100, 21, 100, 9990, 100, 49 }.  */
  elements[5] = build_int_cst (element_type, 9990);
  vector = build_vector (vector_type, elements PASS_MEM_STAT);
  check_vector_cst_fill (elements, vector, 4);
}

/* Verify that STRIP_NOPS (NODE) is EXPECTED.
   Helper function for test_location_wrappers, to deal with STRIP_NOPS
   modifying its argument in-place.  */

static void
check_strip_nops (tree node, tree expected)
{
  STRIP_NOPS (node);
  ASSERT_EQ (expected, node);
}

/* Verify location wrappers.  */

static void
test_location_wrappers ()
{
  location_t loc = BUILTINS_LOCATION;

  ASSERT_EQ (NULL_TREE, maybe_wrap_with_location (NULL_TREE, loc));

  /* Wrapping a constant.  */
  tree int_cst = build_int_cst (integer_type_node, 42);
  ASSERT_FALSE (CAN_HAVE_LOCATION_P (int_cst));
  ASSERT_FALSE (location_wrapper_p (int_cst));

  tree wrapped_int_cst = maybe_wrap_with_location (int_cst, loc);
  ASSERT_TRUE (location_wrapper_p (wrapped_int_cst));
  ASSERT_EQ (loc, EXPR_LOCATION (wrapped_int_cst));
  ASSERT_EQ (int_cst, tree_strip_any_location_wrapper (wrapped_int_cst));

  /* We shouldn't add wrapper nodes for UNKNOWN_LOCATION.  */
  ASSERT_EQ (int_cst, maybe_wrap_with_location (int_cst, UNKNOWN_LOCATION));

  /* We shouldn't add wrapper nodes for nodes that CAN_HAVE_LOCATION_P.  */
  tree cast = build1 (NOP_EXPR, char_type_node, int_cst);
  ASSERT_TRUE (CAN_HAVE_LOCATION_P (cast));
  ASSERT_EQ (cast, maybe_wrap_with_location (cast, loc));

  /* Wrapping a STRING_CST.  */
  tree string_cst = build_string (4, "foo");
  ASSERT_FALSE (CAN_HAVE_LOCATION_P (string_cst));
  ASSERT_FALSE (location_wrapper_p (string_cst));

  tree wrapped_string_cst = maybe_wrap_with_location (string_cst, loc);
  ASSERT_TRUE (location_wrapper_p (wrapped_string_cst));
  ASSERT_EQ (VIEW_CONVERT_EXPR, TREE_CODE (wrapped_string_cst));
  ASSERT_EQ (loc, EXPR_LOCATION (wrapped_string_cst));
  ASSERT_EQ (string_cst, tree_strip_any_location_wrapper (wrapped_string_cst));


  /* Wrapping a variable.  */
  tree int_var = build_decl (UNKNOWN_LOCATION, VAR_DECL,
			     get_identifier ("some_int_var"),
			     integer_type_node);
  ASSERT_FALSE (CAN_HAVE_LOCATION_P (int_var));
  ASSERT_FALSE (location_wrapper_p (int_var));

  tree wrapped_int_var = maybe_wrap_with_location (int_var, loc);
  ASSERT_TRUE (location_wrapper_p (wrapped_int_var));
  ASSERT_EQ (loc, EXPR_LOCATION (wrapped_int_var));
  ASSERT_EQ (int_var, tree_strip_any_location_wrapper (wrapped_int_var));

  /* Verify that "reinterpret_cast<int>(some_int_var)" is not a location
     wrapper.  */
  tree r_cast = build1 (NON_LVALUE_EXPR, integer_type_node, int_var);
  ASSERT_FALSE (location_wrapper_p (r_cast));
  ASSERT_EQ (r_cast, tree_strip_any_location_wrapper (r_cast));

  /* Verify that STRIP_NOPS removes wrappers.  */
  check_strip_nops (wrapped_int_cst, int_cst);
  check_strip_nops (wrapped_string_cst, string_cst);
  check_strip_nops (wrapped_int_var, int_var);
}

/* Test various tree predicates.  Verify that location wrappers don't
   affect the results.  */

static void
test_predicates ()
{
  /* Build various constants and wrappers around them.  */

  location_t loc = BUILTINS_LOCATION;

  tree i_0 = build_int_cst (integer_type_node, 0);
  tree wr_i_0 = maybe_wrap_with_location (i_0, loc);

  tree i_1 = build_int_cst (integer_type_node, 1);
  tree wr_i_1 = maybe_wrap_with_location (i_1, loc);

  tree i_m1 = build_int_cst (integer_type_node, -1);
  tree wr_i_m1 = maybe_wrap_with_location (i_m1, loc);

  tree f_0 = build_real_from_int_cst (float_type_node, i_0);
  tree wr_f_0 = maybe_wrap_with_location (f_0, loc);
  tree f_1 = build_real_from_int_cst (float_type_node, i_1);
  tree wr_f_1 = maybe_wrap_with_location (f_1, loc);
  tree f_m1 = build_real_from_int_cst (float_type_node, i_m1);
  tree wr_f_m1 = maybe_wrap_with_location (f_m1, loc);

  tree c_i_0 = build_complex (NULL_TREE, i_0, i_0);
  tree c_i_1 = build_complex (NULL_TREE, i_1, i_0);
  tree c_i_m1 = build_complex (NULL_TREE, i_m1, i_0);

  tree c_f_0 = build_complex (NULL_TREE, f_0, f_0);
  tree c_f_1 = build_complex (NULL_TREE, f_1, f_0);
  tree c_f_m1 = build_complex (NULL_TREE, f_m1, f_0);

  /* TODO: vector constants.  */

  /* Test integer_onep.  */
  ASSERT_FALSE (integer_onep (i_0));
  ASSERT_FALSE (integer_onep (wr_i_0));
  ASSERT_TRUE (integer_onep (i_1));
  ASSERT_TRUE (integer_onep (wr_i_1));
  ASSERT_FALSE (integer_onep (i_m1));
  ASSERT_FALSE (integer_onep (wr_i_m1));
  ASSERT_FALSE (integer_onep (f_0));
  ASSERT_FALSE (integer_onep (wr_f_0));
  ASSERT_FALSE (integer_onep (f_1));
  ASSERT_FALSE (integer_onep (wr_f_1));
  ASSERT_FALSE (integer_onep (f_m1));
  ASSERT_FALSE (integer_onep (wr_f_m1));
  ASSERT_FALSE (integer_onep (c_i_0));
  ASSERT_TRUE (integer_onep (c_i_1));
  ASSERT_FALSE (integer_onep (c_i_m1));
  ASSERT_FALSE (integer_onep (c_f_0));
  ASSERT_FALSE (integer_onep (c_f_1));
  ASSERT_FALSE (integer_onep (c_f_m1));

  /* Test integer_zerop.  */
  ASSERT_TRUE (integer_zerop (i_0));
  ASSERT_TRUE (integer_zerop (wr_i_0));
  ASSERT_FALSE (integer_zerop (i_1));
  ASSERT_FALSE (integer_zerop (wr_i_1));
  ASSERT_FALSE (integer_zerop (i_m1));
  ASSERT_FALSE (integer_zerop (wr_i_m1));
  ASSERT_FALSE (integer_zerop (f_0));
  ASSERT_FALSE (integer_zerop (wr_f_0));
  ASSERT_FALSE (integer_zerop (f_1));
  ASSERT_FALSE (integer_zerop (wr_f_1));
  ASSERT_FALSE (integer_zerop (f_m1));
  ASSERT_FALSE (integer_zerop (wr_f_m1));
  ASSERT_TRUE (integer_zerop (c_i_0));
  ASSERT_FALSE (integer_zerop (c_i_1));
  ASSERT_FALSE (integer_zerop (c_i_m1));
  ASSERT_FALSE (integer_zerop (c_f_0));
  ASSERT_FALSE (integer_zerop (c_f_1));
  ASSERT_FALSE (integer_zerop (c_f_m1));

  /* Test integer_all_onesp.  */
  ASSERT_FALSE (integer_all_onesp (i_0));
  ASSERT_FALSE (integer_all_onesp (wr_i_0));
  ASSERT_FALSE (integer_all_onesp (i_1));
  ASSERT_FALSE (integer_all_onesp (wr_i_1));
  ASSERT_TRUE (integer_all_onesp (i_m1));
  ASSERT_TRUE (integer_all_onesp (wr_i_m1));
  ASSERT_FALSE (integer_all_onesp (f_0));
  ASSERT_FALSE (integer_all_onesp (wr_f_0));
  ASSERT_FALSE (integer_all_onesp (f_1));
  ASSERT_FALSE (integer_all_onesp (wr_f_1));
  ASSERT_FALSE (integer_all_onesp (f_m1));
  ASSERT_FALSE (integer_all_onesp (wr_f_m1));
  ASSERT_FALSE (integer_all_onesp (c_i_0));
  ASSERT_FALSE (integer_all_onesp (c_i_1));
  ASSERT_FALSE (integer_all_onesp (c_i_m1));
  ASSERT_FALSE (integer_all_onesp (c_f_0));
  ASSERT_FALSE (integer_all_onesp (c_f_1));
  ASSERT_FALSE (integer_all_onesp (c_f_m1));

  /* Test integer_minus_onep.  */
  ASSERT_FALSE (integer_minus_onep (i_0));
  ASSERT_FALSE (integer_minus_onep (wr_i_0));
  ASSERT_FALSE (integer_minus_onep (i_1));
  ASSERT_FALSE (integer_minus_onep (wr_i_1));
  ASSERT_TRUE (integer_minus_onep (i_m1));
  ASSERT_TRUE (integer_minus_onep (wr_i_m1));
  ASSERT_FALSE (integer_minus_onep (f_0));
  ASSERT_FALSE (integer_minus_onep (wr_f_0));
  ASSERT_FALSE (integer_minus_onep (f_1));
  ASSERT_FALSE (integer_minus_onep (wr_f_1));
  ASSERT_FALSE (integer_minus_onep (f_m1));
  ASSERT_FALSE (integer_minus_onep (wr_f_m1));
  ASSERT_FALSE (integer_minus_onep (c_i_0));
  ASSERT_FALSE (integer_minus_onep (c_i_1));
  ASSERT_TRUE (integer_minus_onep (c_i_m1));
  ASSERT_FALSE (integer_minus_onep (c_f_0));
  ASSERT_FALSE (integer_minus_onep (c_f_1));
  ASSERT_FALSE (integer_minus_onep (c_f_m1));

  /* Test integer_each_onep.  */
  ASSERT_FALSE (integer_each_onep (i_0));
  ASSERT_FALSE (integer_each_onep (wr_i_0));
  ASSERT_TRUE (integer_each_onep (i_1));
  ASSERT_TRUE (integer_each_onep (wr_i_1));
  ASSERT_FALSE (integer_each_onep (i_m1));
  ASSERT_FALSE (integer_each_onep (wr_i_m1));
  ASSERT_FALSE (integer_each_onep (f_0));
  ASSERT_FALSE (integer_each_onep (wr_f_0));
  ASSERT_FALSE (integer_each_onep (f_1));
  ASSERT_FALSE (integer_each_onep (wr_f_1));
  ASSERT_FALSE (integer_each_onep (f_m1));
  ASSERT_FALSE (integer_each_onep (wr_f_m1));
  ASSERT_FALSE (integer_each_onep (c_i_0));
  ASSERT_FALSE (integer_each_onep (c_i_1));
  ASSERT_FALSE (integer_each_onep (c_i_m1));
  ASSERT_FALSE (integer_each_onep (c_f_0));
  ASSERT_FALSE (integer_each_onep (c_f_1));
  ASSERT_FALSE (integer_each_onep (c_f_m1));

  /* Test integer_truep.  */
  ASSERT_FALSE (integer_truep (i_0));
  ASSERT_FALSE (integer_truep (wr_i_0));
  ASSERT_TRUE (integer_truep (i_1));
  ASSERT_TRUE (integer_truep (wr_i_1));
  ASSERT_FALSE (integer_truep (i_m1));
  ASSERT_FALSE (integer_truep (wr_i_m1));
  ASSERT_FALSE (integer_truep (f_0));
  ASSERT_FALSE (integer_truep (wr_f_0));
  ASSERT_FALSE (integer_truep (f_1));
  ASSERT_FALSE (integer_truep (wr_f_1));
  ASSERT_FALSE (integer_truep (f_m1));
  ASSERT_FALSE (integer_truep (wr_f_m1));
  ASSERT_FALSE (integer_truep (c_i_0));
  ASSERT_TRUE (integer_truep (c_i_1));
  ASSERT_FALSE (integer_truep (c_i_m1));
  ASSERT_FALSE (integer_truep (c_f_0));
  ASSERT_FALSE (integer_truep (c_f_1));
  ASSERT_FALSE (integer_truep (c_f_m1));

  /* Test integer_nonzerop.  */
  ASSERT_FALSE (integer_nonzerop (i_0));
  ASSERT_FALSE (integer_nonzerop (wr_i_0));
  ASSERT_TRUE (integer_nonzerop (i_1));
  ASSERT_TRUE (integer_nonzerop (wr_i_1));
  ASSERT_TRUE (integer_nonzerop (i_m1));
  ASSERT_TRUE (integer_nonzerop (wr_i_m1));
  ASSERT_FALSE (integer_nonzerop (f_0));
  ASSERT_FALSE (integer_nonzerop (wr_f_0));
  ASSERT_FALSE (integer_nonzerop (f_1));
  ASSERT_FALSE (integer_nonzerop (wr_f_1));
  ASSERT_FALSE (integer_nonzerop (f_m1));
  ASSERT_FALSE (integer_nonzerop (wr_f_m1));
  ASSERT_FALSE (integer_nonzerop (c_i_0));
  ASSERT_TRUE (integer_nonzerop (c_i_1));
  ASSERT_TRUE (integer_nonzerop (c_i_m1));
  ASSERT_FALSE (integer_nonzerop (c_f_0));
  ASSERT_FALSE (integer_nonzerop (c_f_1));
  ASSERT_FALSE (integer_nonzerop (c_f_m1));

  /* Test real_zerop.  */
  ASSERT_FALSE (real_zerop (i_0));
  ASSERT_FALSE (real_zerop (wr_i_0));
  ASSERT_FALSE (real_zerop (i_1));
  ASSERT_FALSE (real_zerop (wr_i_1));
  ASSERT_FALSE (real_zerop (i_m1));
  ASSERT_FALSE (real_zerop (wr_i_m1));
  ASSERT_TRUE (real_zerop (f_0));
  ASSERT_TRUE (real_zerop (wr_f_0));
  ASSERT_FALSE (real_zerop (f_1));
  ASSERT_FALSE (real_zerop (wr_f_1));
  ASSERT_FALSE (real_zerop (f_m1));
  ASSERT_FALSE (real_zerop (wr_f_m1));
  ASSERT_FALSE (real_zerop (c_i_0));
  ASSERT_FALSE (real_zerop (c_i_1));
  ASSERT_FALSE (real_zerop (c_i_m1));
  ASSERT_TRUE (real_zerop (c_f_0));
  ASSERT_FALSE (real_zerop (c_f_1));
  ASSERT_FALSE (real_zerop (c_f_m1));

  /* Test real_onep.  */
  ASSERT_FALSE (real_onep (i_0));
  ASSERT_FALSE (real_onep (wr_i_0));
  ASSERT_FALSE (real_onep (i_1));
  ASSERT_FALSE (real_onep (wr_i_1));
  ASSERT_FALSE (real_onep (i_m1));
  ASSERT_FALSE (real_onep (wr_i_m1));
  ASSERT_FALSE (real_onep (f_0));
  ASSERT_FALSE (real_onep (wr_f_0));
  ASSERT_TRUE (real_onep (f_1));
  ASSERT_TRUE (real_onep (wr_f_1));
  ASSERT_FALSE (real_onep (f_m1));
  ASSERT_FALSE (real_onep (wr_f_m1));
  ASSERT_FALSE (real_onep (c_i_0));
  ASSERT_FALSE (real_onep (c_i_1));
  ASSERT_FALSE (real_onep (c_i_m1));
  ASSERT_FALSE (real_onep (c_f_0));
  ASSERT_TRUE (real_onep (c_f_1));
  ASSERT_FALSE (real_onep (c_f_m1));

  /* Test real_minus_onep.  */
  ASSERT_FALSE (real_minus_onep (i_0));
  ASSERT_FALSE (real_minus_onep (wr_i_0));
  ASSERT_FALSE (real_minus_onep (i_1));
  ASSERT_FALSE (real_minus_onep (wr_i_1));
  ASSERT_FALSE (real_minus_onep (i_m1));
  ASSERT_FALSE (real_minus_onep (wr_i_m1));
  ASSERT_FALSE (real_minus_onep (f_0));
  ASSERT_FALSE (real_minus_onep (wr_f_0));
  ASSERT_FALSE (real_minus_onep (f_1));
  ASSERT_FALSE (real_minus_onep (wr_f_1));
  ASSERT_TRUE (real_minus_onep (f_m1));
  ASSERT_TRUE (real_minus_onep (wr_f_m1));
  ASSERT_FALSE (real_minus_onep (c_i_0));
  ASSERT_FALSE (real_minus_onep (c_i_1));
  ASSERT_FALSE (real_minus_onep (c_i_m1));
  ASSERT_FALSE (real_minus_onep (c_f_0));
  ASSERT_FALSE (real_minus_onep (c_f_1));
  ASSERT_TRUE (real_minus_onep (c_f_m1));

  /* Test zerop.  */
  ASSERT_TRUE (zerop (i_0));
  ASSERT_TRUE (zerop (wr_i_0));
  ASSERT_FALSE (zerop (i_1));
  ASSERT_FALSE (zerop (wr_i_1));
  ASSERT_FALSE (zerop (i_m1));
  ASSERT_FALSE (zerop (wr_i_m1));
  ASSERT_TRUE (zerop (f_0));
  ASSERT_TRUE (zerop (wr_f_0));
  ASSERT_FALSE (zerop (f_1));
  ASSERT_FALSE (zerop (wr_f_1));
  ASSERT_FALSE (zerop (f_m1));
  ASSERT_FALSE (zerop (wr_f_m1));
  ASSERT_TRUE (zerop (c_i_0));
  ASSERT_FALSE (zerop (c_i_1));
  ASSERT_FALSE (zerop (c_i_m1));
  ASSERT_TRUE (zerop (c_f_0));
  ASSERT_FALSE (zerop (c_f_1));
  ASSERT_FALSE (zerop (c_f_m1));

  /* Test tree_expr_nonnegative_p.  */
  ASSERT_TRUE (tree_expr_nonnegative_p (i_0));
  ASSERT_TRUE (tree_expr_nonnegative_p (wr_i_0));
  ASSERT_TRUE (tree_expr_nonnegative_p (i_1));
  ASSERT_TRUE (tree_expr_nonnegative_p (wr_i_1));
  ASSERT_FALSE (tree_expr_nonnegative_p (i_m1));
  ASSERT_FALSE (tree_expr_nonnegative_p (wr_i_m1));
  ASSERT_TRUE (tree_expr_nonnegative_p (f_0));
  ASSERT_TRUE (tree_expr_nonnegative_p (wr_f_0));
  ASSERT_TRUE (tree_expr_nonnegative_p (f_1));
  ASSERT_TRUE (tree_expr_nonnegative_p (wr_f_1));
  ASSERT_FALSE (tree_expr_nonnegative_p (f_m1));
  ASSERT_FALSE (tree_expr_nonnegative_p (wr_f_m1));
  ASSERT_FALSE (tree_expr_nonnegative_p (c_i_0));
  ASSERT_FALSE (tree_expr_nonnegative_p (c_i_1));
  ASSERT_FALSE (tree_expr_nonnegative_p (c_i_m1));
  ASSERT_FALSE (tree_expr_nonnegative_p (c_f_0));
  ASSERT_FALSE (tree_expr_nonnegative_p (c_f_1));
  ASSERT_FALSE (tree_expr_nonnegative_p (c_f_m1));

  /* Test tree_expr_nonzero_p.  */
  ASSERT_FALSE (tree_expr_nonzero_p (i_0));
  ASSERT_FALSE (tree_expr_nonzero_p (wr_i_0));
  ASSERT_TRUE (tree_expr_nonzero_p (i_1));
  ASSERT_TRUE (tree_expr_nonzero_p (wr_i_1));
  ASSERT_TRUE (tree_expr_nonzero_p (i_m1));
  ASSERT_TRUE (tree_expr_nonzero_p (wr_i_m1));

  /* Test integer_valued_real_p.  */
  ASSERT_FALSE (integer_valued_real_p (i_0));
  ASSERT_TRUE (integer_valued_real_p (f_0));
  ASSERT_TRUE (integer_valued_real_p (wr_f_0));
  ASSERT_TRUE (integer_valued_real_p (f_1));
  ASSERT_TRUE (integer_valued_real_p (wr_f_1));

  /* Test integer_pow2p.  */
  ASSERT_FALSE (integer_pow2p (i_0));
  ASSERT_TRUE (integer_pow2p (i_1));
  ASSERT_TRUE (integer_pow2p (wr_i_1));

  /* Test uniform_integer_cst_p.  */
  ASSERT_TRUE (uniform_integer_cst_p (i_0));
  ASSERT_TRUE (uniform_integer_cst_p (wr_i_0));
  ASSERT_TRUE (uniform_integer_cst_p (i_1));
  ASSERT_TRUE (uniform_integer_cst_p (wr_i_1));
  ASSERT_TRUE (uniform_integer_cst_p (i_m1));
  ASSERT_TRUE (uniform_integer_cst_p (wr_i_m1));
  ASSERT_FALSE (uniform_integer_cst_p (f_0));
  ASSERT_FALSE (uniform_integer_cst_p (wr_f_0));
  ASSERT_FALSE (uniform_integer_cst_p (f_1));
  ASSERT_FALSE (uniform_integer_cst_p (wr_f_1));
  ASSERT_FALSE (uniform_integer_cst_p (f_m1));
  ASSERT_FALSE (uniform_integer_cst_p (wr_f_m1));
  ASSERT_FALSE (uniform_integer_cst_p (c_i_0));
  ASSERT_FALSE (uniform_integer_cst_p (c_i_1));
  ASSERT_FALSE (uniform_integer_cst_p (c_i_m1));
  ASSERT_FALSE (uniform_integer_cst_p (c_f_0));
  ASSERT_FALSE (uniform_integer_cst_p (c_f_1));
  ASSERT_FALSE (uniform_integer_cst_p (c_f_m1));
}

/* Check that string escaping works correctly.  */

static void
test_escaped_strings (void)
{
  int saved_cutoff;
  escaped_string msg;

  msg.escape (NULL);
  /* ASSERT_STREQ does not accept NULL as a valid test
     result, so we have to use ASSERT_EQ instead.  */
  ASSERT_EQ (NULL, (const char *) msg);

  msg.escape ("");
  ASSERT_STREQ ("", (const char *) msg);

  msg.escape ("foobar");
  ASSERT_STREQ ("foobar", (const char *) msg);

  /* Ensure that we have -fmessage-length set to 0.  */
  saved_cutoff = pp_line_cutoff (global_dc->printer);
  pp_line_cutoff (global_dc->printer) = 0;

  msg.escape ("foo\nbar");
  ASSERT_STREQ ("foo\\nbar", (const char *) msg);

  msg.escape ("\a\b\f\n\r\t\v");
  ASSERT_STREQ ("\\a\\b\\f\\n\\r\\t\\v", (const char *) msg);

  /* Now repeat the tests with -fmessage-length set to 5.  */
  pp_line_cutoff (global_dc->printer) = 5;

  /* Note that the newline is not translated into an escape.  */
  msg.escape ("foo\nbar");
  ASSERT_STREQ ("foo\nbar", (const char *) msg);

  msg.escape ("\a\b\f\n\r\t\v");
  ASSERT_STREQ ("\\a\\b\\f\n\\r\\t\\v", (const char *) msg);

  /* Restore the original message length setting.  */
  pp_line_cutoff (global_dc->printer) = saved_cutoff;
}

/* Run all of the selftests within this file.  */

void
tree_c_tests ()
{
  test_integer_constants ();
  test_identifiers ();
  test_labels ();
  test_vector_cst_patterns ();
  test_location_wrappers ();
  test_predicates ();
  test_escaped_strings ();
}

} // namespace selftest

#endif /* CHECKING_P */

#include "gt-tree.h"<|MERGE_RESOLUTION|>--- conflicted
+++ resolved
@@ -1759,24 +1759,14 @@
 }
 
 /* Insert INTEGER_CST T into a cache of integer constants.  And return
-<<<<<<< HEAD
-   the cached constant (which may or may not be T).  If MAY_DUPLICATE
-   is false, and T falls into the type's 'smaller values' range, there
-   cannot be an existing entry.  Otherwise, if MAY_DUPLICATE is true,
-=======
    the cached constant (which may or may not be T).  If MIGHT_DUPLICATE
    is false, and T falls into the type's 'smaller values' range, there
    cannot be an existing entry.  Otherwise, if MIGHT_DUPLICATE is true,
->>>>>>> d3ae8024
    or the value is large, should an existing entry exist, it is
    returned (rather than inserting T).  */
 
 tree
-<<<<<<< HEAD
-cache_integer_cst (tree t, bool may_duplicate ATTRIBUTE_UNUSED)
-=======
 cache_integer_cst (tree t, bool might_duplicate ATTRIBUTE_UNUSED)
->>>>>>> d3ae8024
 {
   tree type = TREE_TYPE (t);
   int ix = -1;
@@ -1872,11 +1862,7 @@
 
       if (tree r = TREE_VEC_ELT (TYPE_CACHED_VALUES (type), ix))
 	{
-<<<<<<< HEAD
-	  gcc_checking_assert (may_duplicate);
-=======
 	  gcc_checking_assert (might_duplicate);
->>>>>>> d3ae8024
 	  t = r;
 	}
       else
