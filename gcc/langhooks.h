--- conflicted
+++ resolved
@@ -230,8 +230,7 @@
   tree (*omp_clause_dtor) (tree clause, tree decl);
 
   /* Do language specific checking on an implicitly determined clause.  */
-<<<<<<< HEAD
-  void (*omp_finish_clause) (tree clause);
+  void (*omp_finish_clause) (tree clause, gimple_seq *pre_p);
 
   /* Return true if language-specific layout is needed.  */
   bool (*layout_decl_p) (tree decl, tree type); 
@@ -239,9 +238,6 @@
   /* Perform language-specific layout.
      (Should be called only if the layout_decl_p hook is ture.)  */
   void (*layout_decl) (tree decl, tree type); 
-=======
-  void (*omp_finish_clause) (tree clause, gimple_seq *pre_p);
->>>>>>> 1cff83e2
 };
 
 /* Language hooks related to LTO serialization.  */
