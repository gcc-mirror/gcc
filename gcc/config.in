--- conflicted
+++ resolved
@@ -1694,88 +1694,88 @@
 #endif
 
 
-<<<<<<< HEAD
-/* maximum shared array blocking size. */
-#ifndef USED_FOR_TARGET
-#undef UPC_MAX_BLOCK_SIZE
-#endif
-
-
-/* maximum number of threads. */
-#ifndef USED_FOR_TARGET
-#undef UPC_MAX_THREADS
-#endif
-
-
-/* UPC packed PTS representation supported. */
-#ifndef USED_FOR_TARGET
-#undef UPC_PTS_PACKED_REP
-#endif
-
-
-/* UPC shared pointer phase field shift. */
-#ifndef USED_FOR_TARGET
-#undef UPC_PTS_PHASE_SHIFT
-#endif
-
-
-/* size of the address field in shared pointer rep. */
-#ifndef USED_FOR_TARGET
-#undef UPC_PTS_PHASE_SIZE
-#endif
-
-
-/* size of the shared pointer rep. */
-#ifndef USED_FOR_TARGET
-#undef UPC_PTS_SIZE
-#endif
-
-
-/* UPC struct PTS representation supported. */
-#ifndef USED_FOR_TARGET
-#undef UPC_PTS_STRUCT_REP
-#endif
-
-
-/* UPC shared pointer thread field shift. */
-#ifndef USED_FOR_TARGET
-#undef UPC_PTS_THREAD_SHIFT
-#endif
-
-
-/* size of the address field in shared pointer rep. */
-#ifndef USED_FOR_TARGET
-#undef UPC_PTS_THREAD_SIZE
-#endif
-
-
-/* UPC shared pointer address field position. */
-#ifndef USED_FOR_TARGET
-#undef UPC_PTS_VADDR_FIRST
-#endif
-
-
-/* UPC shared pointer address field shift. */
-#ifndef USED_FOR_TARGET
-#undef UPC_PTS_VADDR_SHIFT
-#endif
-
-
-/* size of the address field in shared pointer rep. */
-#ifndef USED_FOR_TARGET
-#undef UPC_PTS_VADDR_SIZE
-#endif
-
-
-/* UPC word pair PTS representation supported. */
-#ifndef USED_FOR_TARGET
-#undef UPC_PTS_WORD_PAIR_REP
-=======
 /* Define to the flag used to mark TLS sections if the default (`T') doesn't
    work. */
 #ifndef USED_FOR_TARGET
 #undef TLS_SECTION_ASM_FLAG
->>>>>>> 6b5c2d6c
+#endif
+
+
+/* maximum shared array blocking size. */
+#ifndef USED_FOR_TARGET
+#undef UPC_MAX_BLOCK_SIZE
+#endif
+
+
+/* maximum number of threads. */
+#ifndef USED_FOR_TARGET
+#undef UPC_MAX_THREADS
+#endif
+
+
+/* UPC packed PTS representation supported. */
+#ifndef USED_FOR_TARGET
+#undef UPC_PTS_PACKED_REP
+#endif
+
+
+/* UPC shared pointer phase field shift. */
+#ifndef USED_FOR_TARGET
+#undef UPC_PTS_PHASE_SHIFT
+#endif
+
+
+/* size of the address field in shared pointer rep. */
+#ifndef USED_FOR_TARGET
+#undef UPC_PTS_PHASE_SIZE
+#endif
+
+
+/* size of the shared pointer rep. */
+#ifndef USED_FOR_TARGET
+#undef UPC_PTS_SIZE
+#endif
+
+
+/* UPC struct PTS representation supported. */
+#ifndef USED_FOR_TARGET
+#undef UPC_PTS_STRUCT_REP
+#endif
+
+
+/* UPC shared pointer thread field shift. */
+#ifndef USED_FOR_TARGET
+#undef UPC_PTS_THREAD_SHIFT
+#endif
+
+
+/* size of the address field in shared pointer rep. */
+#ifndef USED_FOR_TARGET
+#undef UPC_PTS_THREAD_SIZE
+#endif
+
+
+/* UPC shared pointer address field position. */
+#ifndef USED_FOR_TARGET
+#undef UPC_PTS_VADDR_FIRST
+#endif
+
+
+/* UPC shared pointer address field shift. */
+#ifndef USED_FOR_TARGET
+#undef UPC_PTS_VADDR_SHIFT
+#endif
+
+
+/* size of the address field in shared pointer rep. */
+#ifndef USED_FOR_TARGET
+#undef UPC_PTS_VADDR_SIZE
+#endif
+
+
+/* UPC word pair PTS representation supported. */
+#ifndef USED_FOR_TARGET
+#undef UPC_PTS_WORD_PAIR_REP
 #endif
 
 
