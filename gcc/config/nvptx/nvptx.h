/* Target Definitions for NVPTX.
   Copyright (C) 2014-2022 Free Software Foundation, Inc.
   Contributed by Bernd Schmidt <bernds@codesourcery.com>

   This file is part of GCC.

   GCC is free software; you can redistribute it and/or modify it
   under the terms of the GNU General Public License as published
   by the Free Software Foundation; either version 3, or (at your
   option) any later version.

   GCC is distributed in the hope that it will be useful, but WITHOUT
   ANY WARRANTY; without even the implied warranty of MERCHANTABILITY
   or FITNESS FOR A PARTICULAR PURPOSE.  See the GNU General Public
   License for more details.

   You should have received a copy of the GNU General Public License
   along with GCC; see the file COPYING3.  If not see
   <http://www.gnu.org/licenses/>.  */

#ifndef GCC_NVPTX_H
#define GCC_NVPTX_H

#ifndef NVPTX_OPTS_H
#include "config/nvptx/nvptx-opts.h"
#endif

/* Run-time Target.  */

#define STARTFILE_SPEC "%{mmainkernel:crt0.o}"

/* Default needs to be in sync with default for misa in nvptx.opt.
   We add a default here to work around a hard-coded sm_30 default in
   nvptx-as.  */
#define ASM_SPEC "%{misa=*:-m %*; :-m sm_35}"

#define TARGET_CPU_CPP_BUILTINS() nvptx_cpu_cpp_builtins ()

<<<<<<< HEAD
#define TARGET_RUST_CPU_INFO nvptx_rust_target_cpu_info

/* Avoid the default in ../../gcc.c, which adds "-pthread", which is not
=======
/* Avoid the default in ../../gcc.cc, which adds "-pthread", which is not
>>>>>>> ff7aeceb
   supported for nvptx.  */
#define GOMP_SELF_SPECS ""

/* Storage Layout.  */

#define BITS_BIG_ENDIAN 0
#define BYTES_BIG_ENDIAN 0
#define WORDS_BIG_ENDIAN 0

/* Chosen such that we won't have to deal with multi-word subregs.  */
#define UNITS_PER_WORD 8

/* Alignments in bits.  */
#define PARM_BOUNDARY 32
#define STACK_BOUNDARY 128
#define FUNCTION_BOUNDARY 32
#define BIGGEST_ALIGNMENT 128
#define STRICT_ALIGNMENT 1

#define MAX_STACK_ALIGNMENT (1024 * 8)

#define DATA_ALIGNMENT nvptx_data_alignment

/* Copied from elf.h and other places.  We'd otherwise use
   BIGGEST_ALIGNMENT and fail a number of testcases.  */
#define MAX_OFILE_ALIGNMENT (32768 * 8)

/* Type Layout.  */

#define DEFAULT_SIGNED_CHAR 1

#define SHORT_TYPE_SIZE 16
#define INT_TYPE_SIZE 32
#define LONG_TYPE_SIZE (TARGET_ABI64 ? 64 : 32)
#define LONG_LONG_TYPE_SIZE 64
#define FLOAT_TYPE_SIZE 32
#define DOUBLE_TYPE_SIZE 64
#define LONG_DOUBLE_TYPE_SIZE 64
#define TARGET_SUPPORTS_WIDE_INT 1

#undef SIZE_TYPE
#define SIZE_TYPE (TARGET_ABI64 ? "long unsigned int" : "unsigned int")
#undef PTRDIFF_TYPE
#define PTRDIFF_TYPE (TARGET_ABI64 ? "long int" : "int")

#define POINTER_SIZE (TARGET_ABI64 ? 64 : 32)
#define Pmode (TARGET_ABI64 ? DImode : SImode)
#define STACK_SIZE_MODE Pmode

#define TARGET_SM35 (ptx_isa_option >= PTX_ISA_SM35)
#define TARGET_SM53 (ptx_isa_option >= PTX_ISA_SM53)
#define TARGET_SM75 (ptx_isa_option >= PTX_ISA_SM75)
#define TARGET_SM80 (ptx_isa_option >= PTX_ISA_SM80)

#define TARGET_PTX_6_3 (ptx_version_option >= PTX_VERSION_6_3)
#define TARGET_PTX_7_0 (ptx_version_option >= PTX_VERSION_7_0)

/* Registers.  Since ptx is a virtual target, we just define a few
   hard registers for special purposes and leave pseudos unallocated.
   We have to have some available hard registers, to keep gcc setup
   happy.  */
#define FIRST_PSEUDO_REGISTER 16
#define FIXED_REGISTERS	    { 1, 1, 1, 1, 1, 1, 1, 0, 0, 0, 0, 0, 0, 0, 0, 0 }
#define CALL_USED_REGISTERS { 1, 1, 1, 1, 1, 1, 1, 1, 1, 1, 1, 1, 1, 1, 1, 1 }

/* Register Classes.  */
enum reg_class             {  NO_REGS,    ALL_REGS,	LIM_REG_CLASSES };
#define REG_CLASS_NAMES    { "NO_REGS",  "ALL_REGS" }
#define REG_CLASS_CONTENTS { { 0x0000 }, { 0xFFFF } }
#define N_REG_CLASSES (int) LIM_REG_CLASSES

#define GENERAL_REGS ALL_REGS
#define REGNO_REG_CLASS(R) ((void)(R), ALL_REGS)
#define BASE_REG_CLASS ALL_REGS
#define INDEX_REG_CLASS NO_REGS

#define REGNO_OK_FOR_BASE_P(X) true
#define REGNO_OK_FOR_INDEX_P(X) false

#define CLASS_MAX_NREGS(class, mode) \
  ((GET_MODE_SIZE (mode) + UNITS_PER_WORD - 1) / UNITS_PER_WORD)

#define PROMOTE_MODE(MODE, UNSIGNEDP, TYPE)		\
  if ((MODE) == QImode || (MODE) == HImode)		\
    {							\
      (MODE) = SImode;					\
      (void)(UNSIGNEDP);				\
      (void)(TYPE);					\
    }

/* Stack and Calling.  */

#define FRAME_GROWS_DOWNWARD 0
#define STACK_GROWS_DOWNWARD 1

#define NVPTX_RETURN_REGNUM 0
#define STACK_POINTER_REGNUM 1
#define FRAME_POINTER_REGNUM 2
#define ARG_POINTER_REGNUM 3
#define STATIC_CHAIN_REGNUM 4
/* This register points to the shared memory location with the current warp's
   soft stack pointer (__nvptx_stacks[tid.y]).  */
#define SOFTSTACK_SLOT_REGNUM 5
/* This register is used to save the previous value of the soft stack pointer
   in the prologue and restore it when returning.  */
#define SOFTSTACK_PREV_REGNUM 6

#define REGISTER_NAMES							\
  {									\
    "%value", "%stack", "%frame", "%args",                              \
    "%chain", "%sspslot", "%sspprev", "%hr7",                           \
    "%hr8", "%hr9", "%hr10", "%hr11", "%hr12", "%hr13", "%hr14", "%hr15" \
  }

#define FIRST_PARM_OFFSET(FNDECL) ((void)(FNDECL), 0)
#define PUSH_ARGS_REVERSED 1
#define ACCUMULATE_OUTGOING_ARGS 1

/* Avoid using the argument pointer for frame-related things.  */
#define FRAME_POINTER_CFA_OFFSET(FNDECL) ((void)(FNDECL), 0)

#ifdef HOST_WIDE_INT
struct nvptx_args {
  tree fntype;
  /* Number of arguments passed in registers so far.  */
  int count;
};
#endif

#define CUMULATIVE_ARGS struct nvptx_args

#define INIT_CUMULATIVE_ARGS(CUM, FNTYPE, LIBNAME, FNDECL, N_NAMED_ARGS) \
  ((CUM).fntype = (FNTYPE), (CUM).count = 0, (void)0)

#define FUNCTION_ARG_REGNO_P(r) 0

#define DEFAULT_PCC_STRUCT_RETURN 0

#define FUNCTION_PROFILER(file, labelno) \
  fatal_error (input_location, \
	       "profiling is not yet implemented for this architecture")

#define TRAMPOLINE_SIZE 32
#define TRAMPOLINE_ALIGNMENT 256

/* We don't run reload, so this isn't actually used, but it still needs to be
   defined.  Showing an argp->fp elimination also stops
   expand_builtin_setjmp_receiver from generating invalid insns.  */
#define ELIMINABLE_REGS					\
  {							\
    { ARG_POINTER_REGNUM, FRAME_POINTER_REGNUM}	\
  }

/* Define the offset between two registers, one to be eliminated, and the other
   its replacement, at the start of a routine.  */

#define INITIAL_ELIMINATION_OFFSET(FROM, TO, OFFSET) \
  ((OFFSET) = 0)

/* Addressing Modes.  */

#define MAX_REGS_PER_ADDRESS 1

#define LEGITIMATE_PIC_OPERAND_P(X) 1


#if defined HOST_WIDE_INT
struct GTY(()) machine_function
{
  rtx_expr_list *call_args;  /* Arg list for the current call.  */
  bool doing_call; /* Within a CALL_ARGS ... CALL_ARGS_END sequence.  */
  bool is_varadic;  /* This call is varadic  */
  bool has_varadic;  /* Current function has a varadic call.  */
  bool has_chain; /* Current function has outgoing static chain.  */
  bool has_softstack; /* Current function has a soft stack frame.  */
  bool has_simtreg; /* Current function has an OpenMP SIMD region.  */
  int num_args;	/* Number of args of current call.  */
  int return_mode; /* Return mode of current fn.
		      (machine_mode not defined yet.) */
  rtx axis_predicate[2]; /* Neutering predicates.  */
  int axis_dim[2]; /* Maximum number of threads on each axis, dim[0] is
		      vector_length, dim[1] is num_workers.  */
  bool axis_dim_init_p;
  rtx bcast_partition; /* Register containing the size of each
			  vector's partition of share-memory used to
			  broadcast state.  */
  rtx red_partition; /* Similar to bcast_partition, except for vector
			reductions.  */
  rtx sync_bar; /* Synchronization barrier ID for vectors.  */
  rtx unisimt_master; /* 'Master lane index' for -muniform-simt.  */
  rtx unisimt_predicate; /* Predicate for -muniform-simt.  */
  rtx unisimt_location; /* Mask location for -muniform-simt.  */
  /* The following two fields hold the maximum size resp. alignment required
     for per-lane storage in OpenMP SIMD regions.  */
  unsigned HOST_WIDE_INT simt_stack_size;
  unsigned HOST_WIDE_INT simt_stack_align;
};
#endif

/* Costs.  */

#define NO_FUNCTION_CSE 1
#define SLOW_BYTE_ACCESS 0
#define BRANCH_COST(speed_p, predictable_p) 6

/* Assembler Format.  */

#undef ASM_DECLARE_FUNCTION_NAME
#define ASM_DECLARE_FUNCTION_NAME(FILE, NAME, DECL)		\
  nvptx_declare_function_name (FILE, NAME, DECL)

#undef ASM_DECLARE_FUNCTION_SIZE
#define ASM_DECLARE_FUNCTION_SIZE(STREAM, NAME, DECL) \
  nvptx_function_end (STREAM)

#define DWARF2_ASM_LINE_DEBUG_INFO 1

#undef ASM_APP_ON
#define ASM_APP_ON "\t// #APP \n"
#undef ASM_APP_OFF
#define ASM_APP_OFF "\t// #NO_APP \n"

#define DBX_REGISTER_NUMBER(N) N

#define TEXT_SECTION_ASM_OP ""
#define DATA_SECTION_ASM_OP ""

#undef  ASM_GENERATE_INTERNAL_LABEL
#define ASM_GENERATE_INTERNAL_LABEL(LABEL, PREFIX, NUM)		\
  do								\
    {								\
      char *__p;						\
      __p = stpcpy (&(LABEL)[1], PREFIX);			\
      (LABEL)[0] = '$';						\
      sprint_ul (__p, (unsigned long) (NUM));			\
    }								\
  while (0)

#define ASM_OUTPUT_ALIGN(FILE, POWER)		\
  do						\
    {						\
      (void) (FILE);				\
      (void) (POWER);				\
    }						\
  while (0)

#define ASM_OUTPUT_SKIP(FILE, N)		\
  nvptx_output_skip (FILE, N)

#undef  ASM_OUTPUT_ASCII
#define ASM_OUTPUT_ASCII(FILE, STR, LENGTH)			\
  nvptx_output_ascii (FILE, STR, LENGTH);

#define ASM_DECLARE_OBJECT_NAME(FILE, NAME, DECL)	\
  nvptx_declare_object_name (FILE, NAME, DECL)

#undef  ASM_OUTPUT_ALIGNED_DECL_COMMON
#define ASM_OUTPUT_ALIGNED_DECL_COMMON(FILE, DECL, NAME, SIZE, ALIGN)	\
  nvptx_output_aligned_decl (FILE, NAME, DECL, SIZE, ALIGN)

#undef  ASM_OUTPUT_ALIGNED_DECL_LOCAL
#define ASM_OUTPUT_ALIGNED_DECL_LOCAL(FILE, DECL, NAME, SIZE, ALIGN)	\
  nvptx_output_aligned_decl (FILE, NAME, DECL, SIZE, ALIGN)

#define CASE_VECTOR_PC_RELATIVE flag_pic
#define JUMP_TABLES_IN_TEXT_SECTION flag_pic

#define ADDR_VEC_ALIGN(VEC) (JUMP_TABLES_IN_TEXT_SECTION ? 5 : 2)

/* Misc.  */

#define DWARF2_LINENO_DEBUGGING_INFO 1

#define CLZ_DEFINED_VALUE_AT_ZERO(MODE, VALUE) \
  ((VALUE) = GET_MODE_BITSIZE ((MODE)), 2)
#define CTZ_DEFINED_VALUE_AT_ZERO(MODE, VALUE) \
  ((VALUE) = GET_MODE_BITSIZE ((MODE)), 2)

#define SUPPORTS_WEAK 1
#define NO_DOT_IN_LABEL
#define ASM_COMMENT_START "//"

#define STORE_FLAG_VALUE 1
#define FLOAT_STORE_FLAG_VALUE(MODE) REAL_VALUE_ATOF("1.0", (MODE))

#define CASE_VECTOR_MODE SImode
#define MOVE_MAX 8
#define MOVE_RATIO(SPEED) 4
#define FUNCTION_MODE QImode
#define HAS_INIT_SECTION 1

/* The C++ front end insists to link against libstdc++ -- which we don't build.
   Tell it to instead link against the innocuous libgcc.  */
#define LIBSTDCXX "gcc"

#endif /* GCC_NVPTX_H */<|MERGE_RESOLUTION|>--- conflicted
+++ resolved
@@ -36,13 +36,9 @@
 
 #define TARGET_CPU_CPP_BUILTINS() nvptx_cpu_cpp_builtins ()
 
-<<<<<<< HEAD
 #define TARGET_RUST_CPU_INFO nvptx_rust_target_cpu_info
 
-/* Avoid the default in ../../gcc.c, which adds "-pthread", which is not
-=======
 /* Avoid the default in ../../gcc.cc, which adds "-pthread", which is not
->>>>>>> ff7aeceb
    supported for nvptx.  */
 #define GOMP_SELF_SPECS ""
 
