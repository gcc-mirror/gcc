/* Operating system specific defines to be used when targeting GCC for
   hosting on Windows32, using a Unix style C library and tools.
   Copyright (C) 1995-2021 Free Software Foundation, Inc.

This file is part of GCC.

GCC is free software; you can redistribute it and/or modify
it under the terms of the GNU General Public License as published by
the Free Software Foundation; either version 3, or (at your option)
any later version.

GCC is distributed in the hope that it will be useful,
but WITHOUT ANY WARRANTY; without even the implied warranty of
MERCHANTABILITY or FITNESS FOR A PARTICULAR PURPOSE.  See the
GNU General Public License for more details.

You should have received a copy of the GNU General Public License
along with GCC; see the file COPYING3.  If not see
<http://www.gnu.org/licenses/>.  */

#define EXTRA_OS_CPP_BUILTINS()					\
  do								\
    {								\
      builtin_define ("__CYGWIN__");				\
      if (!TARGET_64BIT)					\
	builtin_define ("__CYGWIN32__");			\
      builtin_define ("__unix__");				\
      builtin_define ("__unix");				\
    }								\
  while (0)

<<<<<<< HEAD
#define EXTRA_TARGET_RUST_OS_INFO()					\
  do {								\
    /*TODO: derived from llvm triple - rustc has no support for cygwin, but follows llvm triple*/ \
    /*target_family is defined as unix due to posix-compliance, but this is subject to change*/ \
    builtin_rust_info ("target_family", "unix");	\
    builtin_rust_info ("target_os", "windows");	\
    builtin_rust_info ("target_vendor", "unknown");	\
    builtin_rust_info ("target_env", "cygnus");	\
  } while (0)
=======
#define EXTRA_TARGET_D_OS_VERSIONS()				\
  do								\
    {								\
      builtin_version ("Cygwin");				\
      builtin_version ("Posix");				\
      builtin_version ("CRuntime_Newlib");			\
    }								\
  while (0)
>>>>>>> 2961ac45

#undef CPP_SPEC
#define CPP_SPEC "%(cpp_cpu) %{posix:-D_POSIX_SOURCE} \
  %{!ansi:-Dunix} \
  %{pthread:-D_REENTRANT} \
  %{mwin32:-DWIN32 -D_WIN32 -D__WIN32 -D__WIN32__ %{!ansi:-DWINNT}} \
  %{!nostdinc:%{!mno-win32:-idirafter ../include/w32api%s -idirafter ../../include/w32api%s}}\
"

#undef STARTFILE_SPEC
#define STARTFILE_SPEC "\
  %{!shared: %{!mdll: crt0%O%s \
  %{pg:gcrt0%O%s}}}\
  %{shared:crtbeginS.o%s;:crtbegin.o%s} \
  %{fvtable-verify=none:%s; \
    fvtable-verify=preinit:vtv_start.o%s; \
    fvtable-verify=std:vtv_start.o%s}"

#undef ENDFILE_SPEC
#define ENDFILE_SPEC \
  "%{Ofast|ffast-math|funsafe-math-optimizations:crtfastmath.o%s}\
   %{!shared:%:if-exists(default-manifest.o%s)}\
   %{fvtable-verify=none:%s; \
    fvtable-verify=preinit:vtv_end.o%s; \
    fvtable-verify=std:vtv_end.o%s} \
   crtend.o%s"

/* Normally, -lgcc is not needed since everything in it is in the DLL, but we
   want to allow things to be added to it when installing new versions of
   GCC without making a new CYGWIN.DLL, so we leave it.  Profiling is handled
   by calling the init function from main.  */

#ifdef ENABLE_SHARED_LIBGCC
#define SHARED_LIBGCC_SPEC " \
 %{static|static-libgcc:-lgcc -lgcc_eh} \
 %{!static: \
   %{!static-libgcc: \
     -lgcc_s -lgcc \
    } \
  } "
#else
#define SHARED_LIBGCC_SPEC " -lgcc "
#endif

#undef REAL_LIBGCC_SPEC
#define REAL_LIBGCC_SPEC SHARED_LIBGCC_SPEC

/* We have to dynamic link to get to the system DLLs.  All of libc, libm and
   the Unix stuff is in cygwin.dll.  The import library is called
   'libcygwin.a'.  For Windows applications, include more libraries, but
   always include kernel32.  We'd like to specific subsystem windows to
   ld, but that doesn't work just yet.  */

#undef LIB_SPEC
#define LIB_SPEC "\
  %{pg:-lgmon} \
  %{pthread: } \
  -lcygwin \
  %{mwindows:-lgdi32 -lcomdlg32} \
  %{fvtable-verify=preinit:-lvtv -lpsapi; \
    fvtable-verify=std:-lvtv -lpsapi} \
  -ladvapi32 -lshell32 -luser32 -lkernel32"

/* To implement C++ function replacement we always wrap the cxx
   malloc-like operators.  See N2800 #17.6.4.6 [replacement.functions] */
#define CXX_WRAP_SPEC_LIST " \
  --wrap _Znwj \
  --wrap _Znaj \
  --wrap _ZdlPv \
  --wrap _ZdaPv \
  --wrap _ZnwjRKSt9nothrow_t \
  --wrap _ZnajRKSt9nothrow_t \
  --wrap _ZdlPvRKSt9nothrow_t \
  --wrap _ZdaPvRKSt9nothrow_t \
"

#if defined (USE_CYGWIN_LIBSTDCXX_WRAPPERS)

#if USE_CYGWIN_LIBSTDCXX_WRAPPERS
/* Default on, only explict -mno disables.  */
#define CXX_WRAP_SPEC_OPT "!mno-use-libstdc-wrappers"
#else
/* Default off, only explict -m enables.  */
#define CXX_WRAP_SPEC_OPT "muse-libstdc-wrappers"
#endif

#define CXX_WRAP_SPEC "%{" CXX_WRAP_SPEC_OPT ":" CXX_WRAP_SPEC_LIST "}"

#else /* !defined (USE_CYGWIN_LIBSTDCXX_WRAPPERS)  */

#define CXX_WRAP_SPEC ""

#endif /* ?defined (USE_CYGWIN_LIBSTDCXX_WRAPPERS) */

#define LINK_SPEC "\
  %{mwindows:--subsystem windows} \
  %{mconsole:--subsystem console} \
  " CXX_WRAP_SPEC " \
  %{shared: %{mdll: %eshared and mdll are not compatible}} \
  %{shared: --shared} %{mdll:--dll} \
  %{static:-Bstatic} %{!static:-Bdynamic} \
  %{shared|mdll: --enable-auto-image-base -e __cygwin_dll_entry@12} \
  --dll-search-prefix=cyg \
  %{!shared: %{!mdll: --large-address-aware --tsaware}}"

/* Binutils does not handle weak symbols from dlls correctly.  For now,
   do not use them unnecessarily in gthr-posix.h.  */
#define GTHREAD_USE_WEAK 0

/* Every program on cygwin links against cygwin1.dll which contains 
   the pthread routines.  There is no need to explicitly link them
   and the -pthread flag is accepted only for compatibility.  */
#undef GOMP_SELF_SPECS
#define GOMP_SELF_SPECS ""
#undef GTM_SELF_SPECS
#define GTM_SELF_SPECS ""

/* This matches SHLIB_SONAME and SHLIB_SOVERSION in t-cygwin. */
#if DWARF2_UNWIND_INFO
#define LIBGCC_EH_EXTN ""
#else
#define LIBGCC_EH_EXTN "-sjlj"
#endif
#define LIBGCC_SONAME "cyggcc_s" LIBGCC_EH_EXTN "-1.dll"

/* Make stack executable to avoid DEP problems with trampolines.  */
#define HAVE_ENABLE_EXECUTE_STACK
#undef  CHECK_EXECUTE_STACK_ENABLED
#define CHECK_EXECUTE_STACK_ENABLED flag_setstackexecutable<|MERGE_RESOLUTION|>--- conflicted
+++ resolved
@@ -29,7 +29,15 @@
     }								\
   while (0)
 
-<<<<<<< HEAD
+#define EXTRA_TARGET_D_OS_VERSIONS()				\
+  do								\
+    {								\
+      builtin_version ("Cygwin");				\
+      builtin_version ("Posix");				\
+      builtin_version ("CRuntime_Newlib");			\
+    }								\
+  while (0)
+
 #define EXTRA_TARGET_RUST_OS_INFO()					\
   do {								\
     /*TODO: derived from llvm triple - rustc has no support for cygwin, but follows llvm triple*/ \
@@ -39,16 +47,6 @@
     builtin_rust_info ("target_vendor", "unknown");	\
     builtin_rust_info ("target_env", "cygnus");	\
   } while (0)
-=======
-#define EXTRA_TARGET_D_OS_VERSIONS()				\
-  do								\
-    {								\
-      builtin_version ("Cygwin");				\
-      builtin_version ("Posix");				\
-      builtin_version ("CRuntime_Newlib");			\
-    }								\
-  while (0)
->>>>>>> 2961ac45
 
 #undef CPP_SPEC
 #define CPP_SPEC "%(cpp_cpu) %{posix:-D_POSIX_SOURCE} \
