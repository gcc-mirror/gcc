/* Copyright (C) 2016-2021 Free Software Foundation, Inc.

   This file is free software; you can redistribute it and/or modify it under
   the terms of the GNU General Public License as published by the Free
   Software Foundation; either version 3 of the License, or (at your option)
   any later version.

   This file is distributed in the hope that it will be useful, but WITHOUT
   ANY WARRANTY; without even the implied warranty of MERCHANTABILITY or
   FITNESS FOR A PARTICULAR PURPOSE.  See the GNU General Public License
   for more details.

   You should have received a copy of the GNU General Public License
   along with GCC; see the file COPYING3.  If not see
   <http://www.gnu.org/licenses/>.  */

#ifndef OBJECT_FORMAT_ELF
 #error elf.h included before elfos.h
#endif

#define TEXT_SECTION_ASM_OP "\t.text"
#define BSS_SECTION_ASM_OP  "\t.bss"
#define GLOBAL_ASM_OP       "\t.globl\t"
#define DATA_SECTION_ASM_OP "\t.data\t"
#define SET_ASM_OP          "\t.set\t"
#define LOCAL_LABEL_PREFIX  "."
#define USER_LABEL_PREFIX   ""
#define ASM_COMMENT_START   ";"
#define TARGET_ASM_NAMED_SECTION default_elf_asm_named_section

#define ASM_OUTPUT_ALIGNED_BSS(FILE, DECL, NAME, SIZE, ALIGN) \
	    asm_output_aligned_bss (FILE, DECL, NAME, SIZE, ALIGN)

#undef ASM_DECLARE_FUNCTION_NAME
#define ASM_DECLARE_FUNCTION_NAME(FILE, NAME, DECL) \
  gcn_hsa_declare_function_name ((FILE), (NAME), (DECL))

/* Unlike GNU as, the LLVM assembler uses log2 alignments.  */
#undef ASM_OUTPUT_ALIGNED_COMMON
#define ASM_OUTPUT_ALIGNED_COMMON(FILE, NAME, SIZE, ALIGNMENT)	  \
 (fprintf ((FILE), "%s", COMMON_ASM_OP),			  \
  assemble_name ((FILE), (NAME)),				  \
  fprintf ((FILE), "," HOST_WIDE_INT_PRINT_UNSIGNED ",%u\n",	  \
	   (SIZE) > 0 ? (SIZE) : 1, exact_log2 ((ALIGNMENT) / BITS_PER_UNIT)))

#define ASM_OUTPUT_LABEL(FILE,NAME) \
  do { assemble_name (FILE, NAME); fputs (":\n", FILE); } while (0)

#define ASM_OUTPUT_LABELREF(FILE, NAME) \
  asm_fprintf (FILE, "%U%s", default_strip_name_encoding (NAME))

extern unsigned int gcn_local_sym_hash (const char *name);

#define ASM_OUTPUT_SYMBOL_REF(FILE, X) gcn_asm_output_symbol_ref (FILE, X)

#define ASM_OUTPUT_ADDR_DIFF_ELT(FILE, BODY, VALUE, REL) \
  fprintf (FILE, "\t.word .L%d-.L%d\n", VALUE, REL)

#define ASM_OUTPUT_ADDR_VEC_ELT(FILE, VALUE) \
  fprintf (FILE, "\t.word .L%d\n", VALUE)

#define ASM_OUTPUT_ALIGN(FILE,LOG) \
  do { if (LOG!=0) fprintf (FILE, "\t.align\t%d\n", 1<<(LOG)); } while (0)
#define ASM_OUTPUT_ALIGN_WITH_NOP(FILE,LOG)	       \
  do {						       \
    if (LOG!=0)					       \
      fprintf (FILE, "\t.p2alignl\t%d, 0xBF800000"     \
	       " ; Fill value is 's_nop 0'\n", (LOG)); \
  } while (0)

#define ASM_APP_ON  ""
#define ASM_APP_OFF ""

/* Avoid the default in ../../gcc.c, which adds "-pthread", which is not
   supported for gcn.  */
#define GOMP_SELF_SPECS ""

<<<<<<< HEAD
#ifdef HAVE_GCN_SRAM_ECC_FIJI
#define A_FIJI
#else
#define A_FIJI "!march=*:;march=fiji:;"
#endif
#ifdef HAVE_GCN_SRAM_ECC_GFX900
#define A_900
#else
#define A_900 "march=gfx900:;"
#endif
#ifdef HAVE_GCN_SRAM_ECC_GFX906
#define A_906
#else
#define A_906 "march=gfx906:;"
#endif
#ifdef HAVE_GCN_SRAM_ECC_GFX908
#define A_908
#else
#define A_908 "march=gfx908:;"
=======
#ifdef HAVE_GCN_XNACK_FIJI
#define X_FIJI
#else
#define X_FIJI "!march=*:;march=fiji:;"
#endif
#ifdef HAVE_GCN_XNACK_GFX900
#define X_900
#else
#define X_900 "march=gfx900:;"
#endif
#ifdef HAVE_GCN_XNACK_GFX906
#define X_906
#else
#define X_906 "march=gfx906:;"
#endif
#ifdef HAVE_GCN_XNACK_GFX908
#define X_908
#else
#define X_908 "march=gfx908:;"
#endif

/* These targets can't have SRAM-ECC, even if a broken assembler allows it.  */
#define S_FIJI "!march=*:;march=fiji:;"
#define S_900 "march=gfx900:;"
#define S_906 "march=gfx906:;"
#ifdef HAVE_GCN_SRAM_ECC_GFX908
#define S_908
#else
#define S_908 "march=gfx908:;"
#endif

#ifdef HAVE_GCN_ASM_V3_SYNTAX
#define SRAMOPT "!msram-ecc=off:-mattr=+sram-ecc;:-mattr=-sram-ecc"
#endif
#ifdef HAVE_GCN_ASM_V4_SYNTAX
/* In HSACOv4 no attribute setting means the binary supports "any" hardware
   configuration.  The name of the attribute also changed.  */
#define SRAMOPT "msram-ecc=on:-mattr=+sramecc;msram-ecc=off:-mattr=-sramecc"
#endif
#if !defined(SRAMOPT) && !defined(IN_LIBGCC2)
#error "No assembler syntax configured"
#endif

#ifdef HAVE_GCN_ASM_V4_SYNTAX
/* FIJI cards don't seem to support drivers new enough to allow HSACOv4.  */
#define HSACO3_SELECT_OPT \
    "%{!march=*|march=fiji:--amdhsa-code-object-version=3} "
#else
#define HSACO3_SELECT_OPT
>>>>>>> cc84160c
#endif

/* These targets can't have SRAM-ECC, even if a broken assembler allows it.  */
#define DRIVER_SELF_SPECS \
  "%{march=fiji|march=gfx900|march=gfx906:%{!msram-ecc=*:-msram-ecc=off}}"

/* Use LLVM assembler and linker options.  */
#define ASM_SPEC  "-triple=amdgcn--amdhsa "  \
		  "%:last_arg(%{march=*:-mcpu=%*}) " \
<<<<<<< HEAD
		  "-mattr=%{mxnack:+xnack;:-xnack} " \
		  /* FIXME: support "any" when we move to HSACOv4.  */ \
		  "-mattr=%{" A_FIJI A_900 A_906 A_908 \
			    "!msram-ecc=off:+sram-ecc;:-sram-ecc} " \
=======
		  HSACO3_SELECT_OPT \
		  "%{" X_FIJI X_900 X_906 X_908 \
		     "mxnack:-mattr=+xnack;:-mattr=-xnack} " \
		  "%{" S_FIJI S_900 S_906 S_908 SRAMOPT "} " \
>>>>>>> cc84160c
		  "-filetype=obj"
#define LINK_SPEC "--pie --export-dynamic"
#define LIB_SPEC  "-lc"

/* Provides a _start symbol to keep the linker happy.  */
#define STARTFILE_SPEC "crt0.o%s"
#define ENDFILE_SPEC   ""
#define STANDARD_STARTFILE_PREFIX_2 ""

/* The LLVM assembler rejects multiple -mcpu options, so we must drop
   all but the last.  */
extern const char *last_arg_spec_function (int argc, const char **argv);
#define EXTRA_SPEC_FUNCTIONS	\
    { "last_arg", last_arg_spec_function },

#undef LOCAL_INCLUDE_DIR

/* FIXME: Review debug info settings.
 *        In particular, EH_FRAME_THROUGH_COLLECT2 is probably the wrong
 *        thing but stuff fails to build without it.
 *        (Debug info is not a big deal until we get a debugger.)  */
#define PREFERRED_DEBUGGING_TYPE   DWARF2_DEBUG
#define DWARF2_DEBUGGING_INFO      1
#define DWARF2_ASM_LINE_DEBUG_INFO 1
#define EH_FRAME_THROUGH_COLLECT2  1
#define DBX_REGISTER_NUMBER(REGNO) gcn_dwarf_register_number (REGNO)<|MERGE_RESOLUTION|>--- conflicted
+++ resolved
@@ -75,27 +75,6 @@
    supported for gcn.  */
 #define GOMP_SELF_SPECS ""
 
-<<<<<<< HEAD
-#ifdef HAVE_GCN_SRAM_ECC_FIJI
-#define A_FIJI
-#else
-#define A_FIJI "!march=*:;march=fiji:;"
-#endif
-#ifdef HAVE_GCN_SRAM_ECC_GFX900
-#define A_900
-#else
-#define A_900 "march=gfx900:;"
-#endif
-#ifdef HAVE_GCN_SRAM_ECC_GFX906
-#define A_906
-#else
-#define A_906 "march=gfx906:;"
-#endif
-#ifdef HAVE_GCN_SRAM_ECC_GFX908
-#define A_908
-#else
-#define A_908 "march=gfx908:;"
-=======
 #ifdef HAVE_GCN_XNACK_FIJI
 #define X_FIJI
 #else
@@ -145,7 +124,6 @@
     "%{!march=*|march=fiji:--amdhsa-code-object-version=3} "
 #else
 #define HSACO3_SELECT_OPT
->>>>>>> cc84160c
 #endif
 
 /* These targets can't have SRAM-ECC, even if a broken assembler allows it.  */
@@ -155,17 +133,10 @@
 /* Use LLVM assembler and linker options.  */
 #define ASM_SPEC  "-triple=amdgcn--amdhsa "  \
 		  "%:last_arg(%{march=*:-mcpu=%*}) " \
-<<<<<<< HEAD
-		  "-mattr=%{mxnack:+xnack;:-xnack} " \
-		  /* FIXME: support "any" when we move to HSACOv4.  */ \
-		  "-mattr=%{" A_FIJI A_900 A_906 A_908 \
-			    "!msram-ecc=off:+sram-ecc;:-sram-ecc} " \
-=======
 		  HSACO3_SELECT_OPT \
 		  "%{" X_FIJI X_900 X_906 X_908 \
 		     "mxnack:-mattr=+xnack;:-mattr=-xnack} " \
 		  "%{" S_FIJI S_900 S_906 S_908 SRAMOPT "} " \
->>>>>>> cc84160c
 		  "-filetype=obj"
 #define LINK_SPEC "--pie --export-dynamic"
 #define LIB_SPEC  "-lc"
