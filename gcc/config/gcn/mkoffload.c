/* Offload image generation tool for AMD GCN.

   Copyright (C) 2014-2021 Free Software Foundation, Inc.

   This file is part of GCC.

   GCC is free software; you can redistribute it and/or modify it
   under the terms of the GNU General Public License as published
   by the Free Software Foundation; either version 3, or (at your
   option) any later version.

   GCC is distributed in the hope that it will be useful, but WITHOUT
   ANY WARRANTY; without even the implied warranty of MERCHANTABILITY
   or FITNESS FOR A PARTICULAR PURPOSE.  See the GNU General Public
   License for more details.

   You should have received a copy of the GNU General Public License
   along with GCC; see the file COPYING3.  If not see
   <http://www.gnu.org/licenses/>.  */

/* Munges GCN assembly into a C source file defining the GCN code as a
   string.

   This is not a complete assembler.  We presume the source is well
   formed from the compiler and can die horribly if it is not.  */

#include "config.h"
#include "system.h"
#include "coretypes.h"
#include "obstack.h"
#include "diagnostic.h"
#include "intl.h"
#include <libgen.h>
#include "collect-utils.h"
#include "gomp-constants.h"
#include "simple-object.h"
#include "elf.h"

/* These probably won't (all) be in elf.h for a while.  */
#undef  EM_AMDGPU
#define EM_AMDGPU		0xe0;

#undef  ELFOSABI_AMDGPU_HSA
#define ELFOSABI_AMDGPU_HSA	 64
#undef  ELFABIVERSION_AMDGPU_HSA_V3
#define ELFABIVERSION_AMDGPU_HSA_V3 1
#undef  ELFABIVERSION_AMDGPU_HSA_V4
#define ELFABIVERSION_AMDGPU_HSA_V4 2

#undef  EF_AMDGPU_MACH_AMDGCN_GFX803
#define EF_AMDGPU_MACH_AMDGCN_GFX803 0x2a
#undef  EF_AMDGPU_MACH_AMDGCN_GFX900
#define EF_AMDGPU_MACH_AMDGCN_GFX900 0x2c
#undef  EF_AMDGPU_MACH_AMDGCN_GFX906
#define EF_AMDGPU_MACH_AMDGCN_GFX906 0x2f
#undef  EF_AMDGPU_MACH_AMDGCN_GFX908
#define EF_AMDGPU_MACH_AMDGCN_GFX908 0x30

<<<<<<< HEAD
#define EF_AMDGPU_XNACK    0x100
#define EF_AMDGPU_SRAM_ECC 0x200
=======
#define EF_AMDGPU_XNACK_V3    0x100
#define EF_AMDGPU_SRAM_ECC_V3 0x200

#define EF_AMDGPU_FEATURE_XNACK_V4	0x300  /* Mask.  */
#define EF_AMDGPU_FEATURE_XNACK_UNSUPPORTED_V4	0x000
#define EF_AMDGPU_FEATURE_XNACK_ANY_V4	0x100
#define EF_AMDGPU_FEATURE_XNACK_OFF_V4	0x200
#define EF_AMDGPU_FEATURE_XNACK_ON_V4	0x300

#define EF_AMDGPU_FEATURE_SRAMECC_V4	0xc00  /* Mask.  */
#define EF_AMDGPU_FEATURE_SRAMECC_UNSUPPORTED_V4	0x000
#define EF_AMDGPU_FEATURE_SRAMECC_ANY_V4	0x400
#define EF_AMDGPU_FEATURE_SRAMECC_OFF_V4	0x800
#define EF_AMDGPU_FEATURE_SRAMECC_ON_V4		0xc00

#ifdef HAVE_GCN_ASM_V3_SYNTAX
#define SET_XNACK_ON(VAR) VAR |= EF_AMDGPU_XNACK_V3
#define SET_XNACK_OFF(VAR) VAR &= ~EF_AMDGPU_XNACK_V3
#define TEST_XNACK(VAR) (VAR & EF_AMDGPU_XNACK_V3)

#define SET_SRAM_ECC_ON(VAR) VAR |= EF_AMDGPU_SRAM_ECC_V3
#define SET_SRAM_ECC_ANY(VAR) SET_SRAM_ECC_ON (VAR)
#define SET_SRAM_ECC_OFF(VAR) VAR &= ~EF_AMDGPU_SRAM_ECC_V3
#define SET_SRAM_ECC_UNSUPPORTED(VAR) SET_SRAM_ECC_OFF (VAR)
#define TEST_SRAM_ECC_ANY(VAR) 0 /* Not supported.  */
#define TEST_SRAM_ECC_ON(VAR) (VAR & EF_AMDGPU_SRAM_ECC_V3)
#endif
#ifdef HAVE_GCN_ASM_V4_SYNTAX
#define SET_XNACK_ON(VAR) VAR = ((VAR & ~EF_AMDGPU_FEATURE_XNACK_V4) \
				 | EF_AMDGPU_FEATURE_XNACK_ON_V4)
#define SET_XNACK_OFF(VAR) VAR = ((VAR & ~EF_AMDGPU_FEATURE_XNACK_V4) \
				  | EF_AMDGPU_FEATURE_XNACK_OFF_V4)
#define TEST_XNACK(VAR) ((VAR & EF_AMDGPU_FEATURE_XNACK_V4) \
			 == EF_AMDGPU_FEATURE_XNACK_ON_V4)

#define SET_SRAM_ECC_ON(VAR) VAR = ((VAR & ~EF_AMDGPU_FEATURE_SRAMECC_V4) \
				    | EF_AMDGPU_FEATURE_SRAMECC_ON_V4)
#define SET_SRAM_ECC_ANY(VAR) VAR = ((VAR & ~EF_AMDGPU_FEATURE_SRAMECC_V4) \
				     | EF_AMDGPU_FEATURE_SRAMECC_ANY_V4)
#define SET_SRAM_ECC_OFF(VAR) VAR = ((VAR & ~EF_AMDGPU_FEATURE_SRAMECC_V4) \
				     | EF_AMDGPU_FEATURE_SRAMECC_OFF_V4)
#define SET_SRAM_ECC_UNSUPPORTED(VAR) \
  VAR = ((VAR & ~EF_AMDGPU_FEATURE_SRAMECC_V4) \
	 | EF_AMDGPU_FEATURE_SRAMECC_UNSUPPORTED_V4)
#define TEST_SRAM_ECC_ANY(VAR) ((VAR & EF_AMDGPU_FEATURE_SRAMECC_V4) \
				== EF_AMDGPU_FEATURE_SRAMECC_ANY_V4)
#define TEST_SRAM_ECC_ON(VAR) ((VAR & EF_AMDGPU_FEATURE_SRAMECC_V4) \
			       == EF_AMDGPU_FEATURE_SRAMECC_ON_V4)
#endif
>>>>>>> cc84160c

#ifndef R_AMDGPU_NONE
#define R_AMDGPU_NONE		0
#define R_AMDGPU_ABS32_LO	1	/* (S + A) & 0xFFFFFFFF  */
#define R_AMDGPU_ABS32_HI	2	/* (S + A) >> 32  */
#define R_AMDGPU_ABS64		3	/* S + A  */
#define R_AMDGPU_REL32		4	/* S + A - P  */
#define R_AMDGPU_REL64		5	/* S + A - P  */
#define R_AMDGPU_ABS32		6	/* S + A  */
#define R_AMDGPU_GOTPCREL	7	/* G + GOT + A - P  */
#define R_AMDGPU_GOTPCREL32_LO	8	/* (G + GOT + A - P) & 0xFFFFFFFF  */
#define R_AMDGPU_GOTPCREL32_HI	9	/* (G + GOT + A - P) >> 32  */
#define R_AMDGPU_REL32_LO	10	/* (S + A - P) & 0xFFFFFFFF  */
#define R_AMDGPU_REL32_HI	11	/* (S + A - P) >> 32  */
#define R_AMDGPU_RELATIVE64	13	/* B + A  */
#endif

const char tool_name[] = "gcn mkoffload";

static const char *gcn_dumpbase;
static struct obstack files_to_cleanup;

enum offload_abi offload_abi = OFFLOAD_ABI_UNSET;
uint32_t elf_arch = EF_AMDGPU_MACH_AMDGCN_GFX803;  // Default GPU architecture.
<<<<<<< HEAD
uint32_t elf_flags = 0;
=======
uint32_t elf_flags =
#ifdef HAVE_GCN_ASM_V3_SYNTAX
    0;
#endif
#ifdef HAVE_GCN_ASM_V4_SYNTAX
    (EF_AMDGPU_FEATURE_XNACK_ANY_V4 | EF_AMDGPU_FEATURE_SRAMECC_ANY_V4);
#endif
>>>>>>> cc84160c

/* Delete tempfiles.  */

void
tool_cleanup (bool from_signal ATTRIBUTE_UNUSED)
{
  obstack_ptr_grow (&files_to_cleanup, NULL);
  const char **files = XOBFINISH (&files_to_cleanup, const char **);
  for (int i = 0; files[i]; i++)
    maybe_unlink (files[i]);
}

static void
mkoffload_cleanup (void)
{
  tool_cleanup (false);
}

/* Unlink FILE unless requested otherwise.  */

void
maybe_unlink (const char *file)
{
  if (!save_temps)
    {
      if (unlink_if_ordinary (file) && errno != ENOENT)
	fatal_error (input_location, "deleting file %s: %m", file);
    }
  else if (verbose)
    fprintf (stderr, "[Leaving %s]\n", file);
}

/* Add or change the value of an environment variable, outputting the
   change to standard error if in verbose mode.  */

static void
xputenv (const char *string)
{
  if (verbose)
    fprintf (stderr, "%s\n", string);
  putenv (CONST_CAST (char *, string));
}

/* Read the whole input file.  It will be NUL terminated (but
   remember, there could be a NUL in the file itself.  */

static const char *
read_file (FILE *stream, size_t *plen)
{
  size_t alloc = 16384;
  size_t base = 0;
  char *buffer;

  if (!fseek (stream, 0, SEEK_END))
    {
      /* Get the file size.  */
      long s = ftell (stream);
      if (s >= 0)
	alloc = s + 100;
      fseek (stream, 0, SEEK_SET);
    }
  buffer = XNEWVEC (char, alloc);

  for (;;)
    {
      size_t n = fread (buffer + base, 1, alloc - base - 1, stream);

      if (!n)
	break;
      base += n;
      if (base + 1 == alloc)
	{
	  alloc *= 2;
	  buffer = XRESIZEVEC (char, buffer, alloc);
	}
    }
  buffer[base] = 0;
  *plen = base;
  return buffer;
}

/* Parse STR, saving found tokens into PVALUES and return their number.
   Tokens are assumed to be delimited by ':'.  */

static unsigned
parse_env_var (const char *str, char ***pvalues)
{
  const char *curval, *nextval;
  char **values;
  unsigned num = 1, i;

  curval = strchr (str, ':');
  while (curval)
    {
      num++;
      curval = strchr (curval + 1, ':');
    }

  values = (char **) xmalloc (num * sizeof (char *));
  curval = str;
  nextval = strchr (curval, ':');
  if (nextval == NULL)
    nextval = strchr (curval, '\0');

  for (i = 0; i < num; i++)
    {
      int l = nextval - curval;
      values[i] = (char *) xmalloc (l + 1);
      memcpy (values[i], curval, l);
      values[i][l] = 0;
      curval = nextval + 1;
      nextval = strchr (curval, ':');
      if (nextval == NULL)
	nextval = strchr (curval, '\0');
    }
  *pvalues = values;
  return num;
}

/* Auxiliary function that frees elements of PTR and PTR itself.
   N is number of elements to be freed.  If PTR is NULL, nothing is freed.
   If an element is NULL, subsequent elements are not freed.  */

static void
free_array_of_ptrs (void **ptr, unsigned n)
{
  unsigned i;
  if (!ptr)
    return;
  for (i = 0; i < n; i++)
    {
      if (!ptr[i])
	break;
      free (ptr[i]);
    }
  free (ptr);
  return;
}

/* Check whether NAME can be accessed in MODE.  This is like access,
   except that it never considers directories to be executable.  */

static int
access_check (const char *name, int mode)
{
  if (mode == X_OK)
    {
      struct stat st;

      if (stat (name, &st) < 0 || S_ISDIR (st.st_mode))
	return -1;
    }

  return access (name, mode);
}

/* Copy the early-debug-info from the incoming LTO object to a new object
   that will be linked into the output HSACO file.  The host relocations
   must be translated into GCN relocations, and any global undefined symbols
   must be weakened (so as not to have the debug info try to pull in host
   junk).

   Returns true if the file was created, false otherwise.  */

static bool
copy_early_debug_info (const char *infile, const char *outfile)
{
  const char *errmsg;
  int err;

  /* The simple_object code can handle extracting the debug sections.
     This code is based on that in lto-wrapper.c.  */
  int infd = open (infile, O_RDONLY | O_BINARY);
  if (infd == -1)
    return false;
  simple_object_read *inobj = simple_object_start_read (infd, 0,
							"__GNU_LTO",
							&errmsg, &err);
  if (!inobj)
    return false;

  off_t off, len;
  if (simple_object_find_section (inobj, ".gnu.debuglto_.debug_info",
				  &off, &len, &errmsg, &err) != 1)
    {
      simple_object_release_read (inobj);
      close (infd);
      return false;
    }

  errmsg = simple_object_copy_lto_debug_sections (inobj, outfile, &err, true);
  if (errmsg)
    {
      unlink_if_ordinary (outfile);
      return false;
    }

  simple_object_release_read (inobj);
  close (infd);

  /* Open the file we just created for some adjustments.
     The simple_object code can't do this, so we do it manually.  */
  FILE *outfd = fopen (outfile, "r+b");
  if (!outfd)
    return false;

  Elf64_Ehdr ehdr;
  if (fread (&ehdr, sizeof (ehdr), 1, outfd) != 1)
    {
      fclose (outfd);
      return true;
    }

  /* We only support host relocations of x86_64, for now.  */
  gcc_assert (ehdr.e_machine == EM_X86_64);

  /* Fiji devices use HSACOv3 regardless of the assembler.  */
  uint32_t elf_flags_actual = (elf_arch == EF_AMDGPU_MACH_AMDGCN_GFX803
			       ? 0 : elf_flags);
  /* GFX900 devices don't support the sramecc attribute even if
     a buggy assembler thinks it does.  This must match gcn-hsa.h  */
  if (elf_arch == EF_AMDGPU_MACH_AMDGCN_GFX900)
    SET_SRAM_ECC_UNSUPPORTED (elf_flags_actual);

  /* Patch the correct elf architecture flag into the file.  */
  ehdr.e_ident[7] = ELFOSABI_AMDGPU_HSA;
#ifdef HAVE_GCN_ASM_V3_SYNTAX
  ehdr.e_ident[8] = ELFABIVERSION_AMDGPU_HSA_V3;
#endif
#ifdef HAVE_GCN_ASM_V4_SYNTAX
  ehdr.e_ident[8] = (elf_arch == EF_AMDGPU_MACH_AMDGCN_GFX803
		     ? ELFABIVERSION_AMDGPU_HSA_V3
		     : ELFABIVERSION_AMDGPU_HSA_V4);
#endif
  ehdr.e_type = ET_REL;
  ehdr.e_machine = EM_AMDGPU;
<<<<<<< HEAD
  ehdr.e_flags = elf_arch | elf_flags;
=======
  ehdr.e_flags = elf_arch | elf_flags_actual;
>>>>>>> cc84160c

  /* Load the section headers so we can walk them later.  */
  Elf64_Shdr *sections = (Elf64_Shdr *)xmalloc (sizeof (Elf64_Shdr)
						* ehdr.e_shnum);
  if (fseek (outfd, ehdr.e_shoff, SEEK_SET) == -1
      || fread (sections, sizeof (Elf64_Shdr), ehdr.e_shnum,
		outfd) != ehdr.e_shnum)
    {
      free (sections);
      fclose (outfd);
      return true;
    }

  /* Convert the host relocations to target relocations.  */
  for (int i = 0; i < ehdr.e_shnum; i++)
    {
      if (sections[i].sh_type != SHT_RELA)
	continue;

      char *data = (char *)xmalloc (sections[i].sh_size);
      if (fseek (outfd, sections[i].sh_offset, SEEK_SET) == -1
	  || fread (data, sections[i].sh_size, 1, outfd) != 1)
	{
	  free (data);
	  continue;
	}

      for (size_t offset = 0;
	   offset < sections[i].sh_size;
	   offset += sections[i].sh_entsize)
	{
	  Elf64_Rela *reloc = (Elf64_Rela *) (data + offset);

	  /* Map the host relocations to GCN relocations.
	     Only relocations that can appear in DWARF need be handled.  */
	  switch (ELF64_R_TYPE (reloc->r_info))
	    {
	    case R_X86_64_32:
	    case R_X86_64_32S:
	      reloc->r_info = ELF32_R_INFO(ELF32_R_SYM(reloc->r_info),
					   R_AMDGPU_ABS32);
	      break;
	    case R_X86_64_PC32:
	      reloc->r_info = ELF32_R_INFO(ELF32_R_SYM(reloc->r_info),
					   R_AMDGPU_REL32);
	      break;
	    case R_X86_64_PC64:
	      reloc->r_info = ELF32_R_INFO(ELF32_R_SYM(reloc->r_info),
					   R_AMDGPU_REL64);
	      break;
	    case R_X86_64_64:
	      reloc->r_info = ELF32_R_INFO(ELF32_R_SYM(reloc->r_info),
					   R_AMDGPU_ABS64);
	      break;
	    case R_X86_64_RELATIVE:
	      reloc->r_info = ELF32_R_INFO(ELF32_R_SYM(reloc->r_info),
					   R_AMDGPU_RELATIVE64);
	      break;
	    default:
	      gcc_unreachable ();
	    }
	}

      /* Write back our relocation changes.  */
      if (fseek (outfd, sections[i].sh_offset, SEEK_SET) != -1)
	fwrite (data, sections[i].sh_size, 1, outfd);

      free (data);
    }

  /* Weaken any global undefined symbols that would pull in unwanted
     objects.  */
  for (int i = 0; i < ehdr.e_shnum; i++)
    {
      if (sections[i].sh_type != SHT_SYMTAB)
	continue;

      char *data = (char *)xmalloc (sections[i].sh_size);
      if (fseek (outfd, sections[i].sh_offset, SEEK_SET) == -1
	  || fread (data, sections[i].sh_size, 1, outfd) != 1)
	{
	  free (data);
	  continue;
	}

      for (size_t offset = 0;
	   offset < sections[i].sh_size;
	   offset += sections[i].sh_entsize)
	{
	  Elf64_Sym *sym = (Elf64_Sym *) (data + offset);
	  int type = ELF64_ST_TYPE (sym->st_info);
	  int bind = ELF64_ST_BIND (sym->st_info);

	  if (bind == STB_GLOBAL && sym->st_shndx == 0)
	    sym->st_info = ELF64_ST_INFO (STB_WEAK, type);
	}

      /* Write back our symbol changes.  */
      if (fseek (outfd, sections[i].sh_offset, SEEK_SET) != -1)
	fwrite (data, sections[i].sh_size, 1, outfd);

      free (data);
    }
  free (sections);

  /* Write back our header changes.  */
  rewind (outfd);
  fwrite (&ehdr, sizeof (ehdr), 1, outfd);

  fclose (outfd);
  return true;
}

/* Parse an input assembler file, extract the offload tables etc.,
   and output (1) the assembler code, minus the tables (which can contain
   problematic relocations), and (2) a C file with the offload tables
   encoded as structured data.  */

static void
process_asm (FILE *in, FILE *out, FILE *cfile)
{
  int fn_count = 0, var_count = 0, dims_count = 0, regcount_count = 0;
  struct obstack fns_os, vars_os, varsizes_os, dims_os, regcounts_os;
  obstack_init (&fns_os);
  obstack_init (&vars_os);
  obstack_init (&varsizes_os);
  obstack_init (&dims_os);
  obstack_init (&regcounts_os);

  struct oaccdims
  {
    int d[3];
    char *name;
  } dim;

  struct regcount
  {
    int sgpr_count;
    int vgpr_count;
    char *kernel_name;
  } regcount = { -1, -1, NULL };

  /* Always add _init_array and _fini_array as kernels.  */
  obstack_ptr_grow (&fns_os, xstrdup ("_init_array"));
  obstack_ptr_grow (&fns_os, xstrdup ("_fini_array"));
  fn_count += 2;

  char buf[1000];
  enum
    { IN_CODE,
      IN_METADATA,
      IN_VARS,
      IN_FUNCS
    } state = IN_CODE;
  while (fgets (buf, sizeof (buf), in))
    {
      switch (state)
	{
	case IN_CODE:
	  {
	    if (sscanf (buf, " ;; OPENACC-DIMS: %d, %d, %d : %ms\n",
			&dim.d[0], &dim.d[1], &dim.d[2], &dim.name) == 4)
	      {
		obstack_grow (&dims_os, &dim, sizeof (dim));
		dims_count++;
	      }

	    break;
	  }
	case IN_METADATA:
	  {
	    if (sscanf (buf, " - .name: %ms\n", &regcount.kernel_name) == 1)
	      break;
	    else if (sscanf (buf, " .sgpr_count: %d\n",
			     &regcount.sgpr_count) == 1)
	      {
		gcc_assert (regcount.kernel_name);
		break;
	      }
	    else if (sscanf (buf, " .vgpr_count: %d\n",
			     &regcount.vgpr_count) == 1)
	      {
		gcc_assert (regcount.kernel_name);
		break;
	      }

	    break;
	  }
	case IN_VARS:
	  {
	    char *varname;
	    unsigned varsize;
	    if (sscanf (buf, " .8byte %ms\n", &varname))
	      {
		obstack_ptr_grow (&vars_os, varname);
		fgets (buf, sizeof (buf), in);
		if (!sscanf (buf, " .8byte %u\n", &varsize))
		  abort ();
		obstack_int_grow (&varsizes_os, varsize);
		var_count++;

		/* The HSA Runtime cannot locate the symbol if it is not
		   exported from the kernel.  */
		fprintf (out, "\t.global %s\n", varname);
	      }
	    break;
	  }
	case IN_FUNCS:
	  {
	    char *funcname;
	    if (sscanf (buf, "\t.8byte\t%ms\n", &funcname))
	      {
		obstack_ptr_grow (&fns_os, funcname);
		fn_count++;
		continue;
	      }
	    break;
	  }
	}

      char dummy;
      if (sscanf (buf, " .section .gnu.offload_vars%c", &dummy) > 0)
	state = IN_VARS;
      else if (sscanf (buf, " .section .gnu.offload_funcs%c", &dummy) > 0)
	state = IN_FUNCS;
      else if (sscanf (buf, " .amdgpu_metadata%c", &dummy) > 0)
	{
	  state = IN_METADATA;
	  regcount.kernel_name = NULL;
	  regcount.sgpr_count = regcount.vgpr_count = -1;
	}
      else if (sscanf (buf, " .section %c", &dummy) > 0
	       || sscanf (buf, " .text%c", &dummy) > 0
	       || sscanf (buf, " .bss%c", &dummy) > 0
	       || sscanf (buf, " .data%c", &dummy) > 0
	       || sscanf (buf, " .ident %c", &dummy) > 0)
	state = IN_CODE;
      else if (sscanf (buf, " .end_amdgpu_metadata%c", &dummy) > 0)
	{
	  state = IN_CODE;
	  gcc_assert (regcount.kernel_name != NULL
		      && regcount.sgpr_count >= 0
		      && regcount.vgpr_count >= 0);
	  obstack_grow (&regcounts_os, &regcount, sizeof (regcount));
	  regcount_count++;
	  regcount.kernel_name = NULL;
	  regcount.sgpr_count = regcount.vgpr_count = -1;
	}

      if (state == IN_CODE || state == IN_METADATA)
	fputs (buf, out);
    }

  char **fns = XOBFINISH (&fns_os, char **);
  struct oaccdims *dims = XOBFINISH (&dims_os, struct oaccdims *);
  struct regcount *regcounts = XOBFINISH (&regcounts_os, struct regcount *);

  fprintf (cfile, "#include <stdlib.h>\n");
  fprintf (cfile, "#include <stdbool.h>\n\n");

  char **vars = XOBFINISH (&vars_os, char **);
  unsigned *varsizes = XOBFINISH (&varsizes_os, unsigned *);
  fprintf (cfile,
	   "static const struct global_var_info {\n"
	   "  const char *name;\n"
	   "  void *address;\n"
	   "} vars[] = {\n");
  int i;
  for (i = 0; i < var_count; ++i)
    {
      const char *sep = i < var_count - 1 ? "," : " ";
      fprintf (cfile, "  { \"%s\", NULL }%s /* size: %u */\n", vars[i], sep,
	       varsizes[i]);
    }
  fprintf (cfile, "};\n\n");

  obstack_free (&vars_os, NULL);
  obstack_free (&varsizes_os, NULL);

  /* Dump out function idents.  */
  fprintf (cfile, "static const struct hsa_kernel_description {\n"
	   "  const char *name;\n"
	   "  int oacc_dims[3];\n"
	   "  int sgpr_count;\n"
	   "  int vgpr_count;\n"
	   "} gcn_kernels[] = {\n  ");
  dim.d[0] = dim.d[1] = dim.d[2] = 0;
  const char *comma;
  for (comma = "", i = 0; i < fn_count; comma = ",\n  ", i++)
    {
      /* Find if we recorded dimensions for this function.  */
      int *d = dim.d;		/* Previously zeroed.  */
      int sgpr_count = 0;
      int vgpr_count = 0;
      for (int j = 0; j < dims_count; j++)
	if (strcmp (fns[i], dims[j].name) == 0)
	  {
	    d = dims[j].d;
	    break;
	  }
      for (int j = 0; j < regcount_count; j++)
	if (strcmp (fns[i], regcounts[j].kernel_name) == 0)
	  {
	    sgpr_count = regcounts[j].sgpr_count;
	    vgpr_count = regcounts[j].vgpr_count;
	    break;
	  }

      fprintf (cfile, "%s{\"%s\", {%d, %d, %d}, %d, %d}", comma,
	       fns[i], d[0], d[1], d[2], sgpr_count, vgpr_count);

      free (fns[i]);
    }
  fprintf (cfile, "\n};\n\n");

  obstack_free (&fns_os, NULL);
  for (i = 0; i < dims_count; i++)
    free (dims[i].name);
  for (i = 0; i < regcount_count; i++)
    free (regcounts[i].kernel_name);
  obstack_free (&dims_os, NULL);
  obstack_free (&regcounts_os, NULL);
}

/* Embed an object file into a C source file.  */

static void
process_obj (FILE *in, FILE *cfile)
{
  size_t len = 0;
  const char *input = read_file (in, &len);

  /* Dump out an array containing the binary.
     FIXME: do this with objcopy.  */
  fprintf (cfile, "static unsigned char gcn_code[] = {");
  for (size_t i = 0; i < len; i += 17)
    {
      fprintf (cfile, "\n\t");
      for (size_t j = i; j < i + 17 && j < len; j++)
	fprintf (cfile, "%3u,", (unsigned char) input[j]);
    }
  fprintf (cfile, "\n};\n\n");

  fprintf (cfile,
	   "static const struct gcn_image {\n"
	   "  size_t size;\n"
	   "  void *image;\n"
	   "} gcn_image = {\n"
	   "  %zu,\n"
	   "  gcn_code\n"
	   "};\n\n",
	   len);

  fprintf (cfile,
	   "static const struct gcn_image_desc {\n"
	   "  const struct gcn_image *gcn_image;\n"
	   "  unsigned kernel_count;\n"
	   "  const struct hsa_kernel_description *kernel_infos;\n"
	   "  unsigned global_variable_count;\n"
	   "  const struct global_var_info *global_variables;\n"
	   "} target_data = {\n"
	   "  &gcn_image,\n"
	   "  sizeof (gcn_kernels) / sizeof (gcn_kernels[0]),\n"
	   "  gcn_kernels,\n"
	   "  sizeof (vars) / sizeof (vars[0]),\n"
	   "  vars\n"
	   "};\n\n");

  fprintf (cfile,
	   "#ifdef __cplusplus\n"
	   "extern \"C\" {\n"
	   "#endif\n"
	   "extern void GOMP_offload_register_ver"
	   " (unsigned, const void *, int, const void *);\n"
	   "extern void GOMP_offload_unregister_ver"
	   " (unsigned, const void *, int, const void *);\n"
	   "#ifdef __cplusplus\n"
	   "}\n"
	   "#endif\n\n");

  fprintf (cfile, "extern const void *const __OFFLOAD_TABLE__[];\n\n");

  fprintf (cfile, "static __attribute__((constructor)) void init (void)\n"
	   "{\n"
	   "  GOMP_offload_register_ver (%#x, __OFFLOAD_TABLE__,"
	   " %d/*GCN*/, &target_data);\n"
	   "};\n",
	   GOMP_VERSION_PACK (GOMP_VERSION, GOMP_VERSION_GCN),
	   GOMP_DEVICE_GCN);

  fprintf (cfile, "static __attribute__((destructor)) void fini (void)\n"
	   "{\n"
	   "  GOMP_offload_unregister_ver (%#x, __OFFLOAD_TABLE__,"
	   " %d/*GCN*/, &target_data);\n"
	   "};\n",
	   GOMP_VERSION_PACK (GOMP_VERSION, GOMP_VERSION_GCN),
	   GOMP_DEVICE_GCN);
}

/* Compile a C file using the host compiler.  */

static void
compile_native (const char *infile, const char *outfile, const char *compiler,
		bool fPIC, bool fpic)
{
  const char *collect_gcc_options = getenv ("COLLECT_GCC_OPTIONS");
  if (!collect_gcc_options)
    fatal_error (input_location,
		 "environment variable COLLECT_GCC_OPTIONS must be set");

  struct obstack argv_obstack;
  obstack_init (&argv_obstack);
  obstack_ptr_grow (&argv_obstack, compiler);
  if (fPIC)
    obstack_ptr_grow (&argv_obstack, "-fPIC");
  if (fpic)
    obstack_ptr_grow (&argv_obstack, "-fpic");
  if (save_temps)
    obstack_ptr_grow (&argv_obstack, "-save-temps");
  if (verbose)
    obstack_ptr_grow (&argv_obstack, "-v");
  obstack_ptr_grow (&argv_obstack, "-dumpdir");
  obstack_ptr_grow (&argv_obstack, "");
  obstack_ptr_grow (&argv_obstack, "-dumpbase");
  obstack_ptr_grow (&argv_obstack, gcn_dumpbase);
  obstack_ptr_grow (&argv_obstack, "-dumpbase-ext");
  obstack_ptr_grow (&argv_obstack, ".c");
  switch (offload_abi)
    {
    case OFFLOAD_ABI_LP64:
      obstack_ptr_grow (&argv_obstack, "-m64");
      break;
    case OFFLOAD_ABI_ILP32:
      obstack_ptr_grow (&argv_obstack, "-m32");
      break;
    default:
      gcc_unreachable ();
    }
  obstack_ptr_grow (&argv_obstack, infile);
  obstack_ptr_grow (&argv_obstack, "-c");
  obstack_ptr_grow (&argv_obstack, "-o");
  obstack_ptr_grow (&argv_obstack, outfile);
  obstack_ptr_grow (&argv_obstack, NULL);

  const char **new_argv = XOBFINISH (&argv_obstack, const char **);
  fork_execute (new_argv[0], CONST_CAST (char **, new_argv), true,
		".gccnative_args");
  obstack_free (&argv_obstack, NULL);
}

int
main (int argc, char **argv)
{
  FILE *in = stdin;
  FILE *out = stdout;
  FILE *cfile = stdout;
  const char *outname = 0;

  progname = "mkoffload";
  diagnostic_initialize (global_dc, 0);

  obstack_init (&files_to_cleanup);
  if (atexit (mkoffload_cleanup) != 0)
    fatal_error (input_location, "atexit failed");

  char *collect_gcc = getenv ("COLLECT_GCC");
  if (collect_gcc == NULL)
    fatal_error (input_location, "COLLECT_GCC must be set.");
  const char *gcc_path = dirname (ASTRDUP (collect_gcc));
  const char *gcc_exec = basename (ASTRDUP (collect_gcc));

  size_t len = (strlen (gcc_path) + 1 + strlen (GCC_INSTALL_NAME) + 1);
  char *driver = XALLOCAVEC (char, len);

  if (strcmp (gcc_exec, collect_gcc) == 0)
    /* collect_gcc has no path, so it was found in PATH.  Make sure we also
       find accel-gcc in PATH.  */
    gcc_path = NULL;

  int driver_used = 0;
  if (gcc_path != NULL)
    driver_used = sprintf (driver, "%s/", gcc_path);
  sprintf (driver + driver_used, "%s", GCC_INSTALL_NAME);

  bool found = false;
  if (gcc_path == NULL)
    found = true;
  else if (access_check (driver, X_OK) == 0)
    found = true;
  else
    {
      /* Don't use alloca pointer with XRESIZEVEC.  */
      driver = NULL;
      /* Look in all COMPILER_PATHs for GCC_INSTALL_NAME.  */
      char **paths = NULL;
      unsigned n_paths;
      n_paths = parse_env_var (getenv ("COMPILER_PATH"), &paths);
      for (unsigned i = 0; i < n_paths; i++)
	{
	  len = strlen (paths[i]) + 1 + strlen (GCC_INSTALL_NAME) + 1;
	  driver = XRESIZEVEC (char, driver, len);
	  sprintf (driver, "%s/%s", paths[i], GCC_INSTALL_NAME);
	  if (access_check (driver, X_OK) == 0)
	    {
	      found = true;
	      break;
	    }
	}
      free_array_of_ptrs ((void **) paths, n_paths);
    }

  if (!found)
    fatal_error (input_location,
		 "offload compiler %s not found", GCC_INSTALL_NAME);

  /* We may be called with all the arguments stored in some file and
     passed with @file.  Expand them into argv before processing.  */
  expandargv (&argc, &argv);

  /* Scan the argument vector.  */
  bool fopenmp = false;
  bool fopenacc = false;
  bool fPIC = false;
  bool fpic = false;
  bool sram_seen = false;
  for (int i = 1; i < argc; i++)
    {
#define STR "-foffload-abi="
      if (strncmp (argv[i], STR, strlen (STR)) == 0)
	{
	  if (strcmp (argv[i] + strlen (STR), "lp64") == 0)
	    offload_abi = OFFLOAD_ABI_LP64;
	  else if (strcmp (argv[i] + strlen (STR), "ilp32") == 0)
	    offload_abi = OFFLOAD_ABI_ILP32;
	  else
	    fatal_error (input_location,
			 "unrecognizable argument of option " STR);
	}
#undef STR
      else if (strcmp (argv[i], "-fopenmp") == 0)
	fopenmp = true;
      else if (strcmp (argv[i], "-fopenacc") == 0)
	fopenacc = true;
      else if (strcmp (argv[i], "-fPIC") == 0)
	fPIC = true;
      else if (strcmp (argv[i], "-fpic") == 0)
	fpic = true;
      else if (strcmp (argv[i], "-mxnack") == 0)
<<<<<<< HEAD
	elf_flags |= EF_AMDGPU_XNACK;
      else if (strcmp (argv[i], "-mno-xnack") == 0)
	elf_flags &= ~EF_AMDGPU_XNACK;
      else if (strcmp (argv[i], "-msram-ecc=on") == 0)
	{
	  elf_flags |= EF_AMDGPU_SRAM_ECC;
=======
	SET_XNACK_ON (elf_flags);
      else if (strcmp (argv[i], "-mno-xnack") == 0)
	SET_XNACK_OFF (elf_flags);
      else if (strcmp (argv[i], "-msram-ecc=on") == 0)
	{
	  SET_SRAM_ECC_ON (elf_flags);
>>>>>>> cc84160c
	  sram_seen = true;
	}
      else if (strcmp (argv[i], "-msram-ecc=any") == 0)
	{
<<<<<<< HEAD
	  /* FIXME: change this when we move to HSACOv4.  */
	  elf_flags |= EF_AMDGPU_SRAM_ECC;
=======
	  SET_SRAM_ECC_ANY (elf_flags);
>>>>>>> cc84160c
	  sram_seen = true;
	}
      else if (strcmp (argv[i], "-msram-ecc=off") == 0)
	{
<<<<<<< HEAD
	  elf_flags &= ~EF_AMDGPU_SRAM_ECC;
=======
	  SET_SRAM_ECC_OFF (elf_flags);
>>>>>>> cc84160c
	  sram_seen = true;
	}
      else if (strcmp (argv[i], "-save-temps") == 0)
	save_temps = true;
      else if (strcmp (argv[i], "-v") == 0)
	verbose = true;
      else if (strcmp (argv[i], "-dumpbase") == 0
	       && i + 1 < argc)
	dumppfx = argv[++i];
      else if (strcmp (argv[i], "-march=fiji") == 0)
	elf_arch = EF_AMDGPU_MACH_AMDGCN_GFX803;
      else if (strcmp (argv[i], "-march=gfx900") == 0)
	elf_arch = EF_AMDGPU_MACH_AMDGCN_GFX900;
      else if (strcmp (argv[i], "-march=gfx906") == 0)
	elf_arch = EF_AMDGPU_MACH_AMDGCN_GFX906;
      else if (strcmp (argv[i], "-march=gfx908") == 0)
	elf_arch = EF_AMDGPU_MACH_AMDGCN_GFX908;
    }

  if (!(fopenacc ^ fopenmp))
    fatal_error (input_location, "either -fopenacc or -fopenmp must be set");

<<<<<<< HEAD
  /* The SRAM-ECC feature defaults to "any" on GPUs where the feature is
     available.  */
  if (!sram_seen)
    switch (elf_arch)
      {
      case EF_AMDGPU_MACH_AMDGCN_GFX803:
      case EF_AMDGPU_MACH_AMDGCN_GFX900:
      case EF_AMDGPU_MACH_AMDGCN_GFX906:
#ifndef HAVE_GCN_SRAM_ECC_GFX908
      case EF_AMDGPU_MACH_AMDGCN_GFX908:
#endif
	break;
      default:
	/* FIXME: change this when we move to HSACOv4.  */
	elf_flags |= EF_AMDGPU_SRAM_ECC;
	break;
      }
=======
  if (!sram_seen)
    {
#ifdef HAVE_GCN_ASM_V3_SYNTAX
      /* For HSACOv3, the SRAM-ECC feature defaults to "on" on GPUs where the
	 feature is available.
	 (HSACOv4 has elf_flags initialsed to "any" in all cases.)  */
      switch (elf_arch)
	{
	case EF_AMDGPU_MACH_AMDGCN_GFX803:
	case EF_AMDGPU_MACH_AMDGCN_GFX900:
	case EF_AMDGPU_MACH_AMDGCN_GFX906:
#ifndef HAVE_GCN_SRAM_ECC_GFX908
	case EF_AMDGPU_MACH_AMDGCN_GFX908:
#endif
	  break;
	default:
	  SET_SRAM_ECC_ON (elf_flags);
	  break;
	}
#endif
    }
>>>>>>> cc84160c

  const char *abi;
  switch (offload_abi)
    {
    case OFFLOAD_ABI_LP64:
      abi = "-m64";
      break;
    case OFFLOAD_ABI_ILP32:
      abi = "-m32";
      break;
    default:
      gcc_unreachable ();
    }

  /* Build arguments for compiler pass.  */
  struct obstack cc_argv_obstack;
  obstack_init (&cc_argv_obstack);
  obstack_ptr_grow (&cc_argv_obstack, driver);
  obstack_ptr_grow (&cc_argv_obstack, "-S");

  if (save_temps)
    obstack_ptr_grow (&cc_argv_obstack, "-save-temps");
  if (verbose)
    obstack_ptr_grow (&cc_argv_obstack, "-v");
  obstack_ptr_grow (&cc_argv_obstack, abi);
  obstack_ptr_grow (&cc_argv_obstack, "-xlto");
  if (fopenmp)
    obstack_ptr_grow (&cc_argv_obstack, "-mgomp");
  obstack_ptr_grow (&cc_argv_obstack,
		    (elf_flags & EF_AMDGPU_XNACK
		     ? "-mxnack" : "-mno-xnack"));
  obstack_ptr_grow (&cc_argv_obstack,
		    (elf_flags & EF_AMDGPU_SRAM_ECC
		     ? "-msram-ecc=on" : "-msram-ecc=off"));

  for (int ix = 1; ix != argc; ix++)
    {
      if (!strcmp (argv[ix], "-o") && ix + 1 != argc)
	outname = argv[++ix];
      else
	obstack_ptr_grow (&cc_argv_obstack, argv[ix]);
    }

  if (!dumppfx)
    dumppfx = outname;

  gcn_dumpbase = concat (dumppfx, ".c", NULL);

  const char *gcn_cfile_name;
  if (save_temps)
    gcn_cfile_name = gcn_dumpbase;
  else
    gcn_cfile_name = make_temp_file (".c");
  obstack_ptr_grow (&files_to_cleanup, gcn_cfile_name);

  cfile = fopen (gcn_cfile_name, "w");
  if (!cfile)
    fatal_error (input_location, "cannot open '%s'", gcn_cfile_name);

  /* Currently, we only support offloading in 64-bit configurations.  */
  if (offload_abi == OFFLOAD_ABI_LP64)
    {
      const char *mko_dumpbase = concat (dumppfx, ".mkoffload", NULL);
      const char *hsaco_dumpbase = concat (dumppfx, ".mkoffload.hsaco", NULL);

      const char *gcn_s1_name;
      const char *gcn_s2_name;
      const char *gcn_o_name;
      if (save_temps)
	{
	  gcn_s1_name = concat (mko_dumpbase, ".1.s", NULL);
	  gcn_s2_name = concat (mko_dumpbase, ".2.s", NULL);
	  gcn_o_name = hsaco_dumpbase;
	}
      else
	{
	  gcn_s1_name = make_temp_file (".mkoffload.1.s");
	  gcn_s2_name = make_temp_file (".mkoffload.2.s");
	  gcn_o_name = make_temp_file (".mkoffload.hsaco");
	}
      obstack_ptr_grow (&files_to_cleanup, gcn_s1_name);
      obstack_ptr_grow (&files_to_cleanup, gcn_s2_name);
      obstack_ptr_grow (&files_to_cleanup, gcn_o_name);

      obstack_ptr_grow (&cc_argv_obstack, "-dumpdir");
      obstack_ptr_grow (&cc_argv_obstack, "");
      obstack_ptr_grow (&cc_argv_obstack, "-dumpbase");
      obstack_ptr_grow (&cc_argv_obstack, mko_dumpbase);
      obstack_ptr_grow (&cc_argv_obstack, "-dumpbase-ext");
      obstack_ptr_grow (&cc_argv_obstack, "");

      obstack_ptr_grow (&cc_argv_obstack, "-o");
      obstack_ptr_grow (&cc_argv_obstack, gcn_s1_name);
      obstack_ptr_grow (&cc_argv_obstack, NULL);
      const char **cc_argv = XOBFINISH (&cc_argv_obstack, const char **);

      /* Build arguments for assemble/link pass.  */
      struct obstack ld_argv_obstack;
      obstack_init (&ld_argv_obstack);
      obstack_ptr_grow (&ld_argv_obstack, driver);

      /* Extract early-debug information from the input objects.
	 This loop finds all the inputs that end ".o" and aren't the output.  */
      int dbgcount = 0;
      for (int ix = 1; ix != argc; ix++)
	{
	  if (!strcmp (argv[ix], "-o") && ix + 1 != argc)
	    ++ix;
	  else
	    {
	      if (strcmp (argv[ix] + strlen(argv[ix]) - 2, ".o") == 0)
		{
		  char *dbgobj;
		  if (save_temps)
		    {
		      char buf[10];
		      sprintf (buf, "%d", dbgcount++);
		      dbgobj = concat (dumppfx, ".mkoffload.dbg", buf, ".o", NULL);
		    }
		  else
		    dbgobj = make_temp_file (".mkoffload.dbg.o");

		  /* If the copy fails then just ignore it.  */
		  if (copy_early_debug_info (argv[ix], dbgobj))
		    {
		      obstack_ptr_grow (&ld_argv_obstack, dbgobj);
		      obstack_ptr_grow (&files_to_cleanup, dbgobj);
		    }
		  else
		    free (dbgobj);
		}
	    }
	}
      obstack_ptr_grow (&ld_argv_obstack, gcn_s2_name);
      obstack_ptr_grow (&ld_argv_obstack, "-lgomp");
      obstack_ptr_grow (&ld_argv_obstack,
<<<<<<< HEAD
			(elf_flags & EF_AMDGPU_XNACK
			 ? "-mxnack" : "-mno-xnack"));
      obstack_ptr_grow (&ld_argv_obstack,
			(elf_flags & EF_AMDGPU_SRAM_ECC
			 ? "-msram-ecc=on" : "-msram-ecc=off"));
=======
			(TEST_XNACK (elf_flags)
			 ? "-mxnack" : "-mno-xnack"));
      obstack_ptr_grow (&ld_argv_obstack,
			(TEST_SRAM_ECC_ON (elf_flags) ? "-msram-ecc=on"
			 : TEST_SRAM_ECC_ANY (elf_flags) ? "-msram-ecc=any"
			 : "-msram-ecc=off"));
>>>>>>> cc84160c
      if (verbose)
	obstack_ptr_grow (&ld_argv_obstack, "-v");

      for (int i = 1; i < argc; i++)
	if (strncmp (argv[i], "-l", 2) == 0
	    || strncmp (argv[i], "-Wl", 3) == 0
	    || strncmp (argv[i], "-march", 6) == 0)
	  obstack_ptr_grow (&ld_argv_obstack, argv[i]);

      obstack_ptr_grow (&cc_argv_obstack, "-dumpdir");
      obstack_ptr_grow (&cc_argv_obstack, "");
      obstack_ptr_grow (&cc_argv_obstack, "-dumpbase");
      obstack_ptr_grow (&cc_argv_obstack, hsaco_dumpbase);
      obstack_ptr_grow (&cc_argv_obstack, "-dumpbase-ext");
      obstack_ptr_grow (&cc_argv_obstack, "");

      obstack_ptr_grow (&ld_argv_obstack, "-o");
      obstack_ptr_grow (&ld_argv_obstack, gcn_o_name);
      obstack_ptr_grow (&ld_argv_obstack, NULL);
      const char **ld_argv = XOBFINISH (&ld_argv_obstack, const char **);

      /* Clean up unhelpful environment variables.  */
      char *execpath = getenv ("GCC_EXEC_PREFIX");
      char *cpath = getenv ("COMPILER_PATH");
      char *lpath = getenv ("LIBRARY_PATH");
      unsetenv ("GCC_EXEC_PREFIX");
      unsetenv ("COMPILER_PATH");
      unsetenv ("LIBRARY_PATH");

      /* Run the compiler pass.  */
      fork_execute (cc_argv[0], CONST_CAST (char **, cc_argv), true, ".gcc_args");
      obstack_free (&cc_argv_obstack, NULL);

      in = fopen (gcn_s1_name, "r");
      if (!in)
	fatal_error (input_location, "cannot open intermediate gcn asm file");

      out = fopen (gcn_s2_name, "w");
      if (!out)
	fatal_error (input_location, "cannot open '%s'", gcn_s2_name);

      process_asm (in, out, cfile);

      fclose (in);
      fclose (out);

      /* Run the assemble/link pass.  */
      fork_execute (ld_argv[0], CONST_CAST (char **, ld_argv), true, ".ld_args");
      obstack_free (&ld_argv_obstack, NULL);

      in = fopen (gcn_o_name, "r");
      if (!in)
	fatal_error (input_location, "cannot open intermediate gcn obj file");

      process_obj (in, cfile);

      fclose (in);

      xputenv (concat ("GCC_EXEC_PREFIX=", execpath, NULL));
      xputenv (concat ("COMPILER_PATH=", cpath, NULL));
      xputenv (concat ("LIBRARY_PATH=", lpath, NULL));
    }

  fclose (cfile);

  compile_native (gcn_cfile_name, outname, collect_gcc, fPIC, fpic);

  return 0;
}<|MERGE_RESOLUTION|>--- conflicted
+++ resolved
@@ -56,10 +56,6 @@
 #undef  EF_AMDGPU_MACH_AMDGCN_GFX908
 #define EF_AMDGPU_MACH_AMDGCN_GFX908 0x30
 
-<<<<<<< HEAD
-#define EF_AMDGPU_XNACK    0x100
-#define EF_AMDGPU_SRAM_ECC 0x200
-=======
 #define EF_AMDGPU_XNACK_V3    0x100
 #define EF_AMDGPU_SRAM_ECC_V3 0x200
 
@@ -109,7 +105,6 @@
 #define TEST_SRAM_ECC_ON(VAR) ((VAR & EF_AMDGPU_FEATURE_SRAMECC_V4) \
 			       == EF_AMDGPU_FEATURE_SRAMECC_ON_V4)
 #endif
->>>>>>> cc84160c
 
 #ifndef R_AMDGPU_NONE
 #define R_AMDGPU_NONE		0
@@ -134,9 +129,6 @@
 
 enum offload_abi offload_abi = OFFLOAD_ABI_UNSET;
 uint32_t elf_arch = EF_AMDGPU_MACH_AMDGCN_GFX803;  // Default GPU architecture.
-<<<<<<< HEAD
-uint32_t elf_flags = 0;
-=======
 uint32_t elf_flags =
 #ifdef HAVE_GCN_ASM_V3_SYNTAX
     0;
@@ -144,7 +136,6 @@
 #ifdef HAVE_GCN_ASM_V4_SYNTAX
     (EF_AMDGPU_FEATURE_XNACK_ANY_V4 | EF_AMDGPU_FEATURE_SRAMECC_ANY_V4);
 #endif
->>>>>>> cc84160c
 
 /* Delete tempfiles.  */
 
@@ -381,11 +372,7 @@
 #endif
   ehdr.e_type = ET_REL;
   ehdr.e_machine = EM_AMDGPU;
-<<<<<<< HEAD
-  ehdr.e_flags = elf_arch | elf_flags;
-=======
   ehdr.e_flags = elf_arch | elf_flags_actual;
->>>>>>> cc84160c
 
   /* Load the section headers so we can walk them later.  */
   Elf64_Shdr *sections = (Elf64_Shdr *)xmalloc (sizeof (Elf64_Shdr)
@@ -934,40 +921,22 @@
       else if (strcmp (argv[i], "-fpic") == 0)
 	fpic = true;
       else if (strcmp (argv[i], "-mxnack") == 0)
-<<<<<<< HEAD
-	elf_flags |= EF_AMDGPU_XNACK;
-      else if (strcmp (argv[i], "-mno-xnack") == 0)
-	elf_flags &= ~EF_AMDGPU_XNACK;
-      else if (strcmp (argv[i], "-msram-ecc=on") == 0)
-	{
-	  elf_flags |= EF_AMDGPU_SRAM_ECC;
-=======
 	SET_XNACK_ON (elf_flags);
       else if (strcmp (argv[i], "-mno-xnack") == 0)
 	SET_XNACK_OFF (elf_flags);
       else if (strcmp (argv[i], "-msram-ecc=on") == 0)
 	{
 	  SET_SRAM_ECC_ON (elf_flags);
->>>>>>> cc84160c
 	  sram_seen = true;
 	}
       else if (strcmp (argv[i], "-msram-ecc=any") == 0)
 	{
-<<<<<<< HEAD
-	  /* FIXME: change this when we move to HSACOv4.  */
-	  elf_flags |= EF_AMDGPU_SRAM_ECC;
-=======
 	  SET_SRAM_ECC_ANY (elf_flags);
->>>>>>> cc84160c
 	  sram_seen = true;
 	}
       else if (strcmp (argv[i], "-msram-ecc=off") == 0)
 	{
-<<<<<<< HEAD
-	  elf_flags &= ~EF_AMDGPU_SRAM_ECC;
-=======
 	  SET_SRAM_ECC_OFF (elf_flags);
->>>>>>> cc84160c
 	  sram_seen = true;
 	}
       else if (strcmp (argv[i], "-save-temps") == 0)
@@ -990,25 +959,6 @@
   if (!(fopenacc ^ fopenmp))
     fatal_error (input_location, "either -fopenacc or -fopenmp must be set");
 
-<<<<<<< HEAD
-  /* The SRAM-ECC feature defaults to "any" on GPUs where the feature is
-     available.  */
-  if (!sram_seen)
-    switch (elf_arch)
-      {
-      case EF_AMDGPU_MACH_AMDGCN_GFX803:
-      case EF_AMDGPU_MACH_AMDGCN_GFX900:
-      case EF_AMDGPU_MACH_AMDGCN_GFX906:
-#ifndef HAVE_GCN_SRAM_ECC_GFX908
-      case EF_AMDGPU_MACH_AMDGCN_GFX908:
-#endif
-	break;
-      default:
-	/* FIXME: change this when we move to HSACOv4.  */
-	elf_flags |= EF_AMDGPU_SRAM_ECC;
-	break;
-      }
-=======
   if (!sram_seen)
     {
 #ifdef HAVE_GCN_ASM_V3_SYNTAX
@@ -1030,7 +980,6 @@
 	}
 #endif
     }
->>>>>>> cc84160c
 
   const char *abi;
   switch (offload_abi)
@@ -1167,20 +1116,12 @@
       obstack_ptr_grow (&ld_argv_obstack, gcn_s2_name);
       obstack_ptr_grow (&ld_argv_obstack, "-lgomp");
       obstack_ptr_grow (&ld_argv_obstack,
-<<<<<<< HEAD
-			(elf_flags & EF_AMDGPU_XNACK
-			 ? "-mxnack" : "-mno-xnack"));
-      obstack_ptr_grow (&ld_argv_obstack,
-			(elf_flags & EF_AMDGPU_SRAM_ECC
-			 ? "-msram-ecc=on" : "-msram-ecc=off"));
-=======
 			(TEST_XNACK (elf_flags)
 			 ? "-mxnack" : "-mno-xnack"));
       obstack_ptr_grow (&ld_argv_obstack,
 			(TEST_SRAM_ECC_ON (elf_flags) ? "-msram-ecc=on"
 			 : TEST_SRAM_ECC_ANY (elf_flags) ? "-msram-ecc=any"
 			 : "-msram-ecc=off"));
->>>>>>> cc84160c
       if (verbose)
 	obstack_ptr_grow (&ld_argv_obstack, "-v");
 
