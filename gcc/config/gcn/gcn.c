/* Copyright (C) 2016-2021 Free Software Foundation, Inc.

   This file is free software; you can redistribute it and/or modify it under
   the terms of the GNU General Public License as published by the Free
   Software Foundation; either version 3 of the License, or (at your option)
   any later version.

   This file is distributed in the hope that it will be useful, but WITHOUT
   ANY WARRANTY; without even the implied warranty of MERCHANTABILITY or
   FITNESS FOR A PARTICULAR PURPOSE.  See the GNU General Public License
   for more details.

   You should have received a copy of the GNU General Public License
   along with GCC; see the file COPYING3.  If not see
   <http://www.gnu.org/licenses/>.  */

/* {{{ Includes.  */

/* We want GET_MODE_SIZE et al to return integers, please.  */
#define IN_TARGET_CODE 1

#include "config.h"
#include "system.h"
#include "coretypes.h"
#include "backend.h"
#include "target.h"
#include "memmodel.h"
#include "rtl.h"
#include "tree.h"
#include "df.h"
#include "tm_p.h"
#include "stringpool.h"
#include "optabs.h"
#include "regs.h"
#include "emit-rtl.h"
#include "recog.h"
#include "diagnostic-core.h"
#include "insn-attr.h"
#include "fold-const.h"
#include "calls.h"
#include "explow.h"
#include "expr.h"
#include "output.h"
#include "cfgrtl.h"
#include "langhooks.h"
#include "builtins.h"
#include "omp-general.h"
#include "print-rtl.h"
#include "attribs.h"
#include "varasm.h"
#include "intl.h"
#include "rtl-iter.h"
#include "gimple.h"
#include "dwarf2.h"

/* This file should be included last.  */
#include "target-def.h"

/* }}}  */
/* {{{ Global variables.  */

/* Constants used by FP instructions.  */

static REAL_VALUE_TYPE dconst4, dconst1over2pi;
static bool ext_gcn_constants_init = 0;

/* Holds the ISA variant, derived from the command line parameters.  */

int gcn_isa = 3;		/* Default to GCN3.  */

/* Reserve this much space for LDS (for propagating variables from
   worker-single mode to worker-partitioned mode), per workgroup.  Global
   analysis could calculate an exact bound, but we don't do that yet.
 
   We want to permit full occupancy, so size accordingly.  */

/* Use this as a default, but allow it to grow if the user requests a large
   amount of gang-private shared-memory space.  */
static int acc_lds_size = 0x600;

#define OMP_LDS_SIZE 0x600    /* 0x600 is 1/40 total, rounded down.  */
#define ACC_LDS_SIZE acc_lds_size
#define OTHER_LDS_SIZE 65536  /* If in doubt, reserve all of it.  */

#define LDS_SIZE (flag_openacc ? ACC_LDS_SIZE \
		  : flag_openmp ? OMP_LDS_SIZE \
		  : OTHER_LDS_SIZE)

static int gangprivate_hwm = 32;
static hash_map<tree, int> lds_allocs;

/* The number of registers usable by normal non-kernel functions.
   The SGPR count includes any special extra registers such as VCC.  */

#define MAX_NORMAL_SGPR_COUNT	62  // i.e. 64 with VCC
#define MAX_NORMAL_VGPR_COUNT	24

/* }}}  */
/* {{{ Initialization and options.  */

/* Initialize machine_function.  */

static struct machine_function *
gcn_init_machine_status (void)
{
  struct machine_function *f;

  f = ggc_cleared_alloc<machine_function> ();

  if (TARGET_GCN3)
    f->use_flat_addressing = true;

  return f;
}

/* Implement TARGET_OPTION_OVERRIDE.
 
   Override option settings where defaults are variable, or we have specific
   needs to consider.  */

static void
gcn_option_override (void)
{
  init_machine_status = gcn_init_machine_status;

  /* The HSA runtime does not respect ELF load addresses, so force PIE.  */
  if (!flag_pie)
    flag_pie = 2;
  if (!flag_pic)
    flag_pic = flag_pie;

  gcn_isa = gcn_arch == PROCESSOR_FIJI ? 3 : 5;

  /* The default stack size needs to be small for offload kernels because
     there may be many, many threads.  Also, a smaller stack gives a
     measureable performance boost.  But, a small stack is insufficient
     for running the testsuite, so we use a larger default for the stand
     alone case.  */
  if (stack_size_opt == -1)
    {
      if (flag_openacc || flag_openmp)
	/* 512 bytes per work item = 32kB total.  */
	stack_size_opt = 512 * 64;
      else
	/* 1MB total.  */
	stack_size_opt = 1048576;
    }

<<<<<<< HEAD
  /* Reserve 1Kb (somewhat arbitrarily) of LDS space for reduction results and
     worker broadcasts.  */
  if (gang_local_size_opt == -1)
    gang_local_size_opt = 512;
  else if (gang_local_size_opt < gangprivate_hwm)
    gang_local_size_opt = gangprivate_hwm;
  else if (gang_local_size_opt >= acc_lds_size - 1024)
    {
      /* We need some space for reductions and worker broadcasting.  If the
	 user requests a large amount of gang-private LDS space, we might not
	 have enough left for the former.  Increase the LDS allocation in that
	 case, although this may reduce the maximum occupancy on the
	 hardware.  */
      acc_lds_size = gang_local_size_opt + 1024;
      if (acc_lds_size > 32768)
	acc_lds_size = 32768;
    }

=======
>>>>>>> cc84160c
  /* The xnack option is a placeholder, for now.  */
  if (flag_xnack)
    sorry ("XNACK support");
}

/* }}}  */
/* {{{ Attributes.  */

/* This table defines the arguments that are permitted in
   __attribute__ ((amdgpu_hsa_kernel (...))).

   The names and values correspond to the HSA metadata that is encoded
   into the assembler file and binary.  */

static const struct gcn_kernel_arg_type
{
  const char *name;
  const char *header_pseudo;
  machine_mode mode;

  /* This should be set to -1 or -2 for a dynamically allocated register
     number.  Use -1 if this argument contributes to the user_sgpr_count,
     -2 otherwise.  */
  int fixed_regno;
} gcn_kernel_arg_types[] = {
  {"exec", NULL, DImode, EXEC_REG},
#define PRIVATE_SEGMENT_BUFFER_ARG 1
  {"private_segment_buffer",
    ".amdhsa_user_sgpr_private_segment_buffer", TImode, -1},
#define DISPATCH_PTR_ARG 2
  {"dispatch_ptr", ".amdhsa_user_sgpr_dispatch_ptr", DImode, -1},
#define QUEUE_PTR_ARG 3
  {"queue_ptr", ".amdhsa_user_sgpr_queue_ptr", DImode, -1},
#define KERNARG_SEGMENT_PTR_ARG 4
  {"kernarg_segment_ptr", ".amdhsa_user_sgpr_kernarg_segment_ptr", DImode, -1},
  {"dispatch_id", ".amdhsa_user_sgpr_dispatch_id", DImode, -1},
#define FLAT_SCRATCH_INIT_ARG 6
  {"flat_scratch_init", ".amdhsa_user_sgpr_flat_scratch_init", DImode, -1},
#define FLAT_SCRATCH_SEGMENT_SIZE_ARG 7
  {"private_segment_size", ".amdhsa_user_sgpr_private_segment_size", SImode, -1},
#define WORKGROUP_ID_X_ARG 8
  {"workgroup_id_X", ".amdhsa_system_sgpr_workgroup_id_x", SImode, -2},
  {"workgroup_id_Y", ".amdhsa_system_sgpr_workgroup_id_y", SImode, -2},
  {"workgroup_id_Z", ".amdhsa_system_sgpr_workgroup_id_z", SImode, -2},
  {"workgroup_info", ".amdhsa_system_sgpr_workgroup_info", SImode, -1},
#define PRIVATE_SEGMENT_WAVE_OFFSET_ARG 12
  {"private_segment_wave_offset",
    ".amdhsa_system_sgpr_private_segment_wavefront_offset", SImode, -2},
#define WORK_ITEM_ID_X_ARG 13
  {"work_item_id_X", NULL, V64SImode, FIRST_VGPR_REG},
#define WORK_ITEM_ID_Y_ARG 14
  {"work_item_id_Y", NULL, V64SImode, FIRST_VGPR_REG + 1},
#define WORK_ITEM_ID_Z_ARG 15
  {"work_item_id_Z", NULL, V64SImode, FIRST_VGPR_REG + 2}
};

static const long default_requested_args
	= (1 << PRIVATE_SEGMENT_BUFFER_ARG)
	  | (1 << DISPATCH_PTR_ARG)
	  | (1 << QUEUE_PTR_ARG)
	  | (1 << KERNARG_SEGMENT_PTR_ARG)
	  | (1 << PRIVATE_SEGMENT_WAVE_OFFSET_ARG)
	  | (1 << WORKGROUP_ID_X_ARG)
	  | (1 << WORK_ITEM_ID_X_ARG)
	  | (1 << WORK_ITEM_ID_Y_ARG)
	  | (1 << WORK_ITEM_ID_Z_ARG);

/* Extract parameter settings from __attribute__((amdgpu_hsa_kernel ())).
   This function also sets the default values for some arguments.
 
   Return true on success, with ARGS populated.  */

static bool
gcn_parse_amdgpu_hsa_kernel_attribute (struct gcn_kernel_args *args,
				       tree list)
{
  bool err = false;
  args->requested = default_requested_args;
  args->nargs = 0;

  for (int a = 0; a < GCN_KERNEL_ARG_TYPES; a++)
    args->reg[a] = -1;

  for (; list; list = TREE_CHAIN (list))
    {
      const char *str;
      if (TREE_CODE (TREE_VALUE (list)) != STRING_CST)
	{
	  error ("%<amdgpu_hsa_kernel%> attribute requires string constant "
		 "arguments");
	  break;
	}
      str = TREE_STRING_POINTER (TREE_VALUE (list));
      int a;
      for (a = 0; a < GCN_KERNEL_ARG_TYPES; a++)
	{
	  if (!strcmp (str, gcn_kernel_arg_types[a].name))
	    break;
	}
      if (a == GCN_KERNEL_ARG_TYPES)
	{
	  error ("unknown specifier %qs in %<amdgpu_hsa_kernel%> attribute",
		 str);
	  err = true;
	  break;
	}
      if (args->requested & (1 << a))
	{
	  error ("duplicated parameter specifier %qs in %<amdgpu_hsa_kernel%> "
		 "attribute", str);
	  err = true;
	  break;
	}
      args->requested |= (1 << a);
      args->order[args->nargs++] = a;
    }

  /* Requesting WORK_ITEM_ID_Z_ARG implies requesting WORK_ITEM_ID_X_ARG and
     WORK_ITEM_ID_Y_ARG.  Similarly, requesting WORK_ITEM_ID_Y_ARG implies
     requesting WORK_ITEM_ID_X_ARG.  */
  if (args->requested & (1 << WORK_ITEM_ID_Z_ARG))
    args->requested |= (1 << WORK_ITEM_ID_Y_ARG);
  if (args->requested & (1 << WORK_ITEM_ID_Y_ARG))
    args->requested |= (1 << WORK_ITEM_ID_X_ARG);

  int sgpr_regno = FIRST_SGPR_REG;
  args->nsgprs = 0;
  for (int a = 0; a < GCN_KERNEL_ARG_TYPES; a++)
    {
      if (!(args->requested & (1 << a)))
	continue;

      if (gcn_kernel_arg_types[a].fixed_regno >= 0)
	args->reg[a] = gcn_kernel_arg_types[a].fixed_regno;
      else
	{
	  int reg_count;

	  switch (gcn_kernel_arg_types[a].mode)
	    {
	    case E_SImode:
	      reg_count = 1;
	      break;
	    case E_DImode:
	      reg_count = 2;
	      break;
	    case E_TImode:
	      reg_count = 4;
	      break;
	    default:
	      gcc_unreachable ();
	    }
	  args->reg[a] = sgpr_regno;
	  sgpr_regno += reg_count;
	  if (gcn_kernel_arg_types[a].fixed_regno == -1)
	    args->nsgprs += reg_count;
	}
    }
  if (sgpr_regno > FIRST_SGPR_REG + 16)
    {
      error ("too many arguments passed in sgpr registers");
    }
  return err;
}

/* Referenced by TARGET_ATTRIBUTE_TABLE.
 
   Validates target specific attributes.  */

static tree
gcn_handle_amdgpu_hsa_kernel_attribute (tree *node, tree name,
					tree args, int, bool *no_add_attrs)
{
  if (!FUNC_OR_METHOD_TYPE_P (*node))
    {
      warning (OPT_Wattributes, "%qE attribute only applies to functions",
	       name);
      *no_add_attrs = true;
      return NULL_TREE;
    }

  /* Can combine regparm with all attributes but fastcall, and thiscall.  */
  if (is_attribute_p ("gcnhsa_kernel", name))
    {
      struct gcn_kernel_args kernelarg;

      if (gcn_parse_amdgpu_hsa_kernel_attribute (&kernelarg, args))
	*no_add_attrs = true;

      return NULL_TREE;
    }

  return NULL_TREE;
}

/* Implement TARGET_ATTRIBUTE_TABLE.
 
   Create target-specific __attribute__ types.  */

static const struct attribute_spec gcn_attribute_table[] = {
  /* { name, min_len, max_len, decl_req, type_req, fn_type_req, handler,
     affects_type_identity } */
  {"amdgpu_hsa_kernel", 0, GCN_KERNEL_ARG_TYPES, false, true,
   true, true, gcn_handle_amdgpu_hsa_kernel_attribute, NULL},
  /* End element.  */
  {NULL, 0, 0, false, false, false, false, NULL, NULL}
};

/* }}}  */
/* {{{ Registers and modes.  */

/* Implement TARGET_SCALAR_MODE_SUPPORTED_P.  */

bool
gcn_scalar_mode_supported_p (scalar_mode mode)
{
  return (mode == BImode
	  || mode == QImode
	  || mode == HImode /* || mode == HFmode  */
	  || mode == SImode || mode == SFmode
	  || mode == DImode || mode == DFmode
	  || mode == TImode);
}

/* Implement TARGET_CLASS_MAX_NREGS.
 
   Return the number of hard registers needed to hold a value of MODE in
   a register of class RCLASS.  */

static unsigned char
gcn_class_max_nregs (reg_class_t rclass, machine_mode mode)
{
  /* Scalar registers are 32bit, vector registers are in fact tuples of
     64 lanes.  */
  if (rclass == VGPR_REGS)
    {
      if (vgpr_1reg_mode_p (mode))
	return 1;
      if (vgpr_2reg_mode_p (mode))
	return 2;
      /* TImode is used by DImode compare_and_swap.  */
      if (mode == TImode)
	return 4;
    }
  else if (rclass == VCC_CONDITIONAL_REG && mode == BImode)
    return 2;
  return CEIL (GET_MODE_SIZE (mode), 4);
}

/* Implement TARGET_HARD_REGNO_NREGS.
   
   Return the number of hard registers needed to hold a value of MODE in
   REGNO.  */

unsigned int
gcn_hard_regno_nregs (unsigned int regno, machine_mode mode)
{
  return gcn_class_max_nregs (REGNO_REG_CLASS (regno), mode);
}

/* Implement TARGET_HARD_REGNO_MODE_OK.
   
   Return true if REGNO can hold value in MODE.  */

bool
gcn_hard_regno_mode_ok (unsigned int regno, machine_mode mode)
{
  /* Treat a complex mode as if it were a scalar mode of the same overall
     size for the purposes of allocating hard registers.  */
  if (COMPLEX_MODE_P (mode))
    switch (mode)
      {
      case E_CQImode:
      case E_CHImode:
	mode = SImode;
	break;
      case E_CSImode:
	mode = DImode;
	break;
      case E_CDImode:
	mode = TImode;
	break;
      case E_HCmode:
	mode = SFmode;
	break;
      case E_SCmode:
	mode = DFmode;
	break;
      default:
	/* Not supported.  */
	return false;
      }

  switch (regno)
    {
    case FLAT_SCRATCH_LO_REG:
    case XNACK_MASK_LO_REG:
    case TBA_LO_REG:
    case TMA_LO_REG:
      return (mode == SImode || mode == DImode);
    case VCC_LO_REG:
    case EXEC_LO_REG:
      return (mode == BImode || mode == SImode || mode == DImode);
    case M0_REG:
    case FLAT_SCRATCH_HI_REG:
    case XNACK_MASK_HI_REG:
    case TBA_HI_REG:
    case TMA_HI_REG:
      return mode == SImode;
    case VCC_HI_REG:
      return false;
    case EXEC_HI_REG:
      return mode == SImode /*|| mode == V32BImode */ ;
    case SCC_REG:
    case VCCZ_REG:
    case EXECZ_REG:
      return mode == BImode;
    }
  if (regno == ARG_POINTER_REGNUM || regno == FRAME_POINTER_REGNUM)
    return true;
  if (SGPR_REGNO_P (regno))
    /* We restrict double register values to aligned registers.  */
    return (sgpr_1reg_mode_p (mode)
	    || (!((regno - FIRST_SGPR_REG) & 1) && sgpr_2reg_mode_p (mode))
	    || (((regno - FIRST_SGPR_REG) & 3) == 0 && mode == TImode));
  if (VGPR_REGNO_P (regno))
    /* Vector instructions do not care about the alignment of register
       pairs, but where there is no 64-bit instruction, many of the
       define_split do not work if the input and output registers partially
       overlap.  We tried to fix this with early clobber and match
       constraints, but it was bug prone, added complexity, and conflicts
       with the 'U0' constraints on vec_merge.
       Therefore, we restrict ourselved to aligned registers.  */
    return (vgpr_1reg_mode_p (mode)
	    || (!((regno - FIRST_VGPR_REG) & 1) && vgpr_2reg_mode_p (mode))
	    /* TImode is used by DImode compare_and_swap.  */
	    || (mode == TImode
		&& !((regno - FIRST_VGPR_REG) & 3)));
  return false;
}

/* Implement REGNO_REG_CLASS via gcn.h.
   
   Return smallest class containing REGNO.  */

enum reg_class
gcn_regno_reg_class (int regno)
{
  switch (regno)
    {
    case SCC_REG:
      return SCC_CONDITIONAL_REG;
    case VCC_LO_REG:
    case VCC_HI_REG:
      return VCC_CONDITIONAL_REG;
    case VCCZ_REG:
      return VCCZ_CONDITIONAL_REG;
    case EXECZ_REG:
      return EXECZ_CONDITIONAL_REG;
    case EXEC_LO_REG:
    case EXEC_HI_REG:
      return EXEC_MASK_REG;
    }
  if (VGPR_REGNO_P (regno))
    return VGPR_REGS;
  if (SGPR_REGNO_P (regno))
    return SGPR_REGS;
  if (regno < FIRST_VGPR_REG)
    return GENERAL_REGS;
  if (regno == ARG_POINTER_REGNUM || regno == FRAME_POINTER_REGNUM)
    return AFP_REGS;
  return ALL_REGS;
}

/* Implement TARGET_CAN_CHANGE_MODE_CLASS.
   
   GCC assumes that lowpart contains first part of value as stored in memory.
   This is not the case for vector registers.  */

bool
gcn_can_change_mode_class (machine_mode from, machine_mode to,
			   reg_class_t regclass)
{
  if (!vgpr_vector_mode_p (from) && !vgpr_vector_mode_p (to))
    return true;
  return (gcn_class_max_nregs (regclass, from)
	  == gcn_class_max_nregs (regclass, to));
}

/* Implement TARGET_SMALL_REGISTER_CLASSES_FOR_MODE_P.
   
   When this hook returns true for MODE, the compiler allows
   registers explicitly used in the rtl to be used as spill registers
   but prevents the compiler from extending the lifetime of these
   registers.  */

bool
gcn_small_register_classes_for_mode_p (machine_mode mode)
{
  /* We allocate into exec and vcc regs.  Those make small register class.  */
  return mode == DImode || mode == SImode;
}

/* Implement TARGET_CLASS_LIKELY_SPILLED_P.
 
   Returns true if pseudos that have been assigned to registers of class RCLASS
   would likely be spilled because registers of RCLASS are needed for spill
   registers.  */

static bool
gcn_class_likely_spilled_p (reg_class_t rclass)
{
  return (rclass == EXEC_MASK_REG
	  || reg_classes_intersect_p (ALL_CONDITIONAL_REGS, rclass));
}

/* Implement TARGET_MODES_TIEABLE_P.
 
   Returns true if a value of MODE1 is accessible in MODE2 without
   copying.  */

bool
gcn_modes_tieable_p (machine_mode mode1, machine_mode mode2)
{
  return (GET_MODE_BITSIZE (mode1) <= MAX_FIXED_MODE_SIZE
	  && GET_MODE_BITSIZE (mode2) <= MAX_FIXED_MODE_SIZE);
}

/* Implement TARGET_TRULY_NOOP_TRUNCATION.
 
   Returns true if it is safe to â€œconvertâ€� a value of INPREC bits to one of
   OUTPREC bits (where OUTPREC is smaller than INPREC) by merely operating on
   it as if it had only OUTPREC bits.  */

bool
gcn_truly_noop_truncation (poly_uint64 outprec, poly_uint64 inprec)
{
  return ((inprec <= 32) && (outprec <= inprec));
}

/* Return N-th part of value occupying multiple registers.  */

rtx
gcn_operand_part (machine_mode mode, rtx op, int n)
{
  if (GET_MODE_SIZE (mode) >= 256)
    {
      /*gcc_assert (GET_MODE_SIZE (mode) == 256 || n == 0);  */

      if (REG_P (op))
	{
	  gcc_assert (REGNO (op) + n < FIRST_PSEUDO_REGISTER);
	  return gen_rtx_REG (V64SImode, REGNO (op) + n);
	}
      if (GET_CODE (op) == CONST_VECTOR)
	{
	  int units = GET_MODE_NUNITS (mode);
	  rtvec v = rtvec_alloc (units);

	  for (int i = 0; i < units; ++i)
	    RTVEC_ELT (v, i) = gcn_operand_part (GET_MODE_INNER (mode),
						 CONST_VECTOR_ELT (op, i), n);

	  return gen_rtx_CONST_VECTOR (V64SImode, v);
	}
      if (GET_CODE (op) == UNSPEC && XINT (op, 1) == UNSPEC_VECTOR)
	return gcn_gen_undef (V64SImode);
      gcc_unreachable ();
    }
  else if (GET_MODE_SIZE (mode) == 8 && REG_P (op))
    {
      gcc_assert (REGNO (op) + n < FIRST_PSEUDO_REGISTER);
      return gen_rtx_REG (SImode, REGNO (op) + n);
    }
  else
    {
      if (GET_CODE (op) == UNSPEC && XINT (op, 1) == UNSPEC_VECTOR)
	return gcn_gen_undef (SImode);

      /* If it's a constant then let's assume it is of the largest mode
	 available, otherwise simplify_gen_subreg will fail.  */
      if (mode == VOIDmode && CONST_INT_P (op))
	mode = DImode;
      return simplify_gen_subreg (SImode, op, mode, n * 4);
    }
}

/* Return N-th part of value occupying multiple registers.  */

rtx
gcn_operand_doublepart (machine_mode mode, rtx op, int n)
{
  return simplify_gen_subreg (DImode, op, mode, n * 8);
}

/* Return true if OP can be split into subregs or high/low parts.
   This is always true for scalars, but not normally true for vectors.
   However, for vectors in hardregs we can use the low and high registers.  */

bool
gcn_can_split_p (machine_mode, rtx op)
{
  if (vgpr_vector_mode_p (GET_MODE (op)))
    {
      if (GET_CODE (op) == SUBREG)
	op = SUBREG_REG (op);
      if (!REG_P (op))
	return true;
      return REGNO (op) <= FIRST_PSEUDO_REGISTER;
    }
  return true;
}

/* Implement TARGET_SPILL_CLASS.
   
   Return class of registers which could be used for pseudo of MODE
   and of class RCLASS for spilling instead of memory.  Return NO_REGS
   if it is not possible or non-profitable.  */

static reg_class_t
gcn_spill_class (reg_class_t c, machine_mode /*mode */ )
{
  if (reg_classes_intersect_p (ALL_CONDITIONAL_REGS, c)
      || c == VCC_CONDITIONAL_REG)
    return SGPR_REGS;
  else
    return NO_REGS;
}

/* Implement TARGET_IRA_CHANGE_PSEUDO_ALLOCNO_CLASS.
   
   Change allocno class for given pseudo from allocno and best class
   calculated by IRA.  */

static reg_class_t
gcn_ira_change_pseudo_allocno_class (int regno, reg_class_t cl,
				     reg_class_t best_cl)
{
  /* Avoid returning classes that contain both vgpr and sgpr registers.  */
  if (cl != ALL_REGS && cl != SRCDST_REGS && cl != ALL_GPR_REGS)
    return cl;
  if (best_cl != ALL_REGS && best_cl != SRCDST_REGS
      && best_cl != ALL_GPR_REGS)
    return best_cl;

  machine_mode mode = PSEUDO_REGNO_MODE (regno);
  if (vgpr_vector_mode_p (mode))
    return VGPR_REGS;

  return GENERAL_REGS;
}

/* Create a new DImode pseudo reg and emit an instruction to initialize
   it to VAL.  */

static rtx
get_exec (int64_t val)
{
  rtx reg = gen_reg_rtx (DImode);
  emit_insn (gen_rtx_SET (reg, gen_int_mode (val, DImode)));
  return reg;
}

/* Return value of scalar exec register.  */

rtx
gcn_scalar_exec ()
{
  return const1_rtx;
}

/* Return pseudo holding scalar exec register.  */

rtx
gcn_scalar_exec_reg ()
{
  return get_exec (1);
}

/* Return value of full exec register.  */

rtx
gcn_full_exec ()
{
  return constm1_rtx;
}

/* Return pseudo holding full exec register.  */

rtx
gcn_full_exec_reg ()
{
  return get_exec (-1);
}

/* }}}  */
/* {{{ Immediate constants.  */

/* Initialize shared numeric constants.  */

static void
init_ext_gcn_constants (void)
{
  real_from_integer (&dconst4, DFmode, 4, SIGNED);

  /* FIXME: this constant probably does not match what hardware really loads.
     Reality check it eventually.  */
  real_from_string (&dconst1over2pi,
		    "0.1591549430918953357663423455968866839");
  real_convert (&dconst1over2pi, SFmode, &dconst1over2pi);

  ext_gcn_constants_init = 1;
}

/* Return non-zero if X is a constant that can appear as an inline operand.
   This is 0, 0.5, -0.5, 1, -1, 2, -2, 4,-4, 1/(2*pi)
   Or a vector of those.
   The value returned should be the encoding of this constant.  */

int
gcn_inline_fp_constant_p (rtx x, bool allow_vector)
{
  machine_mode mode = GET_MODE (x);

  if ((mode == V64HFmode || mode == V64SFmode || mode == V64DFmode)
      && allow_vector)
    {
      int n;
      if (GET_CODE (x) != CONST_VECTOR)
	return 0;
      n = gcn_inline_fp_constant_p (CONST_VECTOR_ELT (x, 0), false);
      if (!n)
	return 0;
      for (int i = 1; i < 64; i++)
	if (CONST_VECTOR_ELT (x, i) != CONST_VECTOR_ELT (x, 0))
	  return 0;
      return 1;
    }

  if (mode != HFmode && mode != SFmode && mode != DFmode)
    return 0;

  const REAL_VALUE_TYPE *r;

  if (x == CONST0_RTX (mode))
    return 128;
  if (x == CONST1_RTX (mode))
    return 242;

  r = CONST_DOUBLE_REAL_VALUE (x);

  if (real_identical (r, &dconstm1))
    return 243;

  if (real_identical (r, &dconsthalf))
    return 240;
  if (real_identical (r, &dconstm1))
    return 243;
  if (real_identical (r, &dconst2))
    return 244;
  if (real_identical (r, &dconst4))
    return 246;
  if (real_identical (r, &dconst1over2pi))
    return 248;
  if (!ext_gcn_constants_init)
    init_ext_gcn_constants ();
  real_value_negate (r);
  if (real_identical (r, &dconsthalf))
    return 241;
  if (real_identical (r, &dconst2))
    return 245;
  if (real_identical (r, &dconst4))
    return 247;

  /* FIXME: add 4, -4 and 1/(2*PI).  */

  return 0;
}

/* Return non-zero if X is a constant that can appear as an immediate operand.
   This is 0, 0.5, -0.5, 1, -1, 2, -2, 4,-4, 1/(2*pi)
   Or a vector of those.
   The value returned should be the encoding of this constant.  */

bool
gcn_fp_constant_p (rtx x, bool allow_vector)
{
  machine_mode mode = GET_MODE (x);

  if ((mode == V64HFmode || mode == V64SFmode || mode == V64DFmode)
      && allow_vector)
    {
      int n;
      if (GET_CODE (x) != CONST_VECTOR)
	return false;
      n = gcn_fp_constant_p (CONST_VECTOR_ELT (x, 0), false);
      if (!n)
	return false;
      for (int i = 1; i < 64; i++)
	if (CONST_VECTOR_ELT (x, i) != CONST_VECTOR_ELT (x, 0))
	  return false;
      return true;
    }
  if (mode != HFmode && mode != SFmode && mode != DFmode)
    return false;

  if (gcn_inline_fp_constant_p (x, false))
    return true;
  /* FIXME: It is not clear how 32bit immediates are interpreted here.  */
  return (mode != DFmode);
}

/* Return true if X is a constant representable as an inline immediate
   constant in a 32-bit instruction encoding.  */

bool
gcn_inline_constant_p (rtx x)
{
  if (GET_CODE (x) == CONST_INT)
    return INTVAL (x) >= -16 && INTVAL (x) <= 64;
  if (GET_CODE (x) == CONST_DOUBLE)
    return gcn_inline_fp_constant_p (x, false);
  if (GET_CODE (x) == CONST_VECTOR)
    {
      int n;
      if (!vgpr_vector_mode_p (GET_MODE (x)))
	return false;
      n = gcn_inline_constant_p (CONST_VECTOR_ELT (x, 0));
      if (!n)
	return false;
      for (int i = 1; i < 64; i++)
	if (CONST_VECTOR_ELT (x, i) != CONST_VECTOR_ELT (x, 0))
	  return false;
      return 1;
    }
  return false;
}

/* Return true if X is a constant representable as an immediate constant
   in a 32 or 64-bit instruction encoding.  */

bool
gcn_constant_p (rtx x)
{
  switch (GET_CODE (x))
    {
    case CONST_INT:
      return true;

    case CONST_DOUBLE:
      return gcn_fp_constant_p (x, false);

    case CONST_VECTOR:
      {
	int n;
	if (!vgpr_vector_mode_p (GET_MODE (x)))
	  return false;
	n = gcn_constant_p (CONST_VECTOR_ELT (x, 0));
	if (!n)
	  return false;
	for (int i = 1; i < 64; i++)
	  if (CONST_VECTOR_ELT (x, i) != CONST_VECTOR_ELT (x, 0))
	    return false;
	return true;
      }

    case SYMBOL_REF:
    case LABEL_REF:
      return true;

    default:
      ;
    }

  return false;
}

/* Return true if X is a constant representable as two inline immediate
   constants in a 64-bit instruction that is split into two 32-bit
   instructions.
   When MIXED is set, the low-part is permitted to use the full 32-bits.  */

bool
gcn_inline_constant64_p (rtx x, bool mixed)
{
  if (GET_CODE (x) == CONST_VECTOR)
    {
      if (!vgpr_vector_mode_p (GET_MODE (x)))
	return false;
      if (!gcn_inline_constant64_p (CONST_VECTOR_ELT (x, 0), mixed))
	return false;
      for (int i = 1; i < 64; i++)
	if (CONST_VECTOR_ELT (x, i) != CONST_VECTOR_ELT (x, 0))
	  return false;

      return true;
    }

  if (GET_CODE (x) != CONST_INT)
    return false;

  rtx val_lo = gcn_operand_part (DImode, x, 0);
  rtx val_hi = gcn_operand_part (DImode, x, 1);
  return ((mixed || gcn_inline_constant_p (val_lo))
	  && gcn_inline_constant_p (val_hi));
}

/* Return true if X is a constant representable as an immediate constant
   in a 32 or 64-bit instruction encoding where the hardware will
   extend the immediate to 64-bits.  */

bool
gcn_constant64_p (rtx x)
{
  if (!gcn_constant_p (x))
    return false;

  if (GET_CODE (x) != CONST_INT)
    return true;

  /* Negative numbers are only allowed if they can be encoded within src0,
     because the 32-bit immediates do not get sign-extended.
     Unsigned numbers must not be encodable as 32-bit -1..-16, because the
     assembler will use a src0 inline immediate and that will get
     sign-extended.  */
  HOST_WIDE_INT val = INTVAL (x);
  return (((val & 0xffffffff) == val	/* Positive 32-bit.  */
	   && (val & 0xfffffff0) != 0xfffffff0)	/* Not -1..-16.  */
	  || gcn_inline_constant_p (x));	/* Src0.  */
}

/* Implement TARGET_LEGITIMATE_CONSTANT_P.
 
   Returns true if X is a legitimate constant for a MODE immediate operand.  */

bool
gcn_legitimate_constant_p (machine_mode, rtx x)
{
  return gcn_constant_p (x);
}

/* Return true if X is a CONST_VECTOR of single constant.  */

static bool
single_cst_vector_p (rtx x)
{
  if (GET_CODE (x) != CONST_VECTOR)
    return false;
  for (int i = 1; i < 64; i++)
    if (CONST_VECTOR_ELT (x, i) != CONST_VECTOR_ELT (x, 0))
      return false;
  return true;
}

/* Create a CONST_VECTOR of duplicated value A.  */

rtx
gcn_vec_constant (machine_mode mode, int a)
{
  /*if (!a)
    return CONST0_RTX (mode);
  if (a == -1)
    return CONSTM1_RTX (mode);
  if (a == 1)
    return CONST1_RTX (mode);
  if (a == 2)
    return CONST2_RTX (mode);*/

  int units = GET_MODE_NUNITS (mode);
  machine_mode innermode = GET_MODE_INNER (mode);

  rtx tem;
  if (FLOAT_MODE_P (innermode))
    {
      REAL_VALUE_TYPE rv;
      real_from_integer (&rv, NULL, a, SIGNED);
      tem = const_double_from_real_value (rv, innermode);
    }
  else
    tem = gen_int_mode (a, innermode);

  rtvec v = rtvec_alloc (units);
  for (int i = 0; i < units; ++i)
    RTVEC_ELT (v, i) = tem;

  return gen_rtx_CONST_VECTOR (mode, v);
}

/* Create a CONST_VECTOR of duplicated value A.  */

rtx
gcn_vec_constant (machine_mode mode, rtx a)
{
  int units = GET_MODE_NUNITS (mode);
  rtvec v = rtvec_alloc (units);

  for (int i = 0; i < units; ++i)
    RTVEC_ELT (v, i) = a;

  return gen_rtx_CONST_VECTOR (mode, v);
}

/* Create an undefined vector value, used where an insn operand is
   optional.  */

rtx
gcn_gen_undef (machine_mode mode)
{
  return gen_rtx_UNSPEC (mode, gen_rtvec (1, const0_rtx), UNSPEC_VECTOR);
}

/* }}}  */
/* {{{ Addresses, pointers and moves.  */

/* Return true is REG is a valid place to store a pointer,
   for instructions that require an SGPR.
   FIXME rename. */

static bool
gcn_address_register_p (rtx reg, machine_mode mode, bool strict)
{
  if (GET_CODE (reg) == SUBREG)
    reg = SUBREG_REG (reg);

  if (!REG_P (reg))
    return false;

  if (GET_MODE (reg) != mode)
    return false;

  int regno = REGNO (reg);

  if (regno >= FIRST_PSEUDO_REGISTER)
    {
      if (!strict)
	return true;

      if (!reg_renumber)
	return false;

      regno = reg_renumber[regno];
    }

  return (SGPR_REGNO_P (regno) || regno == M0_REG
	  || regno == ARG_POINTER_REGNUM || regno == FRAME_POINTER_REGNUM);
}

/* Return true is REG is a valid place to store a pointer,
   for instructions that require a VGPR.  */

static bool
gcn_vec_address_register_p (rtx reg, machine_mode mode, bool strict)
{
  if (GET_CODE (reg) == SUBREG)
    reg = SUBREG_REG (reg);

  if (!REG_P (reg))
    return false;

  if (GET_MODE (reg) != mode)
    return false;

  int regno = REGNO (reg);

  if (regno >= FIRST_PSEUDO_REGISTER)
    {
      if (!strict)
	return true;

      if (!reg_renumber)
	return false;

      regno = reg_renumber[regno];
    }

  return VGPR_REGNO_P (regno);
}

/* Return true if X would be valid inside a MEM using the Flat address
   space.  */

bool
gcn_flat_address_p (rtx x, machine_mode mode)
{
  bool vec_mode = (GET_MODE_CLASS (mode) == MODE_VECTOR_INT
		   || GET_MODE_CLASS (mode) == MODE_VECTOR_FLOAT);

  if (vec_mode && gcn_address_register_p (x, DImode, false))
    return true;

  if (!vec_mode && gcn_vec_address_register_p (x, DImode, false))
    return true;

  if (TARGET_GCN5_PLUS
      && GET_CODE (x) == PLUS
      && gcn_vec_address_register_p (XEXP (x, 0), DImode, false)
      && CONST_INT_P (XEXP (x, 1)))
    return true;

  return false;
}

/* Return true if X would be valid inside a MEM using the Scalar Flat
   address space.  */

bool
gcn_scalar_flat_address_p (rtx x)
{
  if (gcn_address_register_p (x, DImode, false))
    return true;

  if (GET_CODE (x) == PLUS
      && gcn_address_register_p (XEXP (x, 0), DImode, false)
      && CONST_INT_P (XEXP (x, 1)))
    return true;

  return false;
}

/* Return true if MEM X would be valid for the Scalar Flat address space.  */

bool
gcn_scalar_flat_mem_p (rtx x)
{
  if (!MEM_P (x))
    return false;

  if (GET_MODE_SIZE (GET_MODE (x)) < 4)
    return false;

  return gcn_scalar_flat_address_p (XEXP (x, 0));
}

/* Return true if X would be valid inside a MEM using the LDS or GDS
   address spaces.  */

bool
gcn_ds_address_p (rtx x)
{
  if (gcn_vec_address_register_p (x, SImode, false))
    return true;

  if (GET_CODE (x) == PLUS
      && gcn_vec_address_register_p (XEXP (x, 0), SImode, false)
      && CONST_INT_P (XEXP (x, 1)))
    return true;

  return false;
}

/* Return true if ADDR would be valid inside a MEM using the Global
   address space.  */

bool
gcn_global_address_p (rtx addr)
{
  if (gcn_address_register_p (addr, DImode, false)
      || gcn_vec_address_register_p (addr, DImode, false))
    return true;

  if (GET_CODE (addr) == PLUS)
    {
      rtx base = XEXP (addr, 0);
      rtx offset = XEXP (addr, 1);
      bool immediate_p = (CONST_INT_P (offset)
			  && INTVAL (offset) >= -(1 << 12)
			  && INTVAL (offset) < (1 << 12));

      if ((gcn_address_register_p (base, DImode, false)
	   || gcn_vec_address_register_p (base, DImode, false))
	  && immediate_p)
	/* SGPR + CONST or VGPR + CONST  */
	return true;

      if (gcn_address_register_p (base, DImode, false)
	  && gcn_vgpr_register_operand (offset, SImode))
	/* SPGR + VGPR  */
	return true;

      if (GET_CODE (base) == PLUS
	  && gcn_address_register_p (XEXP (base, 0), DImode, false)
	  && gcn_vgpr_register_operand (XEXP (base, 1), SImode)
	  && immediate_p)
	/* (SGPR + VGPR) + CONST  */
	return true;
    }

  return false;
}

/* Implement TARGET_ADDR_SPACE_LEGITIMATE_ADDRESS_P.
   
   Recognizes RTL expressions that are valid memory addresses for an
   instruction.  The MODE argument is the machine mode for the MEM
   expression that wants to use this address.

   It only recognizes address in canonical form.  LEGITIMIZE_ADDRESS should
   convert common non-canonical forms to canonical form so that they will
   be recognized.  */

static bool
gcn_addr_space_legitimate_address_p (machine_mode mode, rtx x, bool strict,
				     addr_space_t as)
{
  /* All vector instructions need to work on addresses in registers.  */
  if (!TARGET_GCN5_PLUS && (vgpr_vector_mode_p (mode) && !REG_P (x)))
    return false;

  if (AS_SCALAR_FLAT_P (as))
    {
      if (mode == QImode || mode == HImode)
	return 0;

      switch (GET_CODE (x))
	{
	case REG:
	  return gcn_address_register_p (x, DImode, strict);
	/* Addresses are in the form BASE+OFFSET
	   OFFSET is either 20bit unsigned immediate, SGPR or M0.
	   Writes and atomics do not accept SGPR.  */
	case PLUS:
	  {
	    rtx x0 = XEXP (x, 0);
	    rtx x1 = XEXP (x, 1);
	    if (!gcn_address_register_p (x0, DImode, strict))
	      return false;
	    /* FIXME: This is disabled because of the mode mismatch between
	       SImode (for the address or m0 register) and the DImode PLUS.
	       We'll need a zero_extend or similar.

	    if (gcn_m0_register_p (x1, SImode, strict)
		|| gcn_address_register_p (x1, SImode, strict))
	      return true;
	    else*/
	    if (GET_CODE (x1) == CONST_INT)
	      {
		if (INTVAL (x1) >= 0 && INTVAL (x1) < (1 << 20)
		    /* The low bits of the offset are ignored, even when
		       they're meant to realign the pointer.  */
		    && !(INTVAL (x1) & 0x3))
		  return true;
	      }
	    return false;
	  }

	default:
	  break;
	}
    }
  else if (AS_SCRATCH_P (as))
    return gcn_address_register_p (x, SImode, strict);
  else if (AS_FLAT_P (as) || AS_FLAT_SCRATCH_P (as))
    {
      if (TARGET_GCN3 || GET_CODE (x) == REG)
       return ((GET_MODE_CLASS (mode) == MODE_VECTOR_INT
		|| GET_MODE_CLASS (mode) == MODE_VECTOR_FLOAT)
	       ? gcn_address_register_p (x, DImode, strict)
	       : gcn_vec_address_register_p (x, DImode, strict));
      else
	{
	  gcc_assert (TARGET_GCN5_PLUS);

	  if (GET_CODE (x) == PLUS)
	    {
	      rtx x1 = XEXP (x, 1);

	      if (VECTOR_MODE_P (mode)
		  ? !gcn_address_register_p (x, DImode, strict)
		  : !gcn_vec_address_register_p (x, DImode, strict))
		return false;

	      if (GET_CODE (x1) == CONST_INT)
		{
		  if (INTVAL (x1) >= 0 && INTVAL (x1) < (1 << 12)
		      /* The low bits of the offset are ignored, even when
		         they're meant to realign the pointer.  */
		      && !(INTVAL (x1) & 0x3))
		    return true;
		}
	    }
	  return false;
	}
    }
  else if (AS_GLOBAL_P (as))
    {
      gcc_assert (TARGET_GCN5_PLUS);

      if (GET_CODE (x) == REG)
       return (gcn_address_register_p (x, DImode, strict)
	       || (!VECTOR_MODE_P (mode)
		   && gcn_vec_address_register_p (x, DImode, strict)));
      else if (GET_CODE (x) == PLUS)
	{
	  rtx base = XEXP (x, 0);
	  rtx offset = XEXP (x, 1);

	  bool immediate_p = (GET_CODE (offset) == CONST_INT
			      /* Signed 13-bit immediate.  */
			      && INTVAL (offset) >= -(1 << 12)
			      && INTVAL (offset) < (1 << 12)
			      /* The low bits of the offset are ignored, even
			         when they're meant to realign the pointer.  */
			      && !(INTVAL (offset) & 0x3));

	  if (!VECTOR_MODE_P (mode))
	    {
	      if ((gcn_address_register_p (base, DImode, strict)
		   || gcn_vec_address_register_p (base, DImode, strict))
		  && immediate_p)
		/* SGPR + CONST or VGPR + CONST  */
		return true;

	      if (gcn_address_register_p (base, DImode, strict)
		  && gcn_vgpr_register_operand (offset, SImode))
		/* SGPR + VGPR  */
		return true;

	      if (GET_CODE (base) == PLUS
		  && gcn_address_register_p (XEXP (base, 0), DImode, strict)
		  && gcn_vgpr_register_operand (XEXP (base, 1), SImode)
		  && immediate_p)
		/* (SGPR + VGPR) + CONST  */
		return true;
	    }
	  else
	    {
	      if (gcn_address_register_p (base, DImode, strict)
		  && immediate_p)
		/* SGPR + CONST  */
		return true;
	    }
	}
      else
	return false;
    }
  else if (AS_ANY_DS_P (as))
    switch (GET_CODE (x))
      {
      case REG:
	return (VECTOR_MODE_P (mode)
		? gcn_address_register_p (x, SImode, strict)
		: gcn_vec_address_register_p (x, SImode, strict));
      /* Addresses are in the form BASE+OFFSET
	 OFFSET is either 20bit unsigned immediate, SGPR or M0.
	 Writes and atomics do not accept SGPR.  */
      case PLUS:
	{
	  rtx x0 = XEXP (x, 0);
	  rtx x1 = XEXP (x, 1);
	  if (!gcn_vec_address_register_p (x0, DImode, strict))
	    return false;
	  if (GET_CODE (x1) == REG)
	    {
	      if (GET_CODE (x1) != REG
		  || (REGNO (x1) <= FIRST_PSEUDO_REGISTER
		      && !gcn_ssrc_register_operand (x1, DImode)))
		return false;
	    }
	  else if (GET_CODE (x1) == CONST_VECTOR
		   && GET_CODE (CONST_VECTOR_ELT (x1, 0)) == CONST_INT
		   && single_cst_vector_p (x1))
	    {
	      x1 = CONST_VECTOR_ELT (x1, 0);
	      if (INTVAL (x1) >= 0 && INTVAL (x1) < (1 << 20))
		return true;
	    }
	  return false;
	}

      default:
	break;
      }
  else
    gcc_unreachable ();
  return false;
}

/* Implement TARGET_ADDR_SPACE_POINTER_MODE.
   
   Return the appropriate mode for a named address pointer.  */

static scalar_int_mode
gcn_addr_space_pointer_mode (addr_space_t addrspace)
{
  switch (addrspace)
    {
    case ADDR_SPACE_SCRATCH:
    case ADDR_SPACE_LDS:
    case ADDR_SPACE_GDS:
      return SImode;
    case ADDR_SPACE_DEFAULT:
    case ADDR_SPACE_FLAT:
    case ADDR_SPACE_FLAT_SCRATCH:
    case ADDR_SPACE_SCALAR_FLAT:
      return DImode;
    default:
      gcc_unreachable ();
    }
}

/* Implement TARGET_ADDR_SPACE_ADDRESS_MODE.
   
   Return the appropriate mode for a named address space address.  */

static scalar_int_mode
gcn_addr_space_address_mode (addr_space_t addrspace)
{
  return gcn_addr_space_pointer_mode (addrspace);
}

/* Implement TARGET_ADDR_SPACE_SUBSET_P.
   
   Determine if one named address space is a subset of another.  */

static bool
gcn_addr_space_subset_p (addr_space_t subset, addr_space_t superset)
{
  if (subset == superset)
    return true;
  /* FIXME is this true?  */
  if (AS_FLAT_P (superset) || AS_SCALAR_FLAT_P (superset))
    return true;
  return false;
}

/* Convert from one address space to another.  */

static rtx
gcn_addr_space_convert (rtx op, tree from_type, tree to_type)
{
  gcc_assert (POINTER_TYPE_P (from_type));
  gcc_assert (POINTER_TYPE_P (to_type));

  addr_space_t as_from = TYPE_ADDR_SPACE (TREE_TYPE (from_type));
  addr_space_t as_to = TYPE_ADDR_SPACE (TREE_TYPE (to_type));

  if (AS_LDS_P (as_from) && AS_FLAT_P (as_to))
    {
      rtx queue = gen_rtx_REG (DImode,
			       cfun->machine->args.reg[QUEUE_PTR_ARG]);
      rtx group_seg_aperture_hi = gen_rtx_MEM (SImode,
				     gen_rtx_PLUS (DImode, queue,
						   gen_int_mode (64, SImode)));
      rtx tmp = gen_reg_rtx (DImode);

      emit_move_insn (gen_lowpart (SImode, tmp), op);
      emit_move_insn (gen_highpart_mode (SImode, DImode, tmp),
		      group_seg_aperture_hi);

      return tmp;
    }
  else if (as_from == as_to)
    return op;
  else
    gcc_unreachable ();
}

/* Implement TARGET_ADDR_SPACE_DEBUG.

   Return the dwarf address space class for each hardware address space.  */

static int
gcn_addr_space_debug (addr_space_t as)
{
  switch (as)
    {
      case ADDR_SPACE_DEFAULT:
      case ADDR_SPACE_FLAT:
      case ADDR_SPACE_GLOBAL:
      case ADDR_SPACE_SCALAR_FLAT:
      case ADDR_SPACE_FLAT_SCRATCH:
	return DW_ADDR_none;
      case ADDR_SPACE_LDS:
	return 3;      // DW_ADDR_LLVM_group
      case ADDR_SPACE_SCRATCH:
	return 4;      // DW_ADDR_LLVM_private
      case ADDR_SPACE_GDS:
	return 0x8000; // DW_ADDR_AMDGPU_region
    }
  gcc_unreachable ();
}


/* Implement REGNO_MODE_CODE_OK_FOR_BASE_P via gcn.h
   
   Retun true if REGNO is OK for memory adressing.  */

bool
gcn_regno_mode_code_ok_for_base_p (int regno,
				   machine_mode, addr_space_t as, int, int)
{
  if (regno >= FIRST_PSEUDO_REGISTER)
    {
      if (reg_renumber)
	regno = reg_renumber[regno];
      else
	return true;
    }
  if (AS_FLAT_P (as))
    return (VGPR_REGNO_P (regno)
	    || regno == ARG_POINTER_REGNUM || regno == FRAME_POINTER_REGNUM);
  else if (AS_SCALAR_FLAT_P (as))
    return (SGPR_REGNO_P (regno)
	    || regno == ARG_POINTER_REGNUM || regno == FRAME_POINTER_REGNUM);
  else if (AS_GLOBAL_P (as))
    {
      return (SGPR_REGNO_P (regno)
	      || VGPR_REGNO_P (regno)
	      || regno == ARG_POINTER_REGNUM
	      || regno == FRAME_POINTER_REGNUM);
    }
  else
    /* For now.  */
    return false;
}

/* Implement MODE_CODE_BASE_REG_CLASS via gcn.h.
   
   Return a suitable register class for memory addressing.  */

reg_class
gcn_mode_code_base_reg_class (machine_mode mode, addr_space_t as, int oc,
			      int ic)
{
  switch (as)
    {
    case ADDR_SPACE_DEFAULT:
      return gcn_mode_code_base_reg_class (mode, DEFAULT_ADDR_SPACE, oc, ic);
    case ADDR_SPACE_SCALAR_FLAT:
    case ADDR_SPACE_SCRATCH:
      return SGPR_REGS;
      break;
    case ADDR_SPACE_FLAT:
    case ADDR_SPACE_FLAT_SCRATCH:
    case ADDR_SPACE_LDS:
    case ADDR_SPACE_GDS:
      return ((GET_MODE_CLASS (mode) == MODE_VECTOR_INT
	       || GET_MODE_CLASS (mode) == MODE_VECTOR_FLOAT)
	      ? SGPR_REGS : VGPR_REGS);
    case ADDR_SPACE_GLOBAL:
      return ((GET_MODE_CLASS (mode) == MODE_VECTOR_INT
	       || GET_MODE_CLASS (mode) == MODE_VECTOR_FLOAT)
	      ? SGPR_REGS : ALL_GPR_REGS);
    }
  gcc_unreachable ();
}

/* Implement REGNO_OK_FOR_INDEX_P via gcn.h.
   
   Return true if REGNO is OK for index of memory addressing.  */

bool
regno_ok_for_index_p (int regno)
{
  if (regno >= FIRST_PSEUDO_REGISTER)
    {
      if (reg_renumber)
	regno = reg_renumber[regno];
      else
	return true;
    }
  return regno == M0_REG || VGPR_REGNO_P (regno);
}

/* Generate move which uses the exec flags.  If EXEC is NULL, then it is
   assumed that all lanes normally relevant to the mode of the move are
   affected.  If PREV is NULL, then a sensible default is supplied for
   the inactive lanes.  */

static rtx
gen_mov_with_exec (rtx op0, rtx op1, rtx exec = NULL, rtx prev = NULL)
{
  machine_mode mode = GET_MODE (op0);

  if (vgpr_vector_mode_p (mode))
    {
      if (exec && exec != CONSTM1_RTX (DImode))
	{
	  if (!prev)
	    prev = op0;
	}
      else
	{
	  if (!prev)
	    prev = gcn_gen_undef (mode);
	  exec = gcn_full_exec_reg ();
	}

      rtx set = gen_rtx_SET (op0, gen_rtx_VEC_MERGE (mode, op1, prev, exec));

      return gen_rtx_PARALLEL (VOIDmode,
	       gen_rtvec (2, set,
			 gen_rtx_CLOBBER (VOIDmode,
					  gen_rtx_SCRATCH (V64DImode))));
    }

  return (gen_rtx_PARALLEL
	  (VOIDmode,
	   gen_rtvec (2, gen_rtx_SET (op0, op1),
		      gen_rtx_USE (VOIDmode,
				   exec ? exec : gcn_scalar_exec ()))));
}

/* Generate masked move.  */

static rtx
gen_duplicate_load (rtx op0, rtx op1, rtx op2 = NULL, rtx exec = NULL)
{
  if (exec)
    return (gen_rtx_SET (op0,
			 gen_rtx_VEC_MERGE (GET_MODE (op0),
					    gen_rtx_VEC_DUPLICATE (GET_MODE
								   (op0), op1),
					    op2, exec)));
  else
    return (gen_rtx_SET (op0, gen_rtx_VEC_DUPLICATE (GET_MODE (op0), op1)));
}

/* Expand vector init of OP0 by VEC.
   Implements vec_init instruction pattern.  */

void
gcn_expand_vector_init (rtx op0, rtx vec)
{
  int64_t initialized_mask = 0;
  int64_t curr_mask = 1;
  machine_mode mode = GET_MODE (op0);

  rtx val = XVECEXP (vec, 0, 0);

  for (int i = 1; i < 64; i++)
    if (rtx_equal_p (val, XVECEXP (vec, 0, i)))
      curr_mask |= (int64_t) 1 << i;

  if (gcn_constant_p (val))
    emit_move_insn (op0, gcn_vec_constant (mode, val));
  else
    {
      val = force_reg (GET_MODE_INNER (mode), val);
      emit_insn (gen_duplicate_load (op0, val));
    }
  initialized_mask |= curr_mask;
  for (int i = 1; i < 64; i++)
    if (!(initialized_mask & ((int64_t) 1 << i)))
      {
	curr_mask = (int64_t) 1 << i;
	rtx val = XVECEXP (vec, 0, i);

	for (int j = i + 1; j < 64; j++)
	  if (rtx_equal_p (val, XVECEXP (vec, 0, j)))
	    curr_mask |= (int64_t) 1 << j;
	if (gcn_constant_p (val))
	  emit_insn (gen_mov_with_exec (op0, gcn_vec_constant (mode, val),
					get_exec (curr_mask)));
	else
	  {
	    val = force_reg (GET_MODE_INNER (mode), val);
	    emit_insn (gen_duplicate_load (op0, val, op0,
					   get_exec (curr_mask)));
	  }
	initialized_mask |= curr_mask;
      }
}

/* Load vector constant where n-th lane contains BASE+n*VAL.  */

static rtx
strided_constant (machine_mode mode, int base, int val)
{
  rtx x = gen_reg_rtx (mode);
  emit_move_insn (x, gcn_vec_constant (mode, base));
  emit_insn (gen_addv64si3_exec (x, x, gcn_vec_constant (mode, val * 32),
				 x, get_exec (0xffffffff00000000)));
  emit_insn (gen_addv64si3_exec (x, x, gcn_vec_constant (mode, val * 16),
				 x, get_exec (0xffff0000ffff0000)));
  emit_insn (gen_addv64si3_exec (x, x, gcn_vec_constant (mode, val * 8),
				 x, get_exec (0xff00ff00ff00ff00)));
  emit_insn (gen_addv64si3_exec (x, x, gcn_vec_constant (mode, val * 4),
				 x, get_exec (0xf0f0f0f0f0f0f0f0)));
  emit_insn (gen_addv64si3_exec (x, x, gcn_vec_constant (mode, val * 2),
				 x, get_exec (0xcccccccccccccccc)));
  emit_insn (gen_addv64si3_exec (x, x, gcn_vec_constant (mode, val * 1),
				 x, get_exec (0xaaaaaaaaaaaaaaaa)));
  return x;
}

/* Implement TARGET_ADDR_SPACE_LEGITIMIZE_ADDRESS.  */

static rtx
gcn_addr_space_legitimize_address (rtx x, rtx old, machine_mode mode,
				   addr_space_t as)
{
  switch (as)
    {
    case ADDR_SPACE_DEFAULT:
      return gcn_addr_space_legitimize_address (x, old, mode,
						DEFAULT_ADDR_SPACE);
    case ADDR_SPACE_SCALAR_FLAT:
    case ADDR_SPACE_SCRATCH:
      /* Instructions working on vectors need the address to be in
         a register.  */
      if (vgpr_vector_mode_p (mode))
	return force_reg (GET_MODE (x), x);

      return x;
    case ADDR_SPACE_FLAT:
    case ADDR_SPACE_FLAT_SCRATCH:
    case ADDR_SPACE_GLOBAL:
      return TARGET_GCN3 ? force_reg (DImode, x) : x;
    case ADDR_SPACE_LDS:
    case ADDR_SPACE_GDS:
      /* FIXME: LDS support offsets, handle them!.  */
      if (vgpr_vector_mode_p (mode) && GET_MODE (x) != V64SImode)
	{
	  rtx addrs = gen_reg_rtx (V64SImode);
	  rtx base = force_reg (SImode, x);
	  rtx offsets = strided_constant (V64SImode, 0,
					  GET_MODE_UNIT_SIZE (mode));

	  emit_insn (gen_vec_duplicatev64si (addrs, base));
	  emit_insn (gen_addv64si3 (addrs, offsets, addrs));
	  return addrs;
	}
      return x;
    }
  gcc_unreachable ();
}

/* Convert a (mem:<MODE> (reg:DI)) to (mem:<MODE> (reg:V64DI)) with the
   proper vector of stepped addresses.

   MEM will be a DImode address of a vector in an SGPR.
   TMP will be a V64DImode VGPR pair or (scratch:V64DI).  */

rtx
gcn_expand_scalar_to_vector_address (machine_mode mode, rtx exec, rtx mem,
				     rtx tmp)
{
  gcc_assert (MEM_P (mem));
  rtx mem_base = XEXP (mem, 0);
  rtx mem_index = NULL_RTX;

  if (!TARGET_GCN5_PLUS)
    {
      /* gcn_addr_space_legitimize_address should have put the address in a
         register.  If not, it is too late to do anything about it.  */
      gcc_assert (REG_P (mem_base));
    }

  if (GET_CODE (mem_base) == PLUS)
    {
      mem_index = XEXP (mem_base, 1);
      mem_base = XEXP (mem_base, 0);
    }

  /* RF and RM base registers for vector modes should be always an SGPR.  */
  gcc_assert (SGPR_REGNO_P (REGNO (mem_base))
	      || REGNO (mem_base) >= FIRST_PSEUDO_REGISTER);

  machine_mode inner = GET_MODE_INNER (mode);
  int shift = exact_log2 (GET_MODE_SIZE (inner));
  rtx ramp = gen_rtx_REG (V64SImode, VGPR_REGNO (1));
  rtx undef_v64si = gcn_gen_undef (V64SImode);
  rtx new_base = NULL_RTX;
  addr_space_t as = MEM_ADDR_SPACE (mem);

  rtx tmplo = (REG_P (tmp)
	       ? gcn_operand_part (V64DImode, tmp, 0)
	       : gen_reg_rtx (V64SImode));

  /* tmplo[:] = ramp[:] << shift  */
  if (exec)
    emit_insn (gen_ashlv64si3_exec (tmplo, ramp,
				    gen_int_mode (shift, SImode),
				    undef_v64si, exec));
  else
    emit_insn (gen_ashlv64si3 (tmplo, ramp, gen_int_mode (shift, SImode)));

  if (AS_FLAT_P (as))
    {
      rtx vcc = gen_rtx_REG (DImode, CC_SAVE_REG);

      if (REG_P (tmp))
	{
	  rtx mem_base_lo = gcn_operand_part (DImode, mem_base, 0);
	  rtx mem_base_hi = gcn_operand_part (DImode, mem_base, 1);
	  rtx tmphi = gcn_operand_part (V64DImode, tmp, 1);

	  /* tmphi[:] = mem_base_hi  */
	  if (exec)
	    emit_insn (gen_vec_duplicatev64si_exec (tmphi, mem_base_hi,
						    undef_v64si, exec));
	  else
	    emit_insn (gen_vec_duplicatev64si (tmphi, mem_base_hi));

	  /* tmp[:] += zext (mem_base)  */
	  if (exec)
	    {
	      emit_insn (gen_addv64si3_vcc_dup_exec (tmplo, mem_base_lo, tmplo,
						     vcc, undef_v64si, exec));
	      emit_insn (gen_addcv64si3_exec (tmphi, tmphi, const0_rtx,
					      vcc, vcc, undef_v64si, exec));
	    }
	  else
	    emit_insn (gen_addv64di3_vcc_zext_dup (tmp, mem_base_lo, tmp, vcc));
	}
      else
	{
	  tmp = gen_reg_rtx (V64DImode);
	  if (exec)
	    emit_insn (gen_addv64di3_vcc_zext_dup2_exec
		       (tmp, tmplo, mem_base, vcc, gcn_gen_undef (V64DImode),
			exec));
	  else
	    emit_insn (gen_addv64di3_vcc_zext_dup2 (tmp, tmplo, mem_base, vcc));
	}

      new_base = tmp;
    }
  else if (AS_ANY_DS_P (as))
    {
      if (!exec)
	emit_insn (gen_addv64si3_dup (tmplo, tmplo, mem_base));
      else
        emit_insn (gen_addv64si3_dup_exec (tmplo, tmplo, mem_base,
					   gcn_gen_undef (V64SImode), exec));
      new_base = tmplo;
    }
  else
    {
      mem_base = gen_rtx_VEC_DUPLICATE (V64DImode, mem_base);
      new_base = gen_rtx_PLUS (V64DImode, mem_base,
			       gen_rtx_SIGN_EXTEND (V64DImode, tmplo));
    }

  return gen_rtx_PLUS (GET_MODE (new_base), new_base,
		       gen_rtx_VEC_DUPLICATE (GET_MODE (new_base),
					      (mem_index ? mem_index
					       : const0_rtx)));
}

/* Convert a BASE address, a vector of OFFSETS, and a SCALE, to addresses
   suitable for the given address space.  This is indented for use in
   gather/scatter patterns.

   The offsets may be signed or unsigned, according to UNSIGNED_P.
   If EXEC is set then _exec patterns will be used, otherwise plain.

   Return values.
     ADDR_SPACE_FLAT   - return V64DImode vector of absolute addresses.
     ADDR_SPACE_GLOBAL - return V64SImode vector of offsets.  */

rtx
gcn_expand_scaled_offsets (addr_space_t as, rtx base, rtx offsets, rtx scale,
			   bool unsigned_p, rtx exec)
{
  rtx tmpsi = gen_reg_rtx (V64SImode);
  rtx tmpdi = gen_reg_rtx (V64DImode);
  rtx undefsi = exec ? gcn_gen_undef (V64SImode) : NULL;
  rtx undefdi = exec ? gcn_gen_undef (V64DImode) : NULL;

  if (CONST_INT_P (scale)
      && INTVAL (scale) > 0
      && exact_log2 (INTVAL (scale)) >= 0)
    emit_insn (gen_ashlv64si3 (tmpsi, offsets,
			       GEN_INT (exact_log2 (INTVAL (scale)))));
  else
    (exec
     ? emit_insn (gen_mulv64si3_dup_exec (tmpsi, offsets, scale, undefsi,
					  exec))
     : emit_insn (gen_mulv64si3_dup (tmpsi, offsets, scale)));

  /* "Global" instructions do not support negative register offsets.  */
  if (as == ADDR_SPACE_FLAT || !unsigned_p)
    {
      if (unsigned_p)
	(exec
	 ?  emit_insn (gen_addv64di3_zext_dup2_exec (tmpdi, tmpsi, base,
						    undefdi, exec))
	 :  emit_insn (gen_addv64di3_zext_dup2 (tmpdi, tmpsi, base)));
      else
	(exec
	 ?  emit_insn (gen_addv64di3_sext_dup2_exec (tmpdi, tmpsi, base,
						     undefdi, exec))
	 :  emit_insn (gen_addv64di3_sext_dup2 (tmpdi, tmpsi, base)));
      return tmpdi;
    }
  else if (as == ADDR_SPACE_GLOBAL)
    return tmpsi;

  gcc_unreachable ();
}

/* Return true if move from OP0 to OP1 is known to be executed in vector
   unit.  */

bool
gcn_vgpr_move_p (rtx op0, rtx op1)
{
  if (MEM_P (op0) && AS_SCALAR_FLAT_P (MEM_ADDR_SPACE (op0)))
    return true;
  if (MEM_P (op1) && AS_SCALAR_FLAT_P (MEM_ADDR_SPACE (op1)))
    return true;
  return ((REG_P (op0) && VGPR_REGNO_P (REGNO (op0)))
	  || (REG_P (op1) && VGPR_REGNO_P (REGNO (op1)))
	  || vgpr_vector_mode_p (GET_MODE (op0)));
}

/* Return true if move from OP0 to OP1 is known to be executed in scalar
   unit.  Used in the machine description.  */

bool
gcn_sgpr_move_p (rtx op0, rtx op1)
{
  if (MEM_P (op0) && AS_SCALAR_FLAT_P (MEM_ADDR_SPACE (op0)))
    return true;
  if (MEM_P (op1) && AS_SCALAR_FLAT_P (MEM_ADDR_SPACE (op1)))
    return true;
  if (!REG_P (op0) || REGNO (op0) >= FIRST_PSEUDO_REGISTER
      || VGPR_REGNO_P (REGNO (op0)))
    return false;
  if (REG_P (op1)
      && REGNO (op1) < FIRST_PSEUDO_REGISTER
      && !VGPR_REGNO_P (REGNO (op1)))
    return true;
  return immediate_operand (op1, VOIDmode) || memory_operand (op1, VOIDmode);
}

/* Implement TARGET_SECONDARY_RELOAD.

   The address space determines which registers can be used for loads and
   stores.  */

static reg_class_t
gcn_secondary_reload (bool in_p, rtx x, reg_class_t rclass,
		      machine_mode reload_mode, secondary_reload_info *sri)
{
  reg_class_t result = NO_REGS;
  bool spilled_pseudo =
    (REG_P (x) || GET_CODE (x) == SUBREG) && true_regnum (x) == -1;

  if (dump_file && (dump_flags & TDF_DETAILS))
    {
      fprintf (dump_file, "gcn_secondary_reload: ");
      dump_value_slim (dump_file, x, 1);
      fprintf (dump_file, " %s %s:%s", (in_p ? "->" : "<-"),
	       reg_class_names[rclass], GET_MODE_NAME (reload_mode));
      if (REG_P (x) || GET_CODE (x) == SUBREG)
	fprintf (dump_file, " (true regnum: %d \"%s\")", true_regnum (x),
		 (true_regnum (x) >= 0
		  && true_regnum (x) < FIRST_PSEUDO_REGISTER
		  ? reg_names[true_regnum (x)]
		  : (spilled_pseudo ? "stack spill" : "??")));
      fprintf (dump_file, "\n");
    }

  /* Some callers don't use or initialize icode.  */
  sri->icode = CODE_FOR_nothing;

  if (MEM_P (x) || spilled_pseudo)
    {
      addr_space_t as = DEFAULT_ADDR_SPACE;

      /* If we have a spilled pseudo, we can't find the address space
	 directly, but we know it's in ADDR_SPACE_FLAT space for GCN3 or
	 ADDR_SPACE_GLOBAL for GCN5.  */
      if (MEM_P (x))
	as = MEM_ADDR_SPACE (x);

      if (as == ADDR_SPACE_DEFAULT)
	as = DEFAULT_ADDR_SPACE;

      switch (as)
	{
	case ADDR_SPACE_SCALAR_FLAT:
	  result =
	    ((!MEM_P (x) || rclass == SGPR_REGS) ? NO_REGS : SGPR_REGS);
	  break;
	case ADDR_SPACE_FLAT:
	case ADDR_SPACE_FLAT_SCRATCH:
	case ADDR_SPACE_GLOBAL:
	  if (GET_MODE_CLASS (reload_mode) == MODE_VECTOR_INT
	      || GET_MODE_CLASS (reload_mode) == MODE_VECTOR_FLOAT)
	    {
	      if (in_p)
		switch (reload_mode)
		  {
		  case E_V64SImode:
		    sri->icode = CODE_FOR_reload_inv64si;
		    break;
		  case E_V64SFmode:
		    sri->icode = CODE_FOR_reload_inv64sf;
		    break;
		  case E_V64HImode:
		    sri->icode = CODE_FOR_reload_inv64hi;
		    break;
		  case E_V64HFmode:
		    sri->icode = CODE_FOR_reload_inv64hf;
		    break;
		  case E_V64QImode:
		    sri->icode = CODE_FOR_reload_inv64qi;
		    break;
		  case E_V64DImode:
		    sri->icode = CODE_FOR_reload_inv64di;
		    break;
		  case E_V64DFmode:
		    sri->icode = CODE_FOR_reload_inv64df;
		    break;
		  default:
		    gcc_unreachable ();
		  }
	      else
		switch (reload_mode)
		  {
		  case E_V64SImode:
		    sri->icode = CODE_FOR_reload_outv64si;
		    break;
		  case E_V64SFmode:
		    sri->icode = CODE_FOR_reload_outv64sf;
		    break;
		  case E_V64HImode:
		    sri->icode = CODE_FOR_reload_outv64hi;
		    break;
		  case E_V64HFmode:
		    sri->icode = CODE_FOR_reload_outv64hf;
		    break;
		  case E_V64QImode:
		    sri->icode = CODE_FOR_reload_outv64qi;
		    break;
		  case E_V64DImode:
		    sri->icode = CODE_FOR_reload_outv64di;
		    break;
		  case E_V64DFmode:
		    sri->icode = CODE_FOR_reload_outv64df;
		    break;
		  default:
		    gcc_unreachable ();
		  }
	      break;
	    }
	  /* Fallthrough.  */
	case ADDR_SPACE_LDS:
	case ADDR_SPACE_GDS:
	case ADDR_SPACE_SCRATCH:
	  result = (rclass == VGPR_REGS ? NO_REGS : VGPR_REGS);
	  break;
	}
    }

  if (dump_file && (dump_flags & TDF_DETAILS))
    fprintf (dump_file, "   <= %s (icode: %s)\n", reg_class_names[result],
	     get_insn_name (sri->icode));

  return result;
}

/* Update register usage after having seen the compiler flags and kernel
   attributes.  We typically want to fix registers that contain values
   set by the HSA runtime.  */

static void
gcn_conditional_register_usage (void)
{
  if (!cfun || !cfun->machine)
    return;

  if (cfun->machine->normal_function)
    {
      /* Restrict the set of SGPRs and VGPRs used by non-kernel functions.  */
      for (int i = SGPR_REGNO (MAX_NORMAL_SGPR_COUNT);
	   i <= LAST_SGPR_REG; i++)
	fixed_regs[i] = 1, call_used_regs[i] = 1;

      for (int i = VGPR_REGNO (MAX_NORMAL_VGPR_COUNT);
	   i <= LAST_VGPR_REG; i++)
	fixed_regs[i] = 1, call_used_regs[i] = 1;

      return;
    }

  /* If the set of requested args is the default set, nothing more needs to
     be done.  */
  if (cfun->machine->args.requested == default_requested_args)
    return;

  /* Requesting a set of args different from the default violates the ABI.  */
  if (!leaf_function_p ())
    warning (0, "A non-default set of initial values has been requested, "
		"which violates the ABI");

  for (int i = SGPR_REGNO (0); i < SGPR_REGNO (14); i++)
    fixed_regs[i] = 0;

  /* Fix the runtime argument register containing values that may be
     needed later.  DISPATCH_PTR_ARG and FLAT_SCRATCH_* should not be
     needed after the prologue so there's no need to fix them.  */
  if (cfun->machine->args.reg[PRIVATE_SEGMENT_WAVE_OFFSET_ARG] >= 0)
    fixed_regs[cfun->machine->args.reg[PRIVATE_SEGMENT_WAVE_OFFSET_ARG]] = 1;
  if (cfun->machine->args.reg[PRIVATE_SEGMENT_BUFFER_ARG] >= 0)
    {
      /* The upper 32-bits of the 64-bit descriptor are not used, so allow
	the containing registers to be used for other purposes.  */
      fixed_regs[cfun->machine->args.reg[PRIVATE_SEGMENT_BUFFER_ARG]] = 1;
      fixed_regs[cfun->machine->args.reg[PRIVATE_SEGMENT_BUFFER_ARG] + 1] = 1;
    }
  if (cfun->machine->args.reg[KERNARG_SEGMENT_PTR_ARG] >= 0)
    {
      fixed_regs[cfun->machine->args.reg[KERNARG_SEGMENT_PTR_ARG]] = 1;
      fixed_regs[cfun->machine->args.reg[KERNARG_SEGMENT_PTR_ARG] + 1] = 1;
    }
  if (cfun->machine->args.reg[DISPATCH_PTR_ARG] >= 0)
    {
      fixed_regs[cfun->machine->args.reg[DISPATCH_PTR_ARG]] = 1;
      fixed_regs[cfun->machine->args.reg[DISPATCH_PTR_ARG] + 1] = 1;
    }
  if (cfun->machine->args.reg[WORKGROUP_ID_X_ARG] >= 0)
    fixed_regs[cfun->machine->args.reg[WORKGROUP_ID_X_ARG]] = 1;
  if (cfun->machine->args.reg[WORK_ITEM_ID_X_ARG] >= 0)
    fixed_regs[cfun->machine->args.reg[WORK_ITEM_ID_X_ARG]] = 1;
  if (cfun->machine->args.reg[WORK_ITEM_ID_Y_ARG] >= 0)
    fixed_regs[cfun->machine->args.reg[WORK_ITEM_ID_Y_ARG]] = 1;
  if (cfun->machine->args.reg[WORK_ITEM_ID_Z_ARG] >= 0)
    fixed_regs[cfun->machine->args.reg[WORK_ITEM_ID_Z_ARG]] = 1;
}

/* Determine if a load or store is valid, according to the register classes
   and address space.  Used primarily by the machine description to decide
   when to split a move into two steps.  */

bool
gcn_valid_move_p (machine_mode mode, rtx dest, rtx src)
{
  if (!MEM_P (dest) && !MEM_P (src))
    return true;

  if (MEM_P (dest)
      && AS_FLAT_P (MEM_ADDR_SPACE (dest))
      && (gcn_flat_address_p (XEXP (dest, 0), mode)
	  || GET_CODE (XEXP (dest, 0)) == SYMBOL_REF
	  || GET_CODE (XEXP (dest, 0)) == LABEL_REF)
      && gcn_vgpr_register_operand (src, mode))
    return true;
  else if (MEM_P (src)
	   && AS_FLAT_P (MEM_ADDR_SPACE (src))
	   && (gcn_flat_address_p (XEXP (src, 0), mode)
	       || GET_CODE (XEXP (src, 0)) == SYMBOL_REF
	       || GET_CODE (XEXP (src, 0)) == LABEL_REF)
	   && gcn_vgpr_register_operand (dest, mode))
    return true;

  if (MEM_P (dest)
      && AS_GLOBAL_P (MEM_ADDR_SPACE (dest))
      && (gcn_global_address_p (XEXP (dest, 0))
	  || GET_CODE (XEXP (dest, 0)) == SYMBOL_REF
	  || GET_CODE (XEXP (dest, 0)) == LABEL_REF)
      && gcn_vgpr_register_operand (src, mode))
    return true;
  else if (MEM_P (src)
	   && AS_GLOBAL_P (MEM_ADDR_SPACE (src))
	   && (gcn_global_address_p (XEXP (src, 0))
	       || GET_CODE (XEXP (src, 0)) == SYMBOL_REF
	       || GET_CODE (XEXP (src, 0)) == LABEL_REF)
	   && gcn_vgpr_register_operand (dest, mode))
    return true;

  if (MEM_P (dest)
      && MEM_ADDR_SPACE (dest) == ADDR_SPACE_SCALAR_FLAT
      && (gcn_scalar_flat_address_p (XEXP (dest, 0))
	  || GET_CODE (XEXP (dest, 0)) == SYMBOL_REF
	  || GET_CODE (XEXP (dest, 0)) == LABEL_REF)
      && gcn_ssrc_register_operand (src, mode))
    return true;
  else if (MEM_P (src)
	   && MEM_ADDR_SPACE (src) == ADDR_SPACE_SCALAR_FLAT
	   && (gcn_scalar_flat_address_p (XEXP (src, 0))
	       || GET_CODE (XEXP (src, 0)) == SYMBOL_REF
	       || GET_CODE (XEXP (src, 0)) == LABEL_REF)
	   && gcn_sdst_register_operand (dest, mode))
    return true;

  if (MEM_P (dest)
      && AS_ANY_DS_P (MEM_ADDR_SPACE (dest))
      && gcn_ds_address_p (XEXP (dest, 0))
      && gcn_vgpr_register_operand (src, mode))
    return true;
  else if (MEM_P (src)
	   && AS_ANY_DS_P (MEM_ADDR_SPACE (src))
	   && gcn_ds_address_p (XEXP (src, 0))
	   && gcn_vgpr_register_operand (dest, mode))
    return true;

  return false;
}

/* }}}  */
/* {{{ Functions and ABI.  */

/* Implement TARGET_FUNCTION_VALUE.
   
   Define how to find the value returned by a function.
   The register location is always the same, but the mode depends on
   VALTYPE.  */

static rtx
gcn_function_value (const_tree valtype, const_tree, bool)
{
  machine_mode mode = TYPE_MODE (valtype);

  if (INTEGRAL_TYPE_P (valtype)
      && GET_MODE_CLASS (mode) == MODE_INT
      && GET_MODE_SIZE (mode) < 4)
    mode = SImode;

  return gen_rtx_REG (mode, SGPR_REGNO (RETURN_VALUE_REG));
}

/* Implement TARGET_FUNCTION_VALUE_REGNO_P.
   
   Return true if N is a possible register number for the function return
   value.  */

static bool
gcn_function_value_regno_p (const unsigned int n)
{
  return n == RETURN_VALUE_REG;
}

/* Calculate the number of registers required to hold function argument
   ARG.  */

static int
num_arg_regs (const function_arg_info &arg)
{
  if (targetm.calls.must_pass_in_stack (arg))
    return 0;

  int size = arg.promoted_size_in_bytes ();
  return (size + UNITS_PER_WORD - 1) / UNITS_PER_WORD;
}

/* Implement TARGET_STRICT_ARGUMENT_NAMING.

   Return true if the location where a function argument is passed
   depends on whether or not it is a named argument

   For gcn, we know how to handle functions declared as stdarg: by
   passing an extra pointer to the unnamed arguments.  However, the
   Fortran frontend can produce a different situation, where a
   function pointer is declared with no arguments, but the actual
   function and calls to it take more arguments.  In that case, we
   want to ensure the call matches the definition of the function.  */

static bool
gcn_strict_argument_naming (cumulative_args_t cum_v)
{
  CUMULATIVE_ARGS *cum = get_cumulative_args (cum_v);

  return cum->fntype == NULL_TREE || stdarg_p (cum->fntype);
}

/* Implement TARGET_PRETEND_OUTGOING_VARARGS_NAMED.
 
   See comment on gcn_strict_argument_naming.  */

static bool
gcn_pretend_outgoing_varargs_named (cumulative_args_t cum_v)
{
  return !gcn_strict_argument_naming (cum_v);
}

/* Implement TARGET_FUNCTION_ARG.
 
   Return an RTX indicating whether a function argument is passed in a register
   and if so, which register.  */

static rtx
gcn_function_arg (cumulative_args_t cum_v, const function_arg_info &arg)
{
  CUMULATIVE_ARGS *cum = get_cumulative_args (cum_v);
  if (cum->normal_function)
    {
      if (!arg.named || arg.end_marker_p ())
	return 0;

      if (targetm.calls.must_pass_in_stack (arg))
	return 0;

      /* Vector parameters are not supported yet.  */
      if (VECTOR_MODE_P (arg.mode))
	return 0;

      int reg_num = FIRST_PARM_REG + cum->num;
      int num_regs = num_arg_regs (arg);
      if (num_regs > 0)
	while (reg_num % num_regs != 0)
	  reg_num++;
      if (reg_num + num_regs <= FIRST_PARM_REG + NUM_PARM_REGS)
	return gen_rtx_REG (arg.mode, reg_num);
    }
  else
    {
      if (cum->num >= cum->args.nargs)
	{
	  cum->offset = (cum->offset + TYPE_ALIGN (arg.type) / 8 - 1)
	    & -(TYPE_ALIGN (arg.type) / 8);
	  cfun->machine->kernarg_segment_alignment
	    = MAX ((unsigned) cfun->machine->kernarg_segment_alignment,
		   TYPE_ALIGN (arg.type) / 8);
	  rtx addr = gen_rtx_REG (DImode,
				  cum->args.reg[KERNARG_SEGMENT_PTR_ARG]);
	  if (cum->offset)
	    addr = gen_rtx_PLUS (DImode, addr,
				 gen_int_mode (cum->offset, DImode));
	  rtx mem = gen_rtx_MEM (arg.mode, addr);
	  set_mem_attributes (mem, arg.type, 1);
	  set_mem_addr_space (mem, ADDR_SPACE_SCALAR_FLAT);
	  MEM_READONLY_P (mem) = 1;
	  return mem;
	}

      int a = cum->args.order[cum->num];
      if (arg.mode != gcn_kernel_arg_types[a].mode)
	{
	  error ("wrong type of argument %s", gcn_kernel_arg_types[a].name);
	  return 0;
	}
      return gen_rtx_REG ((machine_mode) gcn_kernel_arg_types[a].mode,
			  cum->args.reg[a]);
    }
  return 0;
}

/* Implement TARGET_FUNCTION_ARG_ADVANCE.
 
   Updates the summarizer variable pointed to by CUM_V to advance past an
   argument in the argument list.  */

static void
gcn_function_arg_advance (cumulative_args_t cum_v,
			  const function_arg_info &arg)
{
  CUMULATIVE_ARGS *cum = get_cumulative_args (cum_v);

  if (cum->normal_function)
    {
      if (!arg.named)
	return;

      int num_regs = num_arg_regs (arg);
      if (num_regs > 0)
	while ((FIRST_PARM_REG + cum->num) % num_regs != 0)
	  cum->num++;
      cum->num += num_regs;
    }
  else
    {
      if (cum->num < cum->args.nargs)
	cum->num++;
      else
	{
	  cum->offset += tree_to_uhwi (TYPE_SIZE_UNIT (arg.type));
	  cfun->machine->kernarg_segment_byte_size = cum->offset;
	}
    }
}

/* Implement TARGET_ARG_PARTIAL_BYTES.
 
   Returns the number of bytes at the beginning of an argument that must be put
   in registers.  The value must be zero for arguments that are passed entirely
   in registers or that are entirely pushed on the stack.  */

static int
gcn_arg_partial_bytes (cumulative_args_t cum_v, const function_arg_info &arg)
{
  CUMULATIVE_ARGS *cum = get_cumulative_args (cum_v);

  if (!arg.named)
    return 0;

  if (targetm.calls.must_pass_in_stack (arg))
    return 0;

  if (cum->num >= NUM_PARM_REGS)
    return 0;

  /* If the argument fits entirely in registers, return 0.  */
  if (cum->num + num_arg_regs (arg) <= NUM_PARM_REGS)
    return 0;

  return (NUM_PARM_REGS - cum->num) * UNITS_PER_WORD;
}

/* A normal function which takes a pointer argument (to a scalar) may be
   passed a pointer to LDS space (via a high-bits-set aperture), and that only
   works with FLAT addressing, not GLOBAL.  Force FLAT addressing if the
   function has an incoming pointer-to-scalar parameter.  */

static void
gcn_detect_incoming_pointer_arg (tree fndecl)
{
  gcc_assert (cfun && cfun->machine);

  for (tree arg = TYPE_ARG_TYPES (TREE_TYPE (fndecl));
       arg;
       arg = TREE_CHAIN (arg))
    if (POINTER_TYPE_P (TREE_VALUE (arg))
	&& !AGGREGATE_TYPE_P (TREE_TYPE (TREE_VALUE (arg))))
      cfun->machine->use_flat_addressing = true;
}

/* Implement INIT_CUMULATIVE_ARGS, via gcn.h.
   
   Initialize a variable CUM of type CUMULATIVE_ARGS for a call to a function
   whose data type is FNTYPE.  For a library call, FNTYPE is 0.  */

void
gcn_init_cumulative_args (CUMULATIVE_ARGS *cum /* Argument info to init */ ,
			  tree fntype /* tree ptr for function decl */ ,
			  rtx libname /* SYMBOL_REF of library name or 0 */ ,
			  tree fndecl, int caller)
{
  memset (cum, 0, sizeof (*cum));
  cum->fntype = fntype;
  if (libname)
    {
      gcc_assert (cfun && cfun->machine);
      cum->normal_function = true;
      if (!caller)
	{
	  cfun->machine->normal_function = true;
	  gcn_detect_incoming_pointer_arg (fndecl);
	}
      return;
    }
  tree attr = NULL;
  if (fndecl)
    attr = lookup_attribute ("amdgpu_hsa_kernel", DECL_ATTRIBUTES (fndecl));
  if (fndecl && !attr)
    attr = lookup_attribute ("amdgpu_hsa_kernel",
			     TYPE_ATTRIBUTES (TREE_TYPE (fndecl)));
  if (!attr && fntype)
    attr = lookup_attribute ("amdgpu_hsa_kernel", TYPE_ATTRIBUTES (fntype));
  /* Handle main () as kernel, so we can run testsuite.
     Handle OpenACC kernels similarly to main.  */
  if (!attr && !caller && fndecl
      && (MAIN_NAME_P (DECL_NAME (fndecl))
	  || lookup_attribute ("omp target entrypoint",
			       DECL_ATTRIBUTES (fndecl)) != NULL_TREE))
    gcn_parse_amdgpu_hsa_kernel_attribute (&cum->args, NULL_TREE);
  else
    {
      if (!attr || caller)
	{
	  gcc_assert (cfun && cfun->machine);
	  cum->normal_function = true;
	  if (!caller)
	    cfun->machine->normal_function = true;
	}
      gcn_parse_amdgpu_hsa_kernel_attribute
	(&cum->args, attr ? TREE_VALUE (attr) : NULL_TREE);
    }
  cfun->machine->args = cum->args;
  if (!caller && cfun->machine->normal_function)
    gcn_detect_incoming_pointer_arg (fndecl);

  reinit_regs ();
}

static bool
gcn_return_in_memory (const_tree type, const_tree ARG_UNUSED (fntype))
{
  machine_mode mode = TYPE_MODE (type);
  HOST_WIDE_INT size = int_size_in_bytes (type);

  if (AGGREGATE_TYPE_P (type))
    return true;

  /* Vector return values are not supported yet.  */
  if (VECTOR_TYPE_P (type))
    return true;

  if (mode == BLKmode)
    return true;

  if (size > 2 * UNITS_PER_WORD)
    return true;

  return false;
}

/* Implement TARGET_PROMOTE_FUNCTION_MODE.
 
   Return the mode to use for outgoing function arguments.  */

machine_mode
gcn_promote_function_mode (const_tree ARG_UNUSED (type), machine_mode mode,
			   int *ARG_UNUSED (punsignedp),
			   const_tree ARG_UNUSED (funtype),
			   int ARG_UNUSED (for_return))
{
  if (GET_MODE_CLASS (mode) == MODE_INT && GET_MODE_SIZE (mode) < 4)
    return SImode;

  return mode;
}

/* Implement TARGET_GIMPLIFY_VA_ARG_EXPR.
   
   Derived from hppa_gimplify_va_arg_expr.  The generic routine doesn't handle
   ARGS_GROW_DOWNWARDS.  */

static tree
gcn_gimplify_va_arg_expr (tree valist, tree type,
			  gimple_seq *ARG_UNUSED (pre_p),
			  gimple_seq *ARG_UNUSED (post_p))
{
  tree ptr = build_pointer_type (type);
  tree valist_type;
  tree t, u;
  bool indirect;

  indirect = pass_va_arg_by_reference (type);
  if (indirect)
    {
      type = ptr;
      ptr = build_pointer_type (type);
    }
  valist_type = TREE_TYPE (valist);

  /* Args grow down.  Not handled by generic routines.  */

  u = fold_convert (sizetype, size_in_bytes (type));
  u = fold_build1 (NEGATE_EXPR, sizetype, u);
  t = fold_build_pointer_plus (valist, u);

  /* Align to 8 byte boundary.  */

  u = build_int_cst (TREE_TYPE (t), -8);
  t = build2 (BIT_AND_EXPR, TREE_TYPE (t), t, u);
  t = fold_convert (valist_type, t);

  t = build2 (MODIFY_EXPR, valist_type, valist, t);

  t = fold_convert (ptr, t);
  t = build_va_arg_indirect_ref (t);

  if (indirect)
    t = build_va_arg_indirect_ref (t);

  return t;
}

/* Return 1 if TRAIT NAME is present in the OpenMP context's
   device trait set, return 0 if not present in any OpenMP context in the
   whole translation unit, or -1 if not present in the current OpenMP context
   but might be present in another OpenMP context in the same TU.  */

int
gcn_omp_device_kind_arch_isa (enum omp_device_kind_arch_isa trait,
			      const char *name)
{
  switch (trait)
    {
    case omp_device_kind:
      return strcmp (name, "gpu") == 0;
    case omp_device_arch:
      return strcmp (name, "gcn") == 0;
    case omp_device_isa:
      if (strcmp (name, "fiji") == 0)
	return gcn_arch == PROCESSOR_FIJI;
      if (strcmp (name, "gfx900") == 0)
	return gcn_arch == PROCESSOR_VEGA10;
      if (strcmp (name, "gfx906") == 0)
	return gcn_arch == PROCESSOR_VEGA20;
      if (strcmp (name, "gfx908") == 0)
	return gcn_arch == PROCESSOR_GFX908;
      return 0;
    default:
      gcc_unreachable ();
    }
}

/* Calculate stack offsets needed to create prologues and epilogues.  */

static struct machine_function *
gcn_compute_frame_offsets (void)
{
  machine_function *offsets = cfun->machine;

  if (reload_completed)
    return offsets;

  offsets->need_frame_pointer = frame_pointer_needed;

  offsets->outgoing_args_size = crtl->outgoing_args_size;
  offsets->pretend_size = crtl->args.pretend_args_size;

  offsets->local_vars = get_frame_size ();

  offsets->lr_needs_saving = (!leaf_function_p ()
			      || df_regs_ever_live_p (LR_REGNUM)
			      || df_regs_ever_live_p (LR_REGNUM + 1));

  offsets->callee_saves = offsets->lr_needs_saving ? 8 : 0;

  for (int regno = 0; regno < FIRST_PSEUDO_REGISTER; regno++)
    if ((df_regs_ever_live_p (regno) && !call_used_or_fixed_reg_p (regno))
	|| ((regno & ~1) == HARD_FRAME_POINTER_REGNUM
	    && frame_pointer_needed))
      offsets->callee_saves += (VGPR_REGNO_P (regno) ? 256 : 4);

  /* Round up to 64-bit boundary to maintain stack alignment.  */
  offsets->callee_saves = (offsets->callee_saves + 7) & ~7;

  return offsets;
}

/* Insert code into the prologue or epilogue to store or load any
   callee-save register to/from the stack.
 
   Helper function for gcn_expand_prologue and gcn_expand_epilogue.  */

static void
move_callee_saved_registers (rtx sp, machine_function *offsets,
			     bool prologue)
{
  int regno, offset, saved_scalars;
  rtx exec = gen_rtx_REG (DImode, EXEC_REG);
  rtx vcc = gen_rtx_REG (DImode, VCC_LO_REG);
  rtx offreg = gen_rtx_REG (SImode, SGPR_REGNO (22));
  rtx as = gen_rtx_CONST_INT (VOIDmode, STACK_ADDR_SPACE);
  HOST_WIDE_INT exec_set = 0;
  int offreg_set = 0;
  auto_vec<int> saved_sgprs;

  start_sequence ();

  /* Move scalars into two vector registers.  */
  for (regno = 0, saved_scalars = 0; regno < FIRST_VGPR_REG; regno++)
    if ((df_regs_ever_live_p (regno) && !call_used_or_fixed_reg_p (regno))
	|| ((regno & ~1) == LINK_REGNUM && offsets->lr_needs_saving)
	|| ((regno & ~1) == HARD_FRAME_POINTER_REGNUM
	    && offsets->need_frame_pointer))
      {
	rtx reg = gen_rtx_REG (SImode, regno);
	rtx vreg = gen_rtx_REG (V64SImode,
				VGPR_REGNO (6 + (saved_scalars / 64)));
	int lane = saved_scalars % 64;

	if (prologue)
	  {
	    emit_insn (gen_vec_setv64si (vreg, reg, GEN_INT (lane)));
	    saved_sgprs.safe_push (regno);
	  }
	else
	  emit_insn (gen_vec_extractv64sisi (reg, vreg, GEN_INT (lane)));

	saved_scalars++;
      }

  rtx move_scalars = get_insns ();
  end_sequence ();
  start_sequence ();

  /* Ensure that all vector lanes are moved.  */
  exec_set = -1;
  emit_move_insn (exec, GEN_INT (exec_set));

  /* Set up a vector stack pointer.  */
  rtx _0_1_2_3 = gen_rtx_REG (V64SImode, VGPR_REGNO (1));
  rtx _0_4_8_12 = gen_rtx_REG (V64SImode, VGPR_REGNO (3));
  emit_insn (gen_ashlv64si3_exec (_0_4_8_12, _0_1_2_3, GEN_INT (2),
				  gcn_gen_undef (V64SImode), exec));
  rtx vsp = gen_rtx_REG (V64DImode, VGPR_REGNO (4));
  emit_insn (gen_vec_duplicatev64di_exec (vsp, sp, gcn_gen_undef (V64DImode),
					  exec));
  emit_insn (gen_addv64si3_vcc_exec (gcn_operand_part (V64SImode, vsp, 0),
				     gcn_operand_part (V64SImode, vsp, 0),
				     _0_4_8_12, vcc, gcn_gen_undef (V64SImode),
				     exec));
  emit_insn (gen_addcv64si3_exec (gcn_operand_part (V64SImode, vsp, 1),
				  gcn_operand_part (V64SImode, vsp, 1),
				  const0_rtx, vcc, vcc,
				  gcn_gen_undef (V64SImode), exec));

  /* Move vectors.  */
  for (regno = FIRST_VGPR_REG, offset = 0;
       regno < FIRST_PSEUDO_REGISTER; regno++)
    if ((df_regs_ever_live_p (regno) && !call_used_or_fixed_reg_p (regno))
	|| (regno == VGPR_REGNO (6) && saved_scalars > 0)
	|| (regno == VGPR_REGNO (7) && saved_scalars > 63))
      {
	rtx reg = gen_rtx_REG (V64SImode, regno);
	int size = 256;

	if (regno == VGPR_REGNO (6) && saved_scalars < 64)
	  size = saved_scalars * 4;
	else if (regno == VGPR_REGNO (7) && saved_scalars < 128)
	  size = (saved_scalars - 64) * 4;

	if (size != 256 || exec_set != -1)
	  {
	    exec_set = ((unsigned HOST_WIDE_INT) 1 << (size / 4)) - 1;
	    emit_move_insn (exec, gen_int_mode (exec_set, DImode));
	  }

	if (prologue)
	  {
	    rtx insn = emit_insn (gen_scatterv64si_insn_1offset_exec
				  (vsp, const0_rtx, reg, as, const0_rtx,
				   exec));

	    /* Add CFI metadata.  */
	    rtx note;
	    if (regno == VGPR_REGNO (6) || regno == VGPR_REGNO (7))
	      {
		int start = (regno == VGPR_REGNO (7) ? 64 : 0);
		int count = MIN (saved_scalars - start, 64);
		int add_lr = (regno == VGPR_REGNO (6)
			      && df_regs_ever_live_p (LINK_REGNUM));
		int lrdest = -1;
		rtvec seq = rtvec_alloc (count + add_lr);

		/* Add an REG_FRAME_RELATED_EXPR entry for each scalar
		   register that was saved in this batch.  */
		for (int idx = 0; idx < count; idx++)
		  {
		    int stackaddr = offset + idx * 4;
		    rtx dest = gen_rtx_MEM (SImode,
					    gen_rtx_PLUS
					    (DImode, sp,
					     GEN_INT (stackaddr)));
		    rtx src = gen_rtx_REG (SImode, saved_sgprs[start + idx]);
		    rtx set = gen_rtx_SET (dest, src);
		    RTX_FRAME_RELATED_P (set) = 1;
		    RTVEC_ELT (seq, idx) = set;

		    if (saved_sgprs[start + idx] == LINK_REGNUM)
		      lrdest = stackaddr;
		  }

		/* Add an additional expression for DWARF_LINK_REGISTER if
		   LINK_REGNUM was saved.  */
		if (lrdest != -1)
		  {
		    rtx dest = gen_rtx_MEM (DImode,
					    gen_rtx_PLUS
					    (DImode, sp,
					     GEN_INT (lrdest)));
		    rtx src = gen_rtx_REG (DImode, DWARF_LINK_REGISTER);
		    rtx set = gen_rtx_SET (dest, src);
		    RTX_FRAME_RELATED_P (set) = 1;
		    RTVEC_ELT (seq, count) = set;
		  }

		note = gen_rtx_SEQUENCE (VOIDmode, seq);
	      }
	    else
	      {
		rtx dest = gen_rtx_MEM (V64SImode,
					gen_rtx_PLUS (DImode, sp,
						      GEN_INT (offset)));
		rtx src = gen_rtx_REG (V64SImode, regno);
		note = gen_rtx_SET (dest, src);
	      }
	    RTX_FRAME_RELATED_P (insn) = 1;
	    add_reg_note (insn, REG_FRAME_RELATED_EXPR, note);
	  }
	else
	  emit_insn (gen_gatherv64si_insn_1offset_exec
		     (reg, vsp, const0_rtx, as, const0_rtx,
		      gcn_gen_undef (V64SImode), exec));

	/* Move our VSP to the next stack entry.  */
	if (offreg_set != size)
	  {
	    offreg_set = size;
	    emit_move_insn (offreg, GEN_INT (size));
	  }
	if (exec_set != -1)
	  {
	    exec_set = -1;
	    emit_move_insn (exec, GEN_INT (exec_set));
	  }
	emit_insn (gen_addv64si3_vcc_dup_exec
		   (gcn_operand_part (V64SImode, vsp, 0),
		    offreg, gcn_operand_part (V64SImode, vsp, 0),
		    vcc, gcn_gen_undef (V64SImode), exec));
	emit_insn (gen_addcv64si3_exec
		   (gcn_operand_part (V64SImode, vsp, 1),
		    gcn_operand_part (V64SImode, vsp, 1),
		    const0_rtx, vcc, vcc, gcn_gen_undef (V64SImode), exec));

	offset += size;
      }

  rtx move_vectors = get_insns ();
  end_sequence ();

  if (prologue)
    {
      emit_insn (move_scalars);
      emit_insn (move_vectors);
    }
  else
    {
      emit_insn (move_vectors);
      emit_insn (move_scalars);
    }
}

/* Generate prologue.  Called from gen_prologue during pro_and_epilogue pass.

   For a non-kernel function, the stack layout looks like this (interim),
   growing *upwards*:

 hi | + ...
    |__________________| <-- current SP
    | outgoing args    |
    |__________________|
    | (alloca space)   |
    |__________________|
    | local vars       |
    |__________________| <-- FP/hard FP
    | callee-save regs |
    |__________________| <-- soft arg pointer
    | pretend args     |
    |__________________| <-- incoming SP
    | incoming args    |
 lo |..................|

   This implies arguments (beyond the first N in registers) must grow
   downwards (as, apparently, PA has them do).

   For a kernel function we have the simpler:

 hi | + ...
    |__________________| <-- current SP
    | outgoing args    |
    |__________________|
    | (alloca space)   |
    |__________________|
    | local vars       |
 lo |__________________| <-- FP/hard FP

*/

void
gcn_expand_prologue ()
{
  machine_function *offsets = gcn_compute_frame_offsets ();

  if (!cfun || !cfun->machine || cfun->machine->normal_function)
    {
      rtx sp = gen_rtx_REG (Pmode, STACK_POINTER_REGNUM);
      rtx sp_hi = gcn_operand_part (Pmode, sp, 1);
      rtx sp_lo = gcn_operand_part (Pmode, sp, 0);
      rtx fp = gen_rtx_REG (Pmode, HARD_FRAME_POINTER_REGNUM);
      rtx fp_hi = gcn_operand_part (Pmode, fp, 1);
      rtx fp_lo = gcn_operand_part (Pmode, fp, 0);

      start_sequence ();

      if (offsets->pretend_size > 0)
	{
	  /* FIXME: Do the actual saving of register pretend args to the stack.
	     Register order needs consideration.  */
	}

      /* Save callee-save regs.  */
      move_callee_saved_registers (sp, offsets, true);

      HOST_WIDE_INT sp_adjust = offsets->pretend_size
	+ offsets->callee_saves
	+ offsets->local_vars + offsets->outgoing_args_size;
      if (sp_adjust > 0)
	{
	  /* Adding RTX_FRAME_RELATED_P effectively disables spliting, so
	     we use split add explictly, and specify the DImode add in
	     the note.  */
	  rtx scc = gen_rtx_REG (BImode, SCC_REG);
	  rtx adjustment = gen_int_mode (sp_adjust, SImode);
	  rtx insn = emit_insn (gen_addsi3_scalar_carry (sp_lo, sp_lo,
							 adjustment, scc));
	  if (!offsets->need_frame_pointer)
	    {
	      RTX_FRAME_RELATED_P (insn) = 1;
	      add_reg_note (insn, REG_FRAME_RELATED_EXPR,
			    gen_rtx_SET (sp,
					 gen_rtx_PLUS (DImode, sp,
						       adjustment)));
	    }
	  emit_insn (gen_addcsi3_scalar_zero (sp_hi, sp_hi, scc));
	}

      if (offsets->need_frame_pointer)
	{
	  /* Adding RTX_FRAME_RELATED_P effectively disables spliting, so
	     we use split add explictly, and specify the DImode add in
	     the note.  */
	  rtx scc = gen_rtx_REG (BImode, SCC_REG);
	  int fp_adjust = -(offsets->local_vars + offsets->outgoing_args_size);
	  rtx adjustment = gen_int_mode (fp_adjust, SImode);
	  rtx insn = emit_insn (gen_addsi3_scalar_carry(fp_lo, sp_lo,
							adjustment, scc));
	  emit_insn (gen_addcsi3_scalar (fp_hi, sp_hi,
					 (fp_adjust < 0 ? GEN_INT (-1)
					  : const0_rtx),
					 scc, scc));

	  /* Set the CFA to the entry stack address, as an offset from the
	     frame pointer.  This is preferred because the frame pointer is
	     saved in each frame, whereas the stack pointer is not.  */
	  RTX_FRAME_RELATED_P (insn) = 1;
	  add_reg_note (insn, REG_CFA_DEF_CFA,
			gen_rtx_PLUS (DImode, fp,
				      GEN_INT (-(offsets->pretend_size
					         + offsets->callee_saves))));
	}

      rtx_insn *seq = get_insns ();
      end_sequence ();

      emit_insn (seq);
    }
  else
    {
      rtx wave_offset = gen_rtx_REG (SImode,
				     cfun->machine->args.
				     reg[PRIVATE_SEGMENT_WAVE_OFFSET_ARG]);

      if (cfun->machine->args.requested & (1 << FLAT_SCRATCH_INIT_ARG))
	{
	  rtx fs_init_lo =
	    gen_rtx_REG (SImode,
			 cfun->machine->args.reg[FLAT_SCRATCH_INIT_ARG]);
	  rtx fs_init_hi =
	    gen_rtx_REG (SImode,
			 cfun->machine->args.reg[FLAT_SCRATCH_INIT_ARG] + 1);
	  rtx fs_reg_lo = gen_rtx_REG (SImode, FLAT_SCRATCH_REG);
	  rtx fs_reg_hi = gen_rtx_REG (SImode, FLAT_SCRATCH_REG + 1);

	  /*rtx queue = gen_rtx_REG(DImode,
				  cfun->machine->args.reg[QUEUE_PTR_ARG]);
	  rtx aperture = gen_rtx_MEM (SImode,
				      gen_rtx_PLUS (DImode, queue,
						    gen_int_mode (68, SImode)));
	  set_mem_addr_space (aperture, ADDR_SPACE_SCALAR_FLAT);*/

	  /* Set up flat_scratch.  */
	  emit_insn (gen_addsi3_scc (fs_reg_hi, fs_init_lo, wave_offset));
	  emit_insn (gen_lshrsi3_scc (fs_reg_hi, fs_reg_hi,
				      gen_int_mode (8, SImode)));
	  emit_move_insn (fs_reg_lo, fs_init_hi);
	}

      /* Set up frame pointer and stack pointer.  */
      rtx sp = gen_rtx_REG (DImode, STACK_POINTER_REGNUM);
      rtx sp_hi = simplify_gen_subreg (SImode, sp, DImode, 4);
      rtx sp_lo = simplify_gen_subreg (SImode, sp, DImode, 0);
      rtx fp = gen_rtx_REG (DImode, HARD_FRAME_POINTER_REGNUM);
      rtx fp_hi = simplify_gen_subreg (SImode, fp, DImode, 4);
      rtx fp_lo = simplify_gen_subreg (SImode, fp, DImode, 0);

      HOST_WIDE_INT sp_adjust = (offsets->local_vars
				 + offsets->outgoing_args_size);

      /* Initialise FP and SP from the buffer descriptor in s[0:3].  */
      emit_move_insn (fp_lo, gen_rtx_REG (SImode, 0));
      emit_insn (gen_andsi3_scc (fp_hi, gen_rtx_REG (SImode, 1),
				 gen_int_mode (0xffff, SImode)));
      rtx scc = gen_rtx_REG (BImode, SCC_REG);
      emit_insn (gen_addsi3_scalar_carry (fp_lo, fp_lo, wave_offset, scc));
      emit_insn (gen_addcsi3_scalar_zero (fp_hi, fp_hi, scc));

      /* Adding RTX_FRAME_RELATED_P effectively disables spliting, so we use
	 split add explictly, and specify the DImode add in the note.
         The DWARF info expects that the callee-save data is in the frame,
         even though it isn't (because this is the entry point), so we
         make a notional adjustment to the DWARF frame offset here.  */
      rtx dbg_adjustment = gen_int_mode (sp_adjust + offsets->callee_saves,
					 DImode);
      rtx insn;
      if (sp_adjust > 0)
	{
	  rtx scc = gen_rtx_REG (BImode, SCC_REG);
	  rtx adjustment = gen_int_mode (sp_adjust, DImode);
	  insn = emit_insn (gen_addsi3_scalar_carry(sp_lo, fp_lo, adjustment,
						    scc));
	  emit_insn (gen_addcsi3_scalar_zero (sp_hi, fp_hi, scc));
	}
      else
	insn = emit_move_insn (sp, fp);
      RTX_FRAME_RELATED_P (insn) = 1;
      add_reg_note (insn, REG_FRAME_RELATED_EXPR,
		    gen_rtx_SET (sp, gen_rtx_PLUS (DImode, sp,
						   dbg_adjustment)));

      if (offsets->need_frame_pointer)
	{
	  /* Set the CFA to the entry stack address, as an offset from the
	     frame pointer.  This is necessary when alloca is used, and
	     harmless otherwise.  */
	  rtx neg_adjust = gen_int_mode (-offsets->callee_saves, DImode);
	  add_reg_note (insn, REG_CFA_DEF_CFA,
			gen_rtx_PLUS (DImode, fp, neg_adjust));
	}

      /* Make sure the flat scratch reg doesn't get optimised away.  */
      emit_insn (gen_prologue_use (gen_rtx_REG (DImode, FLAT_SCRATCH_REG)));
    }

  /* Ensure that the scheduler doesn't do anything unexpected.  */
  emit_insn (gen_blockage ());

  /* m0 is initialized for the usual LDS DS and FLAT memory case.
     The low-part is the address of the topmost addressable byte, which is
     size-1.  The high-part is an offset and should be zero.  */
  emit_move_insn (gen_rtx_REG (SImode, M0_REG),
		  gen_int_mode (LDS_SIZE, SImode));

  emit_insn (gen_prologue_use (gen_rtx_REG (SImode, M0_REG)));

  if (cfun && cfun->machine && !cfun->machine->normal_function && flag_openmp)
    {
      /* OpenMP kernels have an implicit call to gomp_gcn_enter_kernel.  */
      rtx fn_reg = gen_rtx_REG (Pmode, FIRST_PARM_REG);
      emit_move_insn (fn_reg, gen_rtx_SYMBOL_REF (Pmode,
						  "gomp_gcn_enter_kernel"));
      emit_call_insn (gen_gcn_indirect_call (fn_reg, const0_rtx));
    }
}

/* Generate epilogue.  Called from gen_epilogue during pro_and_epilogue pass.

   See gcn_expand_prologue for stack details.  */

void
gcn_expand_epilogue (void)
{
  /* Ensure that the scheduler doesn't do anything unexpected.  */
  emit_insn (gen_blockage ());

  if (!cfun || !cfun->machine || cfun->machine->normal_function)
    {
      machine_function *offsets = gcn_compute_frame_offsets ();
      rtx sp = gen_rtx_REG (Pmode, STACK_POINTER_REGNUM);
      rtx fp = gen_rtx_REG (Pmode, HARD_FRAME_POINTER_REGNUM);

      HOST_WIDE_INT sp_adjust = offsets->callee_saves + offsets->pretend_size;

      if (offsets->need_frame_pointer)
	{
	  /* Restore old SP from the frame pointer.  */
	  if (sp_adjust > 0)
	    emit_insn (gen_subdi3 (sp, fp, gen_int_mode (sp_adjust, DImode)));
	  else
	    emit_move_insn (sp, fp);
	}
      else
	{
	  /* Restore old SP from current SP.  */
	  sp_adjust += offsets->outgoing_args_size + offsets->local_vars;

	  if (sp_adjust > 0)
	    emit_insn (gen_subdi3 (sp, sp, gen_int_mode (sp_adjust, DImode)));
	}

      move_callee_saved_registers (sp, offsets, false);

      /* There's no explicit use of the link register on the return insn.  Emit
         one here instead.  */
      if (offsets->lr_needs_saving)
	emit_use (gen_rtx_REG (DImode, LINK_REGNUM));

      /* Similar for frame pointer.  */
      if (offsets->need_frame_pointer)
	emit_use (gen_rtx_REG (DImode, HARD_FRAME_POINTER_REGNUM));
    }
  else if (flag_openmp)
    {
      /* OpenMP kernels have an implicit call to gomp_gcn_exit_kernel.  */
      rtx fn_reg = gen_rtx_REG (Pmode, FIRST_PARM_REG);
      emit_move_insn (fn_reg,
		      gen_rtx_SYMBOL_REF (Pmode, "gomp_gcn_exit_kernel"));
      emit_call_insn (gen_gcn_indirect_call (fn_reg, const0_rtx));
    }
  else if (TREE_CODE (TREE_TYPE (DECL_RESULT (cfun->decl))) != VOID_TYPE)
    {
      /* Assume that an exit value compatible with gcn-run is expected.
         That is, the third input parameter is an int*.

         We can't allocate any new registers, but the kernarg_reg is
         dead after this, so we'll use that.  */
      rtx kernarg_reg = gen_rtx_REG (DImode, cfun->machine->args.reg
				     [KERNARG_SEGMENT_PTR_ARG]);
      rtx retptr_mem = gen_rtx_MEM (DImode,
				    gen_rtx_PLUS (DImode, kernarg_reg,
						  GEN_INT (16)));
      set_mem_addr_space (retptr_mem, ADDR_SPACE_SCALAR_FLAT);
      emit_move_insn (kernarg_reg, retptr_mem);

      rtx retval_mem = gen_rtx_MEM (SImode, kernarg_reg);
      set_mem_addr_space (retval_mem, ADDR_SPACE_SCALAR_FLAT);
      emit_move_insn (retval_mem,
		      gen_rtx_REG (SImode, SGPR_REGNO (RETURN_VALUE_REG)));
    }

  emit_jump_insn (gen_gcn_return ());
}

/* Implement TARGET_FRAME_POINTER_REQUIRED.

   Return true if the frame pointer should not be eliminated.  */

bool
gcn_frame_pointer_rqd (void)
{
  /* GDB needs the frame pointer in order to unwind properly,
     but that's not important for the entry point, unless alloca is used.
     It's not important for code execution, so we should repect the
     -fomit-frame-pointer flag.  */
  return (!flag_omit_frame_pointer
	  && cfun
	  && (cfun->calls_alloca
	      || (cfun->machine && cfun->machine->normal_function)));
}

/* Implement TARGET_CAN_ELIMINATE.
 
   Return true if the compiler is allowed to try to replace register number
   FROM_REG with register number TO_REG.
 
   FIXME: is the default "true" not enough? Should this be a negative set?  */

bool
gcn_can_eliminate_p (int /*from_reg */ , int to_reg)
{
  return (to_reg == HARD_FRAME_POINTER_REGNUM
	  || to_reg == STACK_POINTER_REGNUM);
}

/* Implement INITIAL_ELIMINATION_OFFSET.
 
   Returns the initial difference between the specified pair of registers, in
   terms of stack position.  */

HOST_WIDE_INT
gcn_initial_elimination_offset (int from, int to)
{
  machine_function *offsets = gcn_compute_frame_offsets ();

  switch (from)
    {
    case ARG_POINTER_REGNUM:
      if (to == STACK_POINTER_REGNUM)
	return -(offsets->callee_saves + offsets->local_vars
		 + offsets->outgoing_args_size);
      else if (to == FRAME_POINTER_REGNUM || to == HARD_FRAME_POINTER_REGNUM)
	return -offsets->callee_saves;
      else
	gcc_unreachable ();
      break;

    case FRAME_POINTER_REGNUM:
      if (to == STACK_POINTER_REGNUM)
	return -(offsets->local_vars + offsets->outgoing_args_size);
      else if (to == HARD_FRAME_POINTER_REGNUM)
	return 0;
      else
	gcc_unreachable ();
      break;

    default:
      gcc_unreachable ();
    }
}

/* Implement HARD_REGNO_RENAME_OK.

   Return true if it is permissible to rename a hard register from
   FROM_REG to TO_REG.  */

bool
gcn_hard_regno_rename_ok (unsigned int from_reg, unsigned int to_reg)
{
  if (from_reg == SCC_REG
      || from_reg == VCC_LO_REG || from_reg == VCC_HI_REG
      || from_reg == EXEC_LO_REG || from_reg == EXEC_HI_REG
      || to_reg == SCC_REG
      || to_reg == VCC_LO_REG || to_reg == VCC_HI_REG
      || to_reg == EXEC_LO_REG || to_reg == EXEC_HI_REG)
    return false;

  /* Allow the link register to be used if it was saved.  */
  if ((to_reg & ~1) == LINK_REGNUM)
    return !cfun || cfun->machine->lr_needs_saving;

  /* Allow the registers used for the static chain to be used if the chain is
     not in active use.  */
  if ((to_reg & ~1) == STATIC_CHAIN_REGNUM)
    return !cfun
	|| !(cfun->static_chain_decl
	     && df_regs_ever_live_p (STATIC_CHAIN_REGNUM)
	     && df_regs_ever_live_p (STATIC_CHAIN_REGNUM + 1));

  return true;
}

/* Implement HARD_REGNO_CALLER_SAVE_MODE.
 
   Which mode is required for saving NREGS of a pseudo-register in
   call-clobbered hard register REGNO.  */

machine_mode
gcn_hard_regno_caller_save_mode (unsigned int regno, unsigned int nregs,
				 machine_mode regmode)
{
  machine_mode result = choose_hard_reg_mode (regno, nregs, NULL);

  if (VECTOR_MODE_P (result) && !VECTOR_MODE_P (regmode))
    result = (nregs == 1 ? SImode : DImode);

  return result;
}

/* Implement TARGET_ASM_TRAMPOLINE_TEMPLATE.

   Output assembler code for a block containing the constant parts
   of a trampoline, leaving space for the variable parts.  */

static void
gcn_asm_trampoline_template (FILE *f)
{
  /* The source operand of the move instructions must be a 32-bit
     constant following the opcode.  */
  asm_fprintf (f, "\ts_mov_b32\ts%i, 0xffff\n", STATIC_CHAIN_REGNUM);
  asm_fprintf (f, "\ts_mov_b32\ts%i, 0xffff\n", STATIC_CHAIN_REGNUM + 1);
  asm_fprintf (f, "\ts_mov_b32\ts%i, 0xffff\n", CC_SAVE_REG);
  asm_fprintf (f, "\ts_mov_b32\ts%i, 0xffff\n", CC_SAVE_REG + 1);
  asm_fprintf (f, "\ts_setpc_b64\ts[%i:%i]\n", CC_SAVE_REG, CC_SAVE_REG + 1);
}

/* Implement TARGET_TRAMPOLINE_INIT.

   Emit RTL insns to initialize the variable parts of a trampoline.
   FNDECL is the decl of the target address, M_TRAMP is a MEM for
   the trampoline, and CHAIN_VALUE is an RTX for the static chain
   to be passed to the target function.  */

static void
gcn_trampoline_init (rtx m_tramp, tree fndecl, rtx chain_value)
{
  if (TARGET_GCN5_PLUS)
    sorry ("nested function trampolines not supported on GCN5 due to"
           " non-executable stacks");

  emit_block_move (m_tramp, assemble_trampoline_template (),
		   GEN_INT (TRAMPOLINE_SIZE), BLOCK_OP_NORMAL);

  rtx fnaddr = XEXP (DECL_RTL (fndecl), 0);
  rtx chain_value_reg = copy_to_reg (chain_value);
  rtx fnaddr_reg = copy_to_reg (fnaddr);

  for (int i = 0; i < 4; i++)
    {
      rtx mem = adjust_address (m_tramp, SImode, i * 8 + 4);
      rtx reg = i < 2 ? chain_value_reg : fnaddr_reg;
      emit_move_insn (mem, gen_rtx_SUBREG (SImode, reg, (i % 2) * 4));
    }

  rtx tramp_addr = XEXP (m_tramp, 0);
  emit_insn (gen_clear_icache (tramp_addr,
			       plus_constant (ptr_mode, tramp_addr,
					      TRAMPOLINE_SIZE)));
}

/* }}}  */
/* {{{ Miscellaneous.  */

/* Implement TARGET_CANNOT_COPY_INSN_P.
 
   Return true if INSN must not be duplicated.  */

static bool
gcn_cannot_copy_insn_p (rtx_insn *insn)
{
  if (recog_memoized (insn) == CODE_FOR_gcn_wavefront_barrier)
    return true;

  return false;
}

/* Implement TARGET_DEBUG_UNWIND_INFO.

   Defines the mechanism that will be used for describing frame unwind
   information to the debugger.  */

static enum unwind_info_type
gcn_debug_unwind_info ()
{
  return UI_DWARF2;
}

/* Determine if there is a suitable hardware conversion instruction.
   Used primarily by the machine description.  */

bool
gcn_valid_cvt_p (machine_mode from, machine_mode to, enum gcn_cvt_t op)
{
  if (VECTOR_MODE_P (from) != VECTOR_MODE_P (to))
    return false;

  if (VECTOR_MODE_P (from))
    {
      from = GET_MODE_INNER (from);
      to = GET_MODE_INNER (to);
    }

  switch (op)
    {
    case fix_trunc_cvt:
    case fixuns_trunc_cvt:
      if (GET_MODE_CLASS (from) != MODE_FLOAT
	  || GET_MODE_CLASS (to) != MODE_INT)
	return false;
      break;
    case float_cvt:
    case floatuns_cvt:
      if (GET_MODE_CLASS (from) != MODE_INT
	  || GET_MODE_CLASS (to) != MODE_FLOAT)
	return false;
      break;
    case extend_cvt:
      if (GET_MODE_CLASS (from) != MODE_FLOAT
	  || GET_MODE_CLASS (to) != MODE_FLOAT
	  || GET_MODE_SIZE (from) >= GET_MODE_SIZE (to))
	return false;
      break;
    case trunc_cvt:
      if (GET_MODE_CLASS (from) != MODE_FLOAT
	  || GET_MODE_CLASS (to) != MODE_FLOAT
	  || GET_MODE_SIZE (from) <= GET_MODE_SIZE (to))
	return false;
      break;
    }

  return ((to == HImode && from == HFmode)
	  || (to == SImode && (from == SFmode || from == DFmode))
	  || (to == HFmode && (from == HImode || from == SFmode))
	  || (to == SFmode && (from == SImode || from == HFmode
			       || from == DFmode))
	  || (to == DFmode && (from == SImode || from == SFmode)));
}

/* Implement TARGET_EMUTLS_VAR_INIT.

   Disable emutls (gthr-gcn.h does not support it, yet).  */

tree
gcn_emutls_var_init (tree, tree decl, tree)
{
  sorry_at (DECL_SOURCE_LOCATION (decl), "TLS is not implemented for GCN.");
  return NULL_TREE;
}

/* }}}  */
/* {{{ Costs.  */

/* Implement TARGET_RTX_COSTS.
   
   Compute a (partial) cost for rtx X.  Return true if the complete
   cost has been computed, and false if subexpressions should be
   scanned.  In either case, *TOTAL contains the cost result.  */

static bool
gcn_rtx_costs (rtx x, machine_mode, int, int, int *total, bool)
{
  enum rtx_code code = GET_CODE (x);
  switch (code)
    {
    case CONST:
    case CONST_DOUBLE:
    case CONST_VECTOR:
    case CONST_INT:
      if (gcn_inline_constant_p (x))
	*total = 0;
      else if (code == CONST_INT
	  && ((unsigned HOST_WIDE_INT) INTVAL (x) + 0x8000) < 0x10000)
	*total = 1;
      else if (gcn_constant_p (x))
	*total = 2;
      else
	*total = vgpr_vector_mode_p (GET_MODE (x)) ? 64 : 4;
      return true;

    case DIV:
      *total = 100;
      return false;

    default:
      *total = 3;
      return false;
    }
}

/* Implement TARGET_MEMORY_MOVE_COST.
   
   Return the cost of moving data of mode M between a
   register and memory.  A value of 2 is the default; this cost is
   relative to those in `REGISTER_MOVE_COST'.

   This function is used extensively by register_move_cost that is used to
   build tables at startup.  Make it inline in this case.
   When IN is 2, return maximum of in and out move cost.

   If moving between registers and memory is more expensive than
   between two registers, you should define this macro to express the
   relative cost.

   Model also increased moving costs of QImode registers in non
   Q_REGS classes.  */

#define LOAD_COST  32
#define STORE_COST 32
static int
gcn_memory_move_cost (machine_mode mode, reg_class_t regclass, bool in)
{
  int nregs = CEIL (GET_MODE_SIZE (mode), 4);
  switch (regclass)
    {
    case SCC_CONDITIONAL_REG:
    case VCCZ_CONDITIONAL_REG:
    case VCC_CONDITIONAL_REG:
    case EXECZ_CONDITIONAL_REG:
    case ALL_CONDITIONAL_REGS:
    case SGPR_REGS:
    case SGPR_EXEC_REGS:
    case EXEC_MASK_REG:
    case SGPR_VOP_SRC_REGS:
    case SGPR_MEM_SRC_REGS:
    case SGPR_SRC_REGS:
    case SGPR_DST_REGS:
    case GENERAL_REGS:
    case AFP_REGS:
      if (!in)
	return (STORE_COST + 2) * nregs;
      return LOAD_COST * nregs;
    case VGPR_REGS:
      if (in)
	return (LOAD_COST + 2) * nregs;
      return STORE_COST * nregs;
    case ALL_REGS:
    case ALL_GPR_REGS:
    case SRCDST_REGS:
      if (in)
	return (LOAD_COST + 2) * nregs;
      return (STORE_COST + 2) * nregs;
    default:
      gcc_unreachable ();
    }
}

/* Implement TARGET_REGISTER_MOVE_COST.
   
   Return the cost of moving data from a register in class CLASS1 to
   one in class CLASS2.  Base value is 2.  */

static int
gcn_register_move_cost (machine_mode, reg_class_t dst, reg_class_t src)
{
  /* Increase cost of moving from and to vector registers.  While this is
     fast in hardware (I think), it has hidden cost of setting up the exec
     flags.  */
  if ((src < VGPR_REGS) != (dst < VGPR_REGS))
    return 4;
  return 2;
}

/* }}}  */
/* {{{ Builtins.  */

/* Type codes used by GCN built-in definitions.  */

enum gcn_builtin_type_index
{
  GCN_BTI_END_OF_PARAMS,

  GCN_BTI_VOID,
  GCN_BTI_BOOL,
  GCN_BTI_INT,
  GCN_BTI_UINT,
  GCN_BTI_SIZE_T,
  GCN_BTI_LLINT,
  GCN_BTI_LLUINT,
  GCN_BTI_EXEC,

  GCN_BTI_SF,
  GCN_BTI_V64SI,
  GCN_BTI_V64SF,
  GCN_BTI_V64PTR,
  GCN_BTI_SIPTR,
  GCN_BTI_SFPTR,
  GCN_BTI_VOIDPTR,

  GCN_BTI_LDS_VOIDPTR,

  GCN_BTI_MAX
};

static GTY(()) tree gcn_builtin_types[GCN_BTI_MAX];

#define exec_type_node (gcn_builtin_types[GCN_BTI_EXEC])
#define sf_type_node (gcn_builtin_types[GCN_BTI_SF])
#define v64si_type_node (gcn_builtin_types[GCN_BTI_V64SI])
#define v64sf_type_node (gcn_builtin_types[GCN_BTI_V64SF])
#define v64ptr_type_node (gcn_builtin_types[GCN_BTI_V64PTR])
#define siptr_type_node (gcn_builtin_types[GCN_BTI_SIPTR])
#define sfptr_type_node (gcn_builtin_types[GCN_BTI_SFPTR])
#define voidptr_type_node (gcn_builtin_types[GCN_BTI_VOIDPTR])
#define size_t_type_node (gcn_builtin_types[GCN_BTI_SIZE_T])

static rtx gcn_expand_builtin_1 (tree, rtx, rtx, machine_mode, int,
				 struct gcn_builtin_description *);
static rtx gcn_expand_builtin_binop (tree, rtx, rtx, machine_mode, int,
				     struct gcn_builtin_description *);

struct gcn_builtin_description;
typedef rtx (*gcn_builtin_expander) (tree, rtx, rtx, machine_mode, int,
				     struct gcn_builtin_description *);

enum gcn_builtin_type
{
  B_UNIMPLEMENTED,		/* Sorry out */
  B_INSN,			/* Emit a pattern */
  B_OVERLOAD			/* Placeholder for an overloaded function */
};

struct gcn_builtin_description
{
  int fcode;
  int icode;
  const char *name;
  enum gcn_builtin_type type;
  /* The first element of parm is always the return type.  The rest
     are a zero terminated list of parameters.  */
  int parm[6];
  gcn_builtin_expander expander;
};

/* Read in the GCN builtins from gcn-builtins.def.  */

extern GTY(()) struct gcn_builtin_description gcn_builtins[GCN_BUILTIN_MAX];

struct gcn_builtin_description gcn_builtins[] = {
#define DEF_BUILTIN(fcode, icode, name, type, params, expander)	\
  {GCN_BUILTIN_ ## fcode, icode, name, type, params, expander},

#define DEF_BUILTIN_BINOP_INT_FP(fcode, ic, name)			\
  {GCN_BUILTIN_ ## fcode ## _V64SI,					\
   CODE_FOR_ ## ic ##v64si3_exec, name "_v64int", B_INSN,		\
   {GCN_BTI_V64SI, GCN_BTI_EXEC, GCN_BTI_V64SI, GCN_BTI_V64SI,		\
    GCN_BTI_V64SI, GCN_BTI_END_OF_PARAMS}, gcn_expand_builtin_binop},	\
  {GCN_BUILTIN_ ## fcode ## _V64SI_unspec,				\
   CODE_FOR_ ## ic ##v64si3_exec, name "_v64int_unspec", B_INSN, 	\
   {GCN_BTI_V64SI, GCN_BTI_EXEC, GCN_BTI_V64SI, GCN_BTI_V64SI,		\
    GCN_BTI_END_OF_PARAMS}, gcn_expand_builtin_binop},

#include "gcn-builtins.def"
#undef DEF_BUILTIN_BINOP_INT_FP
#undef DEF_BUILTIN
};

static GTY(()) tree gcn_builtin_decls[GCN_BUILTIN_MAX];

/* Implement TARGET_BUILTIN_DECL.
   
   Return the GCN builtin for CODE.  */

tree
gcn_builtin_decl (unsigned code, bool ARG_UNUSED (initialize_p))
{
  if (code >= GCN_BUILTIN_MAX)
    return error_mark_node;

  return gcn_builtin_decls[code];
}

/* Helper function for gcn_init_builtins.  */

static void
gcn_init_builtin_types (void)
{
  gcn_builtin_types[GCN_BTI_VOID] = void_type_node;
  gcn_builtin_types[GCN_BTI_BOOL] = boolean_type_node;
  gcn_builtin_types[GCN_BTI_INT] = intSI_type_node;
  gcn_builtin_types[GCN_BTI_UINT] = unsigned_type_for (intSI_type_node);
  gcn_builtin_types[GCN_BTI_SIZE_T] = size_type_node;
  gcn_builtin_types[GCN_BTI_LLINT] = intDI_type_node;
  gcn_builtin_types[GCN_BTI_LLUINT] = unsigned_type_for (intDI_type_node);

  exec_type_node = unsigned_intDI_type_node;
  sf_type_node = float32_type_node;
  v64si_type_node = build_vector_type (intSI_type_node, 64);
  v64sf_type_node = build_vector_type (float_type_node, 64);
  v64ptr_type_node = build_vector_type (unsigned_intDI_type_node
					/*build_pointer_type
					  (integer_type_node) */
					, 64);
  tree tmp = build_distinct_type_copy (intSI_type_node);
  TYPE_ADDR_SPACE (tmp) = ADDR_SPACE_FLAT;
  siptr_type_node = build_pointer_type (tmp);

  tmp = build_distinct_type_copy (float_type_node);
  TYPE_ADDR_SPACE (tmp) = ADDR_SPACE_FLAT;
  sfptr_type_node = build_pointer_type (tmp);

  tmp = build_distinct_type_copy (void_type_node);
  TYPE_ADDR_SPACE (tmp) = ADDR_SPACE_FLAT;
  voidptr_type_node = build_pointer_type (tmp);

  tmp = build_distinct_type_copy (void_type_node);
  TYPE_ADDR_SPACE (tmp) = ADDR_SPACE_LDS;
  gcn_builtin_types[GCN_BTI_LDS_VOIDPTR] = build_pointer_type (tmp);
}

/* Implement TARGET_INIT_BUILTINS.
   
   Set up all builtin functions for this target.  */

static void
gcn_init_builtins (void)
{
  gcn_init_builtin_types ();

  struct gcn_builtin_description *d;
  unsigned int i;
  for (i = 0, d = gcn_builtins; i < GCN_BUILTIN_MAX; i++, d++)
    {
      tree p;
      char name[64];		/* build_function will make a copy.  */
      int parm;

      /* FIXME: Is this necessary/useful? */
      if (d->name == 0)
	continue;

      /* Find last parm.  */
      for (parm = 1; d->parm[parm] != GCN_BTI_END_OF_PARAMS; parm++)
	;

      p = void_list_node;
      while (parm > 1)
	p = tree_cons (NULL_TREE, gcn_builtin_types[d->parm[--parm]], p);

      p = build_function_type (gcn_builtin_types[d->parm[0]], p);

      sprintf (name, "__builtin_gcn_%s", d->name);
      gcn_builtin_decls[i]
	= add_builtin_function (name, p, i, BUILT_IN_MD, NULL, NULL_TREE);

      /* These builtins don't throw.  */
      TREE_NOTHROW (gcn_builtin_decls[i]) = 1;
    }

  /* These builtins need to take/return an LDS pointer: override the generic
     versions here.  */

  set_builtin_decl (BUILT_IN_GOACC_SINGLE_START,
		    gcn_builtin_decls[GCN_BUILTIN_ACC_SINGLE_START], false);

  set_builtin_decl (BUILT_IN_GOACC_SINGLE_COPY_START,
		    gcn_builtin_decls[GCN_BUILTIN_ACC_SINGLE_COPY_START],
		    false);

  set_builtin_decl (BUILT_IN_GOACC_SINGLE_COPY_END,
		    gcn_builtin_decls[GCN_BUILTIN_ACC_SINGLE_COPY_END],
		    false);

  set_builtin_decl (BUILT_IN_GOACC_BARRIER,
		    gcn_builtin_decls[GCN_BUILTIN_ACC_BARRIER], false);
}

/* Expand the CMP_SWAP GCN builtins.  We have our own versions that do
   not require taking the address of any object, other than the memory
   cell being operated on.
 
   Helper function for gcn_expand_builtin_1.  */

static rtx
gcn_expand_cmp_swap (tree exp, rtx target)
{
  machine_mode mode = TYPE_MODE (TREE_TYPE (exp));
  addr_space_t as
    = TYPE_ADDR_SPACE (TREE_TYPE (TREE_TYPE (CALL_EXPR_ARG (exp, 0))));
  machine_mode as_mode = gcn_addr_space_address_mode (as);

  if (!target)
    target = gen_reg_rtx (mode);

  rtx addr = expand_expr (CALL_EXPR_ARG (exp, 0),
			  NULL_RTX, as_mode, EXPAND_NORMAL);
  rtx cmp = expand_expr (CALL_EXPR_ARG (exp, 1),
			 NULL_RTX, mode, EXPAND_NORMAL);
  rtx src = expand_expr (CALL_EXPR_ARG (exp, 2),
			 NULL_RTX, mode, EXPAND_NORMAL);
  rtx pat;

  rtx mem = gen_rtx_MEM (mode, force_reg (as_mode, addr));
  set_mem_addr_space (mem, as);

  if (!REG_P (cmp))
    cmp = copy_to_mode_reg (mode, cmp);
  if (!REG_P (src))
    src = copy_to_mode_reg (mode, src);

  if (mode == SImode)
    pat = gen_sync_compare_and_swapsi (target, mem, cmp, src);
  else
    pat = gen_sync_compare_and_swapdi (target, mem, cmp, src);

  emit_insn (pat);

  return target;
}

/* Expand many different builtins.

   Intended for use in gcn-builtins.def.  */

static rtx
gcn_expand_builtin_1 (tree exp, rtx target, rtx /*subtarget */ ,
		      machine_mode /*mode */ , int ignore,
		      struct gcn_builtin_description *)
{
  tree fndecl = TREE_OPERAND (CALL_EXPR_FN (exp), 0);
  switch (DECL_MD_FUNCTION_CODE (fndecl))
    {
    case GCN_BUILTIN_FLAT_LOAD_INT32:
      {
	if (ignore)
	  return target;
	/*rtx exec = */
	force_reg (DImode,
		   expand_expr (CALL_EXPR_ARG (exp, 0), NULL_RTX, DImode,
				EXPAND_NORMAL));
	/*rtx ptr = */
	force_reg (V64DImode,
		   expand_expr (CALL_EXPR_ARG (exp, 1), NULL_RTX, V64DImode,
				EXPAND_NORMAL));
	/*emit_insn (gen_vector_flat_loadv64si
		     (target, gcn_gen_undef (V64SImode), ptr, exec)); */
	return target;
      }
    case GCN_BUILTIN_FLAT_LOAD_PTR_INT32:
    case GCN_BUILTIN_FLAT_LOAD_PTR_FLOAT:
      {
	if (ignore)
	  return target;
	rtx exec = force_reg (DImode,
			      expand_expr (CALL_EXPR_ARG (exp, 0), NULL_RTX,
					   DImode,
					   EXPAND_NORMAL));
	rtx ptr = force_reg (DImode,
			     expand_expr (CALL_EXPR_ARG (exp, 1), NULL_RTX,
					  V64DImode,
					  EXPAND_NORMAL));
	rtx offsets = force_reg (V64SImode,
				 expand_expr (CALL_EXPR_ARG (exp, 2),
					      NULL_RTX, V64DImode,
					      EXPAND_NORMAL));
	rtx addrs = gen_reg_rtx (V64DImode);
	rtx tmp = gen_reg_rtx (V64SImode);
	emit_insn (gen_ashlv64si3_exec (tmp, offsets,
					  GEN_INT (2),
					  gcn_gen_undef (V64SImode), exec));
	emit_insn (gen_addv64di3_zext_dup2_exec (addrs, tmp, ptr,
						 gcn_gen_undef (V64DImode),
						 exec));
	rtx mem = gen_rtx_MEM (GET_MODE (target), addrs);
	/*set_mem_addr_space (mem, ADDR_SPACE_FLAT); */
	/* FIXME: set attributes.  */
	emit_insn (gen_mov_with_exec (target, mem, exec));
	return target;
      }
    case GCN_BUILTIN_FLAT_STORE_PTR_INT32:
    case GCN_BUILTIN_FLAT_STORE_PTR_FLOAT:
      {
	rtx exec = force_reg (DImode,
			      expand_expr (CALL_EXPR_ARG (exp, 0), NULL_RTX,
					   DImode,
					   EXPAND_NORMAL));
	rtx ptr = force_reg (DImode,
			     expand_expr (CALL_EXPR_ARG (exp, 1), NULL_RTX,
					  V64DImode,
					  EXPAND_NORMAL));
	rtx offsets = force_reg (V64SImode,
				 expand_expr (CALL_EXPR_ARG (exp, 2),
					      NULL_RTX, V64DImode,
					      EXPAND_NORMAL));
	machine_mode vmode = TYPE_MODE (TREE_TYPE (CALL_EXPR_ARG (exp,
								       3)));
	rtx val = force_reg (vmode,
			     expand_expr (CALL_EXPR_ARG (exp, 3), NULL_RTX,
					  vmode,
					  EXPAND_NORMAL));
	rtx addrs = gen_reg_rtx (V64DImode);
	rtx tmp = gen_reg_rtx (V64SImode);
	emit_insn (gen_ashlv64si3_exec (tmp, offsets,
					  GEN_INT (2),
					  gcn_gen_undef (V64SImode), exec));
	emit_insn (gen_addv64di3_zext_dup2_exec (addrs, tmp, ptr,
						 gcn_gen_undef (V64DImode),
						 exec));
	rtx mem = gen_rtx_MEM (vmode, addrs);
	/*set_mem_addr_space (mem, ADDR_SPACE_FLAT); */
	/* FIXME: set attributes.  */
	emit_insn (gen_mov_with_exec (mem, val, exec));
	return target;
      }
    case GCN_BUILTIN_SQRTVF:
      {
	if (ignore)
	  return target;
	rtx exec = gcn_full_exec_reg ();
	rtx arg = force_reg (V64SFmode,
			     expand_expr (CALL_EXPR_ARG (exp, 0), NULL_RTX,
					  V64SFmode,
					  EXPAND_NORMAL));
	emit_insn (gen_sqrtv64sf2_exec
		   (target, arg, gcn_gen_undef (V64SFmode), exec));
	return target;
      }
    case GCN_BUILTIN_SQRTF:
      {
	if (ignore)
	  return target;
	rtx arg = force_reg (SFmode,
			     expand_expr (CALL_EXPR_ARG (exp, 0), NULL_RTX,
					  SFmode,
					  EXPAND_NORMAL));
	emit_insn (gen_sqrtsf2 (target, arg));
	return target;
      }
    case GCN_BUILTIN_OMP_DIM_SIZE:
      {
	if (ignore)
	  return target;
	emit_insn (gen_oacc_dim_size (target,
				      expand_expr (CALL_EXPR_ARG (exp, 0),
						   NULL_RTX, SImode,
						   EXPAND_NORMAL)));
	return target;
      }
    case GCN_BUILTIN_OMP_DIM_POS:
      {
	if (ignore)
	  return target;
	emit_insn (gen_oacc_dim_pos (target,
				     expand_expr (CALL_EXPR_ARG (exp, 0),
						  NULL_RTX, SImode,
						  EXPAND_NORMAL)));
	return target;
      }
    case GCN_BUILTIN_CMP_SWAP:
    case GCN_BUILTIN_CMP_SWAPLL:
      return gcn_expand_cmp_swap (exp, target);

    case GCN_BUILTIN_ACC_SINGLE_START:
      {
	if (ignore)
	  return target;

	rtx wavefront = gcn_oacc_dim_pos (1);
	rtx cond = gen_rtx_EQ (VOIDmode, wavefront, const0_rtx);
	rtx cc = (target && REG_P (target)) ? target : gen_reg_rtx (BImode);
	emit_insn (gen_cstoresi4 (cc, cond, wavefront, const0_rtx));
	return cc;
      }

    case GCN_BUILTIN_ACC_SINGLE_COPY_START:
      {
	rtx blk = force_reg (SImode,
			     expand_expr (CALL_EXPR_ARG (exp, 0), NULL_RTX,
					  SImode, EXPAND_NORMAL));
	rtx wavefront = gcn_oacc_dim_pos (1);
	rtx cond = gen_rtx_NE (VOIDmode, wavefront, const0_rtx);
	rtx not_zero = gen_label_rtx ();
	emit_insn (gen_cbranchsi4 (cond, wavefront, const0_rtx, not_zero));
	emit_move_insn (blk, const0_rtx);
	emit_label (not_zero);
	return blk;
      }

    case GCN_BUILTIN_ACC_SINGLE_COPY_END:
      return target;

    case GCN_BUILTIN_ACC_BARRIER:
      emit_insn (gen_gcn_wavefront_barrier ());
      return target;

    default:
      gcc_unreachable ();
    }
}

/* Expansion of simple arithmetic and bit binary operation builtins.

   Intended for use with gcn_builtins table.  */

static rtx
gcn_expand_builtin_binop (tree exp, rtx target, rtx /*subtarget */ ,
			  machine_mode /*mode */ , int ignore,
			  struct gcn_builtin_description *d)
{
  int icode = d->icode;
  if (ignore)
    return target;

  rtx exec = force_reg (DImode,
			expand_expr (CALL_EXPR_ARG (exp, 0), NULL_RTX, DImode,
				     EXPAND_NORMAL));

  machine_mode m1 = insn_data[icode].operand[1].mode;
  rtx arg1 = expand_expr (CALL_EXPR_ARG (exp, 1), NULL_RTX, m1,
			  EXPAND_NORMAL);
  if (!insn_data[icode].operand[1].predicate (arg1, m1))
    arg1 = force_reg (m1, arg1);

  machine_mode m2 = insn_data[icode].operand[2].mode;
  rtx arg2 = expand_expr (CALL_EXPR_ARG (exp, 2), NULL_RTX, m2,
			  EXPAND_NORMAL);
  if (!insn_data[icode].operand[2].predicate (arg2, m2))
    arg2 = force_reg (m2, arg2);

  rtx arg_prev;
  if (call_expr_nargs (exp) == 4)
    {
      machine_mode m_prev = insn_data[icode].operand[4].mode;
      arg_prev = force_reg (m_prev,
			    expand_expr (CALL_EXPR_ARG (exp, 3), NULL_RTX,
					 m_prev, EXPAND_NORMAL));
    }
  else
    arg_prev = gcn_gen_undef (GET_MODE (target));

  rtx pat = GEN_FCN (icode) (target, arg1, arg2, exec, arg_prev);
  emit_insn (pat);
  return target;
}

/* Implement TARGET_EXPAND_BUILTIN.
   
   Expand an expression EXP that calls a built-in function, with result going
   to TARGET if that's convenient (and in mode MODE if that's convenient).
   SUBTARGET may be used as the target for computing one of EXP's operands.
   IGNORE is nonzero if the value is to be ignored.  */

rtx
gcn_expand_builtin (tree exp, rtx target, rtx subtarget, machine_mode mode,
		    int ignore)
{
  tree fndecl = TREE_OPERAND (CALL_EXPR_FN (exp), 0);
  unsigned int fcode = DECL_MD_FUNCTION_CODE (fndecl);
  struct gcn_builtin_description *d;

  gcc_assert (fcode < GCN_BUILTIN_MAX);
  d = &gcn_builtins[fcode];

  if (d->type == B_UNIMPLEMENTED)
    sorry ("Builtin not implemented");

  return d->expander (exp, target, subtarget, mode, ignore, d);
}

/* }}}  */
/* {{{ Vectorization.  */

/* Implement TARGET_VECTORIZE_GET_MASK_MODE.

   A vector mask is a value that holds one boolean result for every element in
   a vector.  */

opt_machine_mode
gcn_vectorize_get_mask_mode (machine_mode)
{
  /* GCN uses a DImode bit-mask.  */
  return DImode;
}

/* Return an RTX that references a vector with the i-th lane containing
   PERM[i]*4.
 
   Helper function for gcn_vectorize_vec_perm_const.  */

static rtx
gcn_make_vec_perm_address (unsigned int *perm)
{
  rtx x = gen_reg_rtx (V64SImode);
  emit_move_insn (x, gcn_vec_constant (V64SImode, 0));

  /* Permutation addresses use byte addressing.  With each vector lane being
     4 bytes wide, and with 64 lanes in total, only bits 2..7 are significant,
     so only set those.

     The permutation given to the vec_perm* patterns range from 0 to 2N-1 to
     select between lanes in two vectors, but as the DS_BPERMUTE* instructions
     only take one source vector, the most-significant bit can be ignored
     here.  Instead, we can use EXEC masking to select the relevant part of
     each source vector after they are permuted separately.  */
  uint64_t bit_mask = 1 << 2;
  for (int i = 2; i < 8; i++, bit_mask <<= 1)
    {
      uint64_t exec_mask = 0;
      uint64_t lane_mask = 1;
      for (int j = 0; j < 64; j++, lane_mask <<= 1)
	if ((perm[j] * 4) & bit_mask)
	  exec_mask |= lane_mask;

      if (exec_mask)
	emit_insn (gen_addv64si3_exec (x, x,
				       gcn_vec_constant (V64SImode,
							 bit_mask),
				       x, get_exec (exec_mask)));
    }

  return x;
}

/* Implement TARGET_VECTORIZE_VEC_PERM_CONST.
 
   Return true if permutation with SEL is possible.
   
   If DST/SRC0/SRC1 are non-null, emit the instructions to perform the
   permutations.  */

static bool
gcn_vectorize_vec_perm_const (machine_mode vmode, rtx dst,
			      rtx src0, rtx src1,
			      const vec_perm_indices & sel)
{
  unsigned int nelt = GET_MODE_NUNITS (vmode);

  gcc_assert (VECTOR_MODE_P (vmode));
  gcc_assert (nelt <= 64);
  gcc_assert (sel.length () == nelt);

  if (!dst)
    {
      /* All vector permutations are possible on this architecture,
         with varying degrees of efficiency depending on the permutation. */
      return true;
    }

  unsigned int perm[64];
  for (unsigned int i = 0; i < nelt; ++i)
    perm[i] = sel[i] & (2 * nelt - 1);
  for (unsigned int i = nelt; i < 64; ++i)
    perm[i] = 0;

  src0 = force_reg (vmode, src0);
  src1 = force_reg (vmode, src1);

  /* Make life a bit easier by swapping operands if necessary so that
     the first element always comes from src0.  */
  if (perm[0] >= nelt)
    {
      std::swap (src0, src1);

      for (unsigned int i = 0; i < nelt; ++i)
	if (perm[i] < nelt)
	  perm[i] += nelt;
	else
	  perm[i] -= nelt;
    }

  /* TODO: There are more efficient ways to implement certain permutations
     using ds_swizzle_b32 and/or DPP.  Test for and expand them here, before
     this more inefficient generic approach is used.  */

  int64_t src1_lanes = 0;
  int64_t lane_bit = 1;

  for (unsigned int i = 0; i < nelt; ++i, lane_bit <<= 1)
    {
      /* Set the bits for lanes from src1.  */
      if (perm[i] >= nelt)
	src1_lanes |= lane_bit;
    }

  rtx addr = gcn_make_vec_perm_address (perm);
  rtx (*ds_bpermute) (rtx, rtx, rtx, rtx);

  switch (vmode)
    {
    case E_V64QImode:
      ds_bpermute = gen_ds_bpermutev64qi;
      break;
    case E_V64HImode:
      ds_bpermute = gen_ds_bpermutev64hi;
      break;
    case E_V64SImode:
      ds_bpermute = gen_ds_bpermutev64si;
      break;
    case E_V64HFmode:
      ds_bpermute = gen_ds_bpermutev64hf;
      break;
    case E_V64SFmode:
      ds_bpermute = gen_ds_bpermutev64sf;
      break;
    case E_V64DImode:
      ds_bpermute = gen_ds_bpermutev64di;
      break;
    case E_V64DFmode:
      ds_bpermute = gen_ds_bpermutev64df;
      break;
    default:
      gcc_assert (false);
    }

  /* Load elements from src0 to dst.  */
  gcc_assert (~src1_lanes);
  emit_insn (ds_bpermute (dst, addr, src0, gcn_full_exec_reg ()));

  /* Load elements from src1 to dst.  */
  if (src1_lanes)
    {
      /* Masking a lane masks both the destination and source lanes for
         DS_BPERMUTE, so we need to have all lanes enabled for the permute,
         then add an extra masked move to merge the results of permuting
         the two source vectors together.
       */
      rtx tmp = gen_reg_rtx (vmode);
      emit_insn (ds_bpermute (tmp, addr, src1, gcn_full_exec_reg ()));
      emit_insn (gen_mov_with_exec (dst, tmp, get_exec (src1_lanes)));
    }

  return true;
}

/* Implements TARGET_VECTOR_MODE_SUPPORTED_P.
 
   Return nonzero if vector MODE is supported with at least move
   instructions.  */

static bool
gcn_vector_mode_supported_p (machine_mode mode)
{
  return (mode == V64QImode || mode == V64HImode
	  || mode == V64SImode || mode == V64DImode
	  || mode == V64SFmode || mode == V64DFmode);
}

/* Implement TARGET_VECTORIZE_PREFERRED_SIMD_MODE.

   Enables autovectorization for all supported modes.  */

static machine_mode
gcn_vectorize_preferred_simd_mode (scalar_mode mode)
{
  switch (mode)
    {
    case E_QImode:
      return V64QImode;
    case E_HImode:
      return V64HImode;
    case E_SImode:
      return V64SImode;
    case E_DImode:
      return V64DImode;
    case E_SFmode:
      return V64SFmode;
    case E_DFmode:
      return V64DFmode;
    default:
      return word_mode;
    }
}

/* Implement TARGET_VECTORIZE_RELATED_MODE.

   All GCN vectors are 64-lane, so this is simpler than other architectures.
   In particular, we do *not* want to match vector bit-size.  */

static opt_machine_mode
gcn_related_vector_mode (machine_mode ARG_UNUSED (vector_mode),
			 scalar_mode element_mode, poly_uint64 nunits)
{
  if (known_ne (nunits, 0U) && known_ne (nunits, 64U))
    return VOIDmode;

  machine_mode pref_mode = gcn_vectorize_preferred_simd_mode (element_mode);
  if (!VECTOR_MODE_P (pref_mode))
    return VOIDmode;

  return pref_mode;
}

/* Implement TARGET_VECTORIZE_PREFERRED_VECTOR_ALIGNMENT.

   Returns the preferred alignment in bits for accesses to vectors of type type
   in vectorized code. This might be less than or greater than the ABI-defined
   value returned by TARGET_VECTOR_ALIGNMENT. It can be equal to the alignment
   of a single element, in which case the vectorizer will not try to optimize
   for alignment.  */

static poly_uint64
gcn_preferred_vector_alignment (const_tree type)
{
  return TYPE_ALIGN (TREE_TYPE (type));
}

/* Implement TARGET_VECTORIZE_SUPPORT_VECTOR_MISALIGNMENT.

   Return true if the target supports misaligned vector store/load of a
   specific factor denoted in the misalignment parameter.  */

static bool
gcn_vectorize_support_vector_misalignment (machine_mode ARG_UNUSED (mode),
					   const_tree type, int misalignment,
					   bool is_packed)
{
  if (is_packed)
    return false;

  /* If the misalignment is unknown, we should be able to handle the access
     so long as it is not to a member of a packed data structure.  */
  if (misalignment == -1)
    return true;

  /* Return true if the misalignment is a multiple of the natural alignment
     of the vector's element type.  This is probably always going to be
     true in practice, since we've already established that this isn't a
     packed access.  */
  return misalignment % TYPE_ALIGN_UNIT (type) == 0;
}

/* Implement TARGET_VECTORIZE_VECTOR_ALIGNMENT_REACHABLE.

   Return true if vector alignment is reachable (by peeling N iterations) for
   the given scalar type TYPE.  */

static bool
gcn_vector_alignment_reachable (const_tree ARG_UNUSED (type), bool is_packed)
{
  /* Vectors which aren't in packed structures will not be less aligned than
     the natural alignment of their element type, so this is safe.  */
  return !is_packed;
}

/* Generate DPP instructions used for vector reductions.

   The opcode is given by INSN.
   The first operand of the operation is shifted right by SHIFT vector lanes.
   SHIFT must be a power of 2.  If SHIFT is 16, the 15th lane of each row is
   broadcast the next row (thereby acting like a shift of 16 for the end of
   each row).  If SHIFT is 32, lane 31 is broadcast to all the
   following lanes (thereby acting like a shift of 32 for lane 63).  */

char *
gcn_expand_dpp_shr_insn (machine_mode mode, const char *insn,
			 int unspec, int shift)
{
  static char buf[128];
  const char *dpp;
  const char *vcc_in = "";
  const char *vcc_out = "";

  /* Add the vcc operand if needed.  */
  if (GET_MODE_CLASS (mode) == MODE_VECTOR_INT)
    {
      if (unspec == UNSPEC_PLUS_CARRY_IN_DPP_SHR)
	vcc_in = ", vcc";

      if (unspec == UNSPEC_PLUS_CARRY_DPP_SHR
	  || unspec == UNSPEC_PLUS_CARRY_IN_DPP_SHR)
	vcc_out = ", vcc";
    }

  /* Add the DPP modifiers.  */
  switch (shift)
    {
    case 1:
      dpp = "row_shr:1 bound_ctrl:0";
      break;
    case 2:
      dpp = "row_shr:2 bound_ctrl:0";
      break;
    case 4:
      dpp = "row_shr:4 bank_mask:0xe";
      break;
    case 8:
      dpp = "row_shr:8 bank_mask:0xc";
      break;
    case 16:
      dpp = "row_bcast:15 row_mask:0xa";
      break;
    case 32:
      dpp = "row_bcast:31 row_mask:0xc";
      break;
    default:
      gcc_unreachable ();
    }

  if (unspec == UNSPEC_MOV_DPP_SHR && vgpr_2reg_mode_p (mode))
    sprintf (buf, "%s\t%%L0, %%L1 %s\n\t%s\t%%H0, %%H1 %s",
	     insn, dpp, insn, dpp);
  else if (unspec == UNSPEC_MOV_DPP_SHR)
    sprintf (buf, "%s\t%%0, %%1 %s", insn, dpp);
  else
    sprintf (buf, "%s\t%%0%s, %%1, %%2%s %s", insn, vcc_out, vcc_in, dpp);

  return buf;
}

/* Generate vector reductions in terms of DPP instructions.

   The vector register SRC of mode MODE is reduced using the operation given
   by UNSPEC, and the scalar result is returned in lane 63 of a vector
   register.  */

rtx
gcn_expand_reduc_scalar (machine_mode mode, rtx src, int unspec)
{
  machine_mode orig_mode = mode;
  bool use_moves = (((unspec == UNSPEC_SMIN_DPP_SHR
		      || unspec == UNSPEC_SMAX_DPP_SHR
		      || unspec == UNSPEC_UMIN_DPP_SHR
		      || unspec == UNSPEC_UMAX_DPP_SHR)
		     && (mode == V64DImode
			 || mode == V64DFmode))
		    || (unspec == UNSPEC_PLUS_DPP_SHR
			&& mode == V64DFmode));
  rtx_code code = (unspec == UNSPEC_SMIN_DPP_SHR ? SMIN
		   : unspec == UNSPEC_SMAX_DPP_SHR ? SMAX
		   : unspec == UNSPEC_UMIN_DPP_SHR ? UMIN
		   : unspec == UNSPEC_UMAX_DPP_SHR ? UMAX
		   : unspec == UNSPEC_PLUS_DPP_SHR ? PLUS
		   : UNKNOWN);
  bool use_extends = ((unspec == UNSPEC_SMIN_DPP_SHR
		       || unspec == UNSPEC_SMAX_DPP_SHR
		       || unspec == UNSPEC_UMIN_DPP_SHR
		       || unspec == UNSPEC_UMAX_DPP_SHR)
		      && (mode == V64QImode
			  || mode == V64HImode));
  bool unsignedp = (unspec == UNSPEC_UMIN_DPP_SHR
		    || unspec == UNSPEC_UMAX_DPP_SHR);
  bool use_plus_carry = unspec == UNSPEC_PLUS_DPP_SHR
			&& GET_MODE_CLASS (mode) == MODE_VECTOR_INT
			&& (TARGET_GCN3 || mode == V64DImode);

  if (use_plus_carry)
    unspec = UNSPEC_PLUS_CARRY_DPP_SHR;

  if (use_extends)
    {
      rtx tmp = gen_reg_rtx (V64SImode);
      convert_move (tmp, src, unsignedp);
      src = tmp;
      mode = V64SImode;
    }

  /* Perform reduction by first performing the reduction operation on every
     pair of lanes, then on every pair of results from the previous
     iteration (thereby effectively reducing every 4 lanes) and so on until
     all lanes are reduced.  */
  rtx in, out = src;
  for (int i = 0, shift = 1; i < 6; i++, shift <<= 1)
    {
      rtx shift_val = gen_rtx_CONST_INT (VOIDmode, shift);
      in = out;
      out = gen_reg_rtx (mode);

      if (use_moves)
	{
	  rtx tmp = gen_reg_rtx (mode);
	  emit_insn (gen_dpp_move (mode, tmp, in, shift_val));
	  emit_insn (gen_rtx_SET (out, gen_rtx_fmt_ee (code, mode, tmp, in)));
	}
      else
	{
	  rtx insn = gen_rtx_SET (out,
				  gen_rtx_UNSPEC (mode,
						  gen_rtvec (3, in, in,
							     shift_val),
						  unspec));

	  /* Add clobber for instructions that set the carry flags.  */
	  if (use_plus_carry)
	    {
	      rtx clobber = gen_rtx_CLOBBER (VOIDmode,
					     gen_rtx_REG (DImode, VCC_REG));
	      insn = gen_rtx_PARALLEL (VOIDmode,
				       gen_rtvec (2, insn, clobber));
	    }

	  emit_insn (insn);
	}
    }

  if (use_extends)
    {
      rtx tmp = gen_reg_rtx (orig_mode);
      convert_move (tmp, out, unsignedp);
      out = tmp;
    }

  return out;
}

/* Implement TARGET_VECTORIZE_BUILTIN_VECTORIZATION_COST.  */

int
gcn_vectorization_cost (enum vect_cost_for_stmt ARG_UNUSED (type_of_cost),
			tree ARG_UNUSED (vectype), int ARG_UNUSED (misalign))
{
  /* Always vectorize.  */
  return 1;
}

/* }}}  */
/* {{{ md_reorg pass.  */

/* Identify VMEM instructions from their "type" attribute.  */

static bool
gcn_vmem_insn_p (attr_type type)
{
  switch (type)
    {
    case TYPE_MUBUF:
    case TYPE_MTBUF:
    case TYPE_FLAT:
      return true;
    case TYPE_UNKNOWN:
    case TYPE_SOP1:
    case TYPE_SOP2:
    case TYPE_SOPK:
    case TYPE_SOPC:
    case TYPE_SOPP:
    case TYPE_SMEM:
    case TYPE_DS:
    case TYPE_VOP2:
    case TYPE_VOP1:
    case TYPE_VOPC:
    case TYPE_VOP3A:
    case TYPE_VOP3B:
    case TYPE_VOP_SDWA:
    case TYPE_VOP_DPP:
    case TYPE_MULT:
    case TYPE_VMULT:
      return false;
    }
  gcc_unreachable ();
  return false;
}

/* If INSN sets the EXEC register to a constant value, return the value,
   otherwise return zero.  */

static int64_t
gcn_insn_exec_value (rtx_insn *insn)
{
  if (!NONDEBUG_INSN_P (insn))
    return 0;

  rtx pattern = PATTERN (insn);

  if (GET_CODE (pattern) == SET)
    {
      rtx dest = XEXP (pattern, 0);
      rtx src = XEXP (pattern, 1);

      if (GET_MODE (dest) == DImode
	  && REG_P (dest) && REGNO (dest) == EXEC_REG
	  && CONST_INT_P (src))
	return INTVAL (src);
    }

  return 0;
}

/* Sets the EXEC register before INSN to the value that it had after
   LAST_EXEC_DEF.  The constant value of the EXEC register is returned if
   known, otherwise it returns zero.  */

static int64_t
gcn_restore_exec (rtx_insn *insn, rtx_insn *last_exec_def, int64_t curr_exec,
		  bool curr_exec_known, bool &last_exec_def_saved)
{
  rtx exec_reg = gen_rtx_REG (DImode, EXEC_REG);
  rtx exec;

  int64_t exec_value = gcn_insn_exec_value (last_exec_def);

  if (exec_value)
    {
      /* If the EXEC value is a constant and it happens to be the same as the
         current EXEC value, the restore can be skipped.  */
      if (curr_exec_known && exec_value == curr_exec)
	return exec_value;

      exec = GEN_INT (exec_value);
    }
  else
    {
      /* If the EXEC value is not a constant, save it in a register after the
	 point of definition.  */
      rtx exec_save_reg = gen_rtx_REG (DImode, EXEC_SAVE_REG);

      if (!last_exec_def_saved)
	{
	  start_sequence ();
	  emit_move_insn (exec_save_reg, exec_reg);
	  rtx_insn *seq = get_insns ();
	  end_sequence ();

	  emit_insn_after (seq, last_exec_def);
	  if (dump_file && (dump_flags & TDF_DETAILS))
	    fprintf (dump_file, "Saving EXEC after insn %d.\n",
		     INSN_UID (last_exec_def));

	  last_exec_def_saved = true;
	}

      exec = exec_save_reg;
    }

  /* Restore EXEC register before the usage.  */
  start_sequence ();
  emit_move_insn (exec_reg, exec);
  rtx_insn *seq = get_insns ();
  end_sequence ();
  emit_insn_before (seq, insn);

  if (dump_file && (dump_flags & TDF_DETAILS))
    {
      if (exec_value)
	fprintf (dump_file, "Restoring EXEC to %ld before insn %d.\n",
		 exec_value, INSN_UID (insn));
      else
	fprintf (dump_file,
		 "Restoring EXEC from saved value before insn %d.\n",
		 INSN_UID (insn));
    }

  return exec_value;
}

/* Implement TARGET_MACHINE_DEPENDENT_REORG.

   Ensure that pipeline dependencies and lane masking are set correctly.  */

static void
gcn_md_reorg (void)
{
  basic_block bb;
  rtx exec_reg = gen_rtx_REG (DImode, EXEC_REG);
  regset_head live;

  INIT_REG_SET (&live);

  compute_bb_for_insn ();

  if (!optimize)
    {
      split_all_insns ();
      if (dump_file && (dump_flags & TDF_DETAILS))
	{
	  fprintf (dump_file, "After split:\n");
	  print_rtl_with_bb (dump_file, get_insns (), dump_flags);
	}

      /* Update data-flow information for split instructions.  */
      df_insn_rescan_all ();
    }

  df_live_add_problem ();
  df_live_set_all_dirty ();
  df_analyze ();

  /* This pass ensures that the EXEC register is set correctly, according
     to the "exec" attribute.  However, care must be taken so that the
     value that reaches explicit uses of the EXEC register remains the
     same as before.
   */

  FOR_EACH_BB_FN (bb, cfun)
    {
      if (dump_file && (dump_flags & TDF_DETAILS))
	fprintf (dump_file, "BB %d:\n", bb->index);

      rtx_insn *insn, *curr;
      rtx_insn *last_exec_def = BB_HEAD (bb);
      bool last_exec_def_saved = false;
      bool curr_exec_explicit = true;
      bool curr_exec_known = true;
      int64_t curr_exec = 0;	/* 0 here means 'the value is that of EXEC
				   after last_exec_def is executed'.  */

      bitmap live_in = DF_LR_IN (bb);
      bool exec_live_on_entry = false;
      if (bitmap_bit_p (live_in, EXEC_LO_REG)
	  || bitmap_bit_p (live_in, EXEC_HI_REG))
	{
	  if (dump_file)
	    fprintf (dump_file, "EXEC reg is live on entry to block %d\n",
		     (int) bb->index);
	  exec_live_on_entry = true;
	}

      FOR_BB_INSNS_SAFE (bb, insn, curr)
	{
	  if (!NONDEBUG_INSN_P (insn))
	    continue;

	  if (GET_CODE (PATTERN (insn)) == USE
	      || GET_CODE (PATTERN (insn)) == CLOBBER)
	    continue;

	  HARD_REG_SET defs, uses;
	  CLEAR_HARD_REG_SET (defs);
	  CLEAR_HARD_REG_SET (uses);
	  note_stores (insn, record_hard_reg_sets, &defs);
	  note_uses (&PATTERN (insn), record_hard_reg_uses, &uses);

	  bool exec_lo_def_p = TEST_HARD_REG_BIT (defs, EXEC_LO_REG);
	  bool exec_hi_def_p = TEST_HARD_REG_BIT (defs, EXEC_HI_REG);
	  bool exec_used = (hard_reg_set_intersect_p
			    (uses, reg_class_contents[(int) EXEC_MASK_REG])
			    || TEST_HARD_REG_BIT (uses, EXECZ_REG));

	  /* Check the instruction for implicit setting of EXEC via an
	     attribute.  */
	  attr_exec exec_attr = get_attr_exec (insn);
	  int64_t new_exec;

	  switch (exec_attr)
	    {
	    case EXEC_NONE:
	      new_exec = 0;
	      break;

	    case EXEC_SINGLE:
	      /* Instructions that do not involve memory accesses only require
		 bit 0 of EXEC to be set.  */
	      if (gcn_vmem_insn_p (get_attr_type (insn))
		  || get_attr_type (insn) == TYPE_DS)
		new_exec = 1;
	      else
		new_exec = curr_exec | 1;
	      break;

	    case EXEC_FULL:
	      new_exec = -1;
	      break;

	    default:  /* Auto-detect what setting is appropriate.  */
	      {
	        new_exec = 0;

		/* If EXEC is referenced explicitly then we don't need to do
		   anything to set it, so we're done.  */
		if (exec_used)
		  break;

		/* Scan the insn for VGPRs defs or uses.  The mode determines
		   what kind of exec is needed.  */
		subrtx_iterator::array_type array;
		FOR_EACH_SUBRTX (iter, array, PATTERN (insn), NONCONST)
		  {
		    const_rtx x = *iter;
		    if (REG_P (x) && VGPR_REGNO_P (REGNO (x)))
		      {
			if (VECTOR_MODE_P (GET_MODE (x)))
			  {
			    new_exec = -1;
			    break;
			  }
			else
			  new_exec = 1;
		      }
		  }
	        }
	      break;
	    }

	  if (new_exec && (!curr_exec_known || new_exec != curr_exec))
	    {
	      start_sequence ();
	      emit_move_insn (exec_reg, GEN_INT (new_exec));
	      rtx_insn *seq = get_insns ();
	      end_sequence ();
	      emit_insn_before (seq, insn);

	      if (dump_file && (dump_flags & TDF_DETAILS))
		fprintf (dump_file, "Setting EXEC to %ld before insn %d.\n",
			 new_exec, INSN_UID (insn));

	      curr_exec = new_exec;
	      curr_exec_explicit = false;
	      curr_exec_known = true;
	    }
	  else if (new_exec && dump_file && (dump_flags & TDF_DETAILS))
	    {
	      fprintf (dump_file, "Exec already is %ld before insn %d.\n",
		       new_exec, INSN_UID (insn));
	    }

	  /* The state of the EXEC register is unknown after a
	     function call.  */
	  if (CALL_P (insn))
	    curr_exec_known = false;

	  /* Handle explicit uses of EXEC.  If the instruction is a partial
	     explicit definition of EXEC, then treat it as an explicit use of
	     EXEC as well.  */
	  if (exec_used || exec_lo_def_p != exec_hi_def_p)
	    {
	      /* An instruction that explicitly uses EXEC should not also
		 implicitly define it.  */
	      gcc_assert (!exec_used || !new_exec);

	      if (!curr_exec_known || !curr_exec_explicit)
		{
		  /* Restore the previous explicitly defined value.  */
		  curr_exec = gcn_restore_exec (insn, last_exec_def,
						curr_exec, curr_exec_known,
						last_exec_def_saved);
		  curr_exec_explicit = true;
		  curr_exec_known = true;
		}
	    }

	  /* Handle explicit definitions of EXEC.  */
	  if (exec_lo_def_p || exec_hi_def_p)
	    {
	      last_exec_def = insn;
	      last_exec_def_saved = false;
	      curr_exec = gcn_insn_exec_value (insn);
	      curr_exec_explicit = true;
	      curr_exec_known = true;

	      if (dump_file && (dump_flags & TDF_DETAILS))
		fprintf (dump_file,
			 "Found %s definition of EXEC at insn %d.\n",
			 exec_lo_def_p == exec_hi_def_p ? "full" : "partial",
			 INSN_UID (insn));
	    }

	  exec_live_on_entry = false;
	}

      COPY_REG_SET (&live, DF_LR_OUT (bb));
      df_simulate_initialize_backwards (bb, &live);

      /* If EXEC is live after the basic block, restore the value of EXEC
	 at the end of the block.  */
      if ((REGNO_REG_SET_P (&live, EXEC_LO_REG)
	   || REGNO_REG_SET_P (&live, EXEC_HI_REG))
	  && (!curr_exec_known || !curr_exec_explicit || exec_live_on_entry))
	{
	  rtx_insn *end_insn = BB_END (bb);

	  /* If the instruction is not a jump instruction, do the restore
	     after the last instruction in the basic block.  */
	  if (NONJUMP_INSN_P (end_insn))
	    end_insn = NEXT_INSN (end_insn);

	  gcn_restore_exec (end_insn, last_exec_def, curr_exec,
			    curr_exec_known, last_exec_def_saved);
	}
    }

  CLEAR_REG_SET (&live);

  /* "Manually Inserted Wait States (NOPs)."
   
     GCN hardware detects most kinds of register dependencies, but there
     are some exceptions documented in the ISA manual.  This pass
     detects the missed cases, and inserts the documented number of NOPs
     required for correct execution.  */

  const int max_waits = 5;
  struct ilist
  {
    rtx_insn *insn;
    attr_unit unit;
    attr_delayeduse delayeduse;
    HARD_REG_SET writes;
    HARD_REG_SET reads;
    int age;
  } back[max_waits];
  int oldest = 0;
  for (int i = 0; i < max_waits; i++)
    back[i].insn = NULL;

  rtx_insn *insn, *last_insn = NULL;
  for (insn = get_insns (); insn != 0; insn = NEXT_INSN (insn))
    {
      if (!NONDEBUG_INSN_P (insn))
	continue;

      if (GET_CODE (PATTERN (insn)) == USE
	  || GET_CODE (PATTERN (insn)) == CLOBBER)
	continue;

      attr_type itype = get_attr_type (insn);
      attr_unit iunit = get_attr_unit (insn);
      attr_delayeduse idelayeduse = get_attr_delayeduse (insn);
      HARD_REG_SET ireads, iwrites;
      CLEAR_HARD_REG_SET (ireads);
      CLEAR_HARD_REG_SET (iwrites);
      note_stores (insn, record_hard_reg_sets, &iwrites);
      note_uses (&PATTERN (insn), record_hard_reg_uses, &ireads);

      /* Scan recent previous instructions for dependencies not handled in
         hardware.  */
      int nops_rqd = 0;
      for (int i = oldest; i < oldest + max_waits; i++)
	{
	  struct ilist *prev_insn = &back[i % max_waits];

	  if (!prev_insn->insn)
	    continue;

	  /* VALU writes SGPR followed by VMEM reading the same SGPR
	     requires 5 wait states.  */
	  if ((prev_insn->age + nops_rqd) < 5
	      && prev_insn->unit == UNIT_VECTOR
	      && gcn_vmem_insn_p (itype))
	    {
	      HARD_REG_SET regs = prev_insn->writes & ireads;
	      if (hard_reg_set_intersect_p
		  (regs, reg_class_contents[(int) SGPR_REGS]))
		nops_rqd = 5 - prev_insn->age;
	    }

	  /* VALU sets VCC/EXEC followed by VALU uses VCCZ/EXECZ
	     requires 5 wait states.  */
	  if ((prev_insn->age + nops_rqd) < 5
	      && prev_insn->unit == UNIT_VECTOR
	      && iunit == UNIT_VECTOR
	      && ((hard_reg_set_intersect_p
		   (prev_insn->writes,
		    reg_class_contents[(int) EXEC_MASK_REG])
		   && TEST_HARD_REG_BIT (ireads, EXECZ_REG))
		  ||
		  (hard_reg_set_intersect_p
		   (prev_insn->writes,
		    reg_class_contents[(int) VCC_CONDITIONAL_REG])
		   && TEST_HARD_REG_BIT (ireads, VCCZ_REG))))
	    nops_rqd = 5 - prev_insn->age;

	  /* VALU writes SGPR/VCC followed by v_{read,write}lane using
	     SGPR/VCC as lane select requires 4 wait states.  */
	  if ((prev_insn->age + nops_rqd) < 4
	      && prev_insn->unit == UNIT_VECTOR
	      && get_attr_laneselect (insn) == LANESELECT_YES)
	    {
	      HARD_REG_SET regs = prev_insn->writes & ireads;
	      if (hard_reg_set_intersect_p
		  (regs, reg_class_contents[(int) SGPR_REGS])
		  || hard_reg_set_intersect_p
		     (regs, reg_class_contents[(int) VCC_CONDITIONAL_REG]))
		nops_rqd = 4 - prev_insn->age;
	    }

	  /* VALU writes VGPR followed by VALU_DPP reading that VGPR
	     requires 2 wait states.  */
	  if ((prev_insn->age + nops_rqd) < 2
	      && prev_insn->unit == UNIT_VECTOR
	      && itype == TYPE_VOP_DPP)
	    {
	      HARD_REG_SET regs = prev_insn->writes & ireads;
	      if (hard_reg_set_intersect_p
		  (regs, reg_class_contents[(int) VGPR_REGS]))
		nops_rqd = 2 - prev_insn->age;
	    }

	  /* Store that requires input registers are not overwritten by
	     following instruction.  */
	  if ((prev_insn->age + nops_rqd) < 1
	      && prev_insn->delayeduse == DELAYEDUSE_YES
	      && ((hard_reg_set_intersect_p
		   (prev_insn->reads, iwrites))))
	    nops_rqd = 1 - prev_insn->age;
	}

      /* Insert the required number of NOPs.  */
      for (int i = nops_rqd; i > 0; i--)
	emit_insn_after (gen_nop (), last_insn);

      /* Age the previous instructions.  We can also ignore writes to
         registers subsequently overwritten.  */
      HARD_REG_SET written;
      CLEAR_HARD_REG_SET (written);
      for (int i = oldest + max_waits - 1; i > oldest; i--)
	{
	  struct ilist *prev_insn = &back[i % max_waits];

	  /* Assume all instructions are equivalent to one "wait", the same
	     as s_nop.  This is probably true for SALU, but not VALU (which
	     may take longer), so this is not optimal.  However, AMD do
	     not publish the cycle times for instructions.  */
	  prev_insn->age += 1 + nops_rqd;

	  written |= iwrites;
	  prev_insn->writes &= ~written;
	}

      /* Track the current instruction as a previous instruction.  */
      back[oldest].insn = insn;
      back[oldest].unit = iunit;
      back[oldest].delayeduse = idelayeduse;
      back[oldest].writes = iwrites;
      back[oldest].reads = ireads;
      back[oldest].age = 0;
      oldest = (oldest + 1) % max_waits;

      last_insn = insn;
    }
}

/* }}}  */
/* {{{ OpenACC / OpenMP.  */

#define GCN_DEFAULT_GANGS 0	/* Choose at runtime.  */
#define GCN_DEFAULT_WORKERS 0	/* Choose at runtime.  */
#define GCN_DEFAULT_VECTORS 1	/* Use autovectorization only, for now.  */

/* Implement TARGET_GOACC_VALIDATE_DIMS.

   Check the launch dimensions provided for an OpenACC compute
   region, or routine.  */

static bool
gcn_goacc_validate_dims (tree decl, int dims[], int fn_level,
			 unsigned /*used*/)
{
  bool changed = false;

  /* FIXME: remove -facc-experimental-workers when they're ready.  */
  int max_workers = flag_worker_partitioning ? 16 : 1;

  /* The vector size must appear to be 64, to the user, unless this is a
     SEQ routine.  The real, internal value is always 1, which means use
     autovectorization, but the user should not see that.  */
  if (fn_level <= GOMP_DIM_VECTOR && fn_level >= -1
      && dims[GOMP_DIM_VECTOR] >= 0)
    {
      if (fn_level < 0 && dims[GOMP_DIM_VECTOR] >= 0
	  && dims[GOMP_DIM_VECTOR] != 64)
	warning_at (decl ? DECL_SOURCE_LOCATION (decl) : UNKNOWN_LOCATION,
		    OPT_Wopenacc_dims,
		    (dims[GOMP_DIM_VECTOR]
		     ? G_("using %<vector_length (64)%>, ignoring %d")
		     : G_("using %<vector_length (64)%>, "
			  "ignoring runtime setting")),
		    dims[GOMP_DIM_VECTOR]);
      dims[GOMP_DIM_VECTOR] = 1;
      changed = true;
    }

  /* Check the num workers is not too large.  */
  if (dims[GOMP_DIM_WORKER] > max_workers)
    {
      warning_at (decl ? DECL_SOURCE_LOCATION (decl) : UNKNOWN_LOCATION,
		  OPT_Wopenacc_dims,
		  "using %<num_workers (%d)%>, ignoring %d",
		  max_workers, dims[GOMP_DIM_WORKER]);
      dims[GOMP_DIM_WORKER] = max_workers;
      changed = true;
    }

  /* Set global defaults.  */
  if (!decl)
    {
      dims[GOMP_DIM_VECTOR] = GCN_DEFAULT_VECTORS;
      if (dims[GOMP_DIM_WORKER] < 0)
	dims[GOMP_DIM_WORKER] = (flag_worker_partitioning
				 ? GCN_DEFAULT_WORKERS : 1);
      if (dims[GOMP_DIM_GANG] < 0)
	dims[GOMP_DIM_GANG] = GCN_DEFAULT_GANGS;
      changed = true;
    }

  return changed;
}

/* Helper function for oacc_dim_size instruction.
   Also used for OpenMP, via builtin_gcn_dim_size, and the omp_gcn pass.  */

rtx
gcn_oacc_dim_size (int dim)
{
  if (dim < 0 || dim > 2)
    error ("offload dimension out of range (%d)", dim);

  /* Vectors are a special case.  */
  if (dim == 2)
    return const1_rtx;		/* Think of this as 1 times 64.  */

  static int offset[] = {
    /* Offsets into dispatch packet.  */
    12,				/* X dim = Gang / Team / Work-group.  */
    20,				/* Z dim = Worker / Thread / Wavefront.  */
    16				/* Y dim = Vector / SIMD / Work-item.  */
  };
  rtx addr = gen_rtx_PLUS (DImode,
			   gen_rtx_REG (DImode,
					cfun->machine->args.
					reg[DISPATCH_PTR_ARG]),
			   GEN_INT (offset[dim]));
  return gen_rtx_MEM (SImode, addr);
}

/* Helper function for oacc_dim_pos instruction.
   Also used for OpenMP, via builtin_gcn_dim_pos, and the omp_gcn pass.  */

rtx
gcn_oacc_dim_pos (int dim)
{
  if (dim < 0 || dim > 2)
    error ("offload dimension out of range (%d)", dim);

  static const int reg[] = {
    WORKGROUP_ID_X_ARG,		/* Gang / Team / Work-group.  */
    WORK_ITEM_ID_Z_ARG,		/* Worker / Thread / Wavefront.  */
    WORK_ITEM_ID_Y_ARG		/* Vector / SIMD / Work-item.  */
  };

  int reg_num = cfun->machine->args.reg[reg[dim]];

  /* The information must have been requested by the kernel.  */
  gcc_assert (reg_num >= 0);

  return gen_rtx_REG (SImode, reg_num);
}

/* Implement TARGET_GOACC_FORK_JOIN.  */

static bool
gcn_fork_join (gcall *call, const int *ARG_UNUSED (dims),
	       bool ARG_UNUSED (is_fork))
{
  tree arg = gimple_call_arg (call, 2);
  unsigned axis = TREE_INT_CST_LOW (arg);

  if (!is_fork && axis == GOMP_DIM_WORKER && dims[axis] != 1)
    return true;

  return false;
}

/* Implement ???????
   FIXME make this a real hook.
 
   Adjust FNDECL such that options inherited from the host compiler
   are made appropriate for the accelerator compiler.  */

void
gcn_fixup_accel_lto_options (tree fndecl)
{
  tree func_optimize = DECL_FUNCTION_SPECIFIC_OPTIMIZATION (fndecl);
  if (!func_optimize)
    return;

  tree old_optimize
    = build_optimization_node (&global_options, &global_options_set);
  tree new_optimize;

  /* If the function changed the optimization levels as well as
     setting target options, start with the optimizations
     specified.  */
  if (func_optimize != old_optimize)
    cl_optimization_restore (&global_options, &global_options_set,
			     TREE_OPTIMIZATION (func_optimize));

  gcn_option_override ();

  /* The target attributes may also change some optimization flags,
     so update the optimization options if necessary.  */
  new_optimize = build_optimization_node (&global_options,
					  &global_options_set);

  if (old_optimize != new_optimize)
    {
      DECL_FUNCTION_SPECIFIC_OPTIMIZATION (fndecl) = new_optimize;
      cl_optimization_restore (&global_options, &global_options_set,
			       TREE_OPTIMIZATION (old_optimize));
    }
}

/* Implement TARGET_GOACC_SHARED_MEM_LAYOUT hook.  */

static void
gcn_shared_mem_layout (unsigned HOST_WIDE_INT *lo,
		       unsigned HOST_WIDE_INT *hi,
		       int ARG_UNUSED (dims[GOMP_DIM_MAX]),
		       unsigned HOST_WIDE_INT
			 ARG_UNUSED (private_size[GOMP_DIM_MAX]),
		       unsigned HOST_WIDE_INT reduction_size[GOMP_DIM_MAX])
{
  *lo = gang_local_size_opt + reduction_size[GOMP_DIM_WORKER];
  /* !!! We can maybe use dims[] to estimate the maximum number of work
     groups/wavefronts/etc. we will launch, and therefore tune the maximum
     amount of LDS we should use.  For now, use a minimal amount to try to
     maximise occupancy.  */
  *hi = acc_lds_size;
  machine_function *machfun = cfun->machine;
  machfun->reduction_base = gang_local_size_opt;
  machfun->reduction_limit
    = gang_local_size_opt + reduction_size[GOMP_DIM_WORKER];
}

/* }}}  */
/* {{{ ASM Output.  */

/*  Implement TARGET_ASM_FILE_START.
 
    Print assembler file header text.  */

static void
output_file_start (void)
{
  const char *cpu;
<<<<<<< HEAD
  bool use_sram = flag_sram_ecc;
=======
  bool use_xnack_attr = true;
  bool use_sram_attr = true;
>>>>>>> cc84160c
  switch (gcn_arch)
    {
    case PROCESSOR_FIJI:
      cpu = "gfx803";
<<<<<<< HEAD
#ifndef HAVE_GCN_SRAM_ECC_FIJI
      use_sram = false;
#endif
      break;
    case PROCESSOR_VEGA10:
      cpu = "gfx900";
#ifndef HAVE_GCN_SRAM_ECC_GFX900
      use_sram = false;
#endif
      break;
    case PROCESSOR_VEGA20:
      cpu = "gfx906";
#ifndef HAVE_GCN_SRAM_ECC_GFX906
      use_sram = false;
#endif
      break;
    case PROCESSOR_GFX908:
      cpu = "gfx908";
#ifndef HAVE_GCN_SRAM_ECC_GFX908
      use_sram = false;
=======
#ifndef HAVE_GCN_XNACK_FIJI
      use_xnack_attr = false;
#endif
      use_sram_attr = false;
      break;
    case PROCESSOR_VEGA10:
      cpu = "gfx900";
#ifndef HAVE_GCN_XNACK_GFX900
      use_xnack_attr = false;
#endif
      use_sram_attr = false;
      break;
    case PROCESSOR_VEGA20:
      cpu = "gfx906";
#ifndef HAVE_GCN_XNACK_GFX906
      use_xnack_attr = false;
#endif
      use_sram_attr = false;
      break;
    case PROCESSOR_GFX908:
      cpu = "gfx908";
#ifndef HAVE_GCN_XNACK_GFX908
      use_xnack_attr = false;
#endif
#ifndef HAVE_GCN_SRAM_ECC_GFX908
      use_sram_attr = false;
>>>>>>> cc84160c
#endif
      break;
    default: gcc_unreachable ();
    }

<<<<<<< HEAD
  const char *xnack = (flag_xnack ? "+xnack" : "");
  /* FIXME: support "any" when we move to HSACOv4.  */
  const char *sram_ecc = (use_sram ? "+sram-ecc" : "");

  fprintf(asm_out_file, "\t.amdgcn_target \"amdgcn-unknown-amdhsa--%s%s%s\"\n",
	  cpu, xnack, sram_ecc);
=======
#if HAVE_GCN_ASM_V3_SYNTAX
  const char *xnack = (flag_xnack ? "+xnack" : "");
  const char *sram_ecc = (flag_sram_ecc ? "+sram-ecc" : "");
#endif
#if HAVE_GCN_ASM_V4_SYNTAX
  /* In HSACOv4 no attribute setting means the binary supports "any" hardware
     configuration.  In GCC binaries, this is true for SRAM ECC, but not
     XNACK.  */
  const char *xnack = (flag_xnack ? ":xnack+" : ":xnack-");
  const char *sram_ecc = (flag_sram_ecc == SRAM_ECC_ON ? ":sramecc+"
			  : flag_sram_ecc == SRAM_ECC_OFF ? ":sramecc-"
			  : "");
#endif
  if (!use_xnack_attr)
    xnack = "";
  if (!use_sram_attr)
    sram_ecc = "";

  fprintf(asm_out_file, "\t.amdgcn_target \"amdgcn-unknown-amdhsa--%s%s%s\"\n",
	  cpu,
#if HAVE_GCN_ASM_V3_SYNTAX
	  xnack, sram_ecc
#endif
#ifdef HAVE_GCN_ASM_V4_SYNTAX
	  sram_ecc, xnack
#endif
	  );
>>>>>>> cc84160c
}

/* Implement ASM_DECLARE_FUNCTION_NAME via gcn-hsa.h.
   
   Print the initial definition of a function name.
 
   For GCN kernel entry points this includes all the HSA meta-data, special
   alignment constraints that don't apply to regular functions, and magic
   comments that pass information to mkoffload.  */

void
gcn_hsa_declare_function_name (FILE *file, const char *name, tree)
{
  int sgpr, vgpr;
  bool xnack_enabled = false;

  fputs ("\n\n", file);

  if (cfun && cfun->machine && cfun->machine->normal_function)
    {
      fputs ("\t.type\t", file);
      assemble_name (file, name);
      fputs (",@function\n", file);
      assemble_name (file, name);
      fputs (":\n", file);
      return;
    }

  /* Determine count of sgpr/vgpr registers by looking for last
     one used.  */
  for (sgpr = 101; sgpr >= 0; sgpr--)
    if (df_regs_ever_live_p (FIRST_SGPR_REG + sgpr))
      break;
  sgpr++;
  for (vgpr = 255; vgpr >= 0; vgpr--)
    if (df_regs_ever_live_p (FIRST_VGPR_REG + vgpr))
      break;
  vgpr++;

  if (!leaf_function_p ())
    {
      /* We can't know how many registers function calls might use.  */
      if (vgpr < MAX_NORMAL_VGPR_COUNT)
	vgpr = MAX_NORMAL_VGPR_COUNT;
      if (sgpr < MAX_NORMAL_SGPR_COUNT)
	sgpr = MAX_NORMAL_SGPR_COUNT;
    }

  fputs ("\t.rodata\n"
	 "\t.p2align\t6\n"
	 "\t.amdhsa_kernel\t", file);
  assemble_name (file, name);
  fputs ("\n", file);
  int reg = FIRST_SGPR_REG;
  for (int a = 0; a < GCN_KERNEL_ARG_TYPES; a++)
    {
      int reg_first = -1;
      int reg_last;
      if ((cfun->machine->args.requested & (1 << a))
	  && (gcn_kernel_arg_types[a].fixed_regno < 0))
	{
	  reg_first = reg;
	  reg_last = (reg_first
		      + (GET_MODE_SIZE (gcn_kernel_arg_types[a].mode)
			 / UNITS_PER_WORD) - 1);
	  reg = reg_last + 1;
	}

      if (gcn_kernel_arg_types[a].header_pseudo)
	{
	  fprintf (file, "\t  %s%s\t%i",
		   (cfun->machine->args.requested & (1 << a)) != 0 ? "" : ";",
		   gcn_kernel_arg_types[a].header_pseudo,
		   (cfun->machine->args.requested & (1 << a)) != 0);
	  if (reg_first != -1)
	    {
	      fprintf (file, " ; (");
	      for (int i = reg_first; i <= reg_last; ++i)
		{
		  if (i != reg_first)
		    fprintf (file, ", ");
		  fprintf (file, "%s", reg_names[i]);
		}
	      fprintf (file, ")");
	    }
	  fprintf (file, "\n");
	}
      else if (gcn_kernel_arg_types[a].fixed_regno >= 0
	       && cfun->machine->args.requested & (1 << a))
	fprintf (file, "\t  ; %s\t%i (%s)\n",
		 gcn_kernel_arg_types[a].name,
		 (cfun->machine->args.requested & (1 << a)) != 0,
		 reg_names[gcn_kernel_arg_types[a].fixed_regno]);
    }
  fprintf (file, "\t  .amdhsa_system_vgpr_workitem_id\t%i\n",
	   (cfun->machine->args.requested & (1 << WORK_ITEM_ID_Z_ARG))
	   ? 2
	   : cfun->machine->args.requested & (1 << WORK_ITEM_ID_Y_ARG)
	   ? 1 : 0);
  fprintf (file,
	   "\t  .amdhsa_next_free_vgpr\t%i\n"
	   "\t  .amdhsa_next_free_sgpr\t%i\n"
	   "\t  .amdhsa_reserve_vcc\t1\n"
	   "\t  .amdhsa_reserve_flat_scratch\t0\n"
	   "\t  .amdhsa_reserve_xnack_mask\t%i\n"
	   "\t  .amdhsa_private_segment_fixed_size\t%i\n"
	   "\t  .amdhsa_group_segment_fixed_size\t%u\n"
	   "\t  .amdhsa_float_denorm_mode_32\t3\n"
	   "\t  .amdhsa_float_denorm_mode_16_64\t3\n",
	   vgpr,
	   sgpr,
	   xnack_enabled,
	   /* workitem_private_segment_bytes_size needs to be
	      one 64th the wave-front stack size.  */
	   stack_size_opt / 64,
	   LDS_SIZE);
  fputs ("\t.end_amdhsa_kernel\n", file);

#if 1
  /* The following is YAML embedded in assembler; tabs are not allowed.  */
  fputs ("        .amdgpu_metadata\n"
	 "        amdhsa.version:\n"
	 "          - 1\n"
	 "          - 0\n"
	 "        amdhsa.kernels:\n"
	 "          - .name: ", file);
  assemble_name (file, name);
  fputs ("\n            .symbol: ", file);
  assemble_name (file, name);
  fprintf (file,
	   ".kd\n"
	   "            .kernarg_segment_size: %i\n"
	   "            .kernarg_segment_align: %i\n"
	   "            .group_segment_fixed_size: %u\n"
	   "            .private_segment_fixed_size: %i\n"
	   "            .wavefront_size: 64\n"
	   "            .sgpr_count: %i\n"
	   "            .vgpr_count: %i\n"
	   "            .max_flat_workgroup_size: 1024\n",
	   cfun->machine->kernarg_segment_byte_size,
	   cfun->machine->kernarg_segment_alignment,
	   LDS_SIZE,
	   stack_size_opt / 64,
	   sgpr, vgpr);
  fputs ("        .end_amdgpu_metadata\n", file);
#endif

  fputs ("\t.text\n", file);
  fputs ("\t.align\t256\n", file);
  fputs ("\t.type\t", file);
  assemble_name (file, name);
  fputs (",@function\n", file);
  assemble_name (file, name);
  fputs (":\n", file);

  /* This comment is read by mkoffload.  */
  if (flag_openacc)
    fprintf (file, "\t;; OPENACC-DIMS: %d, %d, %d : %s\n",
	     oacc_get_fn_dim_size (cfun->decl, GOMP_DIM_GANG),
	     oacc_get_fn_dim_size (cfun->decl, GOMP_DIM_WORKER),
	     oacc_get_fn_dim_size (cfun->decl, GOMP_DIM_VECTOR), name);
}

/* Implement TARGET_ASM_SELECT_SECTION.

   Return the section into which EXP should be placed.  */

static section *
gcn_asm_select_section (tree exp, int reloc, unsigned HOST_WIDE_INT align)
{
  if (TREE_TYPE (exp) != error_mark_node
      && TYPE_ADDR_SPACE (TREE_TYPE (exp)) == ADDR_SPACE_LDS)
    {
      if (!DECL_P (exp))
	return get_section (".lds_bss",
			    SECTION_WRITE | SECTION_BSS | SECTION_DEBUG,
			    NULL);

      return get_named_section (exp, ".lds_bss", reloc);
    }

  return default_elf_select_section (exp, reloc, align);
}

/* Implement TARGET_ASM_FUNCTION_PROLOGUE.
 
   Emits custom text into the assembler file at the head of each function.  */

static void
gcn_target_asm_function_prologue (FILE *file)
{
  machine_function *offsets = gcn_compute_frame_offsets ();

  asm_fprintf (file, "\t; using %s addressing in function\n",
	       offsets->use_flat_addressing ? "flat" : "global");

  if (offsets->normal_function)
    {
      asm_fprintf (file, "\t; frame pointer needed: %s\n",
		   offsets->need_frame_pointer ? "true" : "false");
      asm_fprintf (file, "\t; lr needs saving: %s\n",
		   offsets->lr_needs_saving ? "true" : "false");
      asm_fprintf (file, "\t; outgoing args size: %wd\n",
		   offsets->outgoing_args_size);
      asm_fprintf (file, "\t; pretend size: %wd\n", offsets->pretend_size);
      asm_fprintf (file, "\t; local vars size: %wd\n", offsets->local_vars);
      asm_fprintf (file, "\t; callee save size: %wd\n",
		   offsets->callee_saves);
    }
  else
    {
      asm_fprintf (file, "\t; HSA kernel entry point\n");
      asm_fprintf (file, "\t; local vars size: %wd\n", offsets->local_vars);
      asm_fprintf (file, "\t; outgoing args size: %wd\n",
		   offsets->outgoing_args_size);
    }
}

/* Helper function for print_operand and print_operand_address.

   Print a register as the assembler requires, according to mode and name.  */

static void
print_reg (FILE *file, rtx x)
{
  machine_mode mode = GET_MODE (x);
  if (mode == BImode || mode == QImode || mode == HImode || mode == SImode
      || mode == HFmode || mode == SFmode
      || mode == V64SFmode || mode == V64SImode
      || mode == V64QImode || mode == V64HImode)
    fprintf (file, "%s", reg_names[REGNO (x)]);
  else if (mode == DImode || mode == V64DImode
	   || mode == DFmode || mode == V64DFmode)
    {
      if (SGPR_REGNO_P (REGNO (x)))
	fprintf (file, "s[%i:%i]", REGNO (x) - FIRST_SGPR_REG,
		 REGNO (x) - FIRST_SGPR_REG + 1);
      else if (VGPR_REGNO_P (REGNO (x)))
	fprintf (file, "v[%i:%i]", REGNO (x) - FIRST_VGPR_REG,
		 REGNO (x) - FIRST_VGPR_REG + 1);
      else if (REGNO (x) == FLAT_SCRATCH_REG)
	fprintf (file, "flat_scratch");
      else if (REGNO (x) == EXEC_REG)
	fprintf (file, "exec");
      else if (REGNO (x) == VCC_LO_REG)
	fprintf (file, "vcc");
      else
	fprintf (file, "[%s:%s]",
		 reg_names[REGNO (x)], reg_names[REGNO (x) + 1]);
    }
  else if (mode == TImode)
    {
      if (SGPR_REGNO_P (REGNO (x)))
	fprintf (file, "s[%i:%i]", REGNO (x) - FIRST_SGPR_REG,
		 REGNO (x) - FIRST_SGPR_REG + 3);
      else if (VGPR_REGNO_P (REGNO (x)))
	fprintf (file, "v[%i:%i]", REGNO (x) - FIRST_VGPR_REG,
		 REGNO (x) - FIRST_VGPR_REG + 3);
      else
	gcc_unreachable ();
    }
  else
    gcc_unreachable ();
}

/* Implement TARGET_SECTION_TYPE_FLAGS.

   Return a set of section attributes for use by TARGET_ASM_NAMED_SECTION.  */

static unsigned int
gcn_section_type_flags (tree decl, const char *name, int reloc)
{
  if (strcmp (name, ".lds_bss") == 0)
    return SECTION_WRITE | SECTION_BSS | SECTION_DEBUG;

  return default_section_type_flags (decl, name, reloc);
}

/* Helper function for gcn_asm_output_symbol_ref.

   FIXME: This function is used to lay out gang-private variables in LDS
   on a per-CU basis.
   There may be cases in which gang-local variables in different compilation
   units could clobber each other.  In that case we should be relying on the
   linker to lay out gang-private LDS space, but that doesn't appear to be
   possible at present.  */

static void
gcn_print_lds_decl (FILE *f, tree var)
{
  int *offset;
  machine_function *machfun = cfun->machine;

  if ((offset = lds_allocs.get (var)))
    fprintf (f, "%u", (unsigned) *offset);
  else
    {
      unsigned HOST_WIDE_INT align = DECL_ALIGN_UNIT (var);
      tree type = TREE_TYPE (var);
      unsigned HOST_WIDE_INT size = tree_to_uhwi (TYPE_SIZE_UNIT (type));
      if (size > align && size > 4 && align < 8)
	align = 8;

      gangprivate_hwm = ((gangprivate_hwm + align - 1) & ~(align - 1));

      lds_allocs.put (var, gangprivate_hwm);
      fprintf (f, "%u", gangprivate_hwm);
      gangprivate_hwm += size;
      if (gangprivate_hwm > gang_local_size_opt)
	error ("gang-private data-share memory exhausted (increase with "
	       "-mgang-local-size=<number>)");
    }
}

/* Implement ASM_OUTPUT_SYMBOL_REF via gcn-hsa.h.  */

void
gcn_asm_output_symbol_ref (FILE *file, rtx x)
{
  tree decl;
  if (cfun
      && (decl = SYMBOL_REF_DECL (x)) != 0
      && TREE_CODE (decl) == VAR_DECL
      && AS_LDS_P (TYPE_ADDR_SPACE (TREE_TYPE (decl))))
    {
      /* LDS symbols (emitted using this hook) are only used at present
         to propagate worker values from an active thread to neutered
         threads.  Use the same offset for each such block, but don't
         use zero because null pointers are used to identify the active
         thread in GOACC_single_copy_start calls.  */
      gcn_print_lds_decl (file, decl);
    }
  else
    {
      assemble_name (file, XSTR (x, 0));
      /* FIXME: See above -- this condition is unreachable.  */
      if (cfun
	  && (decl = SYMBOL_REF_DECL (x)) != 0
	  && TREE_CODE (decl) == VAR_DECL
	  && AS_LDS_P (TYPE_ADDR_SPACE (TREE_TYPE (decl))))
	fputs ("@abs32", file);
    }
}

/* Implement TARGET_CONSTANT_ALIGNMENT.
 
   Returns the alignment in bits of a constant that is being placed in memory.
   CONSTANT is the constant and BASIC_ALIGN is the alignment that the object
   would ordinarily have.  */

static HOST_WIDE_INT
gcn_constant_alignment (const_tree ARG_UNUSED (constant),
			HOST_WIDE_INT basic_align)
{
  return basic_align > 128 ? basic_align : 128;
}

/* Implement PRINT_OPERAND_ADDRESS via gcn.h.  */

void
print_operand_address (FILE *file, rtx mem)
{
  gcc_assert (MEM_P (mem));

  rtx reg;
  rtx offset;
  addr_space_t as = MEM_ADDR_SPACE (mem);
  rtx addr = XEXP (mem, 0);
  gcc_assert (REG_P (addr) || GET_CODE (addr) == PLUS);

  if (AS_SCRATCH_P (as))
    switch (GET_CODE (addr))
      {
      case REG:
	print_reg (file, addr);
	break;

      case PLUS:
	reg = XEXP (addr, 0);
	offset = XEXP (addr, 1);
	print_reg (file, reg);
	if (GET_CODE (offset) == CONST_INT)
	  fprintf (file, " offset:" HOST_WIDE_INT_PRINT_DEC, INTVAL (offset));
	else
	  abort ();
	break;

      default:
	debug_rtx (addr);
	abort ();
      }
  else if (AS_ANY_FLAT_P (as))
    {
      if (GET_CODE (addr) == REG)
	print_reg (file, addr);
      else
	{
	  gcc_assert (TARGET_GCN5_PLUS);
	  print_reg (file, XEXP (addr, 0));
	}
    }
  else if (AS_GLOBAL_P (as))
    {
      gcc_assert (TARGET_GCN5_PLUS);

      rtx base = addr;
      rtx vgpr_offset = NULL_RTX;

      if (GET_CODE (addr) == PLUS)
	{
	  base = XEXP (addr, 0);

	  if (GET_CODE (base) == PLUS)
	    {
	      /* (SGPR + VGPR) + CONST  */
	      vgpr_offset = XEXP (base, 1);
	      base = XEXP (base, 0);
	    }
	  else
	    {
	      rtx offset = XEXP (addr, 1);

	      if (REG_P (offset))
		/* SGPR + VGPR  */
		vgpr_offset = offset;
	      else if (CONST_INT_P (offset))
		/* VGPR + CONST or SGPR + CONST  */
		;
	      else
		output_operand_lossage ("bad ADDR_SPACE_GLOBAL address");
	    }
	}

      if (REG_P (base))
	{
	  if (VGPR_REGNO_P (REGNO (base)))
	    print_reg (file, base);
	  else if (SGPR_REGNO_P (REGNO (base)))
	    {
	      /* The assembler requires a 64-bit VGPR pair here, even though
	         the offset should be only 32-bit.  */
	      if (vgpr_offset == NULL_RTX)
		/* In this case, the vector offset is zero, so we use the first
		   lane of v1, which is initialized to zero.  */
		{
		  if (HAVE_GCN_ASM_GLOBAL_LOAD_FIXED)
		    fprintf (file, "v1");
		  else
		    fprintf (file, "v[1:2]");
		}
	      else if (REG_P (vgpr_offset)
		       && VGPR_REGNO_P (REGNO (vgpr_offset)))
		{
		  if (HAVE_GCN_ASM_GLOBAL_LOAD_FIXED)
		    fprintf (file, "v%d",
			     REGNO (vgpr_offset) - FIRST_VGPR_REG);
		  else
		    fprintf (file, "v[%d:%d]",
			     REGNO (vgpr_offset) - FIRST_VGPR_REG,
			     REGNO (vgpr_offset) - FIRST_VGPR_REG + 1);
		}
	      else
		output_operand_lossage ("bad ADDR_SPACE_GLOBAL address");
	    }
	}
      else
	output_operand_lossage ("bad ADDR_SPACE_GLOBAL address");
    }
  else if (AS_ANY_DS_P (as))
    switch (GET_CODE (addr))
      {
      case REG:
	print_reg (file, addr);
	break;

      case PLUS:
	reg = XEXP (addr, 0);
	print_reg (file, reg);
	break;

      default:
	debug_rtx (addr);
	abort ();
      }
  else
    switch (GET_CODE (addr))
      {
      case REG:
	print_reg (file, addr);
	fprintf (file, ", 0");
	break;

      case PLUS:
	reg = XEXP (addr, 0);
	offset = XEXP (addr, 1);
	print_reg (file, reg);
	fprintf (file, ", ");
	if (GET_CODE (offset) == REG)
	  print_reg (file, reg);
	else if (GET_CODE (offset) == CONST_INT)
	  fprintf (file, HOST_WIDE_INT_PRINT_DEC, INTVAL (offset));
	else
	  abort ();
	break;

      default:
	debug_rtx (addr);
	abort ();
      }
}

/* Implement PRINT_OPERAND via gcn.h.

   b - print operand size as untyped operand (b8/b16/b32/b64)
   B - print operand size as SI/DI untyped operand (b32/b32/b32/b64)
   i - print operand size as untyped operand (i16/b32/i64)
   I - print operand size as SI/DI untyped operand(i32/b32/i64)
   u - print operand size as untyped operand (u16/u32/u64)
   U - print operand size as SI/DI untyped operand(u32/u64)
   o - print operand size as memory access size for loads
       (ubyte/ushort/dword/dwordx2/wordx3/dwordx4)
   s - print operand size as memory access size for stores
       (byte/short/dword/dwordx2/wordx3/dwordx4)
   C - print conditional code for s_cbranch (_sccz/_sccnz/_vccz/_vccnz...)
   c - print inverse conditional code for s_cbranch
   D - print conditional code for s_cmp (eq_u64/lg_u64...)
   E - print conditional code for v_cmp (eq_u64/ne_u64...)
   A - print address in formatting suitable for given address space.
   O - print offset:n for data share operations.
   ^ - print "_co" suffix for GCN5 mnemonics
   g - print "glc", if appropriate for given MEM
 */

void
print_operand (FILE *file, rtx x, int code)
{
  int xcode = x ? GET_CODE (x) : 0;
  bool invert = false;
  switch (code)
    {
      /* Instructions have the following suffixes.
         If there are two suffixes, the first is the destination type,
	 and the second is the source type.

         B32 Bitfield (untyped data) 32-bit
         B64 Bitfield (untyped data) 64-bit
         F16 floating-point 16-bit
         F32 floating-point 32-bit (IEEE 754 single-precision float)
         F64 floating-point 64-bit (IEEE 754 double-precision float)
         I16 signed 32-bit integer
         I32 signed 32-bit integer
         I64 signed 64-bit integer
         U16 unsigned 32-bit integer
         U32 unsigned 32-bit integer
         U64 unsigned 64-bit integer  */

      /* Print operand size as untyped suffix.  */
    case 'b':
      {
	const char *s = "";
	machine_mode mode = GET_MODE (x);
	if (VECTOR_MODE_P (mode))
	  mode = GET_MODE_INNER (mode);
	switch (GET_MODE_SIZE (mode))
	  {
	  case 1:
	    s = "_b8";
	    break;
	  case 2:
	    s = "_b16";
	    break;
	  case 4:
	    s = "_b32";
	    break;
	  case 8:
	    s = "_b64";
	    break;
	  default:
	    output_operand_lossage ("invalid operand %%xn code");
	    return;
	  }
	fputs (s, file);
      }
      return;
    case 'B':
      {
	const char *s = "";
	machine_mode mode = GET_MODE (x);
	if (VECTOR_MODE_P (mode))
	  mode = GET_MODE_INNER (mode);
	switch (GET_MODE_SIZE (mode))
	  {
	  case 1:
	  case 2:
	  case 4:
	    s = "_b32";
	    break;
	  case 8:
	    s = "_b64";
	    break;
	  default:
	    output_operand_lossage ("invalid operand %%xn code");
	    return;
	  }
	fputs (s, file);
      }
      return;
    case 'e':
      fputs ("sext(", file);
      print_operand (file, x, 0);
      fputs (")", file);
      return;
    case 'i':
    case 'I':
    case 'u':
    case 'U':
      {
	bool signed_p = code == 'i';
	bool min32_p = code == 'I' || code == 'U';
	const char *s = "";
	machine_mode mode = GET_MODE (x);
	if (VECTOR_MODE_P (mode))
	  mode = GET_MODE_INNER (mode);
	if (mode == VOIDmode)
	  switch (GET_CODE (x))
	    {
	    case CONST_INT:
	      s = signed_p ? "_i32" : "_u32";
	      break;
	    case CONST_DOUBLE:
	      s = "_f64";
	      break;
	    default:
	      output_operand_lossage ("invalid operand %%xn code");
	      return;
	    }
	else if (FLOAT_MODE_P (mode))
	  switch (GET_MODE_SIZE (mode))
	    {
	    case 2:
	      s = "_f16";
	      break;
	    case 4:
	      s = "_f32";
	      break;
	    case 8:
	      s = "_f64";
	      break;
	    default:
	      output_operand_lossage ("invalid operand %%xn code");
	      return;
	    }
	else if (min32_p)
	  switch (GET_MODE_SIZE (mode))
	    {
	    case 1:
	    case 2:
	    case 4:
	      s = signed_p ? "_i32" : "_u32";
	      break;
	    case 8:
	      s = signed_p ? "_i64" : "_u64";
	      break;
	    default:
	      output_operand_lossage ("invalid operand %%xn code");
	      return;
	    }
	else
	  switch (GET_MODE_SIZE (mode))
	    {
	    case 1:
	      s = signed_p ? "_i8" : "_u8";
	      break;
	    case 2:
	      s = signed_p ? "_i16" : "_u16";
	      break;
	    case 4:
	      s = signed_p ? "_i32" : "_u32";
	      break;
	    case 8:
	      s = signed_p ? "_i64" : "_u64";
	      break;
	    default:
	      output_operand_lossage ("invalid operand %%xn code");
	      return;
	    }
	fputs (s, file);
      }
      return;
      /* Print operand size as untyped suffix.  */
    case 'o':
      {
	const char *s = 0;
	switch (GET_MODE_SIZE (GET_MODE (x)))
	  {
	  case 1:
	    s = "_ubyte";
	    break;
	  case 2:
	    s = "_ushort";
	    break;
	  /* The following are full-vector variants.  */
	  case 64:
	    s = "_ubyte";
	    break;
	  case 128:
	    s = "_ushort";
	    break;
	  }

	if (s)
	  {
	    fputs (s, file);
	    return;
	  }

	/* Fall-through - the other cases for 'o' are the same as for 's'.  */
	gcc_fallthrough();
      }
    case 's':
      {
	const char *s = "";
	switch (GET_MODE_SIZE (GET_MODE (x)))
	  {
	  case 1:
	    s = "_byte";
	    break;
	  case 2:
	    s = "_short";
	    break;
	  case 4:
	    s = "_dword";
	    break;
	  case 8:
	    s = "_dwordx2";
	    break;
	  case 12:
	    s = "_dwordx3";
	    break;
	  case 16:
	    s = "_dwordx4";
	    break;
	  case 32:
	    s = "_dwordx8";
	    break;
	  case 64:
	    s = VECTOR_MODE_P (GET_MODE (x)) ? "_byte" : "_dwordx16";
	    break;
	  /* The following are full-vector variants.  */
	  case 128:
	    s = "_short";
	    break;
	  case 256:
	    s = "_dword";
	    break;
	  case 512:
	    s = "_dwordx2";
	    break;
	  default:
	    output_operand_lossage ("invalid operand %%xn code");
	    return;
	  }
	fputs (s, file);
      }
      return;
    case 'A':
      if (xcode != MEM)
	{
	  output_operand_lossage ("invalid %%xn code");
	  return;
	}
      print_operand_address (file, x);
      return;
    case 'O':
      {
	if (xcode != MEM)
	  {
	    output_operand_lossage ("invalid %%xn code");
	    return;
	  }
	if (AS_GDS_P (MEM_ADDR_SPACE (x)))
	  fprintf (file, " gds");

	rtx x0 = XEXP (x, 0);
	if (AS_GLOBAL_P (MEM_ADDR_SPACE (x)))
	  {
	    gcc_assert (TARGET_GCN5_PLUS);

	    fprintf (file, ", ");

	    rtx base = x0;
	    rtx const_offset = NULL_RTX;

	    if (GET_CODE (base) == PLUS)
	      {
		rtx offset = XEXP (x0, 1);
		base = XEXP (x0, 0);

		if (GET_CODE (base) == PLUS)
		  /* (SGPR + VGPR) + CONST  */
		  /* Ignore the VGPR offset for this operand.  */
		  base = XEXP (base, 0);

		if (CONST_INT_P (offset))
		  const_offset = XEXP (x0, 1);
		else if (REG_P (offset))
		  /* SGPR + VGPR  */
		  /* Ignore the VGPR offset for this operand.  */
		  ;
		else
		  output_operand_lossage ("bad ADDR_SPACE_GLOBAL address");
	      }

	    if (REG_P (base))
	      {
		if (VGPR_REGNO_P (REGNO (base)))
		  /* The VGPR address is specified in the %A operand.  */
		  fprintf (file, "off");
		else if (SGPR_REGNO_P (REGNO (base)))
		  print_reg (file, base);
		else
		  output_operand_lossage ("bad ADDR_SPACE_GLOBAL address");
	      }
	    else
	      output_operand_lossage ("bad ADDR_SPACE_GLOBAL address");

	    if (const_offset != NULL_RTX)
	      fprintf (file, " offset:" HOST_WIDE_INT_PRINT_DEC,
		       INTVAL (const_offset));

	    return;
	  }

	if (GET_CODE (x0) == REG)
	  return;
	if (GET_CODE (x0) != PLUS)
	  {
	    output_operand_lossage ("invalid %%xn code");
	    return;
	  }
	rtx val = XEXP (x0, 1);
	if (GET_CODE (val) == CONST_VECTOR)
	  val = CONST_VECTOR_ELT (val, 0);
	if (GET_CODE (val) != CONST_INT)
	  {
	    output_operand_lossage ("invalid %%xn code");
	    return;
	  }
	fprintf (file, " offset:" HOST_WIDE_INT_PRINT_DEC, INTVAL (val));

      }
      return;
    case 'c':
      invert = true;
      /* Fall through.  */
    case 'C':
      {
	const char *s;
	bool num = false;
	if ((xcode != EQ && xcode != NE) || !REG_P (XEXP (x, 0)))
	  {
	    output_operand_lossage ("invalid %%xn code");
	    return;
	  }
	switch (REGNO (XEXP (x, 0)))
	  {
	  case VCC_REG:
	  case VCCZ_REG:
	    s = "_vcc";
	    break;
	  case SCC_REG:
	    /* For some reason llvm-mc insists on scc0 instead of sccz.  */
	    num = true;
	    s = "_scc";
	    break;
	  case EXECZ_REG:
	    s = "_exec";
	    break;
	  default:
	    output_operand_lossage ("invalid %%xn code");
	    return;
	  }
	fputs (s, file);
	if (xcode == (invert ? NE : EQ))
	  fputc (num ? '0' : 'z', file);
	else
	  fputs (num ? "1" : "nz", file);
	return;
      }
    case 'D':
      {
	const char *s;
	bool cmp_signed = false;
	switch (xcode)
	  {
	  case EQ:
	    s = "_eq_";
	    break;
	  case NE:
	    s = "_lg_";
	    break;
	  case LT:
	    s = "_lt_";
	    cmp_signed = true;
	    break;
	  case LE:
	    s = "_le_";
	    cmp_signed = true;
	    break;
	  case GT:
	    s = "_gt_";
	    cmp_signed = true;
	    break;
	  case GE:
	    s = "_ge_";
	    cmp_signed = true;
	    break;
	  case LTU:
	    s = "_lt_";
	    break;
	  case LEU:
	    s = "_le_";
	    break;
	  case GTU:
	    s = "_gt_";
	    break;
	  case GEU:
	    s = "_ge_";
	    break;
	  default:
	    output_operand_lossage ("invalid %%xn code");
	    return;
	  }
	fputs (s, file);
	fputc (cmp_signed ? 'i' : 'u', file);

	machine_mode mode = GET_MODE (XEXP (x, 0));

	if (mode == VOIDmode)
	  mode = GET_MODE (XEXP (x, 1));

	/* If both sides are constants, then assume the instruction is in
	   SImode since s_cmp can only do integer compares.  */
	if (mode == VOIDmode)
	  mode = SImode;

	switch (GET_MODE_SIZE (mode))
	  {
	  case 4:
	    s = "32";
	    break;
	  case 8:
	    s = "64";
	    break;
	  default:
	    output_operand_lossage ("invalid operand %%xn code");
	    return;
	  }
	fputs (s, file);
	return;
      }
    case 'E':
      {
	const char *s;
	bool cmp_signed = false;
	machine_mode mode = GET_MODE (XEXP (x, 0));

	if (mode == VOIDmode)
	  mode = GET_MODE (XEXP (x, 1));

	/* If both sides are constants, assume the instruction is in SFmode
	   if either operand is floating point, otherwise assume SImode.  */
	if (mode == VOIDmode)
	  {
	    if (GET_CODE (XEXP (x, 0)) == CONST_DOUBLE
		|| GET_CODE (XEXP (x, 1)) == CONST_DOUBLE)
	      mode = SFmode;
	    else
	      mode = SImode;
	  }

	/* Use the same format code for vector comparisons.  */
	if (GET_MODE_CLASS (mode) == MODE_VECTOR_FLOAT
	    || GET_MODE_CLASS (mode) == MODE_VECTOR_INT)
	  mode = GET_MODE_INNER (mode);

	bool float_p = GET_MODE_CLASS (mode) == MODE_FLOAT;

	switch (xcode)
	  {
	  case EQ:
	    s = "_eq_";
	    break;
	  case NE:
	    s = float_p ? "_neq_" : "_ne_";
	    break;
	  case LT:
	    s = "_lt_";
	    cmp_signed = true;
	    break;
	  case LE:
	    s = "_le_";
	    cmp_signed = true;
	    break;
	  case GT:
	    s = "_gt_";
	    cmp_signed = true;
	    break;
	  case GE:
	    s = "_ge_";
	    cmp_signed = true;
	    break;
	  case LTU:
	    s = "_lt_";
	    break;
	  case LEU:
	    s = "_le_";
	    break;
	  case GTU:
	    s = "_gt_";
	    break;
	  case GEU:
	    s = "_ge_";
	    break;
	  case ORDERED:
	    s = "_o_";
	    break;
	  case UNORDERED:
	    s = "_u_";
	    break;
	  case UNEQ:
	    s = "_nlg_";
	    break;
	  case UNGE:
	    s = "_nlt_";
	    break;
	  case UNGT:
	    s = "_nle_";
	    break;
	  case UNLE:
	    s = "_ngt_";
	    break;
	  case UNLT:
	    s = "_nge_";
	    break;
	  case LTGT:
	    s = "_lg_";
	    break;
	  default:
	    output_operand_lossage ("invalid %%xn code");
	    return;
	  }
	fputs (s, file);
	fputc (float_p ? 'f' : cmp_signed ? 'i' : 'u', file);

	switch (GET_MODE_SIZE (mode))
	  {
	  case 1:
	    output_operand_lossage ("operand %%xn code invalid for QImode");
	    return;
	  case 2:
	    s = "16";
	    break;
	  case 4:
	    s = "32";
	    break;
	  case 8:
	    s = "64";
	    break;
	  default:
	    output_operand_lossage ("invalid operand %%xn code");
	    return;
	  }
	fputs (s, file);
	return;
      }
    case 'L':
      print_operand (file, gcn_operand_part (GET_MODE (x), x, 0), 0);
      return;
    case 'H':
      print_operand (file, gcn_operand_part (GET_MODE (x), x, 1), 0);
      return;
    case 'R':
      /* Print a scalar register number as an integer.  Temporary hack.  */
      gcc_assert (REG_P (x));
      fprintf (file, "%u", (int) REGNO (x));
      return;
    case 'V':
      /* Print a vector register number as an integer.  Temporary hack.  */
      gcc_assert (REG_P (x));
      fprintf (file, "%u", (int) REGNO (x) - FIRST_VGPR_REG);
      return;
    case 0:
      if (xcode == REG)
	print_reg (file, x);
      else if (xcode == MEM)
	output_address (GET_MODE (x), x);
      else if (xcode == CONST_INT)
	fprintf (file, "%i", (int) INTVAL (x));
      else if (xcode == CONST_VECTOR)
	print_operand (file, CONST_VECTOR_ELT (x, 0), code);
      else if (xcode == CONST_DOUBLE)
	{
	  const char *str;
	  switch (gcn_inline_fp_constant_p (x, false))
	    {
	    case 240:
	      str = "0.5";
	      break;
	    case 241:
	      str = "-0.5";
	      break;
	    case 242:
	      str = "1.0";
	      break;
	    case 243:
	      str = "-1.0";
	      break;
	    case 244:
	      str = "2.0";
	      break;
	    case 245:
	      str = "-2.0";
	      break;
	    case 246:
	      str = "4.0";
	      break;
	    case 247:
	      str = "-4.0";
	      break;
	    case 248:
	      str = "1/pi";
	      break;
	    default:
	      rtx ix = simplify_gen_subreg (GET_MODE (x) == DFmode
					    ? DImode : SImode,
					    x, GET_MODE (x), 0);
	      if (x)
		print_operand (file, ix, code);
	      else
		output_operand_lossage ("invalid fp constant");
	      return;
	      break;
	    }
	  fprintf (file, str);
	  return;
	}
      else
	output_addr_const (file, x);
      return;
    case '^':
      if (TARGET_GCN5_PLUS)
	fputs ("_co", file);
      return;
    case 'g':
      gcc_assert (xcode == MEM);
      if (MEM_VOLATILE_P (x))
	fputs (" glc", file);
      return;
    default:
      output_operand_lossage ("invalid %%xn code");
    }
  gcc_unreachable ();
}

/* Implement DBX_REGISTER_NUMBER macro.
 
   Return the DWARF register number that corresponds to the GCC internal
   REGNO.  */

unsigned int
gcn_dwarf_register_number (unsigned int regno)
{
  /* Registers defined in DWARF.  */
  if (regno == EXEC_LO_REG)
    return 17;
  /* We need to use a more complex DWARF expression for this
  else if (regno == EXEC_HI_REG)
    return 17; */
  else if (regno == VCC_LO_REG)
    return 768;
  /* We need to use a more complex DWARF expression for this
  else if (regno == VCC_HI_REG)
    return 768;  */
  else if (regno == SCC_REG)
    return 128;
  else if (regno == DWARF_LINK_REGISTER)
    return 16;
  else if (SGPR_REGNO_P (regno))
    {
      if (regno - FIRST_SGPR_REG < 64)
	return (regno - FIRST_SGPR_REG + 32);
      else
	return (regno - FIRST_SGPR_REG + 1024);
    }
  else if (VGPR_REGNO_P (regno))
    return (regno - FIRST_VGPR_REG + 2560);

  /* Otherwise, there's nothing sensible to do.  */
  return regno + 100000;
}

/* Implement TARGET_DWARF_REGISTER_SPAN.
 
   DImode and Vector DImode require additional registers.  */

static rtx
gcn_dwarf_register_span (rtx rtl)
{
  machine_mode mode = GET_MODE (rtl);

  if (VECTOR_MODE_P (mode))
    mode = GET_MODE_INNER (mode);

  if (GET_MODE_SIZE (mode) != 8)
    return NULL_RTX;

  unsigned regno = REGNO (rtl);

  if (regno == DWARF_LINK_REGISTER)
    return NULL_RTX;

  rtx p = gen_rtx_PARALLEL (VOIDmode, rtvec_alloc (2));
  XVECEXP (p, 0, 0) = gen_rtx_REG (SImode, regno);
  XVECEXP (p, 0, 1) = gen_rtx_REG (SImode, regno + 1);

  return p;
}

/* }}}  */
/* {{{ TARGET hook overrides.  */

#undef  TARGET_ADDR_SPACE_ADDRESS_MODE
#define TARGET_ADDR_SPACE_ADDRESS_MODE gcn_addr_space_address_mode
#undef  TARGET_ADDR_SPACE_DEBUG
#define TARGET_ADDR_SPACE_DEBUG gcn_addr_space_debug
#undef  TARGET_ADDR_SPACE_LEGITIMATE_ADDRESS_P
#define TARGET_ADDR_SPACE_LEGITIMATE_ADDRESS_P \
  gcn_addr_space_legitimate_address_p
#undef  TARGET_ADDR_SPACE_LEGITIMIZE_ADDRESS
#define TARGET_ADDR_SPACE_LEGITIMIZE_ADDRESS gcn_addr_space_legitimize_address
#undef  TARGET_ADDR_SPACE_POINTER_MODE
#define TARGET_ADDR_SPACE_POINTER_MODE gcn_addr_space_pointer_mode
#undef  TARGET_ADDR_SPACE_SUBSET_P
#define TARGET_ADDR_SPACE_SUBSET_P gcn_addr_space_subset_p
#undef  TARGET_ADDR_SPACE_CONVERT
#define TARGET_ADDR_SPACE_CONVERT gcn_addr_space_convert
#undef  TARGET_ARG_PARTIAL_BYTES
#define TARGET_ARG_PARTIAL_BYTES gcn_arg_partial_bytes
#undef  TARGET_ASM_ALIGNED_DI_OP
#define TARGET_ASM_ALIGNED_DI_OP "\t.8byte\t"
#undef  TARGET_ASM_FILE_START
#define TARGET_ASM_FILE_START output_file_start
#undef  TARGET_ASM_FUNCTION_PROLOGUE
#define TARGET_ASM_FUNCTION_PROLOGUE gcn_target_asm_function_prologue
#undef  TARGET_ASM_SELECT_SECTION
#define TARGET_ASM_SELECT_SECTION gcn_asm_select_section
#undef  TARGET_ASM_TRAMPOLINE_TEMPLATE
#define TARGET_ASM_TRAMPOLINE_TEMPLATE gcn_asm_trampoline_template
#undef  TARGET_ATTRIBUTE_TABLE
#define TARGET_ATTRIBUTE_TABLE gcn_attribute_table
#undef  TARGET_BUILTIN_DECL
#define TARGET_BUILTIN_DECL gcn_builtin_decl
#undef  TARGET_CAN_CHANGE_MODE_CLASS
#define TARGET_CAN_CHANGE_MODE_CLASS gcn_can_change_mode_class
#undef  TARGET_CAN_ELIMINATE
#define TARGET_CAN_ELIMINATE gcn_can_eliminate_p
#undef  TARGET_CANNOT_COPY_INSN_P
#define TARGET_CANNOT_COPY_INSN_P gcn_cannot_copy_insn_p
#undef  TARGET_CLASS_LIKELY_SPILLED_P
#define TARGET_CLASS_LIKELY_SPILLED_P gcn_class_likely_spilled_p
#undef  TARGET_CLASS_MAX_NREGS
#define TARGET_CLASS_MAX_NREGS gcn_class_max_nregs
#undef  TARGET_CONDITIONAL_REGISTER_USAGE
#define TARGET_CONDITIONAL_REGISTER_USAGE gcn_conditional_register_usage
#undef  TARGET_CONSTANT_ALIGNMENT
#define TARGET_CONSTANT_ALIGNMENT gcn_constant_alignment
#undef  TARGET_DEBUG_UNWIND_INFO
#define TARGET_DEBUG_UNWIND_INFO gcn_debug_unwind_info
#undef  TARGET_DWARF_REGISTER_SPAN
#define TARGET_DWARF_REGISTER_SPAN gcn_dwarf_register_span
#undef  TARGET_EMUTLS_VAR_INIT
#define TARGET_EMUTLS_VAR_INIT gcn_emutls_var_init
#undef  TARGET_EXPAND_BUILTIN
#define TARGET_EXPAND_BUILTIN gcn_expand_builtin
#undef  TARGET_FRAME_POINTER_REQUIRED
#define TARGET_FRAME_POINTER_REQUIRED gcn_frame_pointer_rqd
#undef  TARGET_FUNCTION_ARG
#undef  TARGET_FUNCTION_ARG_ADVANCE
#define TARGET_FUNCTION_ARG_ADVANCE gcn_function_arg_advance
#define TARGET_FUNCTION_ARG gcn_function_arg
#undef  TARGET_FUNCTION_VALUE
#define TARGET_FUNCTION_VALUE gcn_function_value
#undef  TARGET_FUNCTION_VALUE_REGNO_P
#define TARGET_FUNCTION_VALUE_REGNO_P gcn_function_value_regno_p
#undef  TARGET_GIMPLIFY_VA_ARG_EXPR
#define TARGET_GIMPLIFY_VA_ARG_EXPR gcn_gimplify_va_arg_expr
#undef TARGET_OMP_DEVICE_KIND_ARCH_ISA
#define TARGET_OMP_DEVICE_KIND_ARCH_ISA gcn_omp_device_kind_arch_isa
#undef  TARGET_GOACC_CREATE_PROPAGATION_RECORD
#define TARGET_GOACC_CREATE_PROPAGATION_RECORD \
  gcn_goacc_create_propagation_record
#undef  TARGET_GOACC_ADJUST_PRIVATE_DECL
#define TARGET_GOACC_ADJUST_PRIVATE_DECL gcn_goacc_adjust_private_decl
#undef  TARGET_GOACC_FORK_JOIN
#define TARGET_GOACC_FORK_JOIN gcn_fork_join
#undef  TARGET_GOACC_REDUCTION
#define TARGET_GOACC_REDUCTION gcn_goacc_reduction
#undef  TARGET_GOACC_VALIDATE_DIMS
#define TARGET_GOACC_VALIDATE_DIMS gcn_goacc_validate_dims
#undef  TARGET_GOACC_WORKER_PARTITIONING
#define TARGET_GOACC_WORKER_PARTITIONING true
#undef  TARGET_GOACC_SHARED_MEM_LAYOUT
#define TARGET_GOACC_SHARED_MEM_LAYOUT gcn_shared_mem_layout
#undef  TARGET_HARD_REGNO_MODE_OK
#define TARGET_HARD_REGNO_MODE_OK gcn_hard_regno_mode_ok
#undef  TARGET_HARD_REGNO_NREGS
#define TARGET_HARD_REGNO_NREGS gcn_hard_regno_nregs
#undef  TARGET_HAVE_SPECULATION_SAFE_VALUE
#define TARGET_HAVE_SPECULATION_SAFE_VALUE speculation_safe_value_not_needed
#undef  TARGET_INIT_BUILTINS
#define TARGET_INIT_BUILTINS gcn_init_builtins
#undef  TARGET_IRA_CHANGE_PSEUDO_ALLOCNO_CLASS
#define TARGET_IRA_CHANGE_PSEUDO_ALLOCNO_CLASS \
  gcn_ira_change_pseudo_allocno_class
#undef  TARGET_LEGITIMATE_CONSTANT_P
#define TARGET_LEGITIMATE_CONSTANT_P gcn_legitimate_constant_p
#undef  TARGET_LRA_P
#define TARGET_LRA_P hook_bool_void_true
#undef  TARGET_MACHINE_DEPENDENT_REORG
#define TARGET_MACHINE_DEPENDENT_REORG gcn_md_reorg
#undef  TARGET_MEMORY_MOVE_COST
#define TARGET_MEMORY_MOVE_COST gcn_memory_move_cost
#undef  TARGET_MODES_TIEABLE_P
#define TARGET_MODES_TIEABLE_P gcn_modes_tieable_p
#undef  TARGET_OPTION_OVERRIDE
#define TARGET_OPTION_OVERRIDE gcn_option_override
#undef  TARGET_PRETEND_OUTGOING_VARARGS_NAMED
#define TARGET_PRETEND_OUTGOING_VARARGS_NAMED \
  gcn_pretend_outgoing_varargs_named
#undef  TARGET_PROMOTE_FUNCTION_MODE
#define TARGET_PROMOTE_FUNCTION_MODE gcn_promote_function_mode
#undef  TARGET_REGISTER_MOVE_COST
#define TARGET_REGISTER_MOVE_COST gcn_register_move_cost
#undef  TARGET_RETURN_IN_MEMORY
#define TARGET_RETURN_IN_MEMORY gcn_return_in_memory
#undef  TARGET_RTX_COSTS
#define TARGET_RTX_COSTS gcn_rtx_costs
#undef  TARGET_SECONDARY_RELOAD
#define TARGET_SECONDARY_RELOAD gcn_secondary_reload
#undef  TARGET_SECTION_TYPE_FLAGS
#define TARGET_SECTION_TYPE_FLAGS gcn_section_type_flags
#undef  TARGET_SCALAR_MODE_SUPPORTED_P
#define TARGET_SCALAR_MODE_SUPPORTED_P gcn_scalar_mode_supported_p
#undef  TARGET_SMALL_REGISTER_CLASSES_FOR_MODE_P
#define TARGET_SMALL_REGISTER_CLASSES_FOR_MODE_P \
  gcn_small_register_classes_for_mode_p
#undef  TARGET_SPILL_CLASS
#define TARGET_SPILL_CLASS gcn_spill_class
#undef  TARGET_STRICT_ARGUMENT_NAMING
#define TARGET_STRICT_ARGUMENT_NAMING gcn_strict_argument_naming
#undef  TARGET_TRAMPOLINE_INIT
#define TARGET_TRAMPOLINE_INIT gcn_trampoline_init
#undef  TARGET_TRULY_NOOP_TRUNCATION
#define TARGET_TRULY_NOOP_TRUNCATION gcn_truly_noop_truncation
#undef  TARGET_VECTORIZE_BUILTIN_VECTORIZATION_COST
#define TARGET_VECTORIZE_BUILTIN_VECTORIZATION_COST gcn_vectorization_cost
#undef  TARGET_VECTORIZE_GET_MASK_MODE
#define TARGET_VECTORIZE_GET_MASK_MODE gcn_vectorize_get_mask_mode
#undef  TARGET_VECTORIZE_PREFERRED_SIMD_MODE
#define TARGET_VECTORIZE_PREFERRED_SIMD_MODE gcn_vectorize_preferred_simd_mode
#undef  TARGET_VECTORIZE_PREFERRED_VECTOR_ALIGNMENT
#define TARGET_VECTORIZE_PREFERRED_VECTOR_ALIGNMENT \
  gcn_preferred_vector_alignment
#undef  TARGET_VECTORIZE_RELATED_MODE
#define TARGET_VECTORIZE_RELATED_MODE gcn_related_vector_mode
#undef  TARGET_VECTORIZE_SUPPORT_VECTOR_MISALIGNMENT
#define TARGET_VECTORIZE_SUPPORT_VECTOR_MISALIGNMENT \
  gcn_vectorize_support_vector_misalignment
#undef  TARGET_VECTORIZE_VEC_PERM_CONST
#define TARGET_VECTORIZE_VEC_PERM_CONST gcn_vectorize_vec_perm_const
#undef  TARGET_VECTORIZE_VECTOR_ALIGNMENT_REACHABLE
#define TARGET_VECTORIZE_VECTOR_ALIGNMENT_REACHABLE \
  gcn_vector_alignment_reachable
#undef  TARGET_VECTOR_MODE_SUPPORTED_P
#define TARGET_VECTOR_MODE_SUPPORTED_P gcn_vector_mode_supported_p
#undef  TARGET_VECTORIZE_PREFER_GATHER_SCATTER
#define TARGET_VECTORIZE_PREFER_GATHER_SCATTER true

struct gcc_target targetm = TARGET_INITIALIZER;

#include "gt-gcn.h"
/* }}}  */<|MERGE_RESOLUTION|>--- conflicted
+++ resolved
@@ -146,7 +146,6 @@
 	stack_size_opt = 1048576;
     }
 
-<<<<<<< HEAD
   /* Reserve 1Kb (somewhat arbitrarily) of LDS space for reduction results and
      worker broadcasts.  */
   if (gang_local_size_opt == -1)
@@ -165,8 +164,6 @@
 	acc_lds_size = 32768;
     }
 
-=======
->>>>>>> cc84160c
   /* The xnack option is a placeholder, for now.  */
   if (flag_xnack)
     sorry ("XNACK support");
@@ -5195,38 +5192,12 @@
 output_file_start (void)
 {
   const char *cpu;
-<<<<<<< HEAD
-  bool use_sram = flag_sram_ecc;
-=======
   bool use_xnack_attr = true;
   bool use_sram_attr = true;
->>>>>>> cc84160c
   switch (gcn_arch)
     {
     case PROCESSOR_FIJI:
       cpu = "gfx803";
-<<<<<<< HEAD
-#ifndef HAVE_GCN_SRAM_ECC_FIJI
-      use_sram = false;
-#endif
-      break;
-    case PROCESSOR_VEGA10:
-      cpu = "gfx900";
-#ifndef HAVE_GCN_SRAM_ECC_GFX900
-      use_sram = false;
-#endif
-      break;
-    case PROCESSOR_VEGA20:
-      cpu = "gfx906";
-#ifndef HAVE_GCN_SRAM_ECC_GFX906
-      use_sram = false;
-#endif
-      break;
-    case PROCESSOR_GFX908:
-      cpu = "gfx908";
-#ifndef HAVE_GCN_SRAM_ECC_GFX908
-      use_sram = false;
-=======
 #ifndef HAVE_GCN_XNACK_FIJI
       use_xnack_attr = false;
 #endif
@@ -5253,20 +5224,11 @@
 #endif
 #ifndef HAVE_GCN_SRAM_ECC_GFX908
       use_sram_attr = false;
->>>>>>> cc84160c
 #endif
       break;
     default: gcc_unreachable ();
     }
 
-<<<<<<< HEAD
-  const char *xnack = (flag_xnack ? "+xnack" : "");
-  /* FIXME: support "any" when we move to HSACOv4.  */
-  const char *sram_ecc = (use_sram ? "+sram-ecc" : "");
-
-  fprintf(asm_out_file, "\t.amdgcn_target \"amdgcn-unknown-amdhsa--%s%s%s\"\n",
-	  cpu, xnack, sram_ecc);
-=======
 #if HAVE_GCN_ASM_V3_SYNTAX
   const char *xnack = (flag_xnack ? "+xnack" : "");
   const char *sram_ecc = (flag_sram_ecc ? "+sram-ecc" : "");
@@ -5294,7 +5256,6 @@
 	  sram_ecc, xnack
 #endif
 	  );
->>>>>>> cc84160c
 }
 
 /* Implement ASM_DECLARE_FUNCTION_NAME via gcn-hsa.h.
