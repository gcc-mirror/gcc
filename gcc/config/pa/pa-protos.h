/* Prototypes for pa.c functions used in the md file & elsewhere.
   Copyright (C) 2000-2021 Free Software Foundation, Inc.

This file is part of GCC.

GCC is free software; you can redistribute it and/or modify
it under the terms of the GNU General Public License as published by
the Free Software Foundation; either version 3, or (at your option)
any later version.

GCC is distributed in the hope that it will be useful,
but WITHOUT ANY WARRANTY; without even the implied warranty of
MERCHANTABILITY or FITNESS FOR A PARTICULAR PURPOSE.  See the
GNU General Public License for more details.

You should have received a copy of the GNU General Public License
along with GCC; see the file COPYING3.  If not see
<http://www.gnu.org/licenses/>.  */

#ifdef RTX_CODE
/* Prototype function used in various macros.  */
extern rtx pa_eh_return_handler_rtx (void);

/* Define functions in pa.c and used in insn-output.c.  */

extern const char *pa_output_and (rtx *);
extern const char *pa_output_64bit_and (rtx *);
extern const char *pa_output_ior (rtx *);
extern const char *pa_output_64bit_ior (rtx *);
extern const char *pa_output_move_double (rtx *);
extern const char *pa_output_fp_move_double (rtx *);
extern const char *pa_output_block_move (rtx *, int);
extern const char *pa_output_block_clear (rtx *, int);
extern const char *pa_output_cbranch (rtx *, int, rtx_insn *);
extern const char *pa_output_lbranch (rtx, rtx_insn *, int);
extern const char *pa_output_bb (rtx *, int, rtx_insn *, int);
extern const char *pa_output_bvb (rtx *, int, rtx_insn *, int);
extern const char *pa_output_dbra (rtx *, rtx_insn *, int);
extern const char *pa_output_movb (rtx *, rtx_insn *, int, int);
extern const char *pa_output_parallel_movb (rtx *, rtx_insn *);
extern const char *pa_output_parallel_addb (rtx *, rtx_insn *);
extern const char *pa_output_call (rtx_insn *, rtx, int);
extern const char *pa_output_indirect_call (rtx_insn *, rtx);
extern const char *pa_output_millicode_call (rtx_insn *, rtx);
extern const char *pa_output_mul_insn (int, rtx_insn *);
extern const char *pa_output_div_insn (rtx *, int, rtx_insn *);
extern const char *pa_output_mod_insn (int, rtx_insn *);
extern const char *pa_singlemove_string (rtx *);
extern void pa_output_addr_vec (rtx, rtx);
extern void pa_output_addr_diff_vec (rtx, rtx);
extern void pa_output_arg_descriptor (rtx_insn *);
extern void pa_output_global_address (FILE *, rtx, int);
extern void pa_print_operand (FILE *, rtx, int);
extern void pa_encode_label (rtx);
extern int pa_symbolic_expression_p (rtx);
extern int pa_adjust_insn_length (rtx_insn *, int);
extern int pa_fmpyaddoperands (rtx *);
extern int pa_fmpysuboperands (rtx *);
extern void pa_emit_bcond_fp (rtx[]);
extern int pa_emit_move_sequence (rtx *, machine_mode, rtx);
extern int pa_emit_hpdiv_const (rtx *, int);
extern int pa_is_function_label_plus_const (rtx);
extern int pa_fpstore_bypass_p (rtx_insn *, rtx_insn *);
extern int pa_attr_length_millicode_call (rtx_insn *);
extern int pa_attr_length_call (rtx_insn *, int);
extern int pa_attr_length_indirect_call (rtx_insn *);
extern rtx pa_legitimize_reload_address (rtx, machine_mode,
					 int, int, int);

/* Declare functions defined in pa.c and used in templates.  */

extern rtx pa_return_addr_rtx (int, rtx);

extern int pa_insn_refs_are_delayed (rtx_insn *);
extern rtx pa_get_deferred_plabel (rtx);
extern rtx pa_maybe_emit_compare_and_swap_exchange_loop (rtx, rtx, rtx);
#endif /* RTX_CODE */

extern int pa_and_mask_p (unsigned HOST_WIDE_INT);
extern int pa_cint_ok_for_move (unsigned HOST_WIDE_INT);
extern int pa_ior_mask_p (unsigned HOST_WIDE_INT);
extern int pa_ldil_cint_p (unsigned HOST_WIDE_INT);
extern int pa_mem_shadd_constant_p (int);
extern int pa_shadd_constant_p (int);
extern int pa_zdepi_cint_p (unsigned HOST_WIDE_INT);

extern void pa_output_ascii (FILE *, const char *, int);
extern HOST_WIDE_INT pa_compute_frame_size (poly_int64, int *);
extern void pa_expand_prologue (void);
extern void pa_expand_epilogue (void);
extern bool pa_can_use_return_insn (void);

/* Miscellaneous functions in pa.c.  */
#ifdef TREE_CODE
extern int pa_reloc_needed (tree);
extern bool pa_return_in_memory (const_tree, const_tree);
#endif /* TREE_CODE */

extern void pa_asm_output_aligned_bss (FILE *, const char *,
				       unsigned HOST_WIDE_INT,
				       unsigned int);
extern void pa_asm_output_aligned_common (FILE *, const char *,
					  unsigned HOST_WIDE_INT,
					  unsigned int);
extern void pa_asm_output_aligned_local (FILE *, const char *,
					 unsigned HOST_WIDE_INT,
					 unsigned int);
extern void pa_hpux_asm_output_external (FILE *, tree, const char *);
extern HOST_WIDE_INT pa_initial_elimination_offset (int, int);
extern HOST_WIDE_INT pa_function_arg_size (machine_mode, const_tree);
extern void pa_output_function_label (FILE *);
extern void hppa_profile_hook (int);

extern const int pa_magic_milli[];

/* Routines implemented in pa-d.c  */
extern void pa_d_target_versions (void);
<<<<<<< HEAD

/* Routines implemented in pa-rust.c  */
extern void pa_rust_target_cpu_info (void);
=======
extern void pa_d_register_target_info (void);
>>>>>>> 2961ac45
<|MERGE_RESOLUTION|>--- conflicted
+++ resolved
@@ -115,10 +115,7 @@
 
 /* Routines implemented in pa-d.c  */
 extern void pa_d_target_versions (void);
-<<<<<<< HEAD
+extern void pa_d_register_target_info (void);
 
 /* Routines implemented in pa-rust.c  */
-extern void pa_rust_target_cpu_info (void);
-=======
-extern void pa_d_register_target_info (void);
->>>>>>> 2961ac45
+extern void pa_rust_target_cpu_info (void);