--- conflicted
+++ resolved
@@ -54,11 +54,8 @@
 #include "stringpool.h"
 #include "attribs.h"
 #include "builtins.h"
-<<<<<<< HEAD
 #include "ssa-range.h"
-=======
 #include "gimple-fold.h"
->>>>>>> 74725f46
 
 /* Like PREFERRED_STACK_BOUNDARY but in units of bytes, not bits.  */
 #define STACK_BYTES (PREFERRED_STACK_BOUNDARY / BITS_PER_UNIT)
@@ -1332,25 +1329,16 @@
   path_ranger ranger;
   irange r;
 
-<<<<<<< HEAD
   /* If we don't have a ranger, use global range info.  */
   if (!call
-      && TREE_CODE (exp) == SSA_NAME && integral
+      && TREE_CODE (exp) == SSA_NAME && integral)
       && SSA_NAME_RANGE_INFO (exp))
-=======
-  wide_int min, max;
-  enum value_range_type range_type;
-
-  if (integral)
-    range_type = determine_value_range (exp, &min, &max);
-  else
-    range_type = VR_VARYING;
-
-  if (range_type == VR_VARYING)
->>>>>>> 74725f46
     {
       wide_int min, max;
       enum value_range_type kind = get_range_info (exp, &min, &max);
+      /* FIXME: Not sure whether we should instead do:
+	 kind = determine_value_range (exp, &min, &max);
+      */
       value_range_to_irange (r, exptype, kind, min, max);
     }
   else if (TREE_CODE (exp) != SSA_NAME
