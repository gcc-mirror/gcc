--- conflicted
+++ resolved
@@ -4282,129 +4282,6 @@
 
 /* Given a pointer value OP0, return a simplified version of an
    indirection through OP0, or NULL_TREE if no simplification is
-<<<<<<< HEAD
-   possible.  Note that the resulting type may be different from
-   the type pointed to in the sense that it is still compatible
-   from the langhooks point of view. */
-
-tree
-gimple_fold_indirect_ref (tree t)
-{
-  tree ptype = TREE_TYPE (t), type = TREE_TYPE (ptype);
-  tree sub = t;
-  tree subtype;
-
-  STRIP_NOPS (sub);
-  subtype = TREE_TYPE (sub);
-  if (!POINTER_TYPE_P (subtype))
-    return NULL_TREE;
-
-  if (TREE_CODE (sub) == ADDR_EXPR)
-    {
-      tree op = TREE_OPERAND (sub, 0);
-      tree optype = TREE_TYPE (op);
-      /* *&p => p */
-      if (useless_type_conversion_p (type, optype))
-        return op;
-
-      /* *(foo *)&fooarray => fooarray[0] */
-      if (TREE_CODE (optype) == ARRAY_TYPE
-	  && TREE_CODE (TYPE_SIZE (TREE_TYPE (optype))) == INTEGER_CST
-	  && useless_type_conversion_p (type, TREE_TYPE (optype)))
-       {
-         tree type_domain = TYPE_DOMAIN (optype);
-         tree min_val = size_zero_node;
-         if (type_domain && TYPE_MIN_VALUE (type_domain))
-           min_val = TYPE_MIN_VALUE (type_domain);
-	 if (TREE_CODE (min_val) == INTEGER_CST)
-	   return build4 (ARRAY_REF, type, op, min_val, NULL_TREE, NULL_TREE);
-       }
-      /* *(foo *)&complexfoo => __real__ complexfoo */
-      else if (TREE_CODE (optype) == COMPLEX_TYPE
-               && useless_type_conversion_p (type, TREE_TYPE (optype)))
-        return fold_build1 (REALPART_EXPR, type, op);
-      /* *(foo *)&vectorfoo => BIT_FIELD_REF<vectorfoo,...> */
-      else if (TREE_CODE (optype) == VECTOR_TYPE
-               && useless_type_conversion_p (type, TREE_TYPE (optype)))
-        {
-          tree part_width = TYPE_SIZE (type);
-          tree index = bitsize_int (0);
-          return fold_build3 (BIT_FIELD_REF, type, op, part_width, index);
-        }
-    }
-
-  /* *(p + CST) -> ...  */
-  if (TREE_CODE (sub) == POINTER_PLUS_EXPR
-      && TREE_CODE (TREE_OPERAND (sub, 1)) == INTEGER_CST)
-    {
-      tree addr = TREE_OPERAND (sub, 0);
-      tree off = TREE_OPERAND (sub, 1);
-      tree addrtype;
-
-      STRIP_NOPS (addr);
-      addrtype = TREE_TYPE (addr);
-
-      /* ((foo*)&vectorfoo)[1] -> BIT_FIELD_REF<vectorfoo,...> */
-      if (TREE_CODE (addr) == ADDR_EXPR
-	  && TREE_CODE (TREE_TYPE (addrtype)) == VECTOR_TYPE
-	  && useless_type_conversion_p (type, TREE_TYPE (TREE_TYPE (addrtype)))
-	  && tree_fits_uhwi_p (off))
-	{
-          unsigned HOST_WIDE_INT offset = tree_to_uhwi (off);
-          tree part_width = TYPE_SIZE (type);
-          unsigned HOST_WIDE_INT part_widthi
-            = tree_to_shwi (part_width) / BITS_PER_UNIT;
-          unsigned HOST_WIDE_INT indexi = offset * BITS_PER_UNIT;
-          tree index = bitsize_int (indexi);
-          if (offset / part_widthi
-              <= TYPE_VECTOR_SUBPARTS (TREE_TYPE (addrtype)))
-            return fold_build3 (BIT_FIELD_REF, type, TREE_OPERAND (addr, 0),
-                                part_width, index);
-	}
-
-      /* ((foo*)&complexfoo)[1] -> __imag__ complexfoo */
-      if (TREE_CODE (addr) == ADDR_EXPR
-	  && TREE_CODE (TREE_TYPE (addrtype)) == COMPLEX_TYPE
-	  && useless_type_conversion_p (type, TREE_TYPE (TREE_TYPE (addrtype))))
-        {
-          tree size = TYPE_SIZE_UNIT (type);
-          if (tree_int_cst_equal (size, off))
-            return fold_build1 (IMAGPART_EXPR, type, TREE_OPERAND (addr, 0));
-        }
-
-      /* *(p + CST) -> MEM_REF <p, CST>.  */
-      if (TREE_CODE (addr) != ADDR_EXPR
-	  || DECL_P (TREE_OPERAND (addr, 0)))
-	return fold_build2 (MEM_REF, type,
-			    addr,
-			    wide_int_to_tree (ptype, off));
-    }
-
-  /* *(foo *)fooarrptr => (*fooarrptr)[0] */
-  if (TREE_CODE (TREE_TYPE (subtype)) == ARRAY_TYPE
-      && TREE_CODE (TYPE_SIZE (TREE_TYPE (TREE_TYPE (subtype)))) == INTEGER_CST
-      && useless_type_conversion_p (type, TREE_TYPE (TREE_TYPE (subtype))))
-    {
-      tree type_domain;
-      tree min_val = size_zero_node;
-      tree osub = sub;
-      sub = gimple_fold_indirect_ref (sub);
-      if (! sub)
-	sub = build1 (INDIRECT_REF, TREE_TYPE (subtype), osub);
-      type_domain = TYPE_DOMAIN (TREE_TYPE (sub));
-      if (type_domain && TYPE_MIN_VALUE (type_domain))
-        min_val = TYPE_MIN_VALUE (type_domain);
-      if (TREE_CODE (min_val) == INTEGER_CST)
-	return build4 (ARRAY_REF, type, sub, min_val, NULL_TREE, NULL_TREE);
-    }
-
-  return NULL_TREE;
-}
-
-/* Given a pointer value OP0, return a simplified version of an
-   indirection through OP0, or NULL_TREE if no simplification is
-=======
->>>>>>> fc1ce0cf
    possible.  This may only be applied to a rhs of an expression.
    Note that the resulting type may be different from the type pointed
    to in the sense that it is still compatible from the langhooks
