--- conflicted
+++ resolved
@@ -3551,11 +3551,7 @@
   addr_space_t as0 = TYPE_ADDR_SPACE (TREE_TYPE (TREE_TYPE (op0)));
   addr_space_t as1 = TYPE_ADDR_SPACE (TREE_TYPE (TREE_TYPE (op1)));
   tree target_type = TREE_TYPE (TREE_TYPE (op0));
-<<<<<<< HEAD
   tree subtrahend_type = TREE_TYPE (TREE_TYPE (op1));
-  tree con0, con1, lit0, lit1;
-=======
->>>>>>> 5ff0f237
   tree orig_op1 = op1;
 
   /* If the operands point into different address spaces, we need to
@@ -3592,58 +3588,9 @@
     pedwarn (loc, OPT_Wpointer_arith,
 	     "pointer to a function used in subtraction");
 
-<<<<<<< HEAD
   if (upc_shared_type_p (target_type) || upc_shared_type_p (subtrahend_type))
     return upc_pts_diff (op0, op1);
 
-  /* If the conversion to ptrdiff_type does anything like widening or
-     converting a partial to an integral mode, we get a convert_expression
-     that is in the way to do any simplifications.
-     (fold-const.c doesn't know that the extra bits won't be needed.
-     split_tree uses STRIP_SIGN_NOPS, which leaves conversions to a
-     different mode in place.)
-     So first try to find a common term here 'by hand'; we want to cover
-     at least the cases that occur in legal static initializers.  */
-  if (CONVERT_EXPR_P (op0)
-      && (TYPE_PRECISION (TREE_TYPE (op0))
-	  == TYPE_PRECISION (TREE_TYPE (TREE_OPERAND (op0, 0)))))
-    con0 = TREE_OPERAND (op0, 0);
-  else
-    con0 = op0;
-  if (CONVERT_EXPR_P (op1)
-      && (TYPE_PRECISION (TREE_TYPE (op1))
-	  == TYPE_PRECISION (TREE_TYPE (TREE_OPERAND (op1, 0)))))
-    con1 = TREE_OPERAND (op1, 0);
-  else
-    con1 = op1;
-
-  if (TREE_CODE (con0) == POINTER_PLUS_EXPR)
-    {
-      lit0 = TREE_OPERAND (con0, 1);
-      con0 = TREE_OPERAND (con0, 0);
-    }
-  else
-    lit0 = integer_zero_node;
-
-  if (TREE_CODE (con1) == POINTER_PLUS_EXPR)
-    {
-      lit1 = TREE_OPERAND (con1, 1);
-      con1 = TREE_OPERAND (con1, 0);
-    }
-  else
-    lit1 = integer_zero_node;
-
-  if (operand_equal_p (con0, con1, 0)
-      && !upc_shared_type_p (TREE_TYPE (TREE_TYPE (con0)))
-      && !upc_shared_type_p (TREE_TYPE (TREE_TYPE (con1))))
-    {
-      op0 = lit0;
-      op1 = lit1;
-    }
-
-
-=======
->>>>>>> 5ff0f237
   /* First do the subtraction as integers;
      then drop through to build the divide operator.
      Do not do default conversions on the minus operator
