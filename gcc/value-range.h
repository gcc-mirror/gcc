/* Support routines for value ranges.
   Copyright (C) 2019-2022 Free Software Foundation, Inc.
   Contributed by Aldy Hernandez <aldyh@redhat.com> and
   Andrew Macleod <amacleod@redhat.com>.

This file is part of GCC.

GCC is free software; you can redistribute it and/or modify
it under the terms of the GNU General Public License as published by
the Free Software Foundation; either version 3, or (at your option)
any later version.

GCC is distributed in the hope that it will be useful,
but WITHOUT ANY WARRANTY; without even the implied warranty of
MERCHANTABILITY or FITNESS FOR A PARTICULAR PURPOSE.  See the
GNU General Public License for more details.

You should have received a copy of the GNU General Public License
along with GCC; see the file COPYING3.  If not see
<http://www.gnu.org/licenses/>.  */

#ifndef GCC_VALUE_RANGE_H
#define GCC_VALUE_RANGE_H

class irange;

// Types of value ranges.
enum value_range_kind
{
  /* Empty range.  */
  VR_UNDEFINED,
  /* Range spans the entire domain.  */
  VR_VARYING,
  /* Range is [MIN, MAX].  */
  VR_RANGE,
  /* Range is ~[MIN, MAX].  */
  VR_ANTI_RANGE,
  /* Range is a nice guy.  */
  VR_LAST
};

// Discriminator between different vrange types.

enum value_range_discriminator
{
  // Range holds an integer or pointer.
  VR_IRANGE,
  // Range holds an unsupported type.
  VR_UNKNOWN
};

// Abstract class for ranges of any of the supported types.
//
// To query what types ranger and the entire ecosystem can support,
// use Value_Range::supports_type_p(tree type).  This is a static
// method available independently of any vrange object.
//
// To query what a given vrange variant can support, use:
//    irange::supports_p ()
//    frange::supports_p ()
//    etc
//
// To query what a range object can support, use:
//    void foo (vrange &v, irange &i, frange &f)
//    {
//	if (v.supports_type_p (type)) ...
//	if (i.supports_type_p (type)) ...
//	if (f.supports_type_p (type)) ...
//    }

class vrange
{
  template <typename T> friend bool is_a (vrange &);
  friend class Value_Range;
public:
  virtual void set (tree, tree, value_range_kind = VR_RANGE);
  virtual tree type () const;
  virtual bool supports_type_p (tree type) const;
  virtual void set_varying (tree type);
  virtual void set_undefined ();
  virtual void dump (FILE * = stderr) const = 0;
  virtual bool union_ (const vrange &);
  virtual bool intersect (const vrange &);
  virtual bool singleton_p (tree *result = NULL) const;
  virtual bool contains_p (tree cst) const;
  virtual bool zero_p () const;
  virtual bool nonzero_p () const;
  virtual void set_nonzero (tree type);
  virtual void set_zero (tree type);
  virtual void set_nonnegative (tree type);
  virtual bool fits_p (const vrange &r) const;

  bool varying_p () const;
  bool undefined_p () const;
  vrange& operator= (const vrange &);
  bool operator== (const vrange &) const;
  bool operator!= (const vrange &r) const { return !(*this == r); }

  enum value_range_kind kind () const;		// DEPRECATED
  void debug () const;

protected:
  ENUM_BITFIELD(value_range_kind) m_kind : 8;
  ENUM_BITFIELD(value_range_discriminator) m_discriminator : 4;
};

// An integer range without any storage.

class GTY((user)) irange : public vrange
{
  friend class vrange_allocator;
  friend class irange_storage_slot; // For legacy_mode_p checks.
public:
  // In-place setters.
  virtual void set (tree, tree, value_range_kind = VR_RANGE) override;
  virtual void set_nonzero (tree type) override;
  virtual void set_zero (tree type) override;
  virtual void set_nonnegative (tree type) override;
  virtual void set_varying (tree type) override;
  virtual void set_undefined () override;

  // Range types.
  static bool supports_p (tree type);
  virtual bool supports_type_p (tree type) const override;
  virtual tree type () const override;

  // Iteration over sub-ranges.
  unsigned num_pairs () const;
  wide_int lower_bound (unsigned = 0) const;
  wide_int upper_bound (unsigned) const;
  wide_int upper_bound () const;

  // Predicates.
  virtual bool zero_p () const override;
  virtual bool nonzero_p () const override;
  virtual bool singleton_p (tree *result = NULL) const override;
  virtual bool contains_p (tree cst) const override;

  // In-place operators.
  virtual bool union_ (const vrange &) override;
  virtual bool intersect (const vrange &) override;
  void invert ();

  // Operator overloads.
  irange& operator= (const irange &);
  bool operator== (const irange &) const;
  bool operator!= (const irange &r) const { return !(*this == r); }

  // Misc methods.
  virtual bool fits_p (const vrange &r) const override;
  virtual void dump (FILE * = stderr) const override;

  // Nonzero masks.
  wide_int get_nonzero_bits () const;
  void set_nonzero_bits (const wide_int_ref &bits);

  // Deprecated legacy public methods.
  tree min () const;				// DEPRECATED
  tree max () const;				// DEPRECATED
  bool symbolic_p () const;			// DEPRECATED
  bool constant_p () const;			// DEPRECATED
  void normalize_symbolics ();			// DEPRECATED
  void normalize_addresses ();			// DEPRECATED
  bool may_contain_p (tree) const;		// DEPRECATED
  bool legacy_verbose_union_ (const class irange *);	// DEPRECATED
  bool legacy_verbose_intersect (const irange *);	// DEPRECATED

protected:
  irange (tree *, unsigned);
  // potential promotion to public?
  tree tree_lower_bound (unsigned = 0) const;
  tree tree_upper_bound (unsigned) const;
  tree tree_upper_bound () const;

   // In-place operators.
  bool irange_union (const irange &);
  bool irange_intersect (const irange &);
  void irange_set (tree, tree);
  void irange_set_anti_range (tree, tree);
  bool irange_contains_p (const irange &) const;
  bool irange_single_pair_union (const irange &r);

  void normalize_kind ();

  bool legacy_mode_p () const;
  bool legacy_equal_p (const irange &) const;
  void legacy_union (irange *, const irange *);
  void legacy_intersect (irange *, const irange *);
  void verify_range ();
  wide_int legacy_lower_bound (unsigned = 0) const;
  wide_int legacy_upper_bound (unsigned) const;
  int value_inside_range (tree) const;
  bool maybe_anti_range () const;
  void copy_to_legacy (const irange &);
  void copy_legacy_to_multi_range (const irange &);

private:
  friend void gt_ggc_mx (irange *);
  friend void gt_pch_nx (irange *);
  friend void gt_pch_nx (irange *, gt_pointer_operator, void *);

  void irange_set_1bit_anti_range (tree, tree);
  bool varying_compatible_p () const;
<<<<<<< HEAD
  void set_nonzero_bits (tree bits) { m_nonzero_mask = bits; }
=======
  void set_nonzero_bits (tree mask);
>>>>>>> 2701442d
  bool intersect_nonzero_bits (const irange &r);
  bool union_nonzero_bits (const irange &r);
  void dump_bitmasks (FILE *) const;

  bool intersect (const wide_int& lb, const wide_int& ub);
  unsigned char m_num_ranges;
  unsigned char m_max_ranges;
  tree m_nonzero_mask;
  tree *m_base;
};

// Here we describe an irange with N pairs of ranges.  The storage for
// the pairs is embedded in the class as an array.

template<unsigned N>
class GTY((user)) int_range : public irange
{
public:
  int_range ();
  int_range (tree, tree, value_range_kind = VR_RANGE);
  int_range (tree type, const wide_int &, const wide_int &,
	     value_range_kind = VR_RANGE);
  int_range (tree type);
  int_range (const int_range &);
  int_range (const irange &);
  int_range& operator= (const int_range &);
private:
  template <unsigned X> friend void gt_ggc_mx (int_range<X> *);
  template <unsigned X> friend void gt_pch_nx (int_range<X> *);
  template <unsigned X> friend void gt_pch_nx (int_range<X> *,
					       gt_pointer_operator, void *);

  // ?? These stubs are for ipa-prop.cc which use a value_range in a
  // hash_traits.  hash-traits.h defines an extern of gt_ggc_mx (T &)
  // instead of picking up the gt_ggc_mx (T *) version.
  friend void gt_ggc_mx (int_range<1> *&);
  friend void gt_pch_nx (int_range<1> *&);

  tree m_ranges[N*2];
};

// Unsupported temporaries may be created by ranger before it's known
// they're unsupported, or by vr_values::get_value_range.

class unsupported_range : public vrange
{
public:
  unsupported_range ();
  virtual void dump (FILE *) const override;
};

// is_a<> and as_a<> implementation for vrange.

// Anything we haven't specialized is a hard fail.
template <typename T>
inline bool
is_a (vrange &)
{
  gcc_unreachable ();
  return false;
}

template <typename T>
inline bool
is_a (const vrange &v)
{
  // Reuse is_a <vrange> to implement the const version.
  const T &derived = static_cast<const T &> (v);
  return is_a <T> (const_cast<T &> (derived));
}

template <typename T>
inline T &
as_a (vrange &v)
{
  gcc_checking_assert (is_a <T> (v));
  return static_cast <T &> (v);
}

template <typename T>
inline const T &
as_a (const vrange &v)
{
  gcc_checking_assert (is_a <T> (v));
  return static_cast <const T &> (v);
}

// Specializations for the different range types.

template <>
inline bool
is_a <irange> (vrange &v)
{
  return v.m_discriminator == VR_IRANGE;
}

// This is a special int_range<1> with only one pair, plus
// VR_ANTI_RANGE magic to describe slightly more than can be described
// in one pair.  It is described in the code as a "legacy range" (as
// opposed to multi-ranges which have multiple sub-ranges).  It is
// provided for backward compatibility with code that has not been
// converted to multi-range irange's.
//
// There are copy operators to seamlessly copy to/fro multi-ranges.
typedef int_range<1> value_range;

// This is an "infinite" precision irange for use in temporary
// calculations.
typedef int_range<255> int_range_max;

// This is an "infinite" precision range object for use in temporary
// calculations for any of the handled types.  The object can be
// transparently used as a vrange.

class Value_Range
{
public:
  Value_Range ();
  Value_Range (const vrange &r);
  Value_Range (tree type);
  Value_Range (const Value_Range &);
  void set_type (tree type);
  vrange& operator= (const vrange &);
  bool operator== (const Value_Range &r) const;
  bool operator!= (const Value_Range &r) const;
  operator vrange &();
  operator const vrange &() const;
  void dump (FILE *out = stderr) const;
  static bool supports_type_p (tree type);

  // Convenience methods for vrange compatability.
  void set (tree min, tree max, value_range_kind kind = VR_RANGE)
    { return m_vrange->set (min, max, kind); }
  tree type () { return m_vrange->type (); }
  enum value_range_kind kind () { return m_vrange->kind (); }
  bool varying_p () const { return m_vrange->varying_p (); }
  bool undefined_p () const { return m_vrange->undefined_p (); }
  void set_varying (tree type) { m_vrange->set_varying (type); }
  void set_undefined () { m_vrange->set_undefined (); }
  bool union_ (const vrange &r) { return m_vrange->union_ (r); }
  bool intersect (const vrange &r) { return m_vrange->intersect (r); }
  bool singleton_p (tree *result = NULL) const
    { return m_vrange->singleton_p (result); }
  bool zero_p () const { return m_vrange->zero_p (); }
  wide_int lower_bound () const; // For irange/prange compatability.
  wide_int upper_bound () const; // For irange/prange compatability.
private:
  void init (tree type);
  unsupported_range m_unsupported;
  vrange *m_vrange;
  int_range_max m_irange;
};

inline
Value_Range::Value_Range ()
{
  m_vrange = &m_unsupported;
}

// Copy constructor from a vrange.

inline
Value_Range::Value_Range (const vrange &r)
{
  *this = r;
}

// Copy constructor from a TYPE.  The range of the temporary is set to
// UNDEFINED.

inline
Value_Range::Value_Range (tree type)
{
  init (type);
}

inline
Value_Range::Value_Range (const Value_Range &r)
{
  m_vrange = r.m_vrange;
}

// Initialize object so it is possible to store temporaries of TYPE
// into it.

inline void
Value_Range::init (tree type)
{
  gcc_checking_assert (TYPE_P (type));

  if (irange::supports_p (type))
    m_vrange = &m_irange;
  else
    m_vrange = &m_unsupported;
}

// Set the temporary to allow storing temporaries of TYPE.  The range
// of the temporary is set to UNDEFINED.

inline void
Value_Range::set_type (tree type)
{
  init (type);
  m_vrange->set_undefined ();
}

// Assignment operator for temporaries.  Copying incompatible types is
// allowed.

inline vrange &
Value_Range::operator= (const vrange &r)
{
  if (is_a <irange> (r))
    {
      m_irange = as_a <irange> (r);
      m_vrange = &m_irange;
    }
  else
    gcc_unreachable ();

  return *m_vrange;
}

inline bool
Value_Range::operator== (const Value_Range &r) const
{
  return *m_vrange == *r.m_vrange;
}

inline bool
Value_Range::operator!= (const Value_Range &r) const
{
  return *m_vrange != *r.m_vrange;
}

inline
Value_Range::operator vrange &()
{
  return *m_vrange;
}

inline
Value_Range::operator const vrange &() const
{
  return *m_vrange;
}

// Return TRUE if TYPE is supported by the vrange infrastructure.

inline bool
Value_Range::supports_type_p (tree type)
{
  return irange::supports_p (type);
}

// Returns true for an old-school value_range as described above.
inline bool
irange::legacy_mode_p () const
{
  return m_max_ranges == 1;
}

extern bool range_has_numeric_bounds_p (const irange *);
extern bool ranges_from_anti_range (const value_range *,
				    value_range *, value_range *);
extern void dump_value_range (FILE *, const vrange *);
extern bool vrp_val_is_min (const_tree);
extern bool vrp_val_is_max (const_tree);
extern bool vrp_operand_equal_p (const_tree, const_tree);

inline value_range_kind
vrange::kind () const
{
  return m_kind;
}

// Number of sub-ranges in a range.

inline unsigned
irange::num_pairs () const
{
  if (m_kind == VR_ANTI_RANGE)
    return constant_p () ? 2 : 1;
  else
    return m_num_ranges;
}

inline tree
irange::type () const
{
  gcc_checking_assert (m_num_ranges > 0);
  return TREE_TYPE (m_base[0]);
}

// Return the lower bound of a sub-range expressed as a tree.  PAIR is
// the sub-range in question.

inline tree
irange::tree_lower_bound (unsigned pair) const
{
  return m_base[pair * 2];
}

// Return the upper bound of a sub-range expressed as a tree.  PAIR is
// the sub-range in question.

inline tree
irange::tree_upper_bound (unsigned pair) const
{
  return m_base[pair * 2 + 1];
}

// Return the highest bound of a range expressed as a tree.

inline tree
irange::tree_upper_bound () const
{
  gcc_checking_assert (m_num_ranges);
  return tree_upper_bound (m_num_ranges - 1);
}

inline tree
irange::min () const
{
  return tree_lower_bound (0);
}

inline tree
irange::max () const
{
  if (m_num_ranges)
    return tree_upper_bound ();
  else
    return NULL;
}

inline bool
irange::varying_compatible_p () const
{
  if (m_num_ranges != 1)
    return false;

  tree l = m_base[0];
  tree u = m_base[1];
  tree t = TREE_TYPE (l);

  if (m_kind == VR_VARYING && t == error_mark_node)
    return true;

  unsigned prec = TYPE_PRECISION (t);
  signop sign = TYPE_SIGN (t);
  if (INTEGRAL_TYPE_P (t))
    return (wi::to_wide (l) == wi::min_value (prec, sign)
	    && wi::to_wide (u) == wi::max_value (prec, sign)
	    && !m_nonzero_mask);
  if (POINTER_TYPE_P (t))
    return (wi::to_wide (l) == 0
	    && wi::to_wide (u) == wi::max_value (prec, sign));
  return true;
}

inline bool
vrange::varying_p () const
{
  return m_kind == VR_VARYING;
}

inline bool
vrange::undefined_p () const
{
  return m_kind == VR_UNDEFINED;
}

inline bool
irange::zero_p () const
{
  return (m_kind == VR_RANGE && m_num_ranges == 1
	  && integer_zerop (tree_lower_bound (0))
	  && integer_zerop (tree_upper_bound (0)));
}

inline bool
irange::nonzero_p () const
{
  if (undefined_p ())
    return false;

  tree zero = build_zero_cst (type ());
  return *this == int_range<1> (zero, zero, VR_ANTI_RANGE);
}

inline bool
irange::supports_p (tree type)
{
  return INTEGRAL_TYPE_P (type) || POINTER_TYPE_P (type);
}

inline bool
range_includes_zero_p (const irange *vr)
{
  if (vr->undefined_p ())
    return false;

  if (vr->varying_p ())
    return true;

  return vr->may_contain_p (build_zero_cst (vr->type ()));
}

inline void
gt_ggc_mx (irange *x)
{
  for (unsigned i = 0; i < x->m_num_ranges; ++i)
    {
      gt_ggc_mx (x->m_base[i * 2]);
      gt_ggc_mx (x->m_base[i * 2 + 1]);
    }
  if (x->m_nonzero_mask)
    gt_ggc_mx (x->m_nonzero_mask);
}

inline void
gt_pch_nx (irange *x)
{
  for (unsigned i = 0; i < x->m_num_ranges; ++i)
    {
      gt_pch_nx (x->m_base[i * 2]);
      gt_pch_nx (x->m_base[i * 2 + 1]);
    }
  if (x->m_nonzero_mask)
    gt_pch_nx (x->m_nonzero_mask);
}

inline void
gt_pch_nx (irange *x, gt_pointer_operator op, void *cookie)
{
  for (unsigned i = 0; i < x->m_num_ranges; ++i)
    {
      op (&x->m_base[i * 2], NULL, cookie);
      op (&x->m_base[i * 2 + 1], NULL, cookie);
    }
  if (x->m_nonzero_mask)
    op (&x->m_nonzero_mask, NULL, cookie);
}

template<unsigned N>
inline void
gt_ggc_mx (int_range<N> *x)
{
  gt_ggc_mx ((irange *) x);
}

template<unsigned N>
inline void
gt_pch_nx (int_range<N> *x)
{
  gt_pch_nx ((irange *) x);
}

template<unsigned N>
inline void
gt_pch_nx (int_range<N> *x, gt_pointer_operator op, void *cookie)
{
  gt_pch_nx ((irange *) x, op, cookie);
}

// Constructors for irange

inline
irange::irange (tree *base, unsigned nranges)
{
  m_discriminator = VR_IRANGE;
  m_base = base;
  m_max_ranges = nranges;
  set_undefined ();
}

// Constructors for int_range<>.

template<unsigned N>
inline
int_range<N>::int_range ()
  : irange (m_ranges, N)
{
}

template<unsigned N>
int_range<N>::int_range (const int_range &other)
  : irange (m_ranges, N)
{
  irange::operator= (other);
}

template<unsigned N>
int_range<N>::int_range (tree min, tree max, value_range_kind kind)
  : irange (m_ranges, N)
{
  irange::set (min, max, kind);
}

template<unsigned N>
int_range<N>::int_range (tree type)
  : irange (m_ranges, N)
{
  set_varying (type);
}

template<unsigned N>
int_range<N>::int_range (tree type, const wide_int &wmin, const wide_int &wmax,
			 value_range_kind kind)
  : irange (m_ranges, N)
{
  tree min = wide_int_to_tree (type, wmin);
  tree max = wide_int_to_tree (type, wmax);
  set (min, max, kind);
}

template<unsigned N>
int_range<N>::int_range (const irange &other)
  : irange (m_ranges, N)
{
  irange::operator= (other);
}

template<unsigned N>
int_range<N>&
int_range<N>::operator= (const int_range &src)
{
  irange::operator= (src);
  return *this;
}

inline void
irange::set_undefined ()
{
  m_kind = VR_UNDEFINED;
  m_num_ranges = 0;
  m_nonzero_mask = NULL;
}

inline void
irange::set_varying (tree type)
{
  m_kind = VR_VARYING;
  m_num_ranges = 1;
  m_nonzero_mask = NULL;

  if (INTEGRAL_TYPE_P (type))
    {
      // Strict enum's require varying to be not TYPE_MIN/MAX, but rather
      // min_value and max_value.
      wide_int min = wi::min_value (TYPE_PRECISION (type), TYPE_SIGN (type));
      wide_int max = wi::max_value (TYPE_PRECISION (type), TYPE_SIGN (type));
      if (wi::eq_p (max, wi::to_wide (TYPE_MAX_VALUE (type)))
	  && wi::eq_p (min, wi::to_wide (TYPE_MIN_VALUE (type))))
	{
	  m_base[0] = TYPE_MIN_VALUE (type);
	  m_base[1] = TYPE_MAX_VALUE (type);
	}
      else
	{
	  m_base[0] = wide_int_to_tree (type, min);
	  m_base[1] = wide_int_to_tree (type, max);
	}
    }
  else if (POINTER_TYPE_P (type))
    {
      m_base[0] = build_int_cst (type, 0);
      m_base[1] = build_int_cst (type, -1);
    }
  else
    m_base[0] = m_base[1] = error_mark_node;
}

// Return the lower bound of a sub-range.  PAIR is the sub-range in
// question.

inline wide_int
irange::lower_bound (unsigned pair) const
{
  if (legacy_mode_p ())
    return legacy_lower_bound (pair);
  gcc_checking_assert (m_num_ranges > 0);
  gcc_checking_assert (pair + 1 <= num_pairs ());
  return wi::to_wide (tree_lower_bound (pair));
}

// Return the upper bound of a sub-range.  PAIR is the sub-range in
// question.

inline wide_int
irange::upper_bound (unsigned pair) const
{
  if (legacy_mode_p ())
    return legacy_upper_bound (pair);
  gcc_checking_assert (m_num_ranges > 0);
  gcc_checking_assert (pair + 1 <= num_pairs ());
  return wi::to_wide (tree_upper_bound (pair));
}

// Return the highest bound of a range.

inline wide_int
irange::upper_bound () const
{
  unsigned pairs = num_pairs ();
  gcc_checking_assert (pairs > 0);
  return upper_bound (pairs - 1);
}

inline bool
irange::union_ (const vrange &r)
{
  dump_flags_t m_flags = dump_flags;
  dump_flags &= ~TDF_DETAILS;
  bool ret = irange::legacy_verbose_union_ (&as_a <irange> (r));
  dump_flags = m_flags;
  return ret;
}

inline bool
irange::intersect (const vrange &r)
{
  dump_flags_t m_flags = dump_flags;
  dump_flags &= ~TDF_DETAILS;
  bool ret = irange::legacy_verbose_intersect (&as_a <irange> (r));
  dump_flags = m_flags;
  return ret;
}

// Set value range VR to a nonzero range of type TYPE.

inline void
irange::set_nonzero (tree type)
{
  tree zero = build_int_cst (type, 0);
  if (legacy_mode_p ())
    set (zero, zero, VR_ANTI_RANGE);
  else
    irange_set_anti_range (zero, zero);
}

// Set value range VR to a ZERO range of type TYPE.

inline void
irange::set_zero (tree type)
{
  tree z = build_int_cst (type, 0);
  if (legacy_mode_p ())
    set (z, z);
  else
    irange_set (z, z);
}

// Normalize a range to VARYING or UNDEFINED if possible.

inline void
irange::normalize_kind ()
{
  if (m_num_ranges == 0)
    set_undefined ();
  else if (varying_compatible_p ())
    {
      if (m_kind == VR_RANGE)
	m_kind = VR_VARYING;
      else if (m_kind == VR_ANTI_RANGE)
	set_undefined ();
      else
	gcc_unreachable ();
    }
}

// Return the maximum value for TYPE.

inline tree
vrp_val_max (const_tree type)
{
  if (INTEGRAL_TYPE_P (type))
    return TYPE_MAX_VALUE (type);
  if (POINTER_TYPE_P (type))
    {
      wide_int max = wi::max_value (TYPE_PRECISION (type), TYPE_SIGN (type));
      return wide_int_to_tree (const_cast<tree> (type), max);
    }
  return NULL_TREE;
}

// Return the minimum value for TYPE.

inline tree
vrp_val_min (const_tree type)
{
  if (INTEGRAL_TYPE_P (type))
    return TYPE_MIN_VALUE (type);
  if (POINTER_TYPE_P (type))
    return build_zero_cst (const_cast<tree> (type));
  return NULL_TREE;
}

#endif // GCC_VALUE_RANGE_H<|MERGE_RESOLUTION|>--- conflicted
+++ resolved
@@ -201,11 +201,7 @@
 
   void irange_set_1bit_anti_range (tree, tree);
   bool varying_compatible_p () const;
-<<<<<<< HEAD
-  void set_nonzero_bits (tree bits) { m_nonzero_mask = bits; }
-=======
   void set_nonzero_bits (tree mask);
->>>>>>> 2701442d
   bool intersect_nonzero_bits (const irange &r);
   bool union_nonzero_bits (const irange &r);
   void dump_bitmasks (FILE *) const;
