--- conflicted
+++ resolved
@@ -3237,12 +3237,9 @@
 
 	  if (TREE_CODE (type) == FUNCTION_TYPE
 	      || TYPE_VOLATILE (type)
-<<<<<<< HEAD
 	      || upc_shared_type_p (type)
-=======
 	      || (TREE_CODE (type) == ARRAY_TYPE
 		  && TYPE_NONALIASED_COMPONENT (type))
->>>>>>> ca474dfe
 	      || !is_gimple_reg (parm)
 	      || is_va_list_type (type)
 	      || ptr_parm_has_direct_uses (parm))
