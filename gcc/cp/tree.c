/* Language-dependent node constructors for parse phase of GNU compiler.
   Copyright (C) 1987-2020 Free Software Foundation, Inc.
   Hacked by Michael Tiemann (tiemann@cygnus.com)

This file is part of GCC.

GCC is free software; you can redistribute it and/or modify
it under the terms of the GNU General Public License as published by
the Free Software Foundation; either version 3, or (at your option)
any later version.

GCC is distributed in the hope that it will be useful,
but WITHOUT ANY WARRANTY; without even the implied warranty of
MERCHANTABILITY or FITNESS FOR A PARTICULAR PURPOSE.  See the
GNU General Public License for more details.

You should have received a copy of the GNU General Public License
along with GCC; see the file COPYING3.  If not see
<http://www.gnu.org/licenses/>.  */

#include "config.h"
#include "system.h"
#include "coretypes.h"
#include "tree.h"
#include "cp-tree.h"
#include "gimple-expr.h"
#include "cgraph.h"
#include "stor-layout.h"
#include "print-tree.h"
#include "tree-iterator.h"
#include "tree-inline.h"
#include "debug.h"
#include "convert.h"
#include "gimplify.h"
#include "stringpool.h"
#include "attribs.h"
#include "flags.h"
#include "selftest.h"

static tree bot_manip (tree *, int *, void *);
static tree bot_replace (tree *, int *, void *);
static hashval_t list_hash_pieces (tree, tree, tree);
static tree build_target_expr (tree, tree, tsubst_flags_t);
static tree count_trees_r (tree *, int *, void *);
static tree verify_stmt_tree_r (tree *, int *, void *);

static tree handle_init_priority_attribute (tree *, tree, tree, int, bool *);
static tree handle_abi_tag_attribute (tree *, tree, tree, int, bool *);

/* If REF is an lvalue, returns the kind of lvalue that REF is.
   Otherwise, returns clk_none.  */

cp_lvalue_kind
lvalue_kind (const_tree ref)
{
  cp_lvalue_kind op1_lvalue_kind = clk_none;
  cp_lvalue_kind op2_lvalue_kind = clk_none;

  /* Expressions of reference type are sometimes wrapped in
     INDIRECT_REFs.  INDIRECT_REFs are just internal compiler
     representation, not part of the language, so we have to look
     through them.  */
  if (REFERENCE_REF_P (ref))
    return lvalue_kind (TREE_OPERAND (ref, 0));

  if (TREE_TYPE (ref)
      && TYPE_REF_P (TREE_TYPE (ref)))
    {
      /* unnamed rvalue references are rvalues */
      if (TYPE_REF_IS_RVALUE (TREE_TYPE (ref))
	  && TREE_CODE (ref) != PARM_DECL
	  && !VAR_P (ref)
	  && TREE_CODE (ref) != COMPONENT_REF
	  /* Functions are always lvalues.  */
	  && TREE_CODE (TREE_TYPE (TREE_TYPE (ref))) != FUNCTION_TYPE)
	{
	  op1_lvalue_kind = clk_rvalueref;
	  if (implicit_rvalue_p (ref))
	    op1_lvalue_kind |= clk_implicit_rval;
	  return op1_lvalue_kind;
	}

      /* lvalue references and named rvalue references are lvalues.  */
      return clk_ordinary;
    }

  if (ref == current_class_ptr)
    return clk_none;

  /* Expressions with cv void type are prvalues.  */
  if (TREE_TYPE (ref) && VOID_TYPE_P (TREE_TYPE (ref)))
    return clk_none;

  switch (TREE_CODE (ref))
    {
    case SAVE_EXPR:
      return clk_none;

      /* preincrements and predecrements are valid lvals, provided
	 what they refer to are valid lvals.  */
    case PREINCREMENT_EXPR:
    case PREDECREMENT_EXPR:
    case TRY_CATCH_EXPR:
    case REALPART_EXPR:
    case IMAGPART_EXPR:
    case VIEW_CONVERT_EXPR:
      return lvalue_kind (TREE_OPERAND (ref, 0));

    case ARRAY_REF:
      {
	tree op1 = TREE_OPERAND (ref, 0);
	if (TREE_CODE (TREE_TYPE (op1)) == ARRAY_TYPE)
	  {
	    op1_lvalue_kind = lvalue_kind (op1);
	    if (op1_lvalue_kind == clk_class)
	      /* in the case of an array operand, the result is an lvalue if
		 that operand is an lvalue and an xvalue otherwise */
	      op1_lvalue_kind = clk_rvalueref;
	    return op1_lvalue_kind;
	  }
	else
	  return clk_ordinary;
      }

    case MEMBER_REF:
    case DOTSTAR_EXPR:
      if (TREE_CODE (ref) == MEMBER_REF)
	op1_lvalue_kind = clk_ordinary;
      else
	op1_lvalue_kind = lvalue_kind (TREE_OPERAND (ref, 0));
      if (TYPE_PTRMEMFUNC_P (TREE_TYPE (TREE_OPERAND (ref, 1))))
	op1_lvalue_kind = clk_none;
      else if (op1_lvalue_kind == clk_class)
	/* The result of a .* expression whose second operand is a pointer to a
	   data member is an lvalue if the first operand is an lvalue and an
	   xvalue otherwise.  */
	op1_lvalue_kind = clk_rvalueref;
      return op1_lvalue_kind;

    case COMPONENT_REF:
      if (BASELINK_P (TREE_OPERAND (ref, 1)))
	{
	  tree fn = BASELINK_FUNCTIONS (TREE_OPERAND (ref, 1));

	  /* For static member function recurse on the BASELINK, we can get
	     here e.g. from reference_binding.  If BASELINK_FUNCTIONS is
	     OVERLOAD, the overload is resolved first if possible through
	     resolve_address_of_overloaded_function.  */
	  if (TREE_CODE (fn) == FUNCTION_DECL && DECL_STATIC_FUNCTION_P (fn))
	    return lvalue_kind (TREE_OPERAND (ref, 1));
	}
      op1_lvalue_kind = lvalue_kind (TREE_OPERAND (ref, 0));
      if (op1_lvalue_kind == clk_class)
	/* If E1 is an lvalue, then E1.E2 is an lvalue;
	   otherwise E1.E2 is an xvalue.  */
	op1_lvalue_kind = clk_rvalueref;

      /* Look at the member designator.  */
      if (!op1_lvalue_kind)
	;
      else if (is_overloaded_fn (TREE_OPERAND (ref, 1)))
	/* The "field" can be a FUNCTION_DECL or an OVERLOAD in some
	   situations.  If we're seeing a COMPONENT_REF, it's a non-static
	   member, so it isn't an lvalue. */
	op1_lvalue_kind = clk_none;
      else if (TREE_CODE (TREE_OPERAND (ref, 1)) != FIELD_DECL)
	/* This can be IDENTIFIER_NODE in a template.  */;
      else if (DECL_C_BIT_FIELD (TREE_OPERAND (ref, 1)))
	{
	  /* Clear the ordinary bit.  If this object was a class
	     rvalue we want to preserve that information.  */
	  op1_lvalue_kind &= ~clk_ordinary;
	  /* The lvalue is for a bitfield.  */
	  op1_lvalue_kind |= clk_bitfield;
	}
      else if (DECL_PACKED (TREE_OPERAND (ref, 1)))
	op1_lvalue_kind |= clk_packed;

      return op1_lvalue_kind;

    case STRING_CST:
    case COMPOUND_LITERAL_EXPR:
      return clk_ordinary;

    case CONST_DECL:
      /* CONST_DECL without TREE_STATIC are enumeration values and
	 thus not lvalues.  With TREE_STATIC they are used by ObjC++
	 in objc_build_string_object and need to be considered as
	 lvalues.  */
      if (! TREE_STATIC (ref))
	return clk_none;
      /* FALLTHRU */
    case VAR_DECL:
      if (VAR_P (ref) && DECL_HAS_VALUE_EXPR_P (ref))
	return lvalue_kind (DECL_VALUE_EXPR (CONST_CAST_TREE (ref)));

      if (TREE_READONLY (ref) && ! TREE_STATIC (ref)
	  && DECL_LANG_SPECIFIC (ref)
	  && DECL_IN_AGGR_P (ref))
	return clk_none;
      /* FALLTHRU */
    case INDIRECT_REF:
    case ARROW_EXPR:
    case PARM_DECL:
    case RESULT_DECL:
    case PLACEHOLDER_EXPR:
      return clk_ordinary;

      /* A scope ref in a template, left as SCOPE_REF to support later
	 access checking.  */
    case SCOPE_REF:
      gcc_assert (!type_dependent_expression_p (CONST_CAST_TREE (ref)));
      {
	tree op = TREE_OPERAND (ref, 1);
	if (TREE_CODE (op) == FIELD_DECL)
	  return (DECL_C_BIT_FIELD (op) ? clk_bitfield : clk_ordinary);
	else
	  return lvalue_kind (op);
      }

    case MAX_EXPR:
    case MIN_EXPR:
      /* Disallow <? and >? as lvalues if either argument side-effects.  */
      if (TREE_SIDE_EFFECTS (TREE_OPERAND (ref, 0))
	  || TREE_SIDE_EFFECTS (TREE_OPERAND (ref, 1)))
	return clk_none;
      op1_lvalue_kind = lvalue_kind (TREE_OPERAND (ref, 0));
      op2_lvalue_kind = lvalue_kind (TREE_OPERAND (ref, 1));
      break;

    case COND_EXPR:
      if (processing_template_decl)
	{
	  /* Within templates, a REFERENCE_TYPE will indicate whether
	     the COND_EXPR result is an ordinary lvalue or rvalueref.
	     Since REFERENCE_TYPEs are handled above, if we reach this
	     point, we know we got a plain rvalue.  Unless we have a
	     type-dependent expr, that is, but we shouldn't be testing
	     lvalueness if we can't even tell the types yet!  */
	  gcc_assert (!type_dependent_expression_p (CONST_CAST_TREE (ref)));
	  goto default_;
	}
      {
	tree op1 = TREE_OPERAND (ref, 1);
	if (!op1) op1 = TREE_OPERAND (ref, 0);
	tree op2 = TREE_OPERAND (ref, 2);
	op1_lvalue_kind = lvalue_kind (op1);
	op2_lvalue_kind = lvalue_kind (op2);
	if (!op1_lvalue_kind != !op2_lvalue_kind)
	  {
	    /* The second or the third operand (but not both) is a
	       throw-expression; the result is of the type
	       and value category of the other.  */
	    if (op1_lvalue_kind && TREE_CODE (op2) == THROW_EXPR)
	      op2_lvalue_kind = op1_lvalue_kind;
	    else if (op2_lvalue_kind && TREE_CODE (op1) == THROW_EXPR)
	      op1_lvalue_kind = op2_lvalue_kind;
	  }
      }
      break;

    case MODOP_EXPR:
      /* We expect to see unlowered MODOP_EXPRs only during
	 template processing.  */
      gcc_assert (processing_template_decl);
      return clk_ordinary;

    case MODIFY_EXPR:
    case TYPEID_EXPR:
      return clk_ordinary;

    case COMPOUND_EXPR:
      return lvalue_kind (TREE_OPERAND (ref, 1));

    case TARGET_EXPR:
      return clk_class;

    case VA_ARG_EXPR:
      return (CLASS_TYPE_P (TREE_TYPE (ref)) ? clk_class : clk_none);

    case CALL_EXPR:
      /* We can see calls outside of TARGET_EXPR in templates.  */
      if (CLASS_TYPE_P (TREE_TYPE (ref)))
	return clk_class;
      return clk_none;

    case FUNCTION_DECL:
      /* All functions (except non-static-member functions) are
	 lvalues.  */
      return (DECL_NONSTATIC_MEMBER_FUNCTION_P (ref)
	      ? clk_none : clk_ordinary);

    case BASELINK:
      /* We now represent a reference to a single static member function
	 with a BASELINK.  */
      /* This CONST_CAST is okay because BASELINK_FUNCTIONS returns
	 its argument unmodified and we assign it to a const_tree.  */
      return lvalue_kind (BASELINK_FUNCTIONS (CONST_CAST_TREE (ref)));

    case NON_DEPENDENT_EXPR:
    case PAREN_EXPR:
      return lvalue_kind (TREE_OPERAND (ref, 0));

    case TEMPLATE_PARM_INDEX:
      if (CLASS_TYPE_P (TREE_TYPE (ref)))
	/* A template parameter object is an lvalue.  */
	return clk_ordinary;
      return clk_none;

    default:
    default_:
      if (!TREE_TYPE (ref))
	return clk_none;
      if (CLASS_TYPE_P (TREE_TYPE (ref))
	  || TREE_CODE (TREE_TYPE (ref)) == ARRAY_TYPE)
	return clk_class;
      return clk_none;
    }

  /* If one operand is not an lvalue at all, then this expression is
     not an lvalue.  */
  if (!op1_lvalue_kind || !op2_lvalue_kind)
    return clk_none;

  /* Otherwise, it's an lvalue, and it has all the odd properties
     contributed by either operand.  */
  op1_lvalue_kind = op1_lvalue_kind | op2_lvalue_kind;
  /* It's not an ordinary lvalue if it involves any other kind.  */
  if ((op1_lvalue_kind & ~clk_ordinary) != clk_none)
    op1_lvalue_kind &= ~clk_ordinary;
  /* It can't be both a pseudo-lvalue and a non-addressable lvalue.
     A COND_EXPR of those should be wrapped in a TARGET_EXPR.  */
  if ((op1_lvalue_kind & (clk_rvalueref|clk_class))
      && (op1_lvalue_kind & (clk_bitfield|clk_packed)))
    op1_lvalue_kind = clk_none;
  return op1_lvalue_kind;
}

/* Returns the kind of lvalue that REF is, in the sense of [basic.lval].  */

cp_lvalue_kind
real_lvalue_p (const_tree ref)
{
  cp_lvalue_kind kind = lvalue_kind (ref);
  if (kind & (clk_rvalueref|clk_class))
    return clk_none;
  else
    return kind;
}

/* c-common wants us to return bool.  */

bool
lvalue_p (const_tree t)
{
  return real_lvalue_p (t);
}

/* This differs from lvalue_p in that xvalues are included.  */

bool
glvalue_p (const_tree ref)
{
  cp_lvalue_kind kind = lvalue_kind (ref);
  if (kind & clk_class)
    return false;
  else
    return (kind != clk_none);
}

/* This differs from glvalue_p in that class prvalues are included.  */

bool
obvalue_p (const_tree ref)
{
  return (lvalue_kind (ref) != clk_none);
}

/* Returns true if REF is an xvalue (the result of dereferencing an rvalue
   reference), false otherwise.  */

bool
xvalue_p (const_tree ref)
{
  return (lvalue_kind (ref) == clk_rvalueref);
}

/* True if REF is a bit-field.  */

bool
bitfield_p (const_tree ref)
{
  return (lvalue_kind (ref) & clk_bitfield);
}

/* C++-specific version of stabilize_reference.  */

tree
cp_stabilize_reference (tree ref)
{
  STRIP_ANY_LOCATION_WRAPPER (ref);
  switch (TREE_CODE (ref))
    {
    case NON_DEPENDENT_EXPR:
      /* We aren't actually evaluating this.  */
      return ref;

    /* We need to treat specially anything stabilize_reference doesn't
       handle specifically.  */
    case VAR_DECL:
    case PARM_DECL:
    case RESULT_DECL:
    CASE_CONVERT:
    case FLOAT_EXPR:
    case FIX_TRUNC_EXPR:
    case INDIRECT_REF:
    case COMPONENT_REF:
    case BIT_FIELD_REF:
    case ARRAY_REF:
    case ARRAY_RANGE_REF:
    case ERROR_MARK:
      break;
    default:
      cp_lvalue_kind kind = lvalue_kind (ref);
      if ((kind & ~clk_class) != clk_none)
	{
	  tree type = unlowered_expr_type (ref);
	  bool rval = !!(kind & clk_rvalueref);
	  type = cp_build_reference_type (type, rval);
	  /* This inhibits warnings in, eg, cxx_mark_addressable
	     (c++/60955).  */
	  warning_sentinel s (extra_warnings);
	  ref = build_static_cast (input_location, type, ref,
				   tf_error);
	}
    }

  return stabilize_reference (ref);
}

/* Test whether DECL is a builtin that may appear in a
   constant-expression. */

bool
builtin_valid_in_constant_expr_p (const_tree decl)
{
  STRIP_ANY_LOCATION_WRAPPER (decl);
  if (TREE_CODE (decl) != FUNCTION_DECL)
    /* Not a function.  */
    return false;
  if (DECL_BUILT_IN_CLASS (decl) != BUILT_IN_NORMAL)
    {
      if (fndecl_built_in_p (decl, CP_BUILT_IN_IS_CONSTANT_EVALUATED,
			     BUILT_IN_FRONTEND)
	  || fndecl_built_in_p (decl, CP_BUILT_IN_SOURCE_LOCATION,
				BUILT_IN_FRONTEND))
	return true;
      /* Not a built-in.  */
      return false;
    }
  switch (DECL_FUNCTION_CODE (decl))
    {
      /* These always have constant results like the corresponding
	 macros/symbol.  */
    case BUILT_IN_FILE:
    case BUILT_IN_FUNCTION:
    case BUILT_IN_LINE:

      /* The following built-ins are valid in constant expressions
	 when their arguments are.  */
    case BUILT_IN_ADD_OVERFLOW_P:
    case BUILT_IN_SUB_OVERFLOW_P:
    case BUILT_IN_MUL_OVERFLOW_P:

      /* These have constant results even if their operands are
	 non-constant.  */
    case BUILT_IN_CONSTANT_P:
    case BUILT_IN_ATOMIC_ALWAYS_LOCK_FREE:
      return true;
    default:
      return false;
    }
}

/* Build a TARGET_EXPR, initializing the DECL with the VALUE.  */

static tree
build_target_expr (tree decl, tree value, tsubst_flags_t complain)
{
  tree t;
  tree type = TREE_TYPE (decl);

  value = mark_rvalue_use (value);

  gcc_checking_assert (VOID_TYPE_P (TREE_TYPE (value))
		       || TREE_TYPE (decl) == TREE_TYPE (value)
		       /* On ARM ctors return 'this'.  */
		       || (TYPE_PTR_P (TREE_TYPE (value))
			   && TREE_CODE (value) == CALL_EXPR)
		       || useless_type_conversion_p (TREE_TYPE (decl),
						     TREE_TYPE (value)));

  /* Set TREE_READONLY for optimization, such as gimplify_init_constructor
     moving a constant aggregate into .rodata.  */
  if (CP_TYPE_CONST_NON_VOLATILE_P (type)
      && !TYPE_HAS_NONTRIVIAL_DESTRUCTOR (type)
      && !VOID_TYPE_P (TREE_TYPE (value))
      && reduced_constant_expression_p (value))
    TREE_READONLY (decl) = true;

  if (complain & tf_no_cleanup)
    /* The caller is building a new-expr and does not need a cleanup.  */
    t = NULL_TREE;
  else
    {
      t = cxx_maybe_build_cleanup (decl, complain);
      if (t == error_mark_node)
	return error_mark_node;
    }
  t = build4 (TARGET_EXPR, type, decl, value, t, NULL_TREE);
  if (location_t eloc = cp_expr_location (value))
    SET_EXPR_LOCATION (t, eloc);
  /* We always set TREE_SIDE_EFFECTS so that expand_expr does not
     ignore the TARGET_EXPR.  If there really turn out to be no
     side-effects, then the optimizer should be able to get rid of
     whatever code is generated anyhow.  */
  TREE_SIDE_EFFECTS (t) = 1;

  return t;
}

/* Return an undeclared local temporary of type TYPE for use in building a
   TARGET_EXPR.  */

tree
build_local_temp (tree type)
{
  tree slot = build_decl (input_location,
			  VAR_DECL, NULL_TREE, type);
  DECL_ARTIFICIAL (slot) = 1;
  DECL_IGNORED_P (slot) = 1;
  DECL_CONTEXT (slot) = current_function_decl;
  layout_decl (slot, 0);
  return slot;
}

/* Return whether DECL is such a local temporary (or one from
   create_tmp_var_raw).  */

bool
is_local_temp (tree decl)
{
  return (VAR_P (decl) && DECL_ARTIFICIAL (decl)
	  && !TREE_STATIC (decl)
	  && DECL_FUNCTION_SCOPE_P (decl));
}

/* Set various status flags when building an AGGR_INIT_EXPR object T.  */

static void
process_aggr_init_operands (tree t)
{
  bool side_effects;

  side_effects = TREE_SIDE_EFFECTS (t);
  if (!side_effects)
    {
      int i, n;
      n = TREE_OPERAND_LENGTH (t);
      for (i = 1; i < n; i++)
	{
	  tree op = TREE_OPERAND (t, i);
	  if (op && TREE_SIDE_EFFECTS (op))
	    {
	      side_effects = 1;
	      break;
	    }
	}
    }
  TREE_SIDE_EFFECTS (t) = side_effects;
}

/* Build an AGGR_INIT_EXPR of class tcc_vl_exp with the indicated RETURN_TYPE,
   FN, and SLOT.  NARGS is the number of call arguments which are specified
   as a tree array ARGS.  */

static tree
build_aggr_init_array (tree return_type, tree fn, tree slot, int nargs,
		       tree *args)
{
  tree t;
  int i;

  t = build_vl_exp (AGGR_INIT_EXPR, nargs + 3);
  TREE_TYPE (t) = return_type;
  AGGR_INIT_EXPR_FN (t) = fn;
  AGGR_INIT_EXPR_SLOT (t) = slot;
  for (i = 0; i < nargs; i++)
    AGGR_INIT_EXPR_ARG (t, i) = args[i];
  process_aggr_init_operands (t);
  return t;
}

/* INIT is a CALL_EXPR or AGGR_INIT_EXPR which needs info about its
   target.  TYPE is the type to be initialized.

   Build an AGGR_INIT_EXPR to represent the initialization.  This function
   differs from build_cplus_new in that an AGGR_INIT_EXPR can only be used
   to initialize another object, whereas a TARGET_EXPR can either
   initialize another object or create its own temporary object, and as a
   result building up a TARGET_EXPR requires that the type's destructor be
   callable.  */

tree
build_aggr_init_expr (tree type, tree init)
{
  tree fn;
  tree slot;
  tree rval;
  int is_ctor;

  gcc_assert (!VOID_TYPE_P (type));

  /* Don't build AGGR_INIT_EXPR in a template.  */
  if (processing_template_decl)
    return init;

  fn = cp_get_callee (init);
  if (fn == NULL_TREE)
    return convert (type, init);

  is_ctor = (TREE_CODE (fn) == ADDR_EXPR
	     && TREE_CODE (TREE_OPERAND (fn, 0)) == FUNCTION_DECL
	     && DECL_CONSTRUCTOR_P (TREE_OPERAND (fn, 0)));

  /* We split the CALL_EXPR into its function and its arguments here.
     Then, in expand_expr, we put them back together.  The reason for
     this is that this expression might be a default argument
     expression.  In that case, we need a new temporary every time the
     expression is used.  That's what break_out_target_exprs does; it
     replaces every AGGR_INIT_EXPR with a copy that uses a fresh
     temporary slot.  Then, expand_expr builds up a call-expression
     using the new slot.  */

  /* If we don't need to use a constructor to create an object of this
     type, don't mess with AGGR_INIT_EXPR.  */
  if (is_ctor || TREE_ADDRESSABLE (type))
    {
      slot = build_local_temp (type);

      if (TREE_CODE (init) == CALL_EXPR)
	{
	  rval = build_aggr_init_array (void_type_node, fn, slot,
					call_expr_nargs (init),
					CALL_EXPR_ARGP (init));
	  AGGR_INIT_FROM_THUNK_P (rval)
	    = CALL_FROM_THUNK_P (init);
	}
      else
	{
	  rval = build_aggr_init_array (void_type_node, fn, slot,
					aggr_init_expr_nargs (init),
					AGGR_INIT_EXPR_ARGP (init));
	  AGGR_INIT_FROM_THUNK_P (rval)
	    = AGGR_INIT_FROM_THUNK_P (init);
	}
      TREE_SIDE_EFFECTS (rval) = 1;
      AGGR_INIT_VIA_CTOR_P (rval) = is_ctor;
      TREE_NOTHROW (rval) = TREE_NOTHROW (init);
      CALL_EXPR_OPERATOR_SYNTAX (rval) = CALL_EXPR_OPERATOR_SYNTAX (init);
      CALL_EXPR_ORDERED_ARGS (rval) = CALL_EXPR_ORDERED_ARGS (init);
      CALL_EXPR_REVERSE_ARGS (rval) = CALL_EXPR_REVERSE_ARGS (init);
    }
  else
    rval = init;

  if (location_t loc = EXPR_LOCATION (init))
    SET_EXPR_LOCATION (rval, loc);

  return rval;
}

/* INIT is a CALL_EXPR or AGGR_INIT_EXPR which needs info about its
   target.  TYPE is the type that this initialization should appear to
   have.

   Build an encapsulation of the initialization to perform
   and return it so that it can be processed by language-independent
   and language-specific expression expanders.  */

tree
build_cplus_new (tree type, tree init, tsubst_flags_t complain)
{
  /* This function should cope with what build_special_member_call
     can produce.  When performing parenthesized aggregate initialization,
     it can produce a { }.  */
  if (BRACE_ENCLOSED_INITIALIZER_P (init))
    {
      gcc_assert (cxx_dialect >= cxx20);
      return finish_compound_literal (type, init, complain);
    }

  tree rval = build_aggr_init_expr (type, init);
  tree slot;

  if (init == error_mark_node)
    return error_mark_node;

  if (!complete_type_or_maybe_complain (type, init, complain))
    return error_mark_node;

  /* Make sure that we're not trying to create an instance of an
     abstract class.  */
  if (abstract_virtuals_error_sfinae (NULL_TREE, type, complain))
    return error_mark_node;

  if (TREE_CODE (rval) == AGGR_INIT_EXPR)
    slot = AGGR_INIT_EXPR_SLOT (rval);
  else if (TREE_CODE (rval) == CALL_EXPR
	   || TREE_CODE (rval) == CONSTRUCTOR)
    slot = build_local_temp (type);
  else
    return rval;

  rval = build_target_expr (slot, rval, complain);

  if (rval != error_mark_node)
    TARGET_EXPR_IMPLICIT_P (rval) = 1;

  return rval;
}

/* Subroutine of build_vec_init_expr: Build up a single element
   intialization as a proxy for the full array initialization to get things
   marked as used and any appropriate diagnostics.

   Since we're deferring building the actual constructor calls until
   gimplification time, we need to build one now and throw it away so
   that the relevant constructor gets mark_used before cgraph decides
   what functions are needed.  Here we assume that init is either
   NULL_TREE, void_type_node (indicating value-initialization), or
   another array to copy.  */

static tree
build_vec_init_elt (tree type, tree init, tsubst_flags_t complain)
{
  tree inner_type = strip_array_types (type);

  if (integer_zerop (array_type_nelts_total (type))
      || !CLASS_TYPE_P (inner_type))
    /* No interesting initialization to do.  */
    return integer_zero_node;
  else if (init == void_type_node)
    return build_value_init (inner_type, complain);

  gcc_assert (init == NULL_TREE
	      || (same_type_ignoring_top_level_qualifiers_p
		  (type, TREE_TYPE (init))));

  releasing_vec argvec;
  if (init)
    {
      tree init_type = strip_array_types (TREE_TYPE (init));
      tree dummy = build_dummy_object (init_type);
      if (!lvalue_p (init))
	dummy = move (dummy);
      argvec->quick_push (dummy);
    }
  init = build_special_member_call (NULL_TREE, complete_ctor_identifier,
				    &argvec, inner_type, LOOKUP_NORMAL,
				    complain);

  /* For a trivial constructor, build_over_call creates a TARGET_EXPR.  But
     we don't want one here because we aren't creating a temporary.  */
  if (TREE_CODE (init) == TARGET_EXPR)
    init = TARGET_EXPR_INITIAL (init);

  return init;
}

/* Return a TARGET_EXPR which expresses the initialization of an array to
   be named later, either default-initialization or copy-initialization
   from another array of the same type.  */

tree
build_vec_init_expr (tree type, tree init, tsubst_flags_t complain)
{
  tree slot;
  bool value_init = false;
  tree elt_init = build_vec_init_elt (type, init, complain);

  if (init == void_type_node)
    {
      value_init = true;
      init = NULL_TREE;
    }

  slot = build_local_temp (type);
  init = build2 (VEC_INIT_EXPR, type, slot, init);
  TREE_SIDE_EFFECTS (init) = true;
  SET_EXPR_LOCATION (init, input_location);

  if (cxx_dialect >= cxx11
      && potential_constant_expression (elt_init))
    VEC_INIT_EXPR_IS_CONSTEXPR (init) = true;
  VEC_INIT_EXPR_VALUE_INIT (init) = value_init;

  return init;
}

/* Give a helpful diagnostic for a non-constexpr VEC_INIT_EXPR in a context
   that requires a constant expression.  */

void
diagnose_non_constexpr_vec_init (tree expr)
{
  tree type = TREE_TYPE (VEC_INIT_EXPR_SLOT (expr));
  tree init, elt_init;
  if (VEC_INIT_EXPR_VALUE_INIT (expr))
    init = void_type_node;
  else
    init = VEC_INIT_EXPR_INIT (expr);

  elt_init = build_vec_init_elt (type, init, tf_warning_or_error);
  require_potential_constant_expression (elt_init);
}

tree
build_array_copy (tree init)
{
  return build_vec_init_expr (TREE_TYPE (init), init, tf_warning_or_error);
}

/* Build a TARGET_EXPR using INIT to initialize a new temporary of the
   indicated TYPE.  */

tree
build_target_expr_with_type (tree init, tree type, tsubst_flags_t complain)
{
  gcc_assert (!VOID_TYPE_P (type));

  if (TREE_CODE (init) == TARGET_EXPR
      || init == error_mark_node)
    return init;
  else if (CLASS_TYPE_P (type) && type_has_nontrivial_copy_init (type)
	   && !VOID_TYPE_P (TREE_TYPE (init))
	   && TREE_CODE (init) != COND_EXPR
	   && TREE_CODE (init) != CONSTRUCTOR
	   && TREE_CODE (init) != VA_ARG_EXPR)
    /* We need to build up a copy constructor call.  A void initializer
       means we're being called from bot_manip.  COND_EXPR is a special
       case because we already have copies on the arms and we don't want
       another one here.  A CONSTRUCTOR is aggregate initialization, which
       is handled separately.  A VA_ARG_EXPR is magic creation of an
       aggregate; there's no additional work to be done.  */
    return force_rvalue (init, complain);

  return force_target_expr (type, init, complain);
}

/* Like the above function, but without the checking.  This function should
   only be used by code which is deliberately trying to subvert the type
   system, such as call_builtin_trap.  Or build_over_call, to avoid
   infinite recursion.  */

tree
force_target_expr (tree type, tree init, tsubst_flags_t complain)
{
  tree slot;

  gcc_assert (!VOID_TYPE_P (type));

  slot = build_local_temp (type);
  return build_target_expr (slot, init, complain);
}

/* Like build_target_expr_with_type, but use the type of INIT.  */

tree
get_target_expr_sfinae (tree init, tsubst_flags_t complain)
{
  if (TREE_CODE (init) == AGGR_INIT_EXPR)
    return build_target_expr (AGGR_INIT_EXPR_SLOT (init), init, complain);
  else if (TREE_CODE (init) == VEC_INIT_EXPR)
    return build_target_expr (VEC_INIT_EXPR_SLOT (init), init, complain);
  else
    {
      init = convert_bitfield_to_declared_type (init);
      return build_target_expr_with_type (init, TREE_TYPE (init), complain);
    }
}

tree
get_target_expr (tree init)
{
  return get_target_expr_sfinae (init, tf_warning_or_error);
}

/* If EXPR is a bitfield reference, convert it to the declared type of
   the bitfield, and return the resulting expression.  Otherwise,
   return EXPR itself.  */

tree
convert_bitfield_to_declared_type (tree expr)
{
  tree bitfield_type;

  bitfield_type = is_bitfield_expr_with_lowered_type (expr);
  if (bitfield_type)
    expr = convert_to_integer_nofold (TYPE_MAIN_VARIANT (bitfield_type),
				      expr);
  return expr;
}

/* EXPR is being used in an rvalue context.  Return a version of EXPR
   that is marked as an rvalue.  */

tree
rvalue (tree expr)
{
  tree type;

  if (error_operand_p (expr))
    return expr;

  expr = mark_rvalue_use (expr);

  /* [basic.lval]

     Non-class rvalues always have cv-unqualified types.  */
  type = TREE_TYPE (expr);
  if (!CLASS_TYPE_P (type) && cv_qualified_p (type))
    type = cv_unqualified (type);

  /* We need to do this for rvalue refs as well to get the right answer
     from decltype; see c++/36628.  */
  if (!processing_template_decl && glvalue_p (expr))
    expr = build1 (NON_LVALUE_EXPR, type, expr);
  else if (type != TREE_TYPE (expr))
    expr = build_nop (type, expr);

  return expr;
}


struct cplus_array_info
{
  tree type;
  tree domain;
};

struct cplus_array_hasher : ggc_ptr_hash<tree_node>
{
  typedef cplus_array_info *compare_type;

  static hashval_t hash (tree t);
  static bool equal (tree, cplus_array_info *);
};

/* Hash an ARRAY_TYPE.  K is really of type `tree'.  */

hashval_t
cplus_array_hasher::hash (tree t)
{
  hashval_t hash;

  hash = TYPE_UID (TREE_TYPE (t));
  if (TYPE_DOMAIN (t))
    hash ^= TYPE_UID (TYPE_DOMAIN (t));
  return hash;
}

/* Compare two ARRAY_TYPEs.  K1 is really of type `tree', K2 is really
   of type `cplus_array_info*'. */

bool
cplus_array_hasher::equal (tree t1, cplus_array_info *t2)
{
  return (TREE_TYPE (t1) == t2->type && TYPE_DOMAIN (t1) == t2->domain);
}

/* Hash table containing dependent array types, which are unsuitable for
   the language-independent type hash table.  */
static GTY (()) hash_table<cplus_array_hasher> *cplus_array_htab;

/* Build an ARRAY_TYPE without laying it out.  */

static tree
build_min_array_type (tree elt_type, tree index_type)
{
  tree t = cxx_make_type (ARRAY_TYPE);
  TREE_TYPE (t) = elt_type;
  TYPE_DOMAIN (t) = index_type;
  return t;
}

/* Set TYPE_CANONICAL like build_array_type_1, but using
   build_cplus_array_type.  */

static void
set_array_type_canon (tree t, tree elt_type, tree index_type, bool dep)
{
  /* Set the canonical type for this new node.  */
  if (TYPE_STRUCTURAL_EQUALITY_P (elt_type)
      || (index_type && TYPE_STRUCTURAL_EQUALITY_P (index_type)))
    SET_TYPE_STRUCTURAL_EQUALITY (t);
  else if (TYPE_CANONICAL (elt_type) != elt_type
	   || (index_type && TYPE_CANONICAL (index_type) != index_type))
    TYPE_CANONICAL (t)
      = build_cplus_array_type (TYPE_CANONICAL (elt_type),
				index_type
				? TYPE_CANONICAL (index_type) : index_type,
				dep);
  else
    TYPE_CANONICAL (t) = t;
}

/* Like build_array_type, but handle special C++ semantics: an array of a
   variant element type is a variant of the array of the main variant of
   the element type.  IS_DEPENDENT is -ve if we should determine the
   dependency.  Otherwise its bool value indicates dependency.  */

tree
build_cplus_array_type (tree elt_type, tree index_type, int dependent)
{
  tree t;

  if (elt_type == error_mark_node || index_type == error_mark_node)
    return error_mark_node;

  if (dependent < 0)
    dependent = (uses_template_parms (elt_type)
		 || (index_type && uses_template_parms (index_type)));

  if (elt_type != TYPE_MAIN_VARIANT (elt_type))
    /* Start with an array of the TYPE_MAIN_VARIANT.  */
    t = build_cplus_array_type (TYPE_MAIN_VARIANT (elt_type),
				index_type, dependent);
  else if (dependent)
    {
      /* Since type_hash_canon calls layout_type, we need to use our own
	 hash table.  */
      cplus_array_info cai;
      hashval_t hash;

      if (cplus_array_htab == NULL)
	cplus_array_htab = hash_table<cplus_array_hasher>::create_ggc (61);
      
      hash = TYPE_UID (elt_type);
      if (index_type)
	hash ^= TYPE_UID (index_type);
      cai.type = elt_type;
      cai.domain = index_type;

      tree *e = cplus_array_htab->find_slot_with_hash (&cai, hash, INSERT); 
      if (*e)
	/* We have found the type: we're done.  */
	return (tree) *e;
      else
	{
	  /* Build a new array type.  */
	  t = build_min_array_type (elt_type, index_type);

	  /* Store it in the hash table. */
	  *e = t;

	  /* Set the canonical type for this new node.  */
	  set_array_type_canon (t, elt_type, index_type, dependent);

	  /* Mark it as dependent now, this saves time later.  */
	  TYPE_DEPENDENT_P_VALID (t) = true;
	  TYPE_DEPENDENT_P (t) = true;
	}
    }
  else
    {
      bool typeless_storage = is_byte_access_type (elt_type);
      t = build_array_type (elt_type, index_type, typeless_storage);
    }

  /* Now check whether we already have this array variant.  */
  if (elt_type != TYPE_MAIN_VARIANT (elt_type))
    {
      tree m = t;
      for (t = m; t; t = TYPE_NEXT_VARIANT (t))
	if (TREE_TYPE (t) == elt_type
	    && TYPE_NAME (t) == NULL_TREE
	    && TYPE_ATTRIBUTES (t) == NULL_TREE)
	  break;
      if (!t)
	{
	  t = build_min_array_type (elt_type, index_type);
	  set_array_type_canon (t, elt_type, index_type, dependent);
	  if (!dependent)
	    {
	      layout_type (t);
	      /* Make sure sizes are shared with the main variant.
		 layout_type can't be called after setting TYPE_NEXT_VARIANT,
		 as it will overwrite alignment etc. of all variants.  */
	      TYPE_SIZE (t) = TYPE_SIZE (m);
	      TYPE_SIZE_UNIT (t) = TYPE_SIZE_UNIT (m);
	      TYPE_TYPELESS_STORAGE (t) = TYPE_TYPELESS_STORAGE (m);
	    }

	  TYPE_MAIN_VARIANT (t) = m;
	  TYPE_NEXT_VARIANT (t) = TYPE_NEXT_VARIANT (m);
	  TYPE_NEXT_VARIANT (m) = t;
	}
    }

  /* Avoid spurious warnings with VLAs (c++/54583).  */
  if (TYPE_SIZE (t) && EXPR_P (TYPE_SIZE (t)))
    TREE_NO_WARNING (TYPE_SIZE (t)) = 1;

  /* Push these needs up to the ARRAY_TYPE so that initialization takes
     place more easily.  */
  bool needs_ctor = (TYPE_NEEDS_CONSTRUCTING (t)
		     = TYPE_NEEDS_CONSTRUCTING (elt_type));
  bool needs_dtor = (TYPE_HAS_NONTRIVIAL_DESTRUCTOR (t)
		     = TYPE_HAS_NONTRIVIAL_DESTRUCTOR (elt_type));

  if (!dependent && t == TYPE_MAIN_VARIANT (t)
      && !COMPLETE_TYPE_P (t) && COMPLETE_TYPE_P (elt_type))
    {
      /* The element type has been completed since the last time we saw
	 this array type; update the layout and 'tor flags for any variants
	 that need it.  */
      layout_type (t);
      for (tree v = TYPE_NEXT_VARIANT (t); v; v = TYPE_NEXT_VARIANT (v))
	{
	  TYPE_NEEDS_CONSTRUCTING (v) = needs_ctor;
	  TYPE_HAS_NONTRIVIAL_DESTRUCTOR (v) = needs_dtor;
	}
    }

  return t;
}

/* Return an ARRAY_TYPE with element type ELT and length N.  */

tree
build_array_of_n_type (tree elt, int n)
{
  return build_cplus_array_type (elt, build_index_type (size_int (n - 1)));
}

/* True iff T is an array of unknown bound.  */

bool
array_of_unknown_bound_p (const_tree t)
{
  return (TREE_CODE (t) == ARRAY_TYPE
	  && !TYPE_DOMAIN (t));
}

/* True iff T is an N3639 array of runtime bound (VLA).  These were approved
   for C++14 but then removed.  This should only be used for N3639
   specifically; code wondering more generally if something is a VLA should use
   vla_type_p.  */

bool
array_of_runtime_bound_p (tree t)
{
  if (!t || TREE_CODE (t) != ARRAY_TYPE)
    return false;
  if (variably_modified_type_p (TREE_TYPE (t), NULL_TREE))
    return false;
  tree dom = TYPE_DOMAIN (t);
  if (!dom)
    return false;
  tree max = TYPE_MAX_VALUE (dom);
  return (!potential_rvalue_constant_expression (max)
	  || (!value_dependent_expression_p (max) && !TREE_CONSTANT (max)));
}

/* True iff T is a variable length array.  */

bool
vla_type_p (tree t)
{
  for (; t && TREE_CODE (t) == ARRAY_TYPE;
       t = TREE_TYPE (t))
    if (tree dom = TYPE_DOMAIN (t))
      {
	tree max = TYPE_MAX_VALUE (dom);
	if (!potential_rvalue_constant_expression (max)
	    || (!value_dependent_expression_p (max) && !TREE_CONSTANT (max)))
	  return true;
      }
  return false;
}

/* Return a reference type node referring to TO_TYPE.  If RVAL is
   true, return an rvalue reference type, otherwise return an lvalue
   reference type.  If a type node exists, reuse it, otherwise create
   a new one.  */
tree
cp_build_reference_type (tree to_type, bool rval)
{
  tree lvalue_ref, t;

  if (to_type == error_mark_node)
    return error_mark_node;

  if (TYPE_REF_P (to_type))
    {
      rval = rval && TYPE_REF_IS_RVALUE (to_type);
      to_type = TREE_TYPE (to_type);
    }

  lvalue_ref = build_reference_type (to_type);
  if (!rval)
    return lvalue_ref;

  /* This code to create rvalue reference types is based on and tied
     to the code creating lvalue reference types in the middle-end
     functions build_reference_type_for_mode and build_reference_type.

     It works by putting the rvalue reference type nodes after the
     lvalue reference nodes in the TYPE_NEXT_REF_TO linked list, so
     they will effectively be ignored by the middle end.  */

  for (t = lvalue_ref; (t = TYPE_NEXT_REF_TO (t)); )
    if (TYPE_REF_IS_RVALUE (t))
      return t;

  t = build_distinct_type_copy (lvalue_ref);

  TYPE_REF_IS_RVALUE (t) = true;
  TYPE_NEXT_REF_TO (t) = TYPE_NEXT_REF_TO (lvalue_ref);
  TYPE_NEXT_REF_TO (lvalue_ref) = t;

  if (TYPE_STRUCTURAL_EQUALITY_P (to_type))
    SET_TYPE_STRUCTURAL_EQUALITY (t);
  else if (TYPE_CANONICAL (to_type) != to_type)
    TYPE_CANONICAL (t) 
      = cp_build_reference_type (TYPE_CANONICAL (to_type), rval);
  else
    TYPE_CANONICAL (t) = t;

  layout_type (t);

  return t;

}

/* Returns EXPR cast to rvalue reference type, like std::move.  */

tree
move (tree expr)
{
  tree type = TREE_TYPE (expr);
  gcc_assert (!TYPE_REF_P (type));
  type = cp_build_reference_type (type, /*rval*/true);
  return build_static_cast (input_location, type, expr,
			    tf_warning_or_error);
}

/* Used by the C++ front end to build qualified array types.  However,
   the C version of this function does not properly maintain canonical
   types (which are not used in C).  */
tree
c_build_qualified_type (tree type, int type_quals, tree /* orig_qual_type */,
			size_t /* orig_qual_indirect */)
{
  return cp_build_qualified_type (type, type_quals);
}


/* Make a variant of TYPE, qualified with the TYPE_QUALS.  Handles
   arrays correctly.  In particular, if TYPE is an array of T's, and
   TYPE_QUALS is non-empty, returns an array of qualified T's.

   FLAGS determines how to deal with ill-formed qualifications. If
   tf_ignore_bad_quals is set, then bad qualifications are dropped
   (this is permitted if TYPE was introduced via a typedef or template
   type parameter). If bad qualifications are dropped and tf_warning
   is set, then a warning is issued for non-const qualifications.  If
   tf_ignore_bad_quals is not set and tf_error is not set, we
   return error_mark_node. Otherwise, we issue an error, and ignore
   the qualifications.

   Qualification of a reference type is valid when the reference came
   via a typedef or template type argument. [dcl.ref] No such
   dispensation is provided for qualifying a function type.  [dcl.fct]
   DR 295 queries this and the proposed resolution brings it into line
   with qualifying a reference.  We implement the DR.  We also behave
   in a similar manner for restricting non-pointer types.  */

tree
cp_build_qualified_type_real (tree type,
			      int type_quals,
			      tsubst_flags_t complain)
{
  tree result;
  int bad_quals = TYPE_UNQUALIFIED;

  if (type == error_mark_node)
    return type;

  if (type_quals == cp_type_quals (type))
    return type;

  if (TREE_CODE (type) == ARRAY_TYPE)
    {
      /* In C++, the qualification really applies to the array element
	 type.  Obtain the appropriately qualified element type.  */
      tree t;
      tree element_type
	= cp_build_qualified_type_real (TREE_TYPE (type),
					type_quals,
					complain);

      if (element_type == error_mark_node)
	return error_mark_node;

      /* See if we already have an identically qualified type.  Tests
	 should be equivalent to those in check_qualified_type.  */
      for (t = TYPE_MAIN_VARIANT (type); t; t = TYPE_NEXT_VARIANT (t))
	if (TREE_TYPE (t) == element_type
	    && TYPE_NAME (t) == TYPE_NAME (type)
	    && TYPE_CONTEXT (t) == TYPE_CONTEXT (type)
	    && attribute_list_equal (TYPE_ATTRIBUTES (t),
				     TYPE_ATTRIBUTES (type)))
	  break;

      if (!t)
	{
	  t = build_cplus_array_type (element_type, TYPE_DOMAIN (type),
				      TYPE_DEPENDENT_P (type));

	  /* Keep the typedef name.  */
	  if (TYPE_NAME (t) != TYPE_NAME (type))
	    {
	      t = build_variant_type_copy (t);
	      TYPE_NAME (t) = TYPE_NAME (type);
	      SET_TYPE_ALIGN (t, TYPE_ALIGN (type));
	      TYPE_USER_ALIGN (t) = TYPE_USER_ALIGN (type);
	    }
	}

      /* Even if we already had this variant, we update
	 TYPE_NEEDS_CONSTRUCTING and TYPE_HAS_NONTRIVIAL_DESTRUCTOR in case
	 they changed since the variant was originally created.

	 This seems hokey; if there is some way to use a previous
	 variant *without* coming through here,
	 TYPE_NEEDS_CONSTRUCTING will never be updated.  */
      TYPE_NEEDS_CONSTRUCTING (t)
	= TYPE_NEEDS_CONSTRUCTING (TYPE_MAIN_VARIANT (element_type));
      TYPE_HAS_NONTRIVIAL_DESTRUCTOR (t)
	= TYPE_HAS_NONTRIVIAL_DESTRUCTOR (TYPE_MAIN_VARIANT (element_type));
      return t;
    }
  else if (TREE_CODE (type) == TYPE_PACK_EXPANSION)
    {
      tree t = PACK_EXPANSION_PATTERN (type);

      t = cp_build_qualified_type_real (t, type_quals, complain);
      return make_pack_expansion (t, complain);
    }

  /* A reference or method type shall not be cv-qualified.
     [dcl.ref], [dcl.fct].  This used to be an error, but as of DR 295
     (in CD1) we always ignore extra cv-quals on functions.  */
  if (type_quals & (TYPE_QUAL_CONST | TYPE_QUAL_VOLATILE)
      && (TYPE_REF_P (type)
	  || FUNC_OR_METHOD_TYPE_P (type)))
    {
      if (TYPE_REF_P (type))
	bad_quals |= type_quals & (TYPE_QUAL_CONST | TYPE_QUAL_VOLATILE);
      type_quals &= ~(TYPE_QUAL_CONST | TYPE_QUAL_VOLATILE);
    }

  /* But preserve any function-cv-quals on a FUNCTION_TYPE.  */
  if (TREE_CODE (type) == FUNCTION_TYPE)
    type_quals |= type_memfn_quals (type);

  /* A restrict-qualified type must be a pointer (or reference)
     to object or incomplete type. */
  if ((type_quals & TYPE_QUAL_RESTRICT)
      && TREE_CODE (type) != TEMPLATE_TYPE_PARM
      && TREE_CODE (type) != TYPENAME_TYPE
      && !INDIRECT_TYPE_P (type))
    {
      bad_quals |= TYPE_QUAL_RESTRICT;
      type_quals &= ~TYPE_QUAL_RESTRICT;
    }

  if (bad_quals == TYPE_UNQUALIFIED
      || (complain & tf_ignore_bad_quals))
    /*OK*/;
  else if (!(complain & tf_error))
    return error_mark_node;
  else
    {
      tree bad_type = build_qualified_type (ptr_type_node, bad_quals);
      error ("%qV qualifiers cannot be applied to %qT",
	     bad_type, type);
    }

  /* Retrieve (or create) the appropriately qualified variant.  */
  result = build_qualified_type (type, type_quals);

  return result;
}

/* Return TYPE with const and volatile removed.  */

tree
cv_unqualified (tree type)
{
  int quals;

  if (type == error_mark_node)
    return type;

  quals = cp_type_quals (type);
  quals &= ~(TYPE_QUAL_CONST|TYPE_QUAL_VOLATILE);
  return cp_build_qualified_type (type, quals);
}

/* Subroutine of strip_typedefs.  We want to apply to RESULT the attributes
   from ATTRIBS that affect type identity, and no others.  If any are not
   applied, set *remove_attributes to true.  */

static tree
apply_identity_attributes (tree result, tree attribs, bool *remove_attributes)
{
  tree first_ident = NULL_TREE;
  tree new_attribs = NULL_TREE;
  tree *p = &new_attribs;

  if (OVERLOAD_TYPE_P (result))
    {
      /* On classes and enums all attributes are ingrained.  */
      gcc_assert (attribs == TYPE_ATTRIBUTES (result));
      return result;
    }

  for (tree a = attribs; a; a = TREE_CHAIN (a))
    {
      const attribute_spec *as
	= lookup_attribute_spec (get_attribute_name (a));
      if (as && as->affects_type_identity)
	{
	  if (!first_ident)
	    first_ident = a;
	  else if (first_ident == error_mark_node)
	    {
	      *p = tree_cons (TREE_PURPOSE (a), TREE_VALUE (a), NULL_TREE);
	      p = &TREE_CHAIN (*p);
	    }
	}
      else if (first_ident)
	{
	  for (tree a2 = first_ident; a2; a2 = TREE_CHAIN (a2))
	    {
	      *p = tree_cons (TREE_PURPOSE (a2), TREE_VALUE (a2), NULL_TREE);
	      p = &TREE_CHAIN (*p);
	    }
	  first_ident = error_mark_node;
	}
    }
  if (first_ident != error_mark_node)
    new_attribs = first_ident;

  if (first_ident == attribs)
    /* All attributes affected type identity.  */;
  else
    *remove_attributes = true;

  return cp_build_type_attribute_variant (result, new_attribs);
}

/* Builds a qualified variant of T that is either not a typedef variant
   (the default behavior) or not a typedef variant of a user-facing type
   (if FLAGS contains STF_USER_FACING).

   E.g. consider the following declarations:
     typedef const int ConstInt;
     typedef ConstInt* PtrConstInt;
   If T is PtrConstInt, this function returns a type representing
     const int*.
   In other words, if T is a typedef, the function returns the underlying type.
   The cv-qualification and attributes of the type returned match the
   input type.
   They will always be compatible types.
   The returned type is built so that all of its subtypes
   recursively have their typedefs stripped as well.

   This is different from just returning TYPE_CANONICAL (T)
   Because of several reasons:
    * If T is a type that needs structural equality
      its TYPE_CANONICAL (T) will be NULL.
    * TYPE_CANONICAL (T) desn't carry type attributes
      and loses template parameter names.

   If REMOVE_ATTRIBUTES is non-null, also strip attributes that don't
   affect type identity, and set the referent to true if any were
   stripped.  */

tree
strip_typedefs (tree t, bool *remove_attributes, unsigned int flags)
{
  tree result = NULL, type = NULL, t0 = NULL;

  if (!t || t == error_mark_node)
    return t;

  if (TREE_CODE (t) == TREE_LIST)
    {
      bool changed = false;
      releasing_vec vec;
      tree r = t;
      for (; t; t = TREE_CHAIN (t))
	{
	  gcc_assert (!TREE_PURPOSE (t));
	  tree elt = strip_typedefs (TREE_VALUE (t), remove_attributes, flags);
	  if (elt != TREE_VALUE (t))
	    changed = true;
	  vec_safe_push (vec, elt);
	}
      if (changed)
	r = build_tree_list_vec (vec);
      return r;
    }

  gcc_assert (TYPE_P (t));

  if (t == TYPE_CANONICAL (t))
    return t;

  if (!(flags & STF_STRIP_DEPENDENT)
      && dependent_alias_template_spec_p (t, nt_opaque))
    /* DR 1558: However, if the template-id is dependent, subsequent
       template argument substitution still applies to the template-id.  */
    return t;

  switch (TREE_CODE (t))
    {
    case POINTER_TYPE:
      type = strip_typedefs (TREE_TYPE (t), remove_attributes, flags);
      result = build_pointer_type (type);
      break;
    case REFERENCE_TYPE:
      type = strip_typedefs (TREE_TYPE (t), remove_attributes, flags);
      result = cp_build_reference_type (type, TYPE_REF_IS_RVALUE (t));
      break;
    case OFFSET_TYPE:
      t0 = strip_typedefs (TYPE_OFFSET_BASETYPE (t), remove_attributes, flags);
      type = strip_typedefs (TREE_TYPE (t), remove_attributes, flags);
      result = build_offset_type (t0, type);
      break;
    case RECORD_TYPE:
      if (TYPE_PTRMEMFUNC_P (t))
	{
	  t0 = strip_typedefs (TYPE_PTRMEMFUNC_FN_TYPE (t),
			       remove_attributes, flags);
	  result = build_ptrmemfunc_type (t0);
	}
      break;
    case ARRAY_TYPE:
      type = strip_typedefs (TREE_TYPE (t), remove_attributes, flags);
      t0  = strip_typedefs (TYPE_DOMAIN (t), remove_attributes, flags);
      result = build_cplus_array_type (type, t0, TYPE_DEPENDENT_P (t));
      break;
    case FUNCTION_TYPE:
    case METHOD_TYPE:
      {
	tree arg_types = NULL, arg_node, arg_node2, arg_type;
	bool changed;

	/* Because we stomp on TREE_PURPOSE of TYPE_ARG_TYPES in many places
	   around the compiler (e.g. cp_parser_late_parsing_default_args), we
	   can't expect that re-hashing a function type will find a previous
	   equivalent type, so try to reuse the input type if nothing has
	   changed.  If the type is itself a variant, that will change.  */
	bool is_variant = typedef_variant_p (t);
	if (remove_attributes
	    && (TYPE_ATTRIBUTES (t) || TYPE_USER_ALIGN (t)))
	  is_variant = true;

	type = strip_typedefs (TREE_TYPE (t), remove_attributes, flags);
	tree canon_spec = (flag_noexcept_type
			   ? canonical_eh_spec (TYPE_RAISES_EXCEPTIONS (t))
			   : NULL_TREE);
	changed = (type != TREE_TYPE (t) || is_variant
		   || TYPE_RAISES_EXCEPTIONS (t) != canon_spec);

	for (arg_node = TYPE_ARG_TYPES (t);
	     arg_node;
	     arg_node = TREE_CHAIN (arg_node))
	  {
	    if (arg_node == void_list_node)
	      break;
	    arg_type = strip_typedefs (TREE_VALUE (arg_node),
				       remove_attributes, flags);
	    gcc_assert (arg_type);
	    if (arg_type == TREE_VALUE (arg_node) && !changed)
	      continue;

	    if (!changed)
	      {
		changed = true;
		for (arg_node2 = TYPE_ARG_TYPES (t);
		     arg_node2 != arg_node;
		     arg_node2 = TREE_CHAIN (arg_node2))
		  arg_types
		    = tree_cons (TREE_PURPOSE (arg_node2),
				 TREE_VALUE (arg_node2), arg_types);
	      }

	    arg_types
	      = tree_cons (TREE_PURPOSE (arg_node), arg_type, arg_types);
	  }

	if (!changed)
	  return t;

	if (arg_types)
	  arg_types = nreverse (arg_types);

	/* A list of parameters not ending with an ellipsis
	   must end with void_list_node.  */
	if (arg_node)
	  arg_types = chainon (arg_types, void_list_node);

	if (TREE_CODE (t) == METHOD_TYPE)
	  {
	    tree class_type = TREE_TYPE (TREE_VALUE (arg_types));
	    gcc_assert (class_type);
	    result =
	      build_method_type_directly (class_type, type,
					  TREE_CHAIN (arg_types));
	  }
	else
	  {
	    result = build_function_type (type, arg_types);
	    result = apply_memfn_quals (result, type_memfn_quals (t));
	  }

	result = build_cp_fntype_variant (result,
					  type_memfn_rqual (t), canon_spec,
					  TYPE_HAS_LATE_RETURN_TYPE (t));
      }
      break;
    case TYPENAME_TYPE:
      {
	bool changed = false;
	tree fullname = TYPENAME_TYPE_FULLNAME (t);
	if (TREE_CODE (fullname) == TEMPLATE_ID_EXPR
	    && TREE_OPERAND (fullname, 1))
	  {
	    tree args = TREE_OPERAND (fullname, 1);
	    tree new_args = copy_node (args);
	    for (int i = 0; i < TREE_VEC_LENGTH (args); ++i)
	      {
		tree arg = TREE_VEC_ELT (args, i);
		tree strip_arg;
		if (TYPE_P (arg))
		  strip_arg = strip_typedefs (arg, remove_attributes, flags);
		else
		  strip_arg = strip_typedefs_expr (arg, remove_attributes,
						   flags);
		TREE_VEC_ELT (new_args, i) = strip_arg;
		if (strip_arg != arg)
		  changed = true;
	      }
	    if (changed)
	      {
		NON_DEFAULT_TEMPLATE_ARGS_COUNT (new_args)
		  = NON_DEFAULT_TEMPLATE_ARGS_COUNT (args);
		fullname
		  = lookup_template_function (TREE_OPERAND (fullname, 0),
					      new_args);
	      }
	    else
	      ggc_free (new_args);
	  }
	tree ctx = strip_typedefs (TYPE_CONTEXT (t), remove_attributes, flags);
	if (!changed && ctx == TYPE_CONTEXT (t) && !typedef_variant_p (t))
	  return t;
	tree name = fullname;
	if (TREE_CODE (fullname) == TEMPLATE_ID_EXPR)
	  name = TREE_OPERAND (fullname, 0);
	/* Use build_typename_type rather than make_typename_type because we
	   don't want to resolve it here, just strip typedefs.  */
	result = build_typename_type (ctx, name, fullname, typename_type);
      }
      break;
    case DECLTYPE_TYPE:
      result = strip_typedefs_expr (DECLTYPE_TYPE_EXPR (t),
				    remove_attributes, flags);
      if (result == DECLTYPE_TYPE_EXPR (t))
	result = NULL_TREE;
      else
	result = (finish_decltype_type
		  (result,
		   DECLTYPE_TYPE_ID_EXPR_OR_MEMBER_ACCESS_P (t),
		   tf_none));
      break;
    case UNDERLYING_TYPE:
      type = strip_typedefs (UNDERLYING_TYPE_TYPE (t),
			     remove_attributes, flags);
      result = finish_underlying_type (type);
      break;
    default:
      break;
    }

  if (!result)
    {
      if (typedef_variant_p (t))
	{
	  if ((flags & STF_USER_VISIBLE)
	      && !user_facing_original_type_p (t))
	    return t;
	  /* If T is a non-template alias or typedef, we can assume that
	     instantiating its definition will hit any substitution failure,
	     so we don't need to retain it here as well.  */
	  if (!alias_template_specialization_p (t, nt_opaque))
	    flags |= STF_STRIP_DEPENDENT;
	  result = strip_typedefs (DECL_ORIGINAL_TYPE (TYPE_NAME (t)),
				   remove_attributes, flags);
	}
      else
	result = TYPE_MAIN_VARIANT (t);
    }
  /*gcc_assert (!typedef_variant_p (result)
	      || dependent_alias_template_spec_p (result, nt_opaque)
	      || ((flags & STF_USER_VISIBLE)
		  && !user_facing_original_type_p (result)));*/

  if (COMPLETE_TYPE_P (result) && !COMPLETE_TYPE_P (t))
  /* If RESULT is complete and T isn't, it's likely the case that T
     is a variant of RESULT which hasn't been updated yet.  Skip the
     attribute handling.  */;
  else
    {
      if (TYPE_USER_ALIGN (t) != TYPE_USER_ALIGN (result)
	  || TYPE_ALIGN (t) != TYPE_ALIGN (result))
	{
	  gcc_assert (TYPE_USER_ALIGN (t));
	  if (remove_attributes)
	    *remove_attributes = true;
	  else
	    {
	      if (TYPE_ALIGN (t) == TYPE_ALIGN (result))
		result = build_variant_type_copy (result);
	      else
		result = build_aligned_type (result, TYPE_ALIGN (t));
	      TYPE_USER_ALIGN (result) = true;
	    }
	}

      if (TYPE_ATTRIBUTES (t))
	{
	  if (remove_attributes)
	    result = apply_identity_attributes (result, TYPE_ATTRIBUTES (t),
						remove_attributes);
	  else
	    result = cp_build_type_attribute_variant (result,
						      TYPE_ATTRIBUTES (t));
	}
    }

  return cp_build_qualified_type (result, cp_type_quals (t));
}

/* Like strip_typedefs above, but works on expressions, so that in

   template<class T> struct A
   {
     typedef T TT;
     B<sizeof(TT)> b;
   };

   sizeof(TT) is replaced by sizeof(T).  */

tree
strip_typedefs_expr (tree t, bool *remove_attributes, unsigned int flags)
{
  unsigned i,n;
  tree r, type, *ops;
  enum tree_code code;

  if (t == NULL_TREE || t == error_mark_node)
    return t;

  STRIP_ANY_LOCATION_WRAPPER (t);

  if (DECL_P (t) || CONSTANT_CLASS_P (t))
    return t;

  /* Some expressions have type operands, so let's handle types here rather
     than check TYPE_P in multiple places below.  */
  if (TYPE_P (t))
    return strip_typedefs (t, remove_attributes, flags);

  code = TREE_CODE (t);
  switch (code)
    {
    case IDENTIFIER_NODE:
    case TEMPLATE_PARM_INDEX:
    case OVERLOAD:
    case BASELINK:
    case ARGUMENT_PACK_SELECT:
      return t;

    case TRAIT_EXPR:
      {
	tree type1 = strip_typedefs (TRAIT_EXPR_TYPE1 (t),
				     remove_attributes, flags);
	tree type2 = strip_typedefs (TRAIT_EXPR_TYPE2 (t),
				     remove_attributes, flags);
	if (type1 == TRAIT_EXPR_TYPE1 (t)
	    && type2 == TRAIT_EXPR_TYPE2 (t))
	  return t;
	r = copy_node (t);
	TRAIT_EXPR_TYPE1 (r) = type1;
	TRAIT_EXPR_TYPE2 (r) = type2;
	return r;
      }

    case TREE_LIST:
      {
	releasing_vec vec;
	bool changed = false;
	tree it;
	for (it = t; it; it = TREE_CHAIN (it))
	  {
	    tree val = strip_typedefs_expr (TREE_VALUE (it),
					    remove_attributes, flags);
	    vec_safe_push (vec, val);
	    if (val != TREE_VALUE (it))
	      changed = true;
	    gcc_assert (TREE_PURPOSE (it) == NULL_TREE);
	  }
	if (changed)
	  {
	    r = NULL_TREE;
	    FOR_EACH_VEC_ELT_REVERSE (*vec, i, it)
	      r = tree_cons (NULL_TREE, it, r);
	  }
	else
	  r = t;
	return r;
      }

    case TREE_VEC:
      {
	bool changed = false;
	releasing_vec vec;
	n = TREE_VEC_LENGTH (t);
	vec_safe_reserve (vec, n);
	for (i = 0; i < n; ++i)
	  {
	    tree op = strip_typedefs_expr (TREE_VEC_ELT (t, i),
					   remove_attributes, flags);
	    vec->quick_push (op);
	    if (op != TREE_VEC_ELT (t, i))
	      changed = true;
	  }
	if (changed)
	  {
	    r = copy_node (t);
	    for (i = 0; i < n; ++i)
	      TREE_VEC_ELT (r, i) = (*vec)[i];
	    NON_DEFAULT_TEMPLATE_ARGS_COUNT (r)
	      = NON_DEFAULT_TEMPLATE_ARGS_COUNT (t);
	  }
	else
	  r = t;
	return r;
      }

    case CONSTRUCTOR:
      {
	bool changed = false;
	vec<constructor_elt, va_gc> *vec
	  = vec_safe_copy (CONSTRUCTOR_ELTS (t));
	n = CONSTRUCTOR_NELTS (t);
	type = strip_typedefs (TREE_TYPE (t), remove_attributes, flags);
	for (i = 0; i < n; ++i)
	  {
	    constructor_elt *e = &(*vec)[i];
	    tree op = strip_typedefs_expr (e->value, remove_attributes, flags);
	    if (op != e->value)
	      {
		changed = true;
		e->value = op;
	      }
	    gcc_checking_assert
	      (e->index == strip_typedefs_expr (e->index, remove_attributes,
						flags));
	  }

	if (!changed && type == TREE_TYPE (t))
	  {
	    vec_free (vec);
	    return t;
	  }
	else
	  {
	    r = copy_node (t);
	    TREE_TYPE (r) = type;
	    CONSTRUCTOR_ELTS (r) = vec;
	    return r;
	  }
      }

    case LAMBDA_EXPR:
      return t;

    case STATEMENT_LIST:
      error ("statement-expression in a constant expression");
      return error_mark_node;

    default:
      break;
    }

  gcc_assert (EXPR_P (t));

  n = cp_tree_operand_length (t);
  ops = XALLOCAVEC (tree, n);
  type = TREE_TYPE (t);

  switch (code)
    {
    CASE_CONVERT:
    case IMPLICIT_CONV_EXPR:
    case DYNAMIC_CAST_EXPR:
    case STATIC_CAST_EXPR:
    case CONST_CAST_EXPR:
    case REINTERPRET_CAST_EXPR:
    case CAST_EXPR:
    case NEW_EXPR:
      type = strip_typedefs (type, remove_attributes, flags);
      /* fallthrough */

    default:
      for (i = 0; i < n; ++i)
	ops[i] = strip_typedefs_expr (TREE_OPERAND (t, i),
				      remove_attributes, flags);
      break;
    }

  /* If nothing changed, return t.  */
  for (i = 0; i < n; ++i)
    if (ops[i] != TREE_OPERAND (t, i))
      break;
  if (i == n && type == TREE_TYPE (t))
    return t;

  r = copy_node (t);
  TREE_TYPE (r) = type;
  for (i = 0; i < n; ++i)
    TREE_OPERAND (r, i) = ops[i];
  return r;
}

/* Makes a copy of BINFO and TYPE, which is to be inherited into a
   graph dominated by T.  If BINFO is NULL, TYPE is a dependent base,
   and we do a shallow copy.  If BINFO is non-NULL, we do a deep copy.
   VIRT indicates whether TYPE is inherited virtually or not.
   IGO_PREV points at the previous binfo of the inheritance graph
   order chain.  The newly copied binfo's TREE_CHAIN forms this
   ordering.

   The CLASSTYPE_VBASECLASSES vector of T is constructed in the
   correct order. That is in the order the bases themselves should be
   constructed in.

   The BINFO_INHERITANCE of a virtual base class points to the binfo
   of the most derived type. ??? We could probably change this so that
   BINFO_INHERITANCE becomes synonymous with BINFO_PRIMARY, and hence
   remove a field.  They currently can only differ for primary virtual
   virtual bases.  */

tree
copy_binfo (tree binfo, tree type, tree t, tree *igo_prev, int virt)
{
  tree new_binfo;

  if (virt)
    {
      /* See if we've already made this virtual base.  */
      new_binfo = binfo_for_vbase (type, t);
      if (new_binfo)
	return new_binfo;
    }

  new_binfo = make_tree_binfo (binfo ? BINFO_N_BASE_BINFOS (binfo) : 0);
  BINFO_TYPE (new_binfo) = type;

  /* Chain it into the inheritance graph.  */
  TREE_CHAIN (*igo_prev) = new_binfo;
  *igo_prev = new_binfo;

  if (binfo && !BINFO_DEPENDENT_BASE_P (binfo))
    {
      int ix;
      tree base_binfo;

      gcc_assert (SAME_BINFO_TYPE_P (BINFO_TYPE (binfo), type));

      BINFO_OFFSET (new_binfo) = BINFO_OFFSET (binfo);
      BINFO_VIRTUALS (new_binfo) = BINFO_VIRTUALS (binfo);

      /* We do not need to copy the accesses, as they are read only.  */
      BINFO_BASE_ACCESSES (new_binfo) = BINFO_BASE_ACCESSES (binfo);

      /* Recursively copy base binfos of BINFO.  */
      for (ix = 0; BINFO_BASE_ITERATE (binfo, ix, base_binfo); ix++)
	{
	  tree new_base_binfo;
	  new_base_binfo = copy_binfo (base_binfo, BINFO_TYPE (base_binfo),
				       t, igo_prev,
				       BINFO_VIRTUAL_P (base_binfo));

	  if (!BINFO_INHERITANCE_CHAIN (new_base_binfo))
	    BINFO_INHERITANCE_CHAIN (new_base_binfo) = new_binfo;
	  BINFO_BASE_APPEND (new_binfo, new_base_binfo);
	}
    }
  else
    BINFO_DEPENDENT_BASE_P (new_binfo) = 1;

  if (virt)
    {
      /* Push it onto the list after any virtual bases it contains
	 will have been pushed.  */
      CLASSTYPE_VBASECLASSES (t)->quick_push (new_binfo);
      BINFO_VIRTUAL_P (new_binfo) = 1;
      BINFO_INHERITANCE_CHAIN (new_binfo) = TYPE_BINFO (t);
    }

  return new_binfo;
}

/* Hashing of lists so that we don't make duplicates.
   The entry point is `list_hash_canon'.  */

struct list_proxy
{
  tree purpose;
  tree value;
  tree chain;
};

struct list_hasher : ggc_ptr_hash<tree_node>
{
  typedef list_proxy *compare_type;

  static hashval_t hash (tree);
  static bool equal (tree, list_proxy *);
};

/* Now here is the hash table.  When recording a list, it is added
   to the slot whose index is the hash code mod the table size.
   Note that the hash table is used for several kinds of lists.
   While all these live in the same table, they are completely independent,
   and the hash code is computed differently for each of these.  */

static GTY (()) hash_table<list_hasher> *list_hash_table;

/* Compare ENTRY (an entry in the hash table) with DATA (a list_proxy
   for a node we are thinking about adding).  */

bool
list_hasher::equal (tree t, list_proxy *proxy)
{
  return (TREE_VALUE (t) == proxy->value
	  && TREE_PURPOSE (t) == proxy->purpose
	  && TREE_CHAIN (t) == proxy->chain);
}

/* Compute a hash code for a list (chain of TREE_LIST nodes
   with goodies in the TREE_PURPOSE, TREE_VALUE, and bits of the
   TREE_COMMON slots), by adding the hash codes of the individual entries.  */

static hashval_t
list_hash_pieces (tree purpose, tree value, tree chain)
{
  hashval_t hashcode = 0;

  if (chain)
    hashcode += TREE_HASH (chain);

  if (value)
    hashcode += TREE_HASH (value);
  else
    hashcode += 1007;
  if (purpose)
    hashcode += TREE_HASH (purpose);
  else
    hashcode += 1009;
  return hashcode;
}

/* Hash an already existing TREE_LIST.  */

hashval_t
list_hasher::hash (tree t)
{
  return list_hash_pieces (TREE_PURPOSE (t),
			   TREE_VALUE (t),
			   TREE_CHAIN (t));
}

/* Given list components PURPOSE, VALUE, AND CHAIN, return the canonical
   object for an identical list if one already exists.  Otherwise, build a
   new one, and record it as the canonical object.  */

tree
hash_tree_cons (tree purpose, tree value, tree chain)
{
  int hashcode = 0;
  tree *slot;
  struct list_proxy proxy;

  /* Hash the list node.  */
  hashcode = list_hash_pieces (purpose, value, chain);
  /* Create a proxy for the TREE_LIST we would like to create.  We
     don't actually create it so as to avoid creating garbage.  */
  proxy.purpose = purpose;
  proxy.value = value;
  proxy.chain = chain;
  /* See if it is already in the table.  */
  slot = list_hash_table->find_slot_with_hash (&proxy, hashcode, INSERT);
  /* If not, create a new node.  */
  if (!*slot)
    *slot = tree_cons (purpose, value, chain);
  return (tree) *slot;
}

/* Constructor for hashed lists.  */

tree
hash_tree_chain (tree value, tree chain)
{
  return hash_tree_cons (NULL_TREE, value, chain);
}

void
debug_binfo (tree elem)
{
  HOST_WIDE_INT n;
  tree virtuals;

  fprintf (stderr, "type \"%s\", offset = " HOST_WIDE_INT_PRINT_DEC
	   "\nvtable type:\n",
	   TYPE_NAME_STRING (BINFO_TYPE (elem)),
	   TREE_INT_CST_LOW (BINFO_OFFSET (elem)));
  debug_tree (BINFO_TYPE (elem));
  if (BINFO_VTABLE (elem))
    fprintf (stderr, "vtable decl \"%s\"\n",
	     IDENTIFIER_POINTER (DECL_NAME (get_vtbl_decl_for_binfo (elem))));
  else
    fprintf (stderr, "no vtable decl yet\n");
  fprintf (stderr, "virtuals:\n");
  virtuals = BINFO_VIRTUALS (elem);
  n = 0;

  while (virtuals)
    {
      tree fndecl = TREE_VALUE (virtuals);
      fprintf (stderr, "%s [%ld =? %ld]\n",
	       IDENTIFIER_POINTER (DECL_ASSEMBLER_NAME (fndecl)),
	       (long) n, (long) TREE_INT_CST_LOW (DECL_VINDEX (fndecl)));
      ++n;
      virtuals = TREE_CHAIN (virtuals);
    }
}

/* Build a representation for the qualified name SCOPE::NAME.  TYPE is
   the type of the result expression, if known, or NULL_TREE if the
   resulting expression is type-dependent.  If TEMPLATE_P is true,
   NAME is known to be a template because the user explicitly used the
   "template" keyword after the "::".

   All SCOPE_REFs should be built by use of this function.  */

tree
build_qualified_name (tree type, tree scope, tree name, bool template_p)
{
  tree t;
  if (type == error_mark_node
      || scope == error_mark_node
      || name == error_mark_node)
    return error_mark_node;
  gcc_assert (TREE_CODE (name) != SCOPE_REF);
  t = build2 (SCOPE_REF, type, scope, name);
  QUALIFIED_NAME_IS_TEMPLATE (t) = template_p;
  PTRMEM_OK_P (t) = true;
  if (type)
    t = convert_from_reference (t);
  return t;
}

/* Like check_qualified_type, but also check ref-qualifier, exception
   specification, and whether the return type was specified after the
   parameters.  */

static bool
cp_check_qualified_type (const_tree cand, const_tree base, int type_quals,
			 cp_ref_qualifier rqual, tree raises, bool late)
{
  return (TYPE_QUALS (cand) == type_quals
	  && check_base_type (cand, base)
	  && comp_except_specs (raises, TYPE_RAISES_EXCEPTIONS (cand),
				ce_exact)
	  && TYPE_HAS_LATE_RETURN_TYPE (cand) == late
	  && type_memfn_rqual (cand) == rqual);
}

/* Build the FUNCTION_TYPE or METHOD_TYPE with the ref-qualifier RQUAL.  */

tree
build_ref_qualified_type (tree type, cp_ref_qualifier rqual)
{
  tree raises = TYPE_RAISES_EXCEPTIONS (type);
  bool late = TYPE_HAS_LATE_RETURN_TYPE (type);
  return build_cp_fntype_variant (type, rqual, raises, late);
}

tree
make_module_vec (tree name, unsigned clusters MEM_STAT_DECL)
{
  /* Stored in an unsigned short, but we're limited to the number of
     modules anyway.  */
  gcc_checking_assert (clusters <= (unsigned short)(~0));
  size_t length = (clusters * sizeof (module_cluster)
		   + sizeof (tree_module_vec) - sizeof (module_cluster));
  tree vec = ggc_alloc_cleared_tree_node_stat (length PASS_MEM_STAT);
  TREE_SET_CODE (vec, MODULE_VECTOR);
  MODULE_VECTOR_NAME (vec) = name;
  MODULE_VECTOR_ALLOC_CLUSTERS (vec) = clusters;
  MODULE_VECTOR_NUM_CLUSTERS (vec) = 0;

  return vec;
}

/* Make a raw overload node containing FN.  */

tree
ovl_make (tree fn, tree next)
{
  tree result = make_node (OVERLOAD);

  if (TREE_CODE (fn) == OVERLOAD)
    OVL_NESTED_P (result) = true;

  TREE_TYPE (result) = (next || TREE_CODE (fn) == TEMPLATE_DECL
			? unknown_type_node : TREE_TYPE (fn));
  if (next && TREE_CODE (next) == OVERLOAD && OVL_DEDUP_P (next))
    OVL_DEDUP_P (result) = true;
  OVL_FUNCTION (result) = fn;
  OVL_CHAIN (result) = next;
  return result;
}

/* Add FN to the (potentially NULL) overload set OVL.  USINGNESS is >
   zero if this is a using-decl.  It is > 1 if we're exporting the
   using decl.  USING_OR_HIDDEN is < 0, if FN is hidden.  (A decl
   cannot be both using and hidden.)  We keep the hidden decls first,
   but remaining ones are unordered.  */

tree
ovl_insert (tree fn, tree maybe_ovl, int using_or_hidden)
{
  tree result = maybe_ovl;
  tree insert_after = NULL_TREE;

  /* Skip hidden.  */
  for (; maybe_ovl && TREE_CODE (maybe_ovl) == OVERLOAD
	 && OVL_HIDDEN_P (maybe_ovl);
       maybe_ovl = OVL_CHAIN (maybe_ovl))
    {
      gcc_checking_assert (!OVL_LOOKUP_P (maybe_ovl));
      insert_after = maybe_ovl;
    }

  if (maybe_ovl || using_or_hidden || TREE_CODE (fn) == TEMPLATE_DECL)
    {
      maybe_ovl = ovl_make (fn, maybe_ovl);
<<<<<<< HEAD
=======

>>>>>>> dfaa24c9
      if (using_or_hidden < 0)
	OVL_HIDDEN_P (maybe_ovl) = true;
      if (using_or_hidden > 0)
	{
	  OVL_DEDUP_P (maybe_ovl) = OVL_USING_P (maybe_ovl) = true;
	  if (using_or_hidden > 1)
	    OVL_EXPORT_P (maybe_ovl) = true;
	}
    }
  else
    maybe_ovl = fn;

  if (insert_after)
    {
      OVL_CHAIN (insert_after) = maybe_ovl;
      TREE_TYPE (insert_after) = unknown_type_node;
    }
  else
    result = maybe_ovl;

  return result;
}

/* Skip any hidden names at the beginning of OVL.   */

tree
ovl_skip_hidden (tree ovl)
{
<<<<<<< HEAD
  for (;
       ovl && TREE_CODE (ovl) == OVERLOAD && OVL_HIDDEN_P (ovl);
       ovl = OVL_CHAIN (ovl))
    continue;

  /* We should not see a naked hidden decl.  */
  gcc_checking_assert (!(ovl && TREE_CODE (ovl) != OVERLOAD
			 && DECL_HIDDEN_P (ovl)));
=======
  while (ovl && TREE_CODE (ovl) == OVERLOAD && OVL_HIDDEN_P (ovl))
    ovl = OVL_CHAIN (ovl);
>>>>>>> dfaa24c9

  return ovl;
}

/* NODE is an OVL_HIDDEN_P node that is now revealed.  */

tree
ovl_iterator::reveal_node (tree overload, tree node)
{
  /* We cannot have returned NODE as part of a lookup overload, so we
     don't have to worry about preserving that.  */

  OVL_HIDDEN_P (node) = false;
  if (tree chain = OVL_CHAIN (node))
    if (TREE_CODE (chain) == OVERLOAD)
      {
	if (OVL_HIDDEN_P (chain))
	  {
	    /* The node needs moving, and the simplest way is to remove it
	       and reinsert.  */
	    overload = remove_node (overload, node);
	    overload = ovl_insert (OVL_FUNCTION (node), overload);
	  }
	else if (OVL_DEDUP_P (chain))
	  OVL_DEDUP_P (node) = true;
      }
  return overload;
}

/* NODE is on the overloads of OVL.  Remove it.  
   The removed node is unaltered and may continue to be iterated
   from (i.e. it is safe to remove a node from an overload one is
   currently iterating over).  */

tree
ovl_iterator::remove_node (tree overload, tree node)
{
  tree *slot = &overload;
  while (*slot != node)
    {
      tree probe = *slot;
      gcc_checking_assert (!OVL_LOOKUP_P (probe));

      slot = &OVL_CHAIN (probe);
    }

  /* Stitch out NODE.  We don't have to worry about now making a
     singleton overload (and consequently maybe setting its type),
     because all uses of this function will be followed by inserting a
     new node that must follow the place we've cut this out from.  */
  if (TREE_CODE (node) != OVERLOAD)
    /* Cloned inherited ctors don't mark themselves as via_using.  */
    *slot = NULL_TREE;
  else
    *slot = OVL_CHAIN (node);

  return overload;
}

/* Mark or unmark a lookup set. */

void
lookup_mark (tree ovl, bool val)
{
  for (lkp_iterator iter (ovl); iter; ++iter)
    {
      gcc_checking_assert (LOOKUP_SEEN_P (*iter) != val);
      LOOKUP_SEEN_P (*iter) = val;
    }
}

/* Add a set of new FNS into a lookup.  */

tree
lookup_add (tree fns, tree lookup)
{
  if (fns == error_mark_node || lookup == error_mark_node)
    return error_mark_node;

  if (lookup || TREE_CODE (fns) == TEMPLATE_DECL)
    {
      lookup = ovl_make (fns, lookup);
      OVL_LOOKUP_P (lookup) = true;
    }
  else
    lookup = fns;

  return lookup;
}

/* FNS is a new overload set, add them to LOOKUP, if they are not
   already present there.  */

tree
lookup_maybe_add (tree fns, tree lookup, bool deduping)
{
  if (deduping)
    for (tree next, probe = fns; probe; probe = next)
      {
	tree fn = probe;
	next = NULL_TREE;

	if (TREE_CODE (probe) == OVERLOAD)
	  {
	    fn = OVL_FUNCTION (probe);
	    next = OVL_CHAIN (probe);
	  }

	if (!LOOKUP_SEEN_P (fn))
	  LOOKUP_SEEN_P (fn) = true;
	else
	  {
	    /* This function was already seen.  Insert all the
	       predecessors onto the lookup.  */
	    for (; fns != probe; fns = OVL_CHAIN (fns))
	      {
		lookup = lookup_add (OVL_FUNCTION (fns), lookup);
		/* Propagate OVL_USING, but OVL_HIDDEN &
		   OVL_DEDUP_P don't matter.  */
		if (OVL_USING_P (fns))
		  OVL_USING_P (lookup) = true;
	      }

	    /* And now skip this function.  */
	    fns = next;
	  }
      }

  if (fns)
    /* We ended in a set of new functions.  Add them all in one go.  */
    lookup = lookup_add (fns, lookup);

  return lookup;
}

/* Returns nonzero if X is an expression for a (possibly overloaded)
   function.  If "f" is a function or function template, "f", "c->f",
   "c.f", "C::f", and "f<int>" will all be considered possibly
   overloaded functions.  Returns 2 if the function is actually
   overloaded, i.e., if it is impossible to know the type of the
   function without performing overload resolution.  */
 
int
is_overloaded_fn (tree x)
{
  STRIP_ANY_LOCATION_WRAPPER (x);

  /* A baselink is also considered an overloaded function.  */
  if (TREE_CODE (x) == OFFSET_REF
      || TREE_CODE (x) == COMPONENT_REF)
    x = TREE_OPERAND (x, 1);
  x = MAYBE_BASELINK_FUNCTIONS (x);
  if (TREE_CODE (x) == TEMPLATE_ID_EXPR)
    x = TREE_OPERAND (x, 0);

  if (DECL_FUNCTION_TEMPLATE_P (OVL_FIRST (x))
      || (TREE_CODE (x) == OVERLOAD && !OVL_SINGLE_P (x)))
    return 2;

  return OVL_P (x);
}

/* X is the CALL_EXPR_FN of a CALL_EXPR.  If X represents a dependent name
   (14.6.2), return the IDENTIFIER_NODE for that name.  Otherwise, return
   NULL_TREE.  */

tree
dependent_name (tree x)
{
  /* FIXME a dependent name must be unqualified, but this function doesn't
     distinguish between qualified and unqualified identifiers.  */
  if (identifier_p (x))
    return x;
  if (TREE_CODE (x) == TEMPLATE_ID_EXPR)
    x = TREE_OPERAND (x, 0);
  if (OVL_P (x))
    return OVL_NAME (x);
  return NULL_TREE;
}

/* Returns true iff X is an expression for an overloaded function
   whose type cannot be known without performing overload
   resolution.  */

bool
really_overloaded_fn (tree x)
{
  return is_overloaded_fn (x) == 2;
}

/* Get the overload set FROM refers to.  Returns NULL if it's not an
   overload set.  */

tree
maybe_get_fns (tree from)
{
  STRIP_ANY_LOCATION_WRAPPER (from);

  /* A baselink is also considered an overloaded function.  */
  if (TREE_CODE (from) == OFFSET_REF
      || TREE_CODE (from) == COMPONENT_REF)
    from = TREE_OPERAND (from, 1);
  if (BASELINK_P (from))
    from = BASELINK_FUNCTIONS (from);
  if (TREE_CODE (from) == TEMPLATE_ID_EXPR)
    from = TREE_OPERAND (from, 0);

  if (OVL_P (from))
    return from;

  return NULL;
}

/* FROM refers to an overload set.  Return that set (or die).  */

tree
get_fns (tree from)
{
  tree res = maybe_get_fns (from);

  gcc_assert (res);
  return res;
}

/* Return the first function of the overload set FROM refers to.  */

tree
get_first_fn (tree from)
{
  return OVL_FIRST (get_fns (from));
}

/* Return the scope where the overloaded functions OVL were found.  */

tree
ovl_scope (tree ovl)
{
  if (TREE_CODE (ovl) == OFFSET_REF
      || TREE_CODE (ovl) == COMPONENT_REF)
    ovl = TREE_OPERAND (ovl, 1);
  if (TREE_CODE (ovl) == BASELINK)
    return BINFO_TYPE (BASELINK_BINFO (ovl));
  if (TREE_CODE (ovl) == TEMPLATE_ID_EXPR)
    ovl = TREE_OPERAND (ovl, 0);
  /* Skip using-declarations.  */
  lkp_iterator iter (ovl);
  do
    ovl = *iter;
  while (iter.using_p () && ++iter);

  return CP_DECL_CONTEXT (ovl);
}

#define PRINT_RING_SIZE 4

static const char *
cxx_printable_name_internal (tree decl, int v, bool translate)
{
  static unsigned int uid_ring[PRINT_RING_SIZE];
  static char *print_ring[PRINT_RING_SIZE];
  static bool trans_ring[PRINT_RING_SIZE];
  static int ring_counter;
  int i;

  /* Only cache functions.  */
  if (v < 2
      || TREE_CODE (decl) != FUNCTION_DECL
      || DECL_LANG_SPECIFIC (decl) == 0)
    return lang_decl_name (decl, v, translate);

  /* See if this print name is lying around.  */
  for (i = 0; i < PRINT_RING_SIZE; i++)
    if (uid_ring[i] == DECL_UID (decl) && translate == trans_ring[i])
      /* yes, so return it.  */
      return print_ring[i];

  if (++ring_counter == PRINT_RING_SIZE)
    ring_counter = 0;

  if (current_function_decl != NULL_TREE)
    {
      /* There may be both translated and untranslated versions of the
	 name cached.  */
      for (i = 0; i < 2; i++)
	{
	  if (uid_ring[ring_counter] == DECL_UID (current_function_decl))
	    ring_counter += 1;
	  if (ring_counter == PRINT_RING_SIZE)
	    ring_counter = 0;
	}
      gcc_assert (uid_ring[ring_counter] != DECL_UID (current_function_decl));
    }

  free (print_ring[ring_counter]);

  print_ring[ring_counter] = xstrdup (lang_decl_name (decl, v, translate));
  uid_ring[ring_counter] = DECL_UID (decl);
  trans_ring[ring_counter] = translate;
  return print_ring[ring_counter];
}

const char *
cxx_printable_name (tree decl, int v)
{
  return cxx_printable_name_internal (decl, v, false);
}

const char *
cxx_printable_name_translate (tree decl, int v)
{
  return cxx_printable_name_internal (decl, v, true);
}

/* Return the canonical version of exception-specification RAISES for a C++17
   function type, for use in type comparison and building TYPE_CANONICAL.  */

tree
canonical_eh_spec (tree raises)
{
  if (raises == NULL_TREE)
    return raises;
  else if (DEFERRED_NOEXCEPT_SPEC_P (raises)
	   || UNPARSED_NOEXCEPT_SPEC_P (raises)
	   || uses_template_parms (raises)
	   || uses_template_parms (TREE_PURPOSE (raises)))
    /* Keep a dependent or deferred exception specification.  */
    return raises;
  else if (nothrow_spec_p (raises))
    /* throw() -> noexcept.  */
    return noexcept_true_spec;
  else
    /* For C++17 type matching, anything else -> nothing.  */
    return NULL_TREE;
}

tree
build_cp_fntype_variant (tree type, cp_ref_qualifier rqual,
			 tree raises, bool late)
{
  cp_cv_quals type_quals = TYPE_QUALS (type);

  if (cp_check_qualified_type (type, type, type_quals, rqual, raises, late))
    return type;

  tree v = TYPE_MAIN_VARIANT (type);
  for (; v; v = TYPE_NEXT_VARIANT (v))
    if (cp_check_qualified_type (v, type, type_quals, rqual, raises, late))
      return v;

  /* Need to build a new variant.  */
  v = build_variant_type_copy (type);
  TYPE_RAISES_EXCEPTIONS (v) = raises;
  TYPE_HAS_LATE_RETURN_TYPE (v) = late;
  switch (rqual)
    {
    case REF_QUAL_RVALUE:
      FUNCTION_RVALUE_QUALIFIED (v) = 1;
      FUNCTION_REF_QUALIFIED (v) = 1;
      break;
    case REF_QUAL_LVALUE:
      FUNCTION_RVALUE_QUALIFIED (v) = 0;
      FUNCTION_REF_QUALIFIED (v) = 1;
      break;
    default:
      FUNCTION_REF_QUALIFIED (v) = 0;
      break;
    }

  /* Canonicalize the exception specification.  */
  tree cr = flag_noexcept_type ? canonical_eh_spec (raises) : NULL_TREE;

  if (TYPE_STRUCTURAL_EQUALITY_P (type))
    /* Propagate structural equality. */
    SET_TYPE_STRUCTURAL_EQUALITY (v);
  else if (TYPE_CANONICAL (type) != type || cr != raises || late)
    /* Build the underlying canonical type, since it is different
       from TYPE. */
    TYPE_CANONICAL (v) = build_cp_fntype_variant (TYPE_CANONICAL (type),
						  rqual, cr, false);
  else
    /* T is its own canonical type. */
    TYPE_CANONICAL (v) = v;

  return v;
}

/* TYPE is a function or method type with a deferred exception
   specification that has been parsed to RAISES.  Fixup all the type
   variants that are affected in place.  Via decltype &| noexcept
   tricks, the unparsed spec could have escaped into the type system.
   The general case is hard to fixup canonical types for.  */

void
fixup_deferred_exception_variants (tree type, tree raises)
{
  tree original = TYPE_RAISES_EXCEPTIONS (type);
  tree cr = flag_noexcept_type ? canonical_eh_spec (raises) : NULL_TREE;

  gcc_checking_assert (TREE_CODE (TREE_PURPOSE (original))
		       == DEFERRED_PARSE);

  /* Though sucky, this walk will process the canonical variants
     first.  */
  for (tree variant = TYPE_MAIN_VARIANT (type);
       variant; variant = TYPE_NEXT_VARIANT (variant))
    if (TYPE_RAISES_EXCEPTIONS (variant) == original)
      {
	gcc_checking_assert (variant != TYPE_MAIN_VARIANT (type));

	if (!TYPE_STRUCTURAL_EQUALITY_P (variant))
	  {
	    cp_cv_quals var_quals = TYPE_QUALS (variant);
	    cp_ref_qualifier rqual = type_memfn_rqual (variant);

	    tree v = TYPE_MAIN_VARIANT (type);
	    for (; v; v = TYPE_NEXT_VARIANT (v))
	      if (TYPE_CANONICAL (v) == v
		  && cp_check_qualified_type (v, variant, var_quals,
					      rqual, cr, false))
		break;
	    TYPE_RAISES_EXCEPTIONS (variant) = raises;

	    if (!v)
	      v = build_cp_fntype_variant (TYPE_CANONICAL (variant),
					   rqual, cr, false);
	    TYPE_CANONICAL (variant) = v;
	  }
	else
	  TYPE_RAISES_EXCEPTIONS (variant) = raises;
      }
}

/* Build the FUNCTION_TYPE or METHOD_TYPE which may throw exceptions
   listed in RAISES.  */

tree
build_exception_variant (tree type, tree raises)
{
  cp_ref_qualifier rqual = type_memfn_rqual (type);
  bool late = TYPE_HAS_LATE_RETURN_TYPE (type);
  return build_cp_fntype_variant (type, rqual, raises, late);
}

/* Given a TEMPLATE_TEMPLATE_PARM node T, create a new
   BOUND_TEMPLATE_TEMPLATE_PARM bound with NEWARGS as its template
   arguments.  */

tree
bind_template_template_parm (tree t, tree newargs)
{
  tree decl = TYPE_NAME (t);
  tree t2;

  t2 = cxx_make_type (BOUND_TEMPLATE_TEMPLATE_PARM);
  decl = build_decl (input_location,
		     TYPE_DECL, DECL_NAME (decl), NULL_TREE);
  SET_DECL_TEMPLATE_PARM_P (decl);

  /* These nodes have to be created to reflect new TYPE_DECL and template
     arguments.  */
  TEMPLATE_TYPE_PARM_INDEX (t2) = copy_node (TEMPLATE_TYPE_PARM_INDEX (t));
  TEMPLATE_PARM_DECL (TEMPLATE_TYPE_PARM_INDEX (t2)) = decl;
  TEMPLATE_TEMPLATE_PARM_TEMPLATE_INFO (t2)
    = build_template_info (TEMPLATE_TEMPLATE_PARM_TEMPLATE_DECL (t), newargs);

  TREE_TYPE (decl) = t2;
  TYPE_NAME (t2) = decl;
  TYPE_STUB_DECL (t2) = decl;
  TYPE_SIZE (t2) = 0;
  SET_TYPE_STRUCTURAL_EQUALITY (t2);

  return t2;
}

/* Called from count_trees via walk_tree.  */

static tree
count_trees_r (tree *tp, int *walk_subtrees, void *data)
{
  ++*((int *) data);

  if (TYPE_P (*tp))
    *walk_subtrees = 0;

  return NULL_TREE;
}

/* Debugging function for measuring the rough complexity of a tree
   representation.  */

int
count_trees (tree t)
{
  int n_trees = 0;
  cp_walk_tree_without_duplicates (&t, count_trees_r, &n_trees);
  return n_trees;
}

/* Called from verify_stmt_tree via walk_tree.  */

static tree
verify_stmt_tree_r (tree* tp, int * /*walk_subtrees*/, void* data)
{
  tree t = *tp;
  hash_table<nofree_ptr_hash <tree_node> > *statements
      = static_cast <hash_table<nofree_ptr_hash <tree_node> > *> (data);
  tree_node **slot;

  if (!STATEMENT_CODE_P (TREE_CODE (t)))
    return NULL_TREE;

  /* If this statement is already present in the hash table, then
     there is a circularity in the statement tree.  */
  gcc_assert (!statements->find (t));

  slot = statements->find_slot (t, INSERT);
  *slot = t;

  return NULL_TREE;
}

/* Debugging function to check that the statement T has not been
   corrupted.  For now, this function simply checks that T contains no
   circularities.  */

void
verify_stmt_tree (tree t)
{
  hash_table<nofree_ptr_hash <tree_node> > statements (37);
  cp_walk_tree (&t, verify_stmt_tree_r, &statements, NULL);
}

/* Check if the type T depends on a type with no linkage and if so,
   return it.  If RELAXED_P then do not consider a class type declared
   within a vague-linkage function to have no linkage.  Remember:
   no-linkage is not the same as internal-linkage*/

tree
no_linkage_check (tree t, bool relaxed_p)
{
  tree r;

  /* Lambda types that don't have mangling scope have no linkage.  We
     check CLASSTYPE_LAMBDA_EXPR for error_mark_node because
     when we get here from pushtag none of the lambda information is
     set up yet, so we want to assume that the lambda has linkage and
     fix it up later if not.  We need to check this even in templates so
     that we properly handle a lambda-expression in the signature.  */
  if (LAMBDA_TYPE_P (t)
      && CLASSTYPE_LAMBDA_EXPR (t) != error_mark_node)
    {
      tree extra = LAMBDA_TYPE_EXTRA_SCOPE (t);
      if (!extra)
	return t;
    }

  /* Otherwise there's no point in checking linkage on template functions; we
     can't know their complete types.  */
  if (processing_template_decl)
    return NULL_TREE;

  switch (TREE_CODE (t))
    {
    case RECORD_TYPE:
      if (TYPE_PTRMEMFUNC_P (t))
	goto ptrmem;
      /* Fall through.  */
    case UNION_TYPE:
      if (!CLASS_TYPE_P (t))
	return NULL_TREE;
      /* Fall through.  */
    case ENUMERAL_TYPE:
      /* Only treat unnamed types as having no linkage if they're at
	 namespace scope.  This is core issue 966.  */
      if (TYPE_UNNAMED_P (t) && TYPE_NAMESPACE_SCOPE_P (t))
	return t;

      for (r = CP_TYPE_CONTEXT (t); ; )
	{
	  /* If we're a nested type of a !TREE_PUBLIC class, we might not
	     have linkage, or we might just be in an anonymous namespace.
	     If we're in a TREE_PUBLIC class, we have linkage.  */
	  if (TYPE_P (r) && !TREE_PUBLIC (TYPE_NAME (r)))
	    return no_linkage_check (TYPE_CONTEXT (t), relaxed_p);
	  else if (TREE_CODE (r) == FUNCTION_DECL)
	    {
	      if (!relaxed_p || !vague_linkage_p (r))
		return t;
	      else
		r = CP_DECL_CONTEXT (r);
	    }
	  else
	    break;
	}

      return NULL_TREE;

    case ARRAY_TYPE:
    case POINTER_TYPE:
    case REFERENCE_TYPE:
    case VECTOR_TYPE:
      return no_linkage_check (TREE_TYPE (t), relaxed_p);

    case OFFSET_TYPE:
    ptrmem:
      r = no_linkage_check (TYPE_PTRMEM_POINTED_TO_TYPE (t),
			    relaxed_p);
      if (r)
	return r;
      return no_linkage_check (TYPE_PTRMEM_CLASS_TYPE (t), relaxed_p);

    case METHOD_TYPE:
    case FUNCTION_TYPE:
      {
	tree parm = TYPE_ARG_TYPES (t);
	if (TREE_CODE (t) == METHOD_TYPE)
	  /* The 'this' pointer isn't interesting; a method has the same
	     linkage (or lack thereof) as its enclosing class.  */
	  parm = TREE_CHAIN (parm);
	for (;
	     parm && parm != void_list_node;
	     parm = TREE_CHAIN (parm))
	  {
	    r = no_linkage_check (TREE_VALUE (parm), relaxed_p);
	    if (r)
	      return r;
	  }
	return no_linkage_check (TREE_TYPE (t), relaxed_p);
      }

    default:
      return NULL_TREE;
    }
}

extern int depth_reached;

void
cxx_print_statistics (void)
{
  print_template_statistics ();
  if (GATHER_STATISTICS)
    fprintf (stderr, "maximum template instantiation depth reached: %d\n",
	     depth_reached);
}

/* Return, as an INTEGER_CST node, the number of elements for TYPE
   (which is an ARRAY_TYPE).  This counts only elements of the top
   array.  */

tree
array_type_nelts_top (tree type)
{
  return fold_build2_loc (input_location,
		      PLUS_EXPR, sizetype,
		      array_type_nelts (type),
		      size_one_node);
}

/* Return, as an INTEGER_CST node, the number of elements for TYPE
   (which is an ARRAY_TYPE).  This one is a recursive count of all
   ARRAY_TYPEs that are clumped together.  */

tree
array_type_nelts_total (tree type)
{
  tree sz = array_type_nelts_top (type);
  type = TREE_TYPE (type);
  while (TREE_CODE (type) == ARRAY_TYPE)
    {
      tree n = array_type_nelts_top (type);
      sz = fold_build2_loc (input_location,
			MULT_EXPR, sizetype, sz, n);
      type = TREE_TYPE (type);
    }
  return sz;
}

struct bot_data
{
  splay_tree target_remap;
  bool clear_location;
};

/* Called from break_out_target_exprs via mapcar.  */

static tree
bot_manip (tree* tp, int* walk_subtrees, void* data_)
{
  bot_data &data = *(bot_data*)data_;
  splay_tree target_remap = data.target_remap;
  tree t = *tp;

  if (!TYPE_P (t) && TREE_CONSTANT (t) && !TREE_SIDE_EFFECTS (t))
    {
      /* There can't be any TARGET_EXPRs or their slot variables below this
	 point.  But we must make a copy, in case subsequent processing
	 alters any part of it.  For example, during gimplification a cast
	 of the form (T) &X::f (where "f" is a member function) will lead
	 to replacing the PTRMEM_CST for &X::f with a VAR_DECL.  */
      *walk_subtrees = 0;
      *tp = unshare_expr (t);
      return NULL_TREE;
    }
  if (TREE_CODE (t) == TARGET_EXPR)
    {
      tree u;

      if (TREE_CODE (TREE_OPERAND (t, 1)) == AGGR_INIT_EXPR)
	{
	  u = build_cplus_new (TREE_TYPE (t), TREE_OPERAND (t, 1),
			       tf_warning_or_error);
	  if (u == error_mark_node)
	    return u;
	  if (AGGR_INIT_ZERO_FIRST (TREE_OPERAND (t, 1)))
	    AGGR_INIT_ZERO_FIRST (TREE_OPERAND (u, 1)) = true;
	}
      else
	u = build_target_expr_with_type (TREE_OPERAND (t, 1), TREE_TYPE (t),
					 tf_warning_or_error);

      TARGET_EXPR_IMPLICIT_P (u) = TARGET_EXPR_IMPLICIT_P (t);
      TARGET_EXPR_LIST_INIT_P (u) = TARGET_EXPR_LIST_INIT_P (t);
      TARGET_EXPR_DIRECT_INIT_P (u) = TARGET_EXPR_DIRECT_INIT_P (t);

      /* Map the old variable to the new one.  */
      splay_tree_insert (target_remap,
			 (splay_tree_key) TREE_OPERAND (t, 0),
			 (splay_tree_value) TREE_OPERAND (u, 0));

      TREE_OPERAND (u, 1) = break_out_target_exprs (TREE_OPERAND (u, 1),
						    data.clear_location);
      if (TREE_OPERAND (u, 1) == error_mark_node)
	return error_mark_node;

      /* Replace the old expression with the new version.  */
      *tp = u;
      /* We don't have to go below this point; the recursive call to
	 break_out_target_exprs will have handled anything below this
	 point.  */
      *walk_subtrees = 0;
      return NULL_TREE;
    }
  if (TREE_CODE (*tp) == SAVE_EXPR)
    {
      t = *tp;
      splay_tree_node n = splay_tree_lookup (target_remap,
					     (splay_tree_key) t);
      if (n)
	{
	  *tp = (tree)n->value;
	  *walk_subtrees = 0;
	}
      else
	{
	  copy_tree_r (tp, walk_subtrees, NULL);
	  splay_tree_insert (target_remap,
			     (splay_tree_key)t,
			     (splay_tree_value)*tp);
	  /* Make sure we don't remap an already-remapped SAVE_EXPR.  */
	  splay_tree_insert (target_remap,
			     (splay_tree_key)*tp,
			     (splay_tree_value)*tp);
	}
      return NULL_TREE;
    }

  /* Make a copy of this node.  */
  t = copy_tree_r (tp, walk_subtrees, NULL);
  if (TREE_CODE (*tp) == CALL_EXPR || TREE_CODE (*tp) == AGGR_INIT_EXPR)
    if (!processing_template_decl)
      set_flags_from_callee (*tp);
  if (data.clear_location && EXPR_HAS_LOCATION (*tp))
    SET_EXPR_LOCATION (*tp, input_location);
  return t;
}

/* Replace all remapped VAR_DECLs in T with their new equivalents.
   DATA is really a splay-tree mapping old variables to new
   variables.  */

static tree
bot_replace (tree* t, int* /*walk_subtrees*/, void* data_)
{
  bot_data &data = *(bot_data*)data_;
  splay_tree target_remap = data.target_remap;

  if (VAR_P (*t))
    {
      splay_tree_node n = splay_tree_lookup (target_remap,
					     (splay_tree_key) *t);
      if (n)
	*t = (tree) n->value;
    }
  else if (TREE_CODE (*t) == PARM_DECL
	   && DECL_NAME (*t) == this_identifier
	   && !DECL_CONTEXT (*t))
    {
      /* In an NSDMI we need to replace the 'this' parameter we used for
	 parsing with the real one for this function.  */
      *t = current_class_ptr;
    }
  else if (TREE_CODE (*t) == CONVERT_EXPR
	   && CONVERT_EXPR_VBASE_PATH (*t))
    {
      /* In an NSDMI build_base_path defers building conversions to virtual
	 bases, and we handle it here.  */
      tree basetype = TYPE_MAIN_VARIANT (TREE_TYPE (TREE_TYPE (*t)));
      vec<tree, va_gc> *vbases = CLASSTYPE_VBASECLASSES (current_class_type);
      int i; tree binfo;
      FOR_EACH_VEC_SAFE_ELT (vbases, i, binfo)
	if (BINFO_TYPE (binfo) == basetype)
	  break;
      *t = build_base_path (PLUS_EXPR, TREE_OPERAND (*t, 0), binfo, true,
			    tf_warning_or_error);
    }

  return NULL_TREE;
}

/* When we parse a default argument expression, we may create
   temporary variables via TARGET_EXPRs.  When we actually use the
   default-argument expression, we make a copy of the expression
   and replace the temporaries with appropriate local versions.

   If CLEAR_LOCATION is true, override any EXPR_LOCATION with
   input_location.  */

tree
break_out_target_exprs (tree t, bool clear_location /* = false */)
{
  static int target_remap_count;
  static splay_tree target_remap;

  if (!target_remap_count++)
    target_remap = splay_tree_new (splay_tree_compare_pointers,
				   /*splay_tree_delete_key_fn=*/NULL,
				   /*splay_tree_delete_value_fn=*/NULL);
  bot_data data = { target_remap, clear_location };
  if (cp_walk_tree (&t, bot_manip, &data, NULL) == error_mark_node)
    t = error_mark_node;
  cp_walk_tree (&t, bot_replace, &data, NULL);

  if (!--target_remap_count)
    {
      splay_tree_delete (target_remap);
      target_remap = NULL;
    }

  return t;
}

/* Build an expression for the subobject of OBJ at CONSTRUCTOR index INDEX,
   which we expect to have type TYPE.  */

tree
build_ctor_subob_ref (tree index, tree type, tree obj)
{
  if (index == NULL_TREE)
    /* Can't refer to a particular member of a vector.  */
    obj = NULL_TREE;
  else if (TREE_CODE (index) == INTEGER_CST)
    obj = cp_build_array_ref (input_location, obj, index, tf_none);
  else
    obj = build_class_member_access_expr (obj, index, NULL_TREE,
					  /*reference*/false, tf_none);
  if (obj)
    {
      tree objtype = TREE_TYPE (obj);
      if (TREE_CODE (objtype) == ARRAY_TYPE && !TYPE_DOMAIN (objtype))
	{
	  /* When the destination object refers to a flexible array member
	     verify that it matches the type of the source object except
	     for its domain and qualifiers.  */
	  gcc_assert (comptypes (TYPE_MAIN_VARIANT (type),
	  			 TYPE_MAIN_VARIANT (objtype),
	  			 COMPARE_REDECLARATION));
	}
      else
	gcc_assert (same_type_ignoring_top_level_qualifiers_p (type, objtype));
    }

  return obj;
}

struct replace_placeholders_t
{
  tree obj;	    /* The object to be substituted for a PLACEHOLDER_EXPR.  */
  tree exp;	    /* The outermost exp.  */
  bool seen;	    /* Whether we've encountered a PLACEHOLDER_EXPR.  */
  hash_set<tree> *pset;	/* To avoid walking same trees multiple times.  */
};

/* Like substitute_placeholder_in_expr, but handle C++ tree codes and
   build up subexpressions as we go deeper.  */

static tree
replace_placeholders_r (tree* t, int* walk_subtrees, void* data_)
{
  replace_placeholders_t *d = static_cast<replace_placeholders_t*>(data_);
  tree obj = d->obj;

  if (TYPE_P (*t) || TREE_CONSTANT (*t))
    {
      *walk_subtrees = false;
      return NULL_TREE;
    }

  switch (TREE_CODE (*t))
    {
    case PLACEHOLDER_EXPR:
      {
	tree x = obj;
	for (; !same_type_ignoring_top_level_qualifiers_p (TREE_TYPE (*t),
							   TREE_TYPE (x));
	     x = TREE_OPERAND (x, 0))
	  gcc_assert (handled_component_p (x));
	*t = unshare_expr (x);
	*walk_subtrees = false;
	d->seen = true;
      }
      break;

    case CONSTRUCTOR:
      {
	constructor_elt *ce;
	vec<constructor_elt,va_gc> *v = CONSTRUCTOR_ELTS (*t);
	/* Don't walk into CONSTRUCTOR_PLACEHOLDER_BOUNDARY ctors
	   other than the d->exp one, those have PLACEHOLDER_EXPRs
	   related to another object.  */
	if ((CONSTRUCTOR_PLACEHOLDER_BOUNDARY (*t)
	     && *t != d->exp)
	    || d->pset->add (*t))
	  {
	    *walk_subtrees = false;
	    return NULL_TREE;
	  }
	for (unsigned i = 0; vec_safe_iterate (v, i, &ce); ++i)
	  {
	    tree *valp = &ce->value;
	    tree type = TREE_TYPE (*valp);
	    tree subob = obj;

	    /* Elements with RANGE_EXPR index shouldn't have any
	       placeholders in them.  */
	    if (ce->index && TREE_CODE (ce->index) == RANGE_EXPR)
	      continue;

	    if (TREE_CODE (*valp) == CONSTRUCTOR
		&& AGGREGATE_TYPE_P (type))
	      {
		/* If we're looking at the initializer for OBJ, then build
		   a sub-object reference.  If we're looking at an
		   initializer for another object, just pass OBJ down.  */
		if (same_type_ignoring_top_level_qualifiers_p
		    (TREE_TYPE (*t), TREE_TYPE (obj)))
		  subob = build_ctor_subob_ref (ce->index, type, obj);
		if (TREE_CODE (*valp) == TARGET_EXPR)
		  valp = &TARGET_EXPR_INITIAL (*valp);
	      }
	    d->obj = subob;
	    cp_walk_tree (valp, replace_placeholders_r, data_, NULL);
	    d->obj = obj;
	  }
	*walk_subtrees = false;
	break;
      }

    default:
      if (d->pset->add (*t))
	*walk_subtrees = false;
      break;
    }

  return NULL_TREE;
}

/* Replace PLACEHOLDER_EXPRs in EXP with object OBJ.  SEEN_P is set if
   a PLACEHOLDER_EXPR has been encountered.  */

tree
replace_placeholders (tree exp, tree obj, bool *seen_p /*= NULL*/)
{
  /* This is only relevant for C++14.  */
  if (cxx_dialect < cxx14)
    return exp;

  /* If the object isn't a (member of a) class, do nothing.  */
  tree op0 = obj;
  while (handled_component_p (op0))
    op0 = TREE_OPERAND (op0, 0);
  if (!CLASS_TYPE_P (strip_array_types (TREE_TYPE (op0))))
    return exp;

  tree *tp = &exp;
  if (TREE_CODE (exp) == TARGET_EXPR)
    tp = &TARGET_EXPR_INITIAL (exp);
  hash_set<tree> pset;
  replace_placeholders_t data = { obj, *tp, false, &pset };
  cp_walk_tree (tp, replace_placeholders_r, &data, NULL);
  if (seen_p)
    *seen_p = data.seen;
  return exp;
}

/* Callback function for find_placeholders.  */

static tree
find_placeholders_r (tree *t, int *walk_subtrees, void *)
{
  if (TYPE_P (*t) || TREE_CONSTANT (*t))
    {
      *walk_subtrees = false;
      return NULL_TREE;
    }

  switch (TREE_CODE (*t))
    {
    case PLACEHOLDER_EXPR:
      return *t;

    case CONSTRUCTOR:
      if (CONSTRUCTOR_PLACEHOLDER_BOUNDARY (*t))
	*walk_subtrees = false;
      break;

    default:
      break;
    }

  return NULL_TREE;
}

/* Return true if EXP contains a PLACEHOLDER_EXPR.  Don't walk into
   ctors with CONSTRUCTOR_PLACEHOLDER_BOUNDARY flag set.  */

bool
find_placeholders (tree exp)
{
  /* This is only relevant for C++14.  */
  if (cxx_dialect < cxx14)
    return false;

  return cp_walk_tree_without_duplicates (&exp, find_placeholders_r, NULL);
}

/* Similar to `build_nt', but for template definitions of dependent
   expressions  */

tree
build_min_nt_loc (location_t loc, enum tree_code code, ...)
{
  tree t;
  int length;
  int i;
  va_list p;

  gcc_assert (TREE_CODE_CLASS (code) != tcc_vl_exp);

  va_start (p, code);

  t = make_node (code);
  SET_EXPR_LOCATION (t, loc);
  length = TREE_CODE_LENGTH (code);

  for (i = 0; i < length; i++)
    TREE_OPERAND (t, i) = va_arg (p, tree);

  va_end (p);
  return t;
}

/* Similar to `build', but for template definitions.  */

tree
build_min (enum tree_code code, tree tt, ...)
{
  tree t;
  int length;
  int i;
  va_list p;

  gcc_assert (TREE_CODE_CLASS (code) != tcc_vl_exp);

  va_start (p, tt);

  t = make_node (code);
  length = TREE_CODE_LENGTH (code);
  TREE_TYPE (t) = tt;

  for (i = 0; i < length; i++)
    {
      tree x = va_arg (p, tree);
      TREE_OPERAND (t, i) = x;
      if (x && !TYPE_P (x) && TREE_SIDE_EFFECTS (x))
	TREE_SIDE_EFFECTS (t) = 1;
    }

  va_end (p);

  return t;
}

/* Similar to `build', but for template definitions of non-dependent
   expressions. NON_DEP is the non-dependent expression that has been
   built.  */

tree
build_min_non_dep (enum tree_code code, tree non_dep, ...)
{
  tree t;
  int length;
  int i;
  va_list p;

  gcc_assert (TREE_CODE_CLASS (code) != tcc_vl_exp);

  va_start (p, non_dep);

  if (REFERENCE_REF_P (non_dep))
    non_dep = TREE_OPERAND (non_dep, 0);

  t = make_node (code);
  SET_EXPR_LOCATION (t, cp_expr_loc_or_input_loc (non_dep));
  length = TREE_CODE_LENGTH (code);
  TREE_TYPE (t) = unlowered_expr_type (non_dep);
  TREE_SIDE_EFFECTS (t) = TREE_SIDE_EFFECTS (non_dep);

  for (i = 0; i < length; i++)
    TREE_OPERAND (t, i) = va_arg (p, tree);

  if (code == COMPOUND_EXPR && TREE_CODE (non_dep) != COMPOUND_EXPR)
    /* This should not be considered a COMPOUND_EXPR, because it
       resolves to an overload.  */
    COMPOUND_EXPR_OVERLOADED (t) = 1;

  va_end (p);
  return convert_from_reference (t);
}

/* Similar to build_min_nt, but call expressions  */

tree
build_min_nt_call_vec (tree fn, vec<tree, va_gc> *args)
{
  tree ret, t;
  unsigned int ix;

  ret = build_vl_exp (CALL_EXPR, vec_safe_length (args) + 3);
  CALL_EXPR_FN (ret) = fn;
  CALL_EXPR_STATIC_CHAIN (ret) = NULL_TREE;
  FOR_EACH_VEC_SAFE_ELT (args, ix, t)
    CALL_EXPR_ARG (ret, ix) = t;

  return ret;
}

/* Similar to `build_min_nt_call_vec', but for template definitions of
   non-dependent expressions. NON_DEP is the non-dependent expression
   that has been built.  */

tree
build_min_non_dep_call_vec (tree non_dep, tree fn, vec<tree, va_gc> *argvec)
{
  tree t = build_min_nt_call_vec (fn, argvec);
  if (REFERENCE_REF_P (non_dep))
    non_dep = TREE_OPERAND (non_dep, 0);
  TREE_TYPE (t) = TREE_TYPE (non_dep);
  TREE_SIDE_EFFECTS (t) = TREE_SIDE_EFFECTS (non_dep);
  return convert_from_reference (t);
}

/* Similar to build_min_non_dep, but for expressions that have been resolved to
   a call to an operator overload.  OP is the operator that has been
   overloaded.  NON_DEP is the non-dependent expression that's been built,
   which should be a CALL_EXPR or an INDIRECT_REF to a CALL_EXPR.  OVERLOAD is
   the overload that NON_DEP is calling.  */

tree
build_min_non_dep_op_overload (enum tree_code op,
			       tree non_dep,
			       tree overload, ...)
{
  va_list p;
  int nargs, expected_nargs;
  tree fn, call;

  non_dep = extract_call_expr (non_dep);

  nargs = call_expr_nargs (non_dep);

  expected_nargs = cp_tree_code_length (op);
  if ((op == POSTINCREMENT_EXPR
       || op == POSTDECREMENT_EXPR)
      /* With -fpermissive non_dep could be operator++().  */
      && (!flag_permissive || nargs != expected_nargs))
    expected_nargs += 1;
  gcc_assert (nargs == expected_nargs);

  releasing_vec args;
  va_start (p, overload);

  if (TREE_CODE (TREE_TYPE (overload)) == FUNCTION_TYPE)
    {
      fn = overload;
      for (int i = 0; i < nargs; i++)
	{
	  tree arg = va_arg (p, tree);
	  vec_safe_push (args, arg);
	}
    }
  else if (TREE_CODE (TREE_TYPE (overload)) == METHOD_TYPE)
    {
      tree object = va_arg (p, tree);
      tree binfo = TYPE_BINFO (TREE_TYPE (object));
      tree method = build_baselink (binfo, binfo, overload, NULL_TREE);
      fn = build_min (COMPONENT_REF, TREE_TYPE (overload),
		      object, method, NULL_TREE);
      for (int i = 1; i < nargs; i++)
	{
	  tree arg = va_arg (p, tree);
	  vec_safe_push (args, arg);
	}
    }
  else
   gcc_unreachable ();

  va_end (p);
  call = build_min_non_dep_call_vec (non_dep, fn, args);

  tree call_expr = extract_call_expr (call);
  KOENIG_LOOKUP_P (call_expr) = KOENIG_LOOKUP_P (non_dep);
  CALL_EXPR_OPERATOR_SYNTAX (call_expr) = true;
  CALL_EXPR_ORDERED_ARGS (call_expr) = CALL_EXPR_ORDERED_ARGS (non_dep);
  CALL_EXPR_REVERSE_ARGS (call_expr) = CALL_EXPR_REVERSE_ARGS (non_dep);

  return call;
}

/* Return a new tree vec copied from VEC, with ELT inserted at index IDX.  */

vec<tree, va_gc> *
vec_copy_and_insert (vec<tree, va_gc> *old_vec, tree elt, unsigned idx)
{
  unsigned len = vec_safe_length (old_vec);
  gcc_assert (idx <= len);

  vec<tree, va_gc> *new_vec = NULL;
  vec_alloc (new_vec, len + 1);

  unsigned i;
  for (i = 0; i < len; ++i)
    {
      if (i == idx)
	new_vec->quick_push (elt);
      new_vec->quick_push ((*old_vec)[i]);
    }
  if (i == idx)
    new_vec->quick_push (elt);

  return new_vec;
}

tree
get_type_decl (tree t)
{
  if (TREE_CODE (t) == TYPE_DECL)
    return t;
  if (TYPE_P (t))
    return TYPE_STUB_DECL (t);
  gcc_assert (t == error_mark_node);
  return t;
}

/* Returns the namespace that contains DECL, whether directly or
   indirectly.  */

tree
decl_namespace_context (tree decl)
{
  while (1)
    {
      if (TREE_CODE (decl) == NAMESPACE_DECL)
	return decl;
      else if (TYPE_P (decl))
	decl = CP_DECL_CONTEXT (TYPE_MAIN_DECL (decl));
      else
	decl = CP_DECL_CONTEXT (decl);
    }
}

/* Returns true if decl is within an anonymous namespace, however deeply
   nested, or false otherwise.  */

bool
decl_anon_ns_mem_p (const_tree decl)
{
  while (TREE_CODE (decl) != NAMESPACE_DECL)
    {
      /* Classes inside anonymous namespaces have TREE_PUBLIC == 0.  */
      if (TYPE_P (decl))
	return !TREE_PUBLIC (TYPE_MAIN_DECL (decl));

      decl = CP_DECL_CONTEXT (decl);
    }
  return !TREE_PUBLIC (decl);
}

/* Subroutine of cp_tree_equal: t1 and t2 are the CALL_EXPR_FNs of two
   CALL_EXPRS.  Return whether they are equivalent.  */

static bool
called_fns_equal (tree t1, tree t2)
{
  /* Core 1321: dependent names are equivalent even if the overload sets
     are different.  But do compare explicit template arguments.  */
  tree name1 = dependent_name (t1);
  tree name2 = dependent_name (t2);
  if (name1 || name2)
    {
      tree targs1 = NULL_TREE, targs2 = NULL_TREE;

      if (name1 != name2)
	return false;

      /* FIXME dependent_name currently returns an unqualified name regardless
	 of whether the function was named with a qualified- or unqualified-id.
	 Until that's fixed, check that we aren't looking at overload sets from
	 different scopes.  */
      if (is_overloaded_fn (t1) && is_overloaded_fn (t2)
	  && (DECL_CONTEXT (get_first_fn (t1))
	      != DECL_CONTEXT (get_first_fn (t2))))
	return false;

      if (TREE_CODE (t1) == TEMPLATE_ID_EXPR)
	targs1 = TREE_OPERAND (t1, 1);
      if (TREE_CODE (t2) == TEMPLATE_ID_EXPR)
	targs2 = TREE_OPERAND (t2, 1);
      return cp_tree_equal (targs1, targs2);
    }
  else
    return cp_tree_equal (t1, t2);
}

/* Return truthvalue of whether T1 is the same tree structure as T2.
   Return 1 if they are the same. Return 0 if they are different.  */

bool
cp_tree_equal (tree t1, tree t2)
{
  enum tree_code code1, code2;

  if (t1 == t2)
    return true;
  if (!t1 || !t2)
    return false;

  code1 = TREE_CODE (t1);
  code2 = TREE_CODE (t2);

  if (code1 != code2)
    return false;

  if (CONSTANT_CLASS_P (t1)
      && !same_type_p (TREE_TYPE (t1), TREE_TYPE (t2)))
    return false;

  switch (code1)
    {
    case VOID_CST:
      /* There's only a single VOID_CST node, so we should never reach
	 here.  */
      gcc_unreachable ();

    case INTEGER_CST:
      return tree_int_cst_equal (t1, t2);

    case REAL_CST:
      return real_equal (&TREE_REAL_CST (t1), &TREE_REAL_CST (t2));

    case STRING_CST:
      return TREE_STRING_LENGTH (t1) == TREE_STRING_LENGTH (t2)
	&& !memcmp (TREE_STRING_POINTER (t1), TREE_STRING_POINTER (t2),
		    TREE_STRING_LENGTH (t1));

    case FIXED_CST:
      return FIXED_VALUES_IDENTICAL (TREE_FIXED_CST (t1),
				     TREE_FIXED_CST (t2));

    case COMPLEX_CST:
      return cp_tree_equal (TREE_REALPART (t1), TREE_REALPART (t2))
	&& cp_tree_equal (TREE_IMAGPART (t1), TREE_IMAGPART (t2));

    case VECTOR_CST:
      return operand_equal_p (t1, t2, OEP_ONLY_CONST);

    case CONSTRUCTOR:
      /* We need to do this when determining whether or not two
	 non-type pointer to member function template arguments
	 are the same.  */
      if (!same_type_p (TREE_TYPE (t1), TREE_TYPE (t2))
	  || CONSTRUCTOR_NELTS (t1) != CONSTRUCTOR_NELTS (t2))
	return false;
      {
	tree field, value;
	unsigned int i;
	FOR_EACH_CONSTRUCTOR_ELT (CONSTRUCTOR_ELTS (t1), i, field, value)
	  {
	    constructor_elt *elt2 = CONSTRUCTOR_ELT (t2, i);
	    if (!cp_tree_equal (field, elt2->index)
		|| !cp_tree_equal (value, elt2->value))
	      return false;
	  }
      }
      return true;

    case TREE_LIST:
      if (!cp_tree_equal (TREE_PURPOSE (t1), TREE_PURPOSE (t2)))
	return false;
      if (!cp_tree_equal (TREE_VALUE (t1), TREE_VALUE (t2)))
	return false;
      return cp_tree_equal (TREE_CHAIN (t1), TREE_CHAIN (t2));

    case SAVE_EXPR:
      return cp_tree_equal (TREE_OPERAND (t1, 0), TREE_OPERAND (t2, 0));

    case CALL_EXPR:
      {
	if (KOENIG_LOOKUP_P (t1) != KOENIG_LOOKUP_P (t2))
	  return false;

	if (!called_fns_equal (CALL_EXPR_FN (t1), CALL_EXPR_FN (t2)))
	  return false;

	call_expr_arg_iterator iter1, iter2;
	init_call_expr_arg_iterator (t1, &iter1);
	init_call_expr_arg_iterator (t2, &iter2);
	if (iter1.n != iter2.n)
	  return false;

	while (more_call_expr_args_p (&iter1))
	  {
	    tree arg1 = next_call_expr_arg (&iter1);
	    tree arg2 = next_call_expr_arg (&iter2);

	    gcc_checking_assert (arg1 && arg2);
	    if (!cp_tree_equal (arg1, arg2))
	      return false;
	  }

	return true;
      }

    case TARGET_EXPR:
      {
	tree o1 = TREE_OPERAND (t1, 0);
	tree o2 = TREE_OPERAND (t2, 0);

	/* Special case: if either target is an unallocated VAR_DECL,
	   it means that it's going to be unified with whatever the
	   TARGET_EXPR is really supposed to initialize, so treat it
	   as being equivalent to anything.  */
	if (VAR_P (o1) && DECL_NAME (o1) == NULL_TREE
	    && !DECL_RTL_SET_P (o1))
	  /*Nop*/;
	else if (VAR_P (o2) && DECL_NAME (o2) == NULL_TREE
		 && !DECL_RTL_SET_P (o2))
	  /*Nop*/;
	else if (!cp_tree_equal (o1, o2))
	  return false;

	return cp_tree_equal (TREE_OPERAND (t1, 1), TREE_OPERAND (t2, 1));
      }

    case PARM_DECL:
      /* For comparing uses of parameters in late-specified return types
	 with an out-of-class definition of the function, but can also come
	 up for expressions that involve 'this' in a member function
	 template.  */

      if (comparing_specializations
	  && DECL_CONTEXT (t1) != DECL_CONTEXT (t2))
	/* When comparing hash table entries, only an exact match is
	   good enough; we don't want to replace 'this' with the
	   version from another function.  But be more flexible
	   with parameters with identical contexts.  */
	return false;

      if (same_type_p (TREE_TYPE (t1), TREE_TYPE (t2)))
	{
	  if (DECL_ARTIFICIAL (t1) ^ DECL_ARTIFICIAL (t2))
	    return false;
	  if (CONSTRAINT_VAR_P (t1) ^ CONSTRAINT_VAR_P (t2))
	    return false;
	  if (DECL_ARTIFICIAL (t1)
	      || (DECL_PARM_LEVEL (t1) == DECL_PARM_LEVEL (t2)
		  && DECL_PARM_INDEX (t1) == DECL_PARM_INDEX (t2)))
	    return true;
	}
      return false;

    case VAR_DECL:
    case CONST_DECL:
    case FIELD_DECL:
    case FUNCTION_DECL:
    case TEMPLATE_DECL:
    case IDENTIFIER_NODE:
    case SSA_NAME:
    case USING_DECL:
    case DEFERRED_PARSE:
      return false;

    case BASELINK:
      return (BASELINK_BINFO (t1) == BASELINK_BINFO (t2)
	      && BASELINK_ACCESS_BINFO (t1) == BASELINK_ACCESS_BINFO (t2)
	      && BASELINK_QUALIFIED_P (t1) == BASELINK_QUALIFIED_P (t2)
	      && cp_tree_equal (BASELINK_FUNCTIONS (t1),
				BASELINK_FUNCTIONS (t2)));

    case TEMPLATE_PARM_INDEX:
      return (TEMPLATE_PARM_IDX (t1) == TEMPLATE_PARM_IDX (t2)
	      && TEMPLATE_PARM_LEVEL (t1) == TEMPLATE_PARM_LEVEL (t2)
	      && (TEMPLATE_PARM_PARAMETER_PACK (t1)
		  == TEMPLATE_PARM_PARAMETER_PACK (t2))
	      && same_type_p (TREE_TYPE (TEMPLATE_PARM_DECL (t1)),
			      TREE_TYPE (TEMPLATE_PARM_DECL (t2))));

    case TEMPLATE_ID_EXPR:
      if (!cp_tree_equal (TREE_OPERAND (t1, 0), TREE_OPERAND (t2, 0)))
	return false;
      if (!comp_template_args (TREE_OPERAND (t1, 1), TREE_OPERAND (t2, 1)))
	return false;
      return true;

    case CONSTRAINT_INFO:
      return cp_tree_equal (CI_ASSOCIATED_CONSTRAINTS (t1),
                            CI_ASSOCIATED_CONSTRAINTS (t2));

    case CHECK_CONSTR:
      return (CHECK_CONSTR_CONCEPT (t1) == CHECK_CONSTR_CONCEPT (t2)
              && comp_template_args (CHECK_CONSTR_ARGS (t1),
				     CHECK_CONSTR_ARGS (t2)));

    case TREE_VEC:
      /* These seem to always be template args.  Really we should be
	 getting the caller to do this as it knows it to be true.  */
#if 1
      if (!comp_template_args (t1, t2, NULL, NULL, false))
	return false;
#else // Original code
      if (TREE_VEC_LENGTH (t1) != TREE_VEC_LENGTH (t2))
	return false;
      for (unsigned ix = TREE_VEC_LENGTH (t1); ix--;)
	if (!cp_tree_equal (TREE_VEC_ELT (t1, ix), TREE_VEC_ELT (t2, ix)))
	  return false;
#endif
      return true;

    case SIZEOF_EXPR:
    case ALIGNOF_EXPR:
      {
	tree o1 = TREE_OPERAND (t1, 0);
	tree o2 = TREE_OPERAND (t2, 0);

	if (code1 == SIZEOF_EXPR)
	  {
	    if (SIZEOF_EXPR_TYPE_P (t1))
	      o1 = TREE_TYPE (o1);
	    if (SIZEOF_EXPR_TYPE_P (t2))
	      o2 = TREE_TYPE (o2);
	  }

	if (TREE_CODE (o1) != TREE_CODE (o2))
	  return false;

	if (ARGUMENT_PACK_P (o1))
	  return template_args_equal (o1, o2);
	else if (TYPE_P (o1))
	  return same_type_p (o1, o2);
	else
	  return cp_tree_equal (o1, o2);
      }

    case MODOP_EXPR:
      {
	tree t1_op1, t2_op1;

	if (!cp_tree_equal (TREE_OPERAND (t1, 0), TREE_OPERAND (t2, 0)))
	  return false;

	t1_op1 = TREE_OPERAND (t1, 1);
	t2_op1 = TREE_OPERAND (t2, 1);
	if (TREE_CODE (t1_op1) != TREE_CODE (t2_op1))
	  return false;

	return cp_tree_equal (TREE_OPERAND (t1, 2), TREE_OPERAND (t2, 2));
      }

    case PTRMEM_CST:
      /* Two pointer-to-members are the same if they point to the same
	 field or function in the same class.  */
      if (PTRMEM_CST_MEMBER (t1) != PTRMEM_CST_MEMBER (t2))
	return false;

      return same_type_p (PTRMEM_CST_CLASS (t1), PTRMEM_CST_CLASS (t2));

    case OVERLOAD:
      {
	/* Two overloads. Must be exactly the same set of decls.  */
	lkp_iterator first (t1);
	lkp_iterator second (t2);

	for (; first && second; ++first, ++second)
	  if (*first != *second)
	    return false;
	return !(first || second);
      }

    case TRAIT_EXPR:
      if (TRAIT_EXPR_KIND (t1) != TRAIT_EXPR_KIND (t2))
	return false;
      return same_type_p (TRAIT_EXPR_TYPE1 (t1), TRAIT_EXPR_TYPE1 (t2))
	&& cp_tree_equal (TRAIT_EXPR_TYPE2 (t1), TRAIT_EXPR_TYPE2 (t2));

    case CAST_EXPR:
    case STATIC_CAST_EXPR:
    case REINTERPRET_CAST_EXPR:
    case CONST_CAST_EXPR:
    case DYNAMIC_CAST_EXPR:
    case IMPLICIT_CONV_EXPR:
    case NEW_EXPR:
    CASE_CONVERT:
    case NON_LVALUE_EXPR:
    case VIEW_CONVERT_EXPR:
      if (!same_type_p (TREE_TYPE (t1), TREE_TYPE (t2)))
	return false;
      /* Now compare operands as usual.  */
      break;

    case DEFERRED_NOEXCEPT:
      return (cp_tree_equal (DEFERRED_NOEXCEPT_PATTERN (t1),
			     DEFERRED_NOEXCEPT_PATTERN (t2))
	      && comp_template_args (DEFERRED_NOEXCEPT_ARGS (t1),
				     DEFERRED_NOEXCEPT_ARGS (t2)));

    case LAMBDA_EXPR:
      /* Two lambda-expressions are never considered equivalent.  */
      return false;

    case TYPE_ARGUMENT_PACK:
    case NONTYPE_ARGUMENT_PACK:
      {
	tree p1 = ARGUMENT_PACK_ARGS (t1);
	tree p2 = ARGUMENT_PACK_ARGS (t2);
	int len = TREE_VEC_LENGTH (p1);
	if (TREE_VEC_LENGTH (p2) != len)
	  return false;

	for (int ix = 0; ix != len; ix++)
	  if (!template_args_equal (TREE_VEC_ELT (p1, ix),
				    TREE_VEC_ELT (p2, ix)))
	    return false;
	return true;
      }

    case EXPR_PACK_EXPANSION:
      if (!cp_tree_equal (PACK_EXPANSION_PATTERN (t1),
			  PACK_EXPANSION_PATTERN (t2)))
	return false;
      if (!comp_template_args (PACK_EXPANSION_EXTRA_ARGS (t1),
			       PACK_EXPANSION_EXTRA_ARGS (t2)))
	return false;
      return true;

    default:
      break;
    }

  switch (TREE_CODE_CLASS (code1))
    {
    case tcc_unary:
    case tcc_binary:
    case tcc_comparison:
    case tcc_expression:
    case tcc_vl_exp:
    case tcc_reference:
    case tcc_statement:
      {
	int n = cp_tree_operand_length (t1);
	if (TREE_CODE_CLASS (code1) == tcc_vl_exp
	    && n != TREE_OPERAND_LENGTH (t2))
	  return false;

	for (int i = 0; i < n; ++i)
	  if (!cp_tree_equal (TREE_OPERAND (t1, i), TREE_OPERAND (t2, i)))
	    return false;

	return true;
      }

    case tcc_type:
      return same_type_p (t1, t2);

    default:
      gcc_unreachable ();
    }

  /* We can get here with --disable-checking.  */
  return false;
}

/* The type of ARG when used as an lvalue.  */

tree
lvalue_type (tree arg)
{
  tree type = TREE_TYPE (arg);
  return type;
}

/* The type of ARG for printing error messages; denote lvalues with
   reference types.  */

tree
error_type (tree arg)
{
  tree type = TREE_TYPE (arg);

  if (TREE_CODE (type) == ARRAY_TYPE)
    ;
  else if (TREE_CODE (type) == ERROR_MARK)
    ;
  else if (lvalue_p (arg))
    type = build_reference_type (lvalue_type (arg));
  else if (MAYBE_CLASS_TYPE_P (type))
    type = lvalue_type (arg);

  return type;
}

/* Does FUNCTION use a variable-length argument list?  */

int
varargs_function_p (const_tree function)
{
  return stdarg_p (TREE_TYPE (function));
}

/* Returns 1 if decl is a member of a class.  */

int
member_p (const_tree decl)
{
  const_tree const ctx = DECL_CONTEXT (decl);
  return (ctx && TYPE_P (ctx));
}

/* Create a placeholder for member access where we don't actually have an
   object that the access is against.  */

tree
build_dummy_object (tree type)
{
  tree decl = build1 (CONVERT_EXPR, build_pointer_type (type), void_node);
  return cp_build_fold_indirect_ref (decl);
}

/* We've gotten a reference to a member of TYPE.  Return *this if appropriate,
   or a dummy object otherwise.  If BINFOP is non-0, it is filled with the
   binfo path from current_class_type to TYPE, or 0.  */

tree
maybe_dummy_object (tree type, tree* binfop)
{
  tree decl, context;
  tree binfo;
  tree current = current_nonlambda_class_type ();

  if (current
      && (binfo = lookup_base (current, type, ba_any, NULL,
			       tf_warning_or_error)))
    context = current;
  else
    {
      /* Reference from a nested class member function.  */
      context = type;
      binfo = TYPE_BINFO (type);
    }

  if (binfop)
    *binfop = binfo;

  if (current_class_ref
      /* current_class_ref might not correspond to current_class_type if
	 we're in tsubst_default_argument or a lambda-declarator; in either
	 case, we want to use current_class_ref if it matches CONTEXT.  */
      && (same_type_ignoring_top_level_qualifiers_p
	  (TREE_TYPE (current_class_ref), context)))
    decl = current_class_ref;
  else
    decl = build_dummy_object (context);

  return decl;
}

/* Returns 1 if OB is a placeholder object, or a pointer to one.  */

bool
is_dummy_object (const_tree ob)
{
  if (INDIRECT_REF_P (ob))
    ob = TREE_OPERAND (ob, 0);
  return (TREE_CODE (ob) == CONVERT_EXPR
	  && TREE_OPERAND (ob, 0) == void_node);
}

/* Returns true if TYPE is a character type or std::byte.  */

bool
is_byte_access_type (tree type)
{
  type = TYPE_MAIN_VARIANT (type);
  if (char_type_p (type))
    return true;

  return (TREE_CODE (type) == ENUMERAL_TYPE
	  && TYPE_CONTEXT (type) == std_node
	  && !strcmp ("byte", TYPE_NAME_STRING (type)));
}

/* Returns 1 iff type T is something we want to treat as a scalar type for
   the purpose of deciding whether it is trivial/POD/standard-layout.  */

bool
scalarish_type_p (const_tree t)
{
  if (t == error_mark_node)
    return 1;

  return (SCALAR_TYPE_P (t) || VECTOR_TYPE_P (t));
}

/* Returns true iff T requires non-trivial default initialization.  */

bool
type_has_nontrivial_default_init (const_tree t)
{
  t = strip_array_types (CONST_CAST_TREE (t));

  if (CLASS_TYPE_P (t))
    return TYPE_HAS_COMPLEX_DFLT (t);
  else
    return 0;
}

/* Track classes with only deleted copy/move constructors so that we can warn
   if they are used in call/return by value.  */

static GTY(()) hash_set<tree>* deleted_copy_types;
static void
remember_deleted_copy (const_tree t)
{
  if (!deleted_copy_types)
    deleted_copy_types = hash_set<tree>::create_ggc(37);
  deleted_copy_types->add (CONST_CAST_TREE (t));
}
void
maybe_warn_parm_abi (tree t, location_t loc)
{
  if (!deleted_copy_types
      || !deleted_copy_types->contains (t))
    return;

  if ((flag_abi_version == 12 || warn_abi_version == 12)
      && classtype_has_non_deleted_move_ctor (t))
    {
      bool w;
      auto_diagnostic_group d;
      if (flag_abi_version > 12)
	w = warning_at (loc, OPT_Wabi, "%<-fabi-version=13%> (GCC 8.2) fixes "
			"the calling convention for %qT, which was "
			"accidentally changed in 8.1", t);
      else
	w = warning_at (loc, OPT_Wabi, "%<-fabi-version=12%> (GCC 8.1) accident"
			"ally changes the calling convention for %qT", t);
      if (w)
	inform (location_of (t), " declared here");
      return;
    }

  auto_diagnostic_group d;
  if (warning_at (loc, OPT_Wabi, "the calling convention for %qT changes in "
		  "%<-fabi-version=13%> (GCC 8.2)", t))
    inform (location_of (t), " because all of its copy and move "
	    "constructors are deleted");
}

/* Returns true iff copying an object of type T (including via move
   constructor) is non-trivial.  That is, T has no non-trivial copy
   constructors and no non-trivial move constructors, and not all copy/move
   constructors are deleted.  This function implements the ABI notion of
   non-trivial copy, which has diverged from the one in the standard.  */

bool
type_has_nontrivial_copy_init (const_tree type)
{
  tree t = strip_array_types (CONST_CAST_TREE (type));

  if (CLASS_TYPE_P (t))
    {
      gcc_assert (COMPLETE_TYPE_P (t));

      if (TYPE_HAS_COMPLEX_COPY_CTOR (t)
	  || TYPE_HAS_COMPLEX_MOVE_CTOR (t))
	/* Nontrivial.  */
	return true;

      if (cxx_dialect < cxx11)
	/* No deleted functions before C++11.  */
	return false;

      /* Before ABI v12 we did a bitwise copy of types with only deleted
	 copy/move constructors.  */
      if (!abi_version_at_least (12)
	  && !(warn_abi && abi_version_crosses (12)))
	return false;

      bool saw_copy = false;
      bool saw_non_deleted = false;
      bool saw_non_deleted_move = false;

      if (CLASSTYPE_LAZY_MOVE_CTOR (t))
	saw_copy = saw_non_deleted = true;
      else if (CLASSTYPE_LAZY_COPY_CTOR (t))
	{
	  saw_copy = true;
	  if (classtype_has_move_assign_or_move_ctor_p (t, true))
	    /* [class.copy]/8 If the class definition declares a move
	       constructor or move assignment operator, the implicitly declared
	       copy constructor is defined as deleted.... */;
	  else
	    /* Any other reason the implicitly-declared function would be
	       deleted would also cause TYPE_HAS_COMPLEX_COPY_CTOR to be
	       set.  */
	    saw_non_deleted = true;
	}

      if (!saw_non_deleted)
	for (ovl_iterator iter (CLASSTYPE_CONSTRUCTORS (t)); iter; ++iter)
	  {
	    tree fn = *iter;
	    if (copy_fn_p (fn))
	      {
		saw_copy = true;
		if (!DECL_DELETED_FN (fn))
		  {
		    /* Not deleted, therefore trivial.  */
		    saw_non_deleted = true;
		    break;
		  }
	      }
	    else if (move_fn_p (fn))
	      if (!DECL_DELETED_FN (fn))
		saw_non_deleted_move = true;
	  }

      gcc_assert (saw_copy);

      /* ABI v12 buggily ignored move constructors.  */
      bool v11nontriv = false;
      bool v12nontriv = !saw_non_deleted;
      bool v13nontriv = !saw_non_deleted && !saw_non_deleted_move;
      bool nontriv = (abi_version_at_least (13) ? v13nontriv
		      : flag_abi_version == 12 ? v12nontriv
		      : v11nontriv);
      bool warn_nontriv = (warn_abi_version >= 13 ? v13nontriv
			   : warn_abi_version == 12 ? v12nontriv
			   : v11nontriv);
      if (nontriv != warn_nontriv)
	remember_deleted_copy (t);

      return nontriv;
    }
  else
    return 0;
}

/* Returns 1 iff type T is a trivially copyable type, as defined in
   [basic.types] and [class].  */

bool
trivially_copyable_p (const_tree t)
{
  t = strip_array_types (CONST_CAST_TREE (t));

  if (CLASS_TYPE_P (t))
    return ((!TYPE_HAS_COPY_CTOR (t)
	     || !TYPE_HAS_COMPLEX_COPY_CTOR (t))
	    && !TYPE_HAS_COMPLEX_MOVE_CTOR (t)
	    && (!TYPE_HAS_COPY_ASSIGN (t)
		|| !TYPE_HAS_COMPLEX_COPY_ASSIGN (t))
	    && !TYPE_HAS_COMPLEX_MOVE_ASSIGN (t)
	    && TYPE_HAS_TRIVIAL_DESTRUCTOR (t));
  else
    /* CWG 2094 makes volatile-qualified scalars trivially copyable again.  */
    return scalarish_type_p (t);
}

/* Returns 1 iff type T is a trivial type, as defined in [basic.types] and
   [class].  */

bool
trivial_type_p (const_tree t)
{
  t = strip_array_types (CONST_CAST_TREE (t));

  if (CLASS_TYPE_P (t))
    return (TYPE_HAS_TRIVIAL_DFLT (t)
	    && trivially_copyable_p (t));
  else
    return scalarish_type_p (t);
}

/* Returns 1 iff type T is a POD type, as defined in [basic.types].  */

bool
pod_type_p (const_tree t)
{
  /* This CONST_CAST is okay because strip_array_types returns its
     argument unmodified and we assign it to a const_tree.  */
  t = strip_array_types (CONST_CAST_TREE(t));

  if (!CLASS_TYPE_P (t))
    return scalarish_type_p (t);
  else if (cxx_dialect > cxx98)
    /* [class]/10: A POD struct is a class that is both a trivial class and a
       standard-layout class, and has no non-static data members of type
       non-POD struct, non-POD union (or array of such types).

       We don't need to check individual members because if a member is
       non-std-layout or non-trivial, the class will be too.  */
    return (std_layout_type_p (t) && trivial_type_p (t));
  else
    /* The C++98 definition of POD is different.  */
    return !CLASSTYPE_NON_LAYOUT_POD_P (t);
}

/* Returns true iff T is POD for the purpose of layout, as defined in the
   C++ ABI.  */

bool
layout_pod_type_p (const_tree t)
{
  t = strip_array_types (CONST_CAST_TREE (t));

  if (CLASS_TYPE_P (t))
    return !CLASSTYPE_NON_LAYOUT_POD_P (t);
  else
    return scalarish_type_p (t);
}

/* Returns true iff T is a standard-layout type, as defined in
   [basic.types].  */

bool
std_layout_type_p (const_tree t)
{
  t = strip_array_types (CONST_CAST_TREE (t));

  if (CLASS_TYPE_P (t))
    return !CLASSTYPE_NON_STD_LAYOUT (t);
  else
    return scalarish_type_p (t);
}

static bool record_has_unique_obj_representations (const_tree, const_tree);

/* Returns true iff T satisfies std::has_unique_object_representations<T>,
   as defined in [meta.unary.prop].  */

bool
type_has_unique_obj_representations (const_tree t)
{
  bool ret;

  t = strip_array_types (CONST_CAST_TREE (t));

  if (!trivially_copyable_p (t))
    return false;

  if (CLASS_TYPE_P (t) && CLASSTYPE_UNIQUE_OBJ_REPRESENTATIONS_SET (t))
    return CLASSTYPE_UNIQUE_OBJ_REPRESENTATIONS (t);

  switch (TREE_CODE (t))
    {
    case INTEGER_TYPE:
    case POINTER_TYPE:
    case REFERENCE_TYPE:
      /* If some backend has any paddings in these types, we should add
	 a target hook for this and handle it there.  */
      return true;

    case BOOLEAN_TYPE:
      /* For bool values other than 0 and 1 should only appear with
	 undefined behavior.  */
      return true;

    case ENUMERAL_TYPE:
      return type_has_unique_obj_representations (ENUM_UNDERLYING_TYPE (t));

    case REAL_TYPE:
      /* XFmode certainly contains padding on x86, which the CPU doesn't store
	 when storing long double values, so for that we have to return false.
	 Other kinds of floating point values are questionable due to +.0/-.0
	 and NaNs, let's play safe for now.  */
      return false;

    case FIXED_POINT_TYPE:
      return false;

    case OFFSET_TYPE:
      return true;

    case COMPLEX_TYPE:
    case VECTOR_TYPE:
      return type_has_unique_obj_representations (TREE_TYPE (t));

    case RECORD_TYPE:
      ret = record_has_unique_obj_representations (t, TYPE_SIZE (t));
      if (CLASS_TYPE_P (t))
	{
	  CLASSTYPE_UNIQUE_OBJ_REPRESENTATIONS_SET (t) = 1;
	  CLASSTYPE_UNIQUE_OBJ_REPRESENTATIONS (t) = ret;
	}
      return ret;

    case UNION_TYPE:
      ret = true;
      bool any_fields;
      any_fields = false;
      for (tree field = TYPE_FIELDS (t); field; field = DECL_CHAIN (field))
	if (TREE_CODE (field) == FIELD_DECL)
	  {
	    any_fields = true;
	    if (!type_has_unique_obj_representations (TREE_TYPE (field))
		|| simple_cst_equal (DECL_SIZE (field), TYPE_SIZE (t)) != 1)
	      {
		ret = false;
		break;
	      }
	  }
      if (!any_fields && !integer_zerop (TYPE_SIZE (t)))
	ret = false;
      if (CLASS_TYPE_P (t))
	{
	  CLASSTYPE_UNIQUE_OBJ_REPRESENTATIONS_SET (t) = 1;
	  CLASSTYPE_UNIQUE_OBJ_REPRESENTATIONS (t) = ret;
	}
      return ret;

    case NULLPTR_TYPE:
      return false;

    case ERROR_MARK:
      return false;

    default:
      gcc_unreachable ();
    }
}

/* Helper function for type_has_unique_obj_representations.  */

static bool
record_has_unique_obj_representations (const_tree t, const_tree sz)
{
  for (tree field = TYPE_FIELDS (t); field; field = DECL_CHAIN (field))
    if (TREE_CODE (field) != FIELD_DECL)
      ;
    /* For bases, can't use type_has_unique_obj_representations here, as in
	struct S { int i : 24; S (); };
	struct T : public S { int j : 8; T (); };
	S doesn't have unique obj representations, but T does.  */
    else if (DECL_FIELD_IS_BASE (field))
      {
	if (!record_has_unique_obj_representations (TREE_TYPE (field),
						    DECL_SIZE (field)))
	  return false;
      }
    else if (DECL_C_BIT_FIELD (field))
      {
	tree btype = DECL_BIT_FIELD_TYPE (field);
	if (!type_has_unique_obj_representations (btype))
	  return false;
      }
    else if (!type_has_unique_obj_representations (TREE_TYPE (field)))
      return false;

  offset_int cur = 0;
  for (tree field = TYPE_FIELDS (t); field; field = DECL_CHAIN (field))
    if (TREE_CODE (field) == FIELD_DECL)
      {
	offset_int fld = wi::to_offset (DECL_FIELD_OFFSET (field));
	offset_int bitpos = wi::to_offset (DECL_FIELD_BIT_OFFSET (field));
	fld = fld * BITS_PER_UNIT + bitpos;
	if (cur != fld)
	  return false;
	if (DECL_SIZE (field))
	  {
	    offset_int size = wi::to_offset (DECL_SIZE (field));
	    cur += size;
	  }
      }
  if (cur != wi::to_offset (sz))
    return false;

  return true;
}

/* Nonzero iff type T is a class template implicit specialization.  */

bool
class_tmpl_impl_spec_p (const_tree t)
{
  return CLASS_TYPE_P (t) && CLASSTYPE_TEMPLATE_INSTANTIATION (t);
}

/* Returns 1 iff zero initialization of type T means actually storing
   zeros in it.  */

int
zero_init_p (const_tree t)
{
  /* This CONST_CAST is okay because strip_array_types returns its
     argument unmodified and we assign it to a const_tree.  */
  t = strip_array_types (CONST_CAST_TREE(t));

  if (t == error_mark_node)
    return 1;

  /* NULL pointers to data members are initialized with -1.  */
  if (TYPE_PTRDATAMEM_P (t))
    return 0;

  /* Classes that contain types that can't be zero-initialized, cannot
     be zero-initialized themselves.  */
  if (CLASS_TYPE_P (t) && CLASSTYPE_NON_ZERO_INIT_P (t))
    return 0;

  return 1;
}

/* Returns true if the expression or initializer T is the result of
   zero-initialization for its type, taking pointers to members
   into consideration.  */

bool
zero_init_expr_p (tree t)
{
  tree type = TREE_TYPE (t);
  if (!type || uses_template_parms (type))
    return false;
  if (zero_init_p (type))
    return initializer_zerop (t);
  if (TYPE_PTRMEM_P (type))
    return null_member_pointer_value_p (t);
  if (TREE_CODE (t) == CONSTRUCTOR
      && CP_AGGREGATE_TYPE_P (type))
    {
      tree elt_init;
      unsigned HOST_WIDE_INT i;
      FOR_EACH_CONSTRUCTOR_VALUE (CONSTRUCTOR_ELTS (t), i, elt_init)
	if (!zero_init_expr_p (elt_init))
	  return false;
      return true;
    }
  return false;
}

/* True IFF T is a C++20 structural type (P1907R1) that can be used as a
   non-type template parameter.  If EXPLAIN, explain why not.  */

bool
structural_type_p (tree t, bool explain)
{
  /* A structural type is one of the following: */

  /* a scalar type, or */
  if (SCALAR_TYPE_P (t))
    return true;
  /* an lvalue reference type, or */
  if (TYPE_REF_P (t) && !TYPE_REF_IS_RVALUE (t))
    return true;
  /* a literal class type with the following properties:
     - all base classes and non-static data members are public and non-mutable
       and
     - the types of all bases classes and non-static data members are
       structural types or (possibly multi-dimensional) array thereof.  */
  if (!CLASS_TYPE_P (t))
    return false;
  if (!literal_type_p (t))
    {
      if (explain)
	explain_non_literal_class (t);
      return false;
    }
  for (tree m = next_initializable_field (TYPE_FIELDS (t)); m;
       m = next_initializable_field (DECL_CHAIN (m)))
    {
      if (TREE_PRIVATE (m) || TREE_PROTECTED (m))
	{
	  if (explain)
	    {
	      if (DECL_FIELD_IS_BASE (m))
		inform (location_of (m), "base class %qT is not public",
			TREE_TYPE (m));
	      else
		inform (location_of (m), "%qD is not public", m);
	    }
	  return false;
	}
      if (DECL_MUTABLE_P (m))
	{
	  if (explain)
	    inform (location_of (m), "%qD is mutable", m);
	  return false;
	}
      tree mtype = strip_array_types (TREE_TYPE (m));
      if (!structural_type_p (mtype))
	{
	  if (explain)
	    {
	      inform (location_of (m), "%qD has a non-structural type", m);
	      structural_type_p (mtype, true);
	    }
	  return false;
	}
    }
  return true;
}

/* Handle the C++17 [[nodiscard]] attribute, which is similar to the GNU
   warn_unused_result attribute.  */

static tree
handle_nodiscard_attribute (tree *node, tree name, tree args,
			    int /*flags*/, bool *no_add_attrs)
{
  if (args && TREE_CODE (TREE_VALUE (args)) != STRING_CST)
    {
      error ("%qE attribute argument must be a string constant", name);
      *no_add_attrs = true;
    }
  if (TREE_CODE (*node) == FUNCTION_DECL)
    {
      if (VOID_TYPE_P (TREE_TYPE (TREE_TYPE (*node)))
	  && !DECL_CONSTRUCTOR_P (*node))
	warning_at (DECL_SOURCE_LOCATION (*node),
		    OPT_Wattributes, "%qE attribute applied to %qD with void "
		    "return type", name, *node);
    }
  else if (OVERLOAD_TYPE_P (*node))
    /* OK */;
  else
    {
      warning (OPT_Wattributes, "%qE attribute can only be applied to "
	       "functions or to class or enumeration types", name);
      *no_add_attrs = true;
    }
  return NULL_TREE;
}

/* Handle a C++20 "no_unique_address" attribute; arguments as in
   struct attribute_spec.handler.  */
static tree
handle_no_unique_addr_attribute (tree* node,
				 tree name,
				 tree /*args*/,
				 int /*flags*/,
				 bool* no_add_attrs)
{
  if (TREE_CODE (*node) != FIELD_DECL)
    {
      warning (OPT_Wattributes, "%qE attribute can only be applied to "
	       "non-static data members", name);
      *no_add_attrs = true;
    }
  else if (DECL_C_BIT_FIELD (*node))
    {
      warning (OPT_Wattributes, "%qE attribute cannot be applied to "
	       "a bit-field", name);
      *no_add_attrs = true;
    }

  return NULL_TREE;
}

/* The C++20 [[likely]] and [[unlikely]] attributes on labels map to the GNU
   hot/cold attributes.  */

static tree
handle_likeliness_attribute (tree *node, tree name, tree args,
			     int flags, bool *no_add_attrs)
{
  *no_add_attrs = true;
  if (TREE_CODE (*node) == LABEL_DECL
      || TREE_CODE (*node) == FUNCTION_DECL)
    {
      if (args)
	warning (OPT_Wattributes, "%qE attribute takes no arguments", name);
      tree bname = (is_attribute_p ("likely", name)
		    ? get_identifier ("hot") : get_identifier ("cold"));
      if (TREE_CODE (*node) == FUNCTION_DECL)
	warning (OPT_Wattributes, "ISO C++ %qE attribute does not apply to "
		 "functions; treating as %<[[gnu::%E]]%>", name, bname);
      tree battr = build_tree_list (bname, NULL_TREE);
      decl_attributes (node, battr, flags);
      return NULL_TREE;
    }
  else
    return error_mark_node;
}

/* Table of valid C++ attributes.  */
const struct attribute_spec cxx_attribute_table[] =
{
  /* { name, min_len, max_len, decl_req, type_req, fn_type_req,
       affects_type_identity, handler, exclude } */
  { "init_priority",  1, 1, true,  false, false, false,
    handle_init_priority_attribute, NULL },
  { "abi_tag", 1, -1, false, false, false, true,
    handle_abi_tag_attribute, NULL },
  { NULL, 0, 0, false, false, false, false, NULL, NULL }
};

/* Table of C++ standard attributes.  */
const struct attribute_spec std_attribute_table[] =
{
  /* { name, min_len, max_len, decl_req, type_req, fn_type_req,
       affects_type_identity, handler, exclude } */
  { "maybe_unused", 0, 0, false, false, false, false,
    handle_unused_attribute, NULL },
  { "nodiscard", 0, 1, false, false, false, false,
    handle_nodiscard_attribute, NULL },
  { "no_unique_address", 0, 0, true, false, false, false,
    handle_no_unique_addr_attribute, NULL },
  { "likely", 0, 0, false, false, false, false,
    handle_likeliness_attribute, attr_cold_hot_exclusions },
  { "unlikely", 0, 0, false, false, false, false,
    handle_likeliness_attribute, attr_cold_hot_exclusions },
  { "noreturn", 0, 0, true, false, false, false,
    handle_noreturn_attribute, attr_noreturn_exclusions },
  { NULL, 0, 0, false, false, false, false, NULL, NULL }
};

/* Handle an "init_priority" attribute; arguments as in
   struct attribute_spec.handler.  */
static tree
handle_init_priority_attribute (tree* node,
				tree name,
				tree args,
				int /*flags*/,
				bool* no_add_attrs)
{
  tree initp_expr = TREE_VALUE (args);
  tree decl = *node;
  tree type = TREE_TYPE (decl);
  int pri;

  STRIP_NOPS (initp_expr);
  initp_expr = default_conversion (initp_expr);
  if (initp_expr)
    initp_expr = maybe_constant_value (initp_expr);

  if (!initp_expr || TREE_CODE (initp_expr) != INTEGER_CST)
    {
      error ("requested %<init_priority%> is not an integer constant");
      cxx_constant_value (initp_expr);
      *no_add_attrs = true;
      return NULL_TREE;
    }

  pri = TREE_INT_CST_LOW (initp_expr);

  type = strip_array_types (type);

  if (decl == NULL_TREE
      || !VAR_P (decl)
      || !TREE_STATIC (decl)
      || DECL_EXTERNAL (decl)
      || (TREE_CODE (type) != RECORD_TYPE
	  && TREE_CODE (type) != UNION_TYPE)
      /* Static objects in functions are initialized the
	 first time control passes through that
	 function. This is not precise enough to pin down an
	 init_priority value, so don't allow it.  */
      || current_function_decl)
    {
      error ("can only use %qE attribute on file-scope definitions "
	     "of objects of class type", name);
      *no_add_attrs = true;
      return NULL_TREE;
    }

  if (pri > MAX_INIT_PRIORITY || pri <= 0)
    {
      error ("requested %<init_priority%> %i is out of range [0, %i]",
	     pri, MAX_INIT_PRIORITY);
      *no_add_attrs = true;
      return NULL_TREE;
    }

  /* Check for init_priorities that are reserved for
     language and runtime support implementations.*/
  if (pri <= MAX_RESERVED_INIT_PRIORITY)
    {
      warning
	(0, "requested %<init_priority%> %i is reserved for internal use",
	 pri);
    }

  if (SUPPORTS_INIT_PRIORITY)
    {
      SET_DECL_INIT_PRIORITY (decl, pri);
      DECL_HAS_INIT_PRIORITY_P (decl) = 1;
      return NULL_TREE;
    }
  else
    {
      error ("%qE attribute is not supported on this platform", name);
      *no_add_attrs = true;
      return NULL_TREE;
    }
}

/* DECL is being redeclared; the old declaration had the abi tags in OLD,
   and the new one has the tags in NEW_.  Give an error if there are tags
   in NEW_ that weren't in OLD.  */

bool
check_abi_tag_redeclaration (const_tree decl, const_tree old, const_tree new_)
{
  if (old && TREE_CODE (TREE_VALUE (old)) == TREE_LIST)
    old = TREE_VALUE (old);
  if (new_ && TREE_CODE (TREE_VALUE (new_)) == TREE_LIST)
    new_ = TREE_VALUE (new_);
  bool err = false;
  for (const_tree t = new_; t; t = TREE_CHAIN (t))
    {
      tree str = TREE_VALUE (t);
      for (const_tree in = old; in; in = TREE_CHAIN (in))
	{
	  tree ostr = TREE_VALUE (in);
	  if (cp_tree_equal (str, ostr))
	    goto found;
	}
      error ("redeclaration of %qD adds abi tag %qE", decl, str);
      err = true;
    found:;
    }
  if (err)
    {
      inform (DECL_SOURCE_LOCATION (decl), "previous declaration here");
      return false;
    }
  return true;
}

/* The abi_tag attribute with the name NAME was given ARGS.  If they are
   ill-formed, give an error and return false; otherwise, return true.  */

bool
check_abi_tag_args (tree args, tree name)
{
  if (!args)
    {
      error ("the %qE attribute requires arguments", name);
      return false;
    }
  for (tree arg = args; arg; arg = TREE_CHAIN (arg))
    {
      tree elt = TREE_VALUE (arg);
      if (TREE_CODE (elt) != STRING_CST
	  || (!same_type_ignoring_top_level_qualifiers_p
	      (strip_array_types (TREE_TYPE (elt)),
	       char_type_node)))
	{
	  error ("arguments to the %qE attribute must be narrow string "
		 "literals", name);
	  return false;
	}
      const char *begin = TREE_STRING_POINTER (elt);
      const char *end = begin + TREE_STRING_LENGTH (elt);
      for (const char *p = begin; p != end; ++p)
	{
	  char c = *p;
	  if (p == begin)
	    {
	      if (!ISALPHA (c) && c != '_')
		{
		  error ("arguments to the %qE attribute must contain valid "
			 "identifiers", name);
		  inform (input_location, "%<%c%> is not a valid first "
			  "character for an identifier", c);
		  return false;
		}
	    }
	  else if (p == end - 1)
	    gcc_assert (c == 0);
	  else
	    {
	      if (!ISALNUM (c) && c != '_')
		{
		  error ("arguments to the %qE attribute must contain valid "
			 "identifiers", name);
		  inform (input_location, "%<%c%> is not a valid character "
			  "in an identifier", c);
		  return false;
		}
	    }
	}
    }
  return true;
}

/* Handle an "abi_tag" attribute; arguments as in
   struct attribute_spec.handler.  */

static tree
handle_abi_tag_attribute (tree* node, tree name, tree args,
			  int flags, bool* no_add_attrs)
{
  if (!check_abi_tag_args (args, name))
    goto fail;

  if (TYPE_P (*node))
    {
      if (!OVERLOAD_TYPE_P (*node))
	{
	  error ("%qE attribute applied to non-class, non-enum type %qT",
		 name, *node);
	  goto fail;
	}
      else if (!(flags & (int)ATTR_FLAG_TYPE_IN_PLACE))
	{
	  error ("%qE attribute applied to %qT after its definition",
		 name, *node);
	  goto fail;
	}
      else if (CLASS_TYPE_P (*node)
	       && CLASSTYPE_TEMPLATE_INSTANTIATION (*node))
	{
	  warning (OPT_Wattributes, "ignoring %qE attribute applied to "
		   "template instantiation %qT", name, *node);
	  goto fail;
	}
      else if (CLASS_TYPE_P (*node)
	       && CLASSTYPE_TEMPLATE_SPECIALIZATION (*node))
	{
	  warning (OPT_Wattributes, "ignoring %qE attribute applied to "
		   "template specialization %qT", name, *node);
	  goto fail;
	}

      tree attributes = TYPE_ATTRIBUTES (*node);
      tree decl = TYPE_NAME (*node);

      /* Make sure all declarations have the same abi tags.  */
      if (DECL_SOURCE_LOCATION (decl) != input_location)
	{
	  if (!check_abi_tag_redeclaration (decl,
					    lookup_attribute ("abi_tag",
							      attributes),
					    args))
	    goto fail;
	}
    }
  else
    {
      if (!VAR_OR_FUNCTION_DECL_P (*node))
	{
	  error ("%qE attribute applied to non-function, non-variable %qD",
		 name, *node);
	  goto fail;
	}
      else if (DECL_LANGUAGE (*node) == lang_c)
	{
	  error ("%qE attribute applied to extern \"C\" declaration %qD",
		 name, *node);
	  goto fail;
	}
    }

  return NULL_TREE;

 fail:
  *no_add_attrs = true;
  return NULL_TREE;
}

/* Return a new PTRMEM_CST of the indicated TYPE.  The MEMBER is the
   thing pointed to by the constant.  */

tree
make_ptrmem_cst (tree type, tree member)
{
  tree ptrmem_cst = make_node (PTRMEM_CST);
  TREE_TYPE (ptrmem_cst) = type;
  PTRMEM_CST_MEMBER (ptrmem_cst) = member;
  return ptrmem_cst;
}

/* Build a variant of TYPE that has the indicated ATTRIBUTES.  May
   return an existing type if an appropriate type already exists.  */

tree
cp_build_type_attribute_variant (tree type, tree attributes)
{
  tree new_type;

  new_type = build_type_attribute_variant (type, attributes);
  if (FUNC_OR_METHOD_TYPE_P (new_type))
    gcc_checking_assert (cxx_type_hash_eq (type, new_type));

  /* Making a new main variant of a class type is broken.  */
  gcc_assert (!CLASS_TYPE_P (type) || new_type == type);
    
  return new_type;
}

/* Return TRUE if TYPE1 and TYPE2 are identical for type hashing purposes.
   Called only after doing all language independent checks.  */

bool
cxx_type_hash_eq (const_tree typea, const_tree typeb)
{
  gcc_assert (FUNC_OR_METHOD_TYPE_P (typea));

  if (type_memfn_rqual (typea) != type_memfn_rqual (typeb))
    return false;
  if (TYPE_HAS_LATE_RETURN_TYPE (typea) != TYPE_HAS_LATE_RETURN_TYPE (typeb))
    return false;
  return comp_except_specs (TYPE_RAISES_EXCEPTIONS (typea),
			    TYPE_RAISES_EXCEPTIONS (typeb), ce_exact);
}

/* Copy the language-specific type variant modifiers from TYPEB to TYPEA.  For
   C++, these are the exception-specifier and ref-qualifier.  */

tree
cxx_copy_lang_qualifiers (const_tree typea, const_tree typeb)
{
  tree type = CONST_CAST_TREE (typea);
  if (FUNC_OR_METHOD_TYPE_P (type))
    type = build_cp_fntype_variant (type, type_memfn_rqual (typeb),
				    TYPE_RAISES_EXCEPTIONS (typeb),
				    TYPE_HAS_LATE_RETURN_TYPE (typeb));
  return type;
}

/* Apply FUNC to all language-specific sub-trees of TP in a pre-order
   traversal.  Called from walk_tree.  */

tree
cp_walk_subtrees (tree *tp, int *walk_subtrees_p, walk_tree_fn func,
		  void *data, hash_set<tree> *pset)
{
  enum tree_code code = TREE_CODE (*tp);
  tree result;

#define WALK_SUBTREE(NODE)				\
  do							\
    {							\
      result = cp_walk_tree (&(NODE), func, data, pset);	\
      if (result) goto out;				\
    }							\
  while (0)

  if (TYPE_P (*tp))
    {
      /* Walk into template args without looking through typedefs.  */
      if (tree ti = TYPE_TEMPLATE_INFO_MAYBE_ALIAS (*tp))
	WALK_SUBTREE (TI_ARGS (ti));
      /* Don't look through typedefs; walk_tree_fns that want to look through
	 typedefs (like min_vis_r) need to do that themselves.  */
      if (typedef_variant_p (*tp))
	{
	  *walk_subtrees_p = 0;
	  return NULL_TREE;
	}
    }

  /* Not one of the easy cases.  We must explicitly go through the
     children.  */
  result = NULL_TREE;
  switch (code)
    {
    case DEFERRED_PARSE:
    case TEMPLATE_TEMPLATE_PARM:
    case BOUND_TEMPLATE_TEMPLATE_PARM:
    case UNBOUND_CLASS_TEMPLATE:
    case TEMPLATE_PARM_INDEX:
    case TEMPLATE_TYPE_PARM:
    case TYPEOF_TYPE:
    case UNDERLYING_TYPE:
      /* None of these have subtrees other than those already walked
	 above.  */
      *walk_subtrees_p = 0;
      break;

    case TYPENAME_TYPE:
      WALK_SUBTREE (TYPE_CONTEXT (*tp));
      WALK_SUBTREE (TYPENAME_TYPE_FULLNAME (*tp));
      *walk_subtrees_p = 0;
      break;

    case BASELINK:
      if (BASELINK_QUALIFIED_P (*tp))
	WALK_SUBTREE (BINFO_TYPE (BASELINK_ACCESS_BINFO (*tp)));
      WALK_SUBTREE (BASELINK_FUNCTIONS (*tp));
      *walk_subtrees_p = 0;
      break;

    case PTRMEM_CST:
      WALK_SUBTREE (TREE_TYPE (*tp));
      *walk_subtrees_p = 0;
      break;

    case TREE_LIST:
      WALK_SUBTREE (TREE_PURPOSE (*tp));
      break;

    case OVERLOAD:
      WALK_SUBTREE (OVL_FUNCTION (*tp));
      WALK_SUBTREE (OVL_CHAIN (*tp));
      *walk_subtrees_p = 0;
      break;

    case USING_DECL:
      WALK_SUBTREE (DECL_NAME (*tp));
      WALK_SUBTREE (USING_DECL_SCOPE (*tp));
      WALK_SUBTREE (USING_DECL_DECLS (*tp));
      *walk_subtrees_p = 0;
      break;

    case RECORD_TYPE:
      if (TYPE_PTRMEMFUNC_P (*tp))
	WALK_SUBTREE (TYPE_PTRMEMFUNC_FN_TYPE_RAW (*tp));
      break;

    case TYPE_ARGUMENT_PACK:
    case NONTYPE_ARGUMENT_PACK:
      {
        tree args = ARGUMENT_PACK_ARGS (*tp);
        int i, len = TREE_VEC_LENGTH (args);
        for (i = 0; i < len; i++)
          WALK_SUBTREE (TREE_VEC_ELT (args, i));
      }
      break;

    case TYPE_PACK_EXPANSION:
      WALK_SUBTREE (TREE_TYPE (*tp));
      WALK_SUBTREE (PACK_EXPANSION_EXTRA_ARGS (*tp));
      *walk_subtrees_p = 0;
      break;
      
    case EXPR_PACK_EXPANSION:
      WALK_SUBTREE (TREE_OPERAND (*tp, 0));
      WALK_SUBTREE (PACK_EXPANSION_EXTRA_ARGS (*tp));
      *walk_subtrees_p = 0;
      break;

    case CAST_EXPR:
    case REINTERPRET_CAST_EXPR:
    case STATIC_CAST_EXPR:
    case CONST_CAST_EXPR:
    case DYNAMIC_CAST_EXPR:
    case IMPLICIT_CONV_EXPR:
      if (TREE_TYPE (*tp))
	WALK_SUBTREE (TREE_TYPE (*tp));

      {
        int i;
        for (i = 0; i < TREE_CODE_LENGTH (TREE_CODE (*tp)); ++i)
	  WALK_SUBTREE (TREE_OPERAND (*tp, i));
      }
      *walk_subtrees_p = 0;
      break;

    case CONSTRUCTOR:
      if (COMPOUND_LITERAL_P (*tp))
	WALK_SUBTREE (TREE_TYPE (*tp));
      break;

    case TRAIT_EXPR:
      WALK_SUBTREE (TRAIT_EXPR_TYPE1 (*tp));
      WALK_SUBTREE (TRAIT_EXPR_TYPE2 (*tp));
      *walk_subtrees_p = 0;
      break;

    case DECLTYPE_TYPE:
      ++cp_unevaluated_operand;
      /* We can't use WALK_SUBTREE here because of the goto.  */
      result = cp_walk_tree (&DECLTYPE_TYPE_EXPR (*tp), func, data, pset);
      --cp_unevaluated_operand;
      *walk_subtrees_p = 0;
      break;

    case ALIGNOF_EXPR:
    case SIZEOF_EXPR:
    case NOEXCEPT_EXPR:
      ++cp_unevaluated_operand;
      result = cp_walk_tree (&TREE_OPERAND (*tp, 0), func, data, pset);
      --cp_unevaluated_operand;
      *walk_subtrees_p = 0;
      break;
 
    case REQUIRES_EXPR:
      // Only recurse through the nested expression. Do not
      // walk the parameter list. Doing so causes false
      // positives in the pack expansion checker since the
      // requires parameters are introduced as pack expansions.
      WALK_SUBTREE (TREE_OPERAND (*tp, 1));
      *walk_subtrees_p = 0;
      break;

    case DECL_EXPR:
      /* User variables should be mentioned in BIND_EXPR_VARS
	 and their initializers and sizes walked when walking
	 the containing BIND_EXPR.  Compiler temporaries are
	 handled here.  And also normal variables in templates,
	 since do_poplevel doesn't build a BIND_EXPR then.  */
      if (VAR_P (TREE_OPERAND (*tp, 0))
	  && (processing_template_decl
	      || (DECL_ARTIFICIAL (TREE_OPERAND (*tp, 0))
		  && !TREE_STATIC (TREE_OPERAND (*tp, 0)))))
	{
	  tree decl = TREE_OPERAND (*tp, 0);
	  WALK_SUBTREE (DECL_INITIAL (decl));
	  WALK_SUBTREE (DECL_SIZE (decl));
	  WALK_SUBTREE (DECL_SIZE_UNIT (decl));
	}
      break;

    case LAMBDA_EXPR:
      /* Don't walk into the body of the lambda, but the capture initializers
	 are part of the enclosing context.  */
      for (tree cap = LAMBDA_EXPR_CAPTURE_LIST (*tp); cap;
	   cap = TREE_CHAIN (cap))
	WALK_SUBTREE (TREE_VALUE (cap));
      break;

    case CO_YIELD_EXPR:
      if (TREE_OPERAND (*tp, 1))
	/* Operand 1 is the tree for the relevant co_await which has any
	   interesting sub-trees.  */
	WALK_SUBTREE (TREE_OPERAND (*tp, 1));
      break;

    case CO_AWAIT_EXPR:
      if (TREE_OPERAND (*tp, 1))
	/* Operand 1 is frame variable.  */
	WALK_SUBTREE (TREE_OPERAND (*tp, 1));
      if (TREE_OPERAND (*tp, 2))
	/* Operand 2 has the initialiser, and we need to walk any subtrees
	   there.  */
	WALK_SUBTREE (TREE_OPERAND (*tp, 2));
      break;

    case CO_RETURN_EXPR:
      if (TREE_OPERAND (*tp, 0))
	{
	  if (VOID_TYPE_P (TREE_OPERAND (*tp, 0)))
	    /* For void expressions, operand 1 is a trivial call, and any
	       interesting subtrees will be part of operand 0.  */
	    WALK_SUBTREE (TREE_OPERAND (*tp, 0));
	  else if (TREE_OPERAND (*tp, 1))
	    /* Interesting sub-trees will be in the return_value () call
	       arguments.  */
	    WALK_SUBTREE (TREE_OPERAND (*tp, 1));
	}
      break;

    default:
      return NULL_TREE;
    }

  /* We didn't find what we were looking for.  */
 out:
  return result;

#undef WALK_SUBTREE
}

/* Like save_expr, but for C++.  */

tree
cp_save_expr (tree expr)
{
  /* There is no reason to create a SAVE_EXPR within a template; if
     needed, we can create the SAVE_EXPR when instantiating the
     template.  Furthermore, the middle-end cannot handle C++-specific
     tree codes.  */
  if (processing_template_decl)
    return expr;

  /* TARGET_EXPRs are only expanded once.  */
  if (TREE_CODE (expr) == TARGET_EXPR)
    return expr;

  return save_expr (expr);
}

/* Initialize tree.c.  */

void
init_tree (void)
{
  list_hash_table = hash_table<list_hasher>::create_ggc (61);
  register_scoped_attributes (std_attribute_table, NULL);
}

/* Returns the kind of special function that DECL (a FUNCTION_DECL)
   is.  Note that sfk_none is zero, so this function can be used as a
   predicate to test whether or not DECL is a special function.  */

special_function_kind
special_function_p (const_tree decl)
{
  /* Rather than doing all this stuff with magic names, we should
     probably have a field of type `special_function_kind' in
     DECL_LANG_SPECIFIC.  */
  if (DECL_INHERITED_CTOR (decl))
    return sfk_inheriting_constructor;
  if (DECL_COPY_CONSTRUCTOR_P (decl))
    return sfk_copy_constructor;
  if (DECL_MOVE_CONSTRUCTOR_P (decl))
    return sfk_move_constructor;
  if (DECL_CONSTRUCTOR_P (decl))
    return sfk_constructor;
  if (DECL_ASSIGNMENT_OPERATOR_P (decl)
      && DECL_OVERLOADED_OPERATOR_IS (decl, NOP_EXPR))
    {
      if (copy_fn_p (decl))
	return sfk_copy_assignment;
      if (move_fn_p (decl))
	return sfk_move_assignment;
    }
  if (DECL_MAYBE_IN_CHARGE_DESTRUCTOR_P (decl))
    return sfk_destructor;
  if (DECL_COMPLETE_DESTRUCTOR_P (decl))
    return sfk_complete_destructor;
  if (DECL_BASE_DESTRUCTOR_P (decl))
    return sfk_base_destructor;
  if (DECL_DELETING_DESTRUCTOR_P (decl))
    return sfk_deleting_destructor;
  if (DECL_CONV_FN_P (decl))
    return sfk_conversion;
  if (deduction_guide_p (decl))
    return sfk_deduction_guide;
  if (DECL_OVERLOADED_OPERATOR_CODE_RAW (decl) >= OVL_OP_EQ_EXPR
      && DECL_OVERLOADED_OPERATOR_CODE_RAW (decl) <= OVL_OP_SPACESHIP_EXPR)
    return sfk_comparison;

  return sfk_none;
}

/* As above, but only if DECL is a special member function as per 11.3.3
   [special]: default/copy/move ctor, copy/move assignment, or destructor.  */

special_function_kind
special_memfn_p (const_tree decl)
{
  switch (special_function_kind sfk = special_function_p (decl))
    {
    case sfk_constructor:
      if (!default_ctor_p (decl))
	break;
      gcc_fallthrough();
    case sfk_copy_constructor:
    case sfk_copy_assignment:
    case sfk_move_assignment:
    case sfk_move_constructor:
    case sfk_destructor:
      return sfk;

    default:
      break;
    }
  return sfk_none;
}

/* Returns nonzero if TYPE is a character type, including wchar_t.  */

int
char_type_p (tree type)
{
  return (same_type_p (type, char_type_node)
	  || same_type_p (type, unsigned_char_type_node)
	  || same_type_p (type, signed_char_type_node)
	  || same_type_p (type, char8_type_node)
	  || same_type_p (type, char16_type_node)
	  || same_type_p (type, char32_type_node)
	  || same_type_p (type, wchar_type_node));
}

/* Returns the kind of linkage associated with the indicated DECL.  Th
   value returned is as specified by the language standard; it is
   independent of implementation details regarding template
   instantiation, etc.  For example, it is possible that a declaration
   to which this function assigns external linkage would not show up
   as a global symbol when you run `nm' on the resulting object file.  */

linkage_kind
decl_linkage (tree decl)
{
  /* This function doesn't attempt to calculate the linkage from first
     principles as given in [basic.link].  Instead, it makes use of
     the fact that we have already set TREE_PUBLIC appropriately, and
     then handles a few special cases.  Ideally, we would calculate
     linkage first, and then transform that into a concrete
     implementation.  */

  /* Things that don't have names have no linkage.  */
  if (!DECL_NAME (decl))
    return lk_none;

  /* Fields have no linkage.  */
  if (TREE_CODE (decl) == FIELD_DECL)
    return lk_none;

  /* Things in local scope do not have linkage.  */
  if (decl_function_context (decl))
    return lk_none;

  /* Things that are TREE_PUBLIC have external linkage.  */
  if (TREE_PUBLIC (decl))
    return lk_external;

  /* maybe_thunk_body clears TREE_PUBLIC on the maybe-in-charge 'tor variants,
     check one of the "clones" for the real linkage.  */
  if (DECL_MAYBE_IN_CHARGE_CDTOR_P (decl)
      && DECL_CHAIN (decl)
      && DECL_CLONED_FUNCTION_P (DECL_CHAIN (decl)))
    return decl_linkage (DECL_CHAIN (decl));

  if (TREE_CODE (decl) == NAMESPACE_DECL)
    return lk_external;

  /* Linkage of a CONST_DECL depends on the linkage of the enumeration
     type.  */
  if (TREE_CODE (decl) == CONST_DECL)
    return decl_linkage (TYPE_NAME (DECL_CONTEXT (decl)));

  /* Members of the anonymous namespace also have TREE_PUBLIC unset, but
     are considered to have external linkage for language purposes, as do
     template instantiations on targets without weak symbols.  DECLs really
     meant to have internal linkage have DECL_THIS_STATIC set.  */
  if (TREE_CODE (decl) == TYPE_DECL)
    return lk_external;
  if (VAR_OR_FUNCTION_DECL_P (decl))
    {
      if (!DECL_THIS_STATIC (decl))
	return lk_external;

      /* Static data members and static member functions from classes
	 in anonymous namespace also don't have TREE_PUBLIC set.  */
      if (DECL_CLASS_CONTEXT (decl))
	return lk_external;
    }

  /* Everything else has internal linkage.  */
  return lk_internal;
}

/* Returns the storage duration of the object or reference associated with
   the indicated DECL, which should be a VAR_DECL or PARM_DECL.  */

duration_kind
decl_storage_duration (tree decl)
{
  if (TREE_CODE (decl) == PARM_DECL)
    return dk_auto;
  if (TREE_CODE (decl) == FUNCTION_DECL)
    return dk_static;
  gcc_assert (VAR_P (decl));
  if (!TREE_STATIC (decl)
      && !DECL_EXTERNAL (decl))
    return dk_auto;
  if (CP_DECL_THREAD_LOCAL_P (decl))
    return dk_thread;
  return dk_static;
}

/* EXP is an expression that we want to pre-evaluate.  Returns (in
   *INITP) an expression that will perform the pre-evaluation.  The
   value returned by this function is a side-effect free expression
   equivalent to the pre-evaluated expression.  Callers must ensure
   that *INITP is evaluated before EXP.  */

tree
stabilize_expr (tree exp, tree* initp)
{
  tree init_expr;

  if (!TREE_SIDE_EFFECTS (exp))
    init_expr = NULL_TREE;
  else if (VOID_TYPE_P (TREE_TYPE (exp)))
    {
      init_expr = exp;
      exp = void_node;
    }
  /* There are no expressions with REFERENCE_TYPE, but there can be call
     arguments with such a type; just treat it as a pointer.  */
  else if (TYPE_REF_P (TREE_TYPE (exp))
	   || SCALAR_TYPE_P (TREE_TYPE (exp))
	   || !glvalue_p (exp))
    {
      init_expr = get_target_expr (exp);
      exp = TARGET_EXPR_SLOT (init_expr);
      if (CLASS_TYPE_P (TREE_TYPE (exp)))
	exp = move (exp);
      else
	exp = rvalue (exp);
    }
  else
    {
      bool xval = !lvalue_p (exp);
      exp = cp_build_addr_expr (exp, tf_warning_or_error);
      init_expr = get_target_expr (exp);
      exp = TARGET_EXPR_SLOT (init_expr);
      exp = cp_build_fold_indirect_ref (exp);
      if (xval)
	exp = move (exp);
    }
  *initp = init_expr;

  gcc_assert (!TREE_SIDE_EFFECTS (exp));
  return exp;
}

/* Add NEW_EXPR, an expression whose value we don't care about, after the
   similar expression ORIG.  */

tree
add_stmt_to_compound (tree orig, tree new_expr)
{
  if (!new_expr || !TREE_SIDE_EFFECTS (new_expr))
    return orig;
  if (!orig || !TREE_SIDE_EFFECTS (orig))
    return new_expr;
  return build2 (COMPOUND_EXPR, void_type_node, orig, new_expr);
}

/* Like stabilize_expr, but for a call whose arguments we want to
   pre-evaluate.  CALL is modified in place to use the pre-evaluated
   arguments, while, upon return, *INITP contains an expression to
   compute the arguments.  */

void
stabilize_call (tree call, tree *initp)
{
  tree inits = NULL_TREE;
  int i;
  int nargs = call_expr_nargs (call);

  if (call == error_mark_node || processing_template_decl)
    {
      *initp = NULL_TREE;
      return;
    }

  gcc_assert (TREE_CODE (call) == CALL_EXPR);

  for (i = 0; i < nargs; i++)
    {
      tree init;
      CALL_EXPR_ARG (call, i) =
	stabilize_expr (CALL_EXPR_ARG (call, i), &init);
      inits = add_stmt_to_compound (inits, init);
    }

  *initp = inits;
}

/* Like stabilize_expr, but for an AGGR_INIT_EXPR whose arguments we want
   to pre-evaluate.  CALL is modified in place to use the pre-evaluated
   arguments, while, upon return, *INITP contains an expression to
   compute the arguments.  */

static void
stabilize_aggr_init (tree call, tree *initp)
{
  tree inits = NULL_TREE;
  int i;
  int nargs = aggr_init_expr_nargs (call);

  if (call == error_mark_node)
    return;

  gcc_assert (TREE_CODE (call) == AGGR_INIT_EXPR);

  for (i = 0; i < nargs; i++)
    {
      tree init;
      AGGR_INIT_EXPR_ARG (call, i) =
	stabilize_expr (AGGR_INIT_EXPR_ARG (call, i), &init);
      inits = add_stmt_to_compound (inits, init);
    }

  *initp = inits;
}

/* Like stabilize_expr, but for an initialization.  

   If the initialization is for an object of class type, this function
   takes care not to introduce additional temporaries.

   Returns TRUE iff the expression was successfully pre-evaluated,
   i.e., if INIT is now side-effect free, except for, possibly, a
   single call to a constructor.  */

bool
stabilize_init (tree init, tree *initp)
{
  tree t = init;

  *initp = NULL_TREE;

  if (t == error_mark_node || processing_template_decl)
    return true;

  if (TREE_CODE (t) == INIT_EXPR)
    t = TREE_OPERAND (t, 1);
  if (TREE_CODE (t) == TARGET_EXPR)
    t = TARGET_EXPR_INITIAL (t);

  /* If the RHS can be stabilized without breaking copy elision, stabilize
     it.  We specifically don't stabilize class prvalues here because that
     would mean an extra copy, but they might be stabilized below.  */
  if (TREE_CODE (init) == INIT_EXPR
      && TREE_CODE (t) != CONSTRUCTOR
      && TREE_CODE (t) != AGGR_INIT_EXPR
      && (SCALAR_TYPE_P (TREE_TYPE (t))
	  || glvalue_p (t)))
    {
      TREE_OPERAND (init, 1) = stabilize_expr (t, initp);
      return true;
    }

  if (TREE_CODE (t) == COMPOUND_EXPR
      && TREE_CODE (init) == INIT_EXPR)
    {
      tree last = expr_last (t);
      /* Handle stabilizing the EMPTY_CLASS_EXPR pattern.  */
      if (!TREE_SIDE_EFFECTS (last))
	{
	  *initp = t;
	  TREE_OPERAND (init, 1) = last;
	  return true;
	}
    }

  if (TREE_CODE (t) == CONSTRUCTOR)
    {
      /* Aggregate initialization: stabilize each of the field
	 initializers.  */
      unsigned i;
      constructor_elt *ce;
      bool good = true;
      vec<constructor_elt, va_gc> *v = CONSTRUCTOR_ELTS (t);
      for (i = 0; vec_safe_iterate (v, i, &ce); ++i)
	{
	  tree type = TREE_TYPE (ce->value);
	  tree subinit;
	  if (TYPE_REF_P (type)
	      || SCALAR_TYPE_P (type))
	    ce->value = stabilize_expr (ce->value, &subinit);
	  else if (!stabilize_init (ce->value, &subinit))
	    good = false;
	  *initp = add_stmt_to_compound (*initp, subinit);
	}
      return good;
    }

  if (TREE_CODE (t) == CALL_EXPR)
    {
      stabilize_call (t, initp);
      return true;
    }

  if (TREE_CODE (t) == AGGR_INIT_EXPR)
    {
      stabilize_aggr_init (t, initp);
      return true;
    }

  /* The initialization is being performed via a bitwise copy -- and
     the item copied may have side effects.  */
  return !TREE_SIDE_EFFECTS (init);
}

/* Returns true if a cast to TYPE may appear in an integral constant
   expression.  */

bool
cast_valid_in_integral_constant_expression_p (tree type)
{
  return (INTEGRAL_OR_ENUMERATION_TYPE_P (type)
	  || cxx_dialect >= cxx11
	  || dependent_type_p (type)
	  || type == error_mark_node);
}

/* Return true if we need to fix linkage information of DECL.  */

static bool
cp_fix_function_decl_p (tree decl)
{
  /* Skip if DECL is not externally visible.  */
  if (!TREE_PUBLIC (decl))
    return false;

  /* We need to fix DECL if it a appears to be exported but with no
     function body.  Thunks do not have CFGs and we may need to
     handle them specially later.   */
  if (!gimple_has_body_p (decl)
      && !DECL_THUNK_P (decl)
      && !DECL_EXTERNAL (decl))
    {
      struct cgraph_node *node = cgraph_node::get (decl);

      /* Don't fix same_body aliases.  Although they don't have their own
	 CFG, they share it with what they alias to.  */
      if (!node || !node->alias
	  || !vec_safe_length (node->ref_list.references))
	return true;
    }

  return false;
}

/* Clean the C++ specific parts of the tree T. */

void
cp_free_lang_data (tree t)
{
  if (FUNC_OR_METHOD_TYPE_P (t))
    {
      /* Default args are not interesting anymore.  */
      tree argtypes = TYPE_ARG_TYPES (t);
      while (argtypes)
        {
	  TREE_PURPOSE (argtypes) = 0;
	  argtypes = TREE_CHAIN (argtypes);
	}
    }
  else if (TREE_CODE (t) == FUNCTION_DECL
	   && cp_fix_function_decl_p (t))
    {
      /* If T is used in this translation unit at all,  the definition
	 must exist somewhere else since we have decided to not emit it
	 in this TU.  So make it an external reference.  */
      DECL_EXTERNAL (t) = 1;
      TREE_STATIC (t) = 0;
    }
  if (TREE_CODE (t) == FUNCTION_DECL)
    discard_operator_bindings (t);
  if (TREE_CODE (t) == NAMESPACE_DECL)
    /* We do not need the leftover chaining of namespaces from the
       binding level.  */
    DECL_CHAIN (t) = NULL_TREE;
}

/* Stub for c-common.  Please keep in sync with c-decl.c.
   FIXME: If address space support is target specific, then this
   should be a C target hook.  But currently this is not possible,
   because this function is called via REGISTER_TARGET_PRAGMAS.  */
void
c_register_addr_space (const char * /*word*/, addr_space_t /*as*/)
{
}

/* Return the number of operands in T that we care about for things like
   mangling.  */

int
cp_tree_operand_length (const_tree t)
{
  enum tree_code code = TREE_CODE (t);

  if (TREE_CODE_CLASS (code) == tcc_vl_exp)
    return VL_EXP_OPERAND_LENGTH (t);

  return cp_tree_code_length (code);
}

/* Like cp_tree_operand_length, but takes a tree_code CODE.  */

int
cp_tree_code_length (enum tree_code code)
{
  gcc_assert (TREE_CODE_CLASS (code) != tcc_vl_exp);

  switch (code)
    {
    case PREINCREMENT_EXPR:
    case PREDECREMENT_EXPR:
    case POSTINCREMENT_EXPR:
    case POSTDECREMENT_EXPR:
      return 1;

    case ARRAY_REF:
      return 2;

    case EXPR_PACK_EXPANSION:
      return 1;

    default:
      return TREE_CODE_LENGTH (code);
    }
}

/* Like EXPR_LOCATION, but also handle some tcc_exceptional that have
   locations.  */

location_t
cp_expr_location (const_tree t_)
{
  tree t = CONST_CAST_TREE (t_);
  if (t == NULL_TREE)
    return UNKNOWN_LOCATION;
  switch (TREE_CODE (t))
    {
    case LAMBDA_EXPR:
      return LAMBDA_EXPR_LOCATION (t);
    case STATIC_ASSERT:
      return STATIC_ASSERT_SOURCE_LOCATION (t);
    case TRAIT_EXPR:
      return TRAIT_EXPR_LOCATION (t);
    default:
      return EXPR_LOCATION (t);
    }
}

/* Implement -Wzero_as_null_pointer_constant.  Return true if the
   conditions for the warning hold, false otherwise.  */
bool
maybe_warn_zero_as_null_pointer_constant (tree expr, location_t loc)
{
  if (c_inhibit_evaluation_warnings == 0
      && !null_node_p (expr) && !NULLPTR_TYPE_P (TREE_TYPE (expr)))
    {
      warning_at (loc, OPT_Wzero_as_null_pointer_constant,
		  "zero as null pointer constant");
      return true;
    }
  return false;
}

#if defined ENABLE_TREE_CHECKING && (GCC_VERSION >= 2007)
/* Complain that some language-specific thing hanging off a tree
   node has been accessed improperly.  */

void
lang_check_failed (const char* file, int line, const char* function)
{
  internal_error ("%<lang_*%> check: failed in %s, at %s:%d",
		  function, trim_filename (file), line);
}
#endif /* ENABLE_TREE_CHECKING */

#if CHECKING_P

namespace selftest {

/* Verify that lvalue_kind () works, for various expressions,
   and that location wrappers don't affect the results.  */

static void
test_lvalue_kind ()
{
  location_t loc = BUILTINS_LOCATION;

  /* Verify constants and parameters, without and with
     location wrappers.  */
  tree int_cst = build_int_cst (integer_type_node, 42);
  ASSERT_EQ (clk_none, lvalue_kind (int_cst));

  tree wrapped_int_cst = maybe_wrap_with_location (int_cst, loc);
  ASSERT_TRUE (location_wrapper_p (wrapped_int_cst));
  ASSERT_EQ (clk_none, lvalue_kind (wrapped_int_cst));

  tree string_lit = build_string (4, "foo");
  TREE_TYPE (string_lit) = char_array_type_node;
  string_lit = fix_string_type (string_lit);
  ASSERT_EQ (clk_ordinary, lvalue_kind (string_lit));

  tree wrapped_string_lit = maybe_wrap_with_location (string_lit, loc);
  ASSERT_TRUE (location_wrapper_p (wrapped_string_lit));
  ASSERT_EQ (clk_ordinary, lvalue_kind (wrapped_string_lit));

  tree parm = build_decl (UNKNOWN_LOCATION, PARM_DECL,
			  get_identifier ("some_parm"),
			  integer_type_node);
  ASSERT_EQ (clk_ordinary, lvalue_kind (parm));

  tree wrapped_parm = maybe_wrap_with_location (parm, loc);
  ASSERT_TRUE (location_wrapper_p (wrapped_parm));
  ASSERT_EQ (clk_ordinary, lvalue_kind (wrapped_parm));

  /* Verify that lvalue_kind of std::move on a parm isn't
     affected by location wrappers.  */
  tree rvalue_ref_of_parm = move (parm);
  ASSERT_EQ (clk_rvalueref, lvalue_kind (rvalue_ref_of_parm));
  tree rvalue_ref_of_wrapped_parm = move (wrapped_parm);
  ASSERT_EQ (clk_rvalueref, lvalue_kind (rvalue_ref_of_wrapped_parm));

  /* Verify lvalue_p.  */
  ASSERT_FALSE (lvalue_p (int_cst));
  ASSERT_FALSE (lvalue_p (wrapped_int_cst));
  ASSERT_TRUE (lvalue_p (parm));
  ASSERT_TRUE (lvalue_p (wrapped_parm));
  ASSERT_FALSE (lvalue_p (rvalue_ref_of_parm));
  ASSERT_FALSE (lvalue_p (rvalue_ref_of_wrapped_parm));
}

/* Run all of the selftests within this file.  */

void
cp_tree_c_tests ()
{
  test_lvalue_kind ();
}

} // namespace selftest

#endif /* #if CHECKING_P */


#include "gt-cp-tree.h"<|MERGE_RESOLUTION|>--- conflicted
+++ resolved
@@ -2290,10 +2290,7 @@
   if (maybe_ovl || using_or_hidden || TREE_CODE (fn) == TEMPLATE_DECL)
     {
       maybe_ovl = ovl_make (fn, maybe_ovl);
-<<<<<<< HEAD
-=======
-
->>>>>>> dfaa24c9
+
       if (using_or_hidden < 0)
 	OVL_HIDDEN_P (maybe_ovl) = true;
       if (using_or_hidden > 0)
@@ -2322,19 +2319,8 @@
 tree
 ovl_skip_hidden (tree ovl)
 {
-<<<<<<< HEAD
-  for (;
-       ovl && TREE_CODE (ovl) == OVERLOAD && OVL_HIDDEN_P (ovl);
-       ovl = OVL_CHAIN (ovl))
-    continue;
-
-  /* We should not see a naked hidden decl.  */
-  gcc_checking_assert (!(ovl && TREE_CODE (ovl) != OVERLOAD
-			 && DECL_HIDDEN_P (ovl)));
-=======
   while (ovl && TREE_CODE (ovl) == OVERLOAD && OVL_HIDDEN_P (ovl))
     ovl = OVL_CHAIN (ovl);
->>>>>>> dfaa24c9
 
   return ovl;
 }
