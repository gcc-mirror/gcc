--- conflicted
+++ resolved
@@ -88,9 +88,6 @@
        return -v;
      }
 
-<<<<<<< HEAD
-  TODO: reiterate the revised implementation.  */
-=======
    We implement the checking as follows:
 
    For functions with no post-conditions we wrap the original function body as
@@ -132,7 +129,6 @@
 
    More helpful for optimization might be to make the contracts a wrapper
    function that could be inlined into the caller, the callee, or both.  */
->>>>>>> 13fba3ad
 
 #include "config.h"
 #include "system.h"
@@ -742,10 +738,6 @@
 grok_contract (tree attribute, tree mode, tree result, cp_expr condition,
 	       location_t loc)
 {
-<<<<<<< HEAD
-
-=======
->>>>>>> 13fba3ad
   if (condition == error_mark_node)
     return error_mark_node;
 
@@ -786,11 +778,7 @@
   condition = finish_contract_condition (condition);
 
   if (condition == error_mark_node)
-<<<<<<< HEAD
-      return error_mark_node;
-=======
     return error_mark_node;
->>>>>>> 13fba3ad
 
   CONTRACT_CONDITION (contract) = condition;
 
@@ -1491,11 +1479,6 @@
       DECL_WEAK (fn) = false;
       DECL_COMDAT (fn) = false;
 
-<<<<<<< HEAD
-      /* We haven't set the comdat group on the guarded function yet, we'll add
-	 this to the same group in comdat_linkage later.  */
-      //gcc_assert (!DECL_ONE_ONLY (fndecl));
-=======
       /* We may not have set the comdat group on the guarded function yet.
 	 If we haven't, we'll add this to the same group in comdat_linkage
 	 later.  Otherwise, add it to the same comdat group now.  */
@@ -1504,7 +1487,6 @@
 	  symtab_node *n = symtab_node::get (fndecl);
 	  cgraph_node::get_create (fn)->add_to_same_comdat_group (n);
 	}
->>>>>>> 13fba3ad
 
       DECL_INTERFACE_KNOWN (fn) = true;
     }
@@ -2101,11 +2083,7 @@
   /* If we're starting a guarded function with valid contracts, we need to
      insert a call to the pre function.  */
   gcc_checking_assert (DECL_PRE_FN (fndecl)
-<<<<<<< HEAD
-      && DECL_PRE_FN (fndecl) != error_mark_node);
-=======
 		       && DECL_PRE_FN (fndecl) != error_mark_node);
->>>>>>> 13fba3ad
 
   releasing_vec args = build_arg_list (fndecl);
   tree call = build_call_a (DECL_PRE_FN (fndecl), args->length (),
@@ -2121,11 +2099,7 @@
 add_post_condition_fn_call (tree fndecl)
 {
   gcc_checking_assert (DECL_POST_FN (fndecl)
-<<<<<<< HEAD
-      && DECL_POST_FN (fndecl) != error_mark_node);
-=======
 		       && DECL_POST_FN (fndecl) != error_mark_node);
->>>>>>> 13fba3ad
 
   releasing_vec args = build_arg_list (fndecl);
   if (get_postcondition_result_parameter (fndecl))
@@ -2166,15 +2140,9 @@
    When we have post conditions we build a try-finally block.
    If the function might throw then the handler in the try-finally is an
    EH_ELSE expression, where the post condition check is applied to the
-<<<<<<< HEAD
-   non-exceptional path, and a rethrow is applied to the EH path.  If the
-   function has a non-throwing eh spec, then the handler is simply the post
-   contract checker (either a call or, for cdtors, a direct evaluation).  */
-=======
    non-exceptional path, and an empty statement is added to the EH path.  If
    the function has a non-throwing eh spec, then the handler is simply the
    post-condition checker.  */
->>>>>>> 13fba3ad
 
 void
 maybe_apply_function_contracts (tree fndecl)
@@ -2195,41 +2163,11 @@
   tree compound_stmt = begin_compound_stmt (0);
   current_binding_level->artificial = 1;
 
-<<<<<<< HEAD
-  /* FIXME : find some better location to use - perhaps the position of the
-     function opening brace, if that is available.  */
-=======
   /* Do not add locations for the synthesised code.  */
->>>>>>> 13fba3ad
   location_t loc = UNKNOWN_LOCATION;
 
   /* For other cases, we call a function to process the check.  */
 
-<<<<<<< HEAD
-  /* IF we hsve a pre - but not a post, then just emit that.  */
-  if (!do_post)
-    {
-      apply_preconditions (fndecl);
-      add_stmt (fnbody);
-      finish_compound_stmt (compound_stmt);
-      return;
-    }
-
-  tree try_fin = build_stmt (loc, TRY_FINALLY_EXPR, NULL_TREE, NULL_TREE);
-  add_stmt (try_fin);
-  TREE_OPERAND (try_fin, 0) = push_stmt_list ();
-  if (do_pre)
-    /* Add a precondition call, if we have one. */
-    apply_preconditions (fndecl);
-  add_stmt (fnbody);
-  TREE_OPERAND (try_fin, 0) = pop_stmt_list (TREE_OPERAND (try_fin, 0));
-  TREE_OPERAND (try_fin, 1) = push_stmt_list ();
-  if (!type_noexcept_p (TREE_TYPE (fndecl)))
-    {
-      tree eh_else = build_stmt (loc, EH_ELSE_EXPR, NULL_TREE, NULL_TREE);
-      /* We need to ignore this in constexpr considerations.  */
-      CONTRACT_EH_ELSE_P (eh_else) = true;
-=======
   /* If we have a pre, but not a post, then just emit that and we are done.  */
   if (!do_post)
     {
@@ -2251,20 +2189,11 @@
   if (flag_exceptions && !type_noexcept_p (TREE_TYPE (fndecl)))
     {
       tree eh_else = build_stmt (loc, EH_ELSE_EXPR, NULL_TREE, NULL_TREE);
->>>>>>> 13fba3ad
       add_stmt (eh_else);
       TREE_OPERAND (eh_else, 0) = push_stmt_list ();
       apply_postconditions (fndecl);
       TREE_OPERAND (eh_else, 0) = pop_stmt_list (TREE_OPERAND (eh_else, 0));
-<<<<<<< HEAD
-      TREE_OPERAND (eh_else, 1) = push_stmt_list ();
-      tree rethrow = build_throw (input_location, NULL_TREE, tf_warning_or_error);
-      suppress_warning (rethrow);
-      finish_expr_stmt (rethrow);
-      TREE_OPERAND (eh_else, 1) = pop_stmt_list (TREE_OPERAND (eh_else, 1));
-=======
       TREE_OPERAND (eh_else, 1) = build_empty_stmt (loc);
->>>>>>> 13fba3ad
     }
   else
     apply_postconditions (fndecl);
@@ -2272,7 +2201,6 @@
   finish_compound_stmt (compound_stmt);
   /* The DECL_SAVED_TREE stmt list will be popped by our caller.  */
 }
-
 
 /* Finish up the pre & post function definitions for a guarded FNDECL,
    and compile those functions all the way to assembler language output.  */
