/* Perform -*- C++ -*- constant expression evaluation, including calls to
   constexpr functions.  These routines are used both during actual parsing
   and during the instantiation of template functions.

   Copyright (C) 1998-2024 Free Software Foundation, Inc.

   This file is part of GCC.

   GCC is free software; you can redistribute it and/or modify it
   under the terms of the GNU General Public License as published by
   the Free Software Foundation; either version 3, or (at your option)
   any later version.

   GCC is distributed in the hope that it will be useful, but
   WITHOUT ANY WARRANTY; without even the implied warranty of
   MERCHANTABILITY or FITNESS FOR A PARTICULAR PURPOSE.  See the GNU
   General Public License for more details.

You should have received a copy of the GNU General Public License
along with GCC; see the file COPYING3.  If not see
<http://www.gnu.org/licenses/>.  */

#include "config.h"
#include "system.h"
#include "coretypes.h"
#include "cp-tree.h"
#include "varasm.h"
#include "c-family/c-objc.h"
#include "tree-iterator.h"
#include "gimplify.h"
#include "builtins.h"
#include "tree-inline.h"
#include "ubsan.h"
#include "timevar.h"
#include "fold-const-call.h"
#include "stor-layout.h"
#include "cgraph.h"
#include "opts.h"
#include "stringpool.h"
#include "attribs.h"
#include "fold-const.h"
#include "intl.h"
#include "toplev.h"

static bool verify_constant (tree, bool, bool *, bool *);
#define VERIFY_CONSTANT(X)						\
do {									\
  if (verify_constant ((X), ctx->quiet, non_constant_p, overflow_p)) \
    return t;								\
 } while (0)

static HOST_WIDE_INT find_array_ctor_elt (tree ary, tree dindex,
					  bool insert = false);
static int array_index_cmp (tree key, tree index);

/* Returns true iff FUN is an instantiation of a constexpr function
   template or a defaulted constexpr function.  */

bool
is_instantiation_of_constexpr (tree fun)
{
  return ((DECL_TEMPLOID_INSTANTIATION (fun)
	   && DECL_DECLARED_CONSTEXPR_P (DECL_TI_TEMPLATE (fun)))
	  || (DECL_DEFAULTED_FN (fun)
	      && DECL_DECLARED_CONSTEXPR_P (fun)));
}

/* Return true if T is a literal type.   */

bool
literal_type_p (tree t)
{
  if (SCALAR_TYPE_P (t)
      || VECTOR_TYPE_P (t)
      || TYPE_REF_P (t)
      || (VOID_TYPE_P (t) && cxx_dialect >= cxx14))
    return true;
  if (CLASS_TYPE_P (t))
    {
      t = complete_type (t);
      gcc_assert (COMPLETE_TYPE_P (t) || errorcount);
      return CLASSTYPE_LITERAL_P (t);
    }
  if (TREE_CODE (t) == ARRAY_TYPE)
    return literal_type_p (strip_array_types (t));
  return false;
}

/* If DECL is a variable declared `constexpr', require its type
   be literal.  Return error_mark_node if we give an error, the
   DECL otherwise.  */

tree
ensure_literal_type_for_constexpr_object (tree decl)
{
  tree type = TREE_TYPE (decl);
  if (VAR_P (decl)
      && (DECL_DECLARED_CONSTEXPR_P (decl)
	  || var_in_constexpr_fn (decl))
      && !processing_template_decl)
    {
      tree stype = strip_array_types (type);
      if (CLASS_TYPE_P (stype) && !COMPLETE_TYPE_P (complete_type (stype)))
	/* Don't complain here, we'll complain about incompleteness
	   when we try to initialize the variable.  */;
      else if (!literal_type_p (type))
	{
	  if (DECL_DECLARED_CONSTEXPR_P (decl))
	    {
	      auto_diagnostic_group d;
	      error_at (DECL_SOURCE_LOCATION (decl),
			"the type %qT of %<constexpr%> variable %qD "
			"is not literal", type, decl);
	      explain_non_literal_class (type);
	      decl = error_mark_node;
	    }
	  else if (cxx_dialect < cxx23)
	    {
	      if (!is_instantiation_of_constexpr (current_function_decl))
		{
		  auto_diagnostic_group d;
		  error_at (DECL_SOURCE_LOCATION (decl),
			    "variable %qD of non-literal type %qT in "
			    "%<constexpr%> function only available with "
			    "%<-std=c++2b%> or %<-std=gnu++2b%>", decl, type);
		  explain_non_literal_class (type);
		  decl = error_mark_node;
		}
	      cp_function_chain->invalid_constexpr = true;
	    }
	}
      else if (DECL_DECLARED_CONSTEXPR_P (decl)
	       && variably_modified_type_p (type, NULL_TREE))
	{
	  error_at (DECL_SOURCE_LOCATION (decl),
		    "%<constexpr%> variable %qD has variably-modified "
		    "type %qT", decl, type);
	  decl = error_mark_node;
	}
    }
  return decl;
}

/* Issue a diagnostic with text GMSGID for constructs that are invalid in
   constexpr functions.  CONSTEXPR_FUNDEF_P is true if we're checking
   a constexpr function body; if so, don't report hard errors and issue
   a pedwarn pre-C++23, or a warning in C++23, if requested by
   -Winvalid-constexpr.  Otherwise, we're not in the context where we are
   checking if a function can be marked 'constexpr', so give a hard error.  */

ATTRIBUTE_GCC_DIAG(3,4)
static bool
constexpr_error (location_t location, bool constexpr_fundef_p,
		 const char *gmsgid, ...)
{
  diagnostic_info diagnostic;
  va_list ap;
  rich_location richloc (line_table, location);
  va_start (ap, gmsgid);
  bool ret;
  if (!constexpr_fundef_p)
    {
      /* Report an error that cannot be suppressed.  */
      diagnostic_set_info (&diagnostic, gmsgid, &ap, &richloc, DK_ERROR);
      ret = diagnostic_report_diagnostic (global_dc, &diagnostic);
    }
  else if (warn_invalid_constexpr)
    {
      diagnostic_set_info (&diagnostic, gmsgid, &ap, &richloc,
			   cxx_dialect < cxx23 ? DK_PEDWARN : DK_WARNING);
      diagnostic.option_id = OPT_Winvalid_constexpr;
      ret = diagnostic_report_diagnostic (global_dc, &diagnostic);
    }
  else
    ret = false;
  va_end (ap);
  return ret;
}

struct constexpr_fundef_hasher : ggc_ptr_hash<constexpr_fundef>
{
  static hashval_t hash (const constexpr_fundef *);
  static bool equal (const constexpr_fundef *, const constexpr_fundef *);
};

/* This table holds all constexpr function definitions seen in
   the current translation unit.  */

static GTY (()) hash_table<constexpr_fundef_hasher> *constexpr_fundef_table;

/* Utility function used for managing the constexpr function table.
   Return true if the entries pointed to by P and Q are for the
   same constexpr function.  */

inline bool
constexpr_fundef_hasher::equal (const constexpr_fundef *lhs,
				const constexpr_fundef *rhs)
{
  return lhs->decl == rhs->decl;
}

/* Utility function used for managing the constexpr function table.
   Return a hash value for the entry pointed to by Q.  */

inline hashval_t
constexpr_fundef_hasher::hash (const constexpr_fundef *fundef)
{
  return DECL_UID (fundef->decl);
}

/* Return a previously saved definition of function FUN.   */

constexpr_fundef *
retrieve_constexpr_fundef (tree fun)
{
  if (constexpr_fundef_table == NULL)
    return NULL;

  constexpr_fundef fundef = { fun, NULL_TREE, NULL_TREE, NULL_TREE };
  return constexpr_fundef_table->find (&fundef);
}

/* Check whether the parameter and return types of FUN are valid for a
   constexpr function, and complain if COMPLAIN.  */

bool
is_valid_constexpr_fn (tree fun, bool complain)
{
  bool ret = true;

  if (DECL_INHERITED_CTOR (fun)
      && TREE_CODE (fun) == TEMPLATE_DECL)
    {
      ret = false;
      if (complain)
	error ("inherited constructor %qD is not %<constexpr%>",
	       DECL_INHERITED_CTOR (fun));
    }
  else
    {
      for (tree parm = FUNCTION_FIRST_USER_PARM (fun);
	   parm != NULL_TREE; parm = TREE_CHAIN (parm))
	if (!literal_type_p (TREE_TYPE (parm)))
	  {
	    ret = false;
	    if (complain)
	      {
		auto_diagnostic_group d;
		if (constexpr_error (input_location, /*constexpr_fundef_p*/true,
				     "invalid type for parameter %d of "
				     "%<constexpr%> function %q+#D",
				     DECL_PARM_INDEX (parm), fun))
		  explain_non_literal_class (TREE_TYPE (parm));
	      }
	  }
    }

  if (LAMBDA_TYPE_P (CP_DECL_CONTEXT (fun)) && cxx_dialect < cxx17)
    {
      ret = false;
      if (complain)
	inform (DECL_SOURCE_LOCATION (fun),
		"lambdas are implicitly %<constexpr%> only in C++17 and later");
    }
  else if (DECL_DESTRUCTOR_P (fun) && cxx_dialect < cxx20)
    {
      ret = false;
      if (complain)
	error_at (DECL_SOURCE_LOCATION (fun),
		  "%<constexpr%> destructors only available with "
		  "%<-std=c++20%> or %<-std=gnu++20%>");
    }
  else if (!DECL_CONSTRUCTOR_P (fun) && !DECL_DESTRUCTOR_P (fun))
    {
      tree rettype = TREE_TYPE (TREE_TYPE (fun));
      if (!literal_type_p (rettype))
	{
	  ret = false;
	  if (complain)
	    {
	      auto_diagnostic_group d;
	      if (constexpr_error (input_location, /*constexpr_fundef_p*/true,
				   "invalid return type %qT of %<constexpr%> "
				   "function %q+D", rettype, fun))
		explain_non_literal_class (rettype);
	    }
	}

      /* C++14 DR 1684 removed this restriction.  */
      if (cxx_dialect < cxx14
	  && DECL_IOBJ_MEMBER_FUNCTION_P (fun)
	  && !CLASSTYPE_LITERAL_P (DECL_CONTEXT (fun)))
	{
	  ret = false;
	  if (complain)
	    {
	      auto_diagnostic_group d;
	      if (pedwarn (DECL_SOURCE_LOCATION (fun), OPT_Wpedantic,
			     "enclosing class of %<constexpr%> non-static"
			     " member function %q+#D is not a literal type",
			     fun))
		explain_non_literal_class (DECL_CONTEXT (fun));
	    }
	}
    }
  else if (CLASSTYPE_VBASECLASSES (DECL_CONTEXT (fun)))
    {
      ret = false;
      if (complain)
	error ("%q#T has virtual base classes", DECL_CONTEXT (fun));
    }

  return ret;
}

/* Subroutine of build_data_member_initialization.  MEMBER is a COMPONENT_REF
   for a member of an anonymous aggregate, INIT is the initializer for that
   member, and VEC_OUTER is the vector of constructor elements for the class
   whose constructor we are processing.  Add the initializer to the vector
   and return true to indicate success.  */

static bool
build_anon_member_initialization (tree member, tree init,
				  vec<constructor_elt, va_gc> **vec_outer)
{
  /* MEMBER presents the relevant fields from the inside out, but we need
     to build up the initializer from the outside in so that we can reuse
     previously built CONSTRUCTORs if this is, say, the second field in an
     anonymous struct.  So we use a vec as a stack.  */
  auto_vec<tree, 2> fields;
  do
    {
      fields.safe_push (TREE_OPERAND (member, 1));
      member = TREE_OPERAND (member, 0);
    }
  while (ANON_AGGR_TYPE_P (TREE_TYPE (member))
	 && TREE_CODE (member) == COMPONENT_REF);

  /* VEC has the constructor elements vector for the context of FIELD.
     If FIELD is an anonymous aggregate, we will push inside it.  */
  vec<constructor_elt, va_gc> **vec = vec_outer;
  tree field;
  while (field = fields.pop(),
	 ANON_AGGR_TYPE_P (TREE_TYPE (field)))
    {
      tree ctor;
      /* If there is already an outer constructor entry for the anonymous
	 aggregate FIELD, use it; otherwise, insert one.  */
      if (vec_safe_is_empty (*vec)
	  || (*vec)->last().index != field)
	{
	  ctor = build_constructor (TREE_TYPE (field), NULL);
	  CONSTRUCTOR_APPEND_ELT (*vec, field, ctor);
	}
      else
	ctor = (*vec)->last().value;
      vec = &CONSTRUCTOR_ELTS (ctor);
    }

  /* Now we're at the innermost field, the one that isn't an anonymous
     aggregate.  Add its initializer to the CONSTRUCTOR and we're done.  */
  gcc_assert (fields.is_empty());
  CONSTRUCTOR_APPEND_ELT (*vec, field, init);

  return true;
}

/* Subroutine of  build_constexpr_constructor_member_initializers.
   The expression tree T represents a data member initialization
   in a (constexpr) constructor definition.  Build a pairing of
   the data member with its initializer, and prepend that pair
   to the existing initialization pair INITS.  */

static bool
build_data_member_initialization (tree t, vec<constructor_elt, va_gc> **vec)
{
  tree member, init;
  if (TREE_CODE (t) == CLEANUP_POINT_EXPR)
    t = TREE_OPERAND (t, 0);
  if (TREE_CODE (t) == EXPR_STMT)
    t = TREE_OPERAND (t, 0);
  if (t == error_mark_node)
    return false;
  if (TREE_CODE (t) == STATEMENT_LIST)
    {
      for (tree stmt : tsi_range (t))
	if (! build_data_member_initialization (stmt, vec))
	  return false;
      return true;
    }
  if (TREE_CODE (t) == CLEANUP_STMT)
    {
      /* We can't see a CLEANUP_STMT in a constructor for a literal class,
	 but we can in a constexpr constructor for a non-literal class.  Just
	 ignore it; either all the initialization will be constant, in which
	 case the cleanup can't run, or it can't be constexpr.
	 Still recurse into CLEANUP_BODY.  */
      return build_data_member_initialization (CLEANUP_BODY (t), vec);
    }
  if (TREE_CODE (t) == CONVERT_EXPR)
    t = TREE_OPERAND (t, 0);
  if (TREE_CODE (t) == INIT_EXPR
      /* vptr initialization shows up as a MODIFY_EXPR.  In C++14 we only
	 use what this function builds for cx_check_missing_mem_inits, and
	 assignment in the ctor body doesn't count.  */
      || (cxx_dialect < cxx14 && TREE_CODE (t) == MODIFY_EXPR))
    {
      member = TREE_OPERAND (t, 0);
      init = break_out_target_exprs (TREE_OPERAND (t, 1));
    }
  else if (TREE_CODE (t) == CALL_EXPR)
    {
      tree fn = get_callee_fndecl (t);
      if (!fn || !DECL_CONSTRUCTOR_P (fn))
	/* We're only interested in calls to subobject constructors.  */
	return true;
      member = CALL_EXPR_ARG (t, 0);
      /* We don't use build_cplus_new here because it complains about
	 abstract bases.  Leaving the call unwrapped means that it has the
	 wrong type, but cxx_eval_constant_expression doesn't care.  */
      init = break_out_target_exprs (t);
    }
  else if (TREE_CODE (t) == BIND_EXPR)
    return build_data_member_initialization (BIND_EXPR_BODY (t), vec);
  else
    /* Don't add anything else to the CONSTRUCTOR.  */
    return true;
  if (INDIRECT_REF_P (member))
    member = TREE_OPERAND (member, 0);
  if (TREE_CODE (member) == NOP_EXPR)
    {
      tree op = member;
      STRIP_NOPS (op);
      if (TREE_CODE (op) == ADDR_EXPR)
	{
	  gcc_assert (same_type_ignoring_top_level_qualifiers_p
		      (TREE_TYPE (TREE_TYPE (op)),
		       TREE_TYPE (TREE_TYPE (member))));
	  /* Initializing a cv-qualified member; we need to look through
	     the const_cast.  */
	  member = op;
	}
      else if (op == current_class_ptr
	       && (same_type_ignoring_top_level_qualifiers_p
		   (TREE_TYPE (TREE_TYPE (member)),
		    current_class_type)))
	/* Delegating constructor.  */
	member = op;
      else
	{
	  /* This is an initializer for an empty base; keep it for now so
	     we can check it in cxx_eval_bare_aggregate.  */
	  gcc_assert (is_empty_class (TREE_TYPE (TREE_TYPE (member))));
	}
    }
  if (TREE_CODE (member) == ADDR_EXPR)
    member = TREE_OPERAND (member, 0);
  if (TREE_CODE (member) == COMPONENT_REF)
    {
      tree aggr = TREE_OPERAND (member, 0);
      if (TREE_CODE (aggr) == VAR_DECL)
	/* Initializing a local variable, don't add anything.  */
	return true;
      if (TREE_CODE (aggr) != COMPONENT_REF)
	/* Normal member initialization.  */
	member = TREE_OPERAND (member, 1);
      else if (ANON_AGGR_TYPE_P (TREE_TYPE (aggr)))
	/* Initializing a member of an anonymous union.  */
	return build_anon_member_initialization (member, init, vec);
      else
	/* We're initializing a vtable pointer in a base.  Leave it as
	   COMPONENT_REF so we remember the path to get to the vfield.  */
	gcc_assert (TREE_TYPE (member) == vtbl_ptr_type_node);
    }

  /* Value-initialization can produce multiple initializers for the
     same field; use the last one.  */
  if (!vec_safe_is_empty (*vec) && (*vec)->last().index == member)
    (*vec)->last().value = init;
  else
    CONSTRUCTOR_APPEND_ELT (*vec, member, init);
  return true;
}

/* Subroutine of check_constexpr_ctor_body_1 and constexpr_fn_retval.
   In C++11 mode checks that the TYPE_DECLs in the BIND_EXPR_VARS of a 
   BIND_EXPR conform to 7.1.5/3/4 on typedef and alias declarations.  */

static bool
check_constexpr_bind_expr_vars (tree t)
{
  gcc_assert (TREE_CODE (t) == BIND_EXPR);

  for (tree var = BIND_EXPR_VARS (t); var; var = DECL_CHAIN (var))
    if (TREE_CODE (var) == TYPE_DECL
	&& DECL_IMPLICIT_TYPEDEF_P (var)
	&& !LAMBDA_TYPE_P (TREE_TYPE (var)))
      return false;
  return true;
}

/* Subroutine of check_constexpr_ctor_body.  */

static bool
check_constexpr_ctor_body_1 (tree last, tree list)
{
  switch (TREE_CODE (list))
    {
    case DECL_EXPR:
      if (TREE_CODE (DECL_EXPR_DECL (list)) == USING_DECL
	  || TREE_CODE (DECL_EXPR_DECL (list)) == TYPE_DECL)
	return true;
      return false;

    case CLEANUP_POINT_EXPR:
      return check_constexpr_ctor_body (last, TREE_OPERAND (list, 0),
					/*complain=*/false);

    case BIND_EXPR:
       if (!check_constexpr_bind_expr_vars (list)
	   || !check_constexpr_ctor_body (last, BIND_EXPR_BODY (list),
					  /*complain=*/false))
	 return false;
       return true;

    case USING_STMT:
    case STATIC_ASSERT:
    case DEBUG_BEGIN_STMT:
      return true;

    default:
      return false;
    }
}

/* Make sure that there are no statements after LAST in the constructor
   body represented by LIST.  */

bool
check_constexpr_ctor_body (tree last, tree list, bool complain)
{
  /* C++14 doesn't require a constexpr ctor to have an empty body.  */
  if (cxx_dialect >= cxx14)
    return true;

  bool ok = true;
  if (TREE_CODE (list) == STATEMENT_LIST)
    {
      tree_stmt_iterator i = tsi_last (list);
      for (; !tsi_end_p (i); tsi_prev (&i))
	{
	  tree t = tsi_stmt (i);
	  if (t == last)
	    break;
	  if (!check_constexpr_ctor_body_1 (last, t))
	    {
	      ok = false;
	      break;
	    }
	}
    }
  else if (list != last
	   && !check_constexpr_ctor_body_1 (last, list))
    ok = false;
  if (!ok)
    {
      if (complain)
	error ("%<constexpr%> constructor does not have empty body");
      DECL_DECLARED_CONSTEXPR_P (current_function_decl) = false;
    }
  return ok;
}

/* V is a vector of constructor elements built up for the base and member
   initializers of a constructor for TYPE.  They need to be in increasing
   offset order, which they might not be yet if TYPE has a primary base
   which is not first in the base-clause or a vptr and at least one base
   all of which are non-primary.  */

static vec<constructor_elt, va_gc> *
sort_constexpr_mem_initializers (tree type, vec<constructor_elt, va_gc> *v)
{
  tree pri = CLASSTYPE_PRIMARY_BINFO (type);
  tree field_type;
  unsigned i;
  constructor_elt *ce;

  if (pri)
    field_type = BINFO_TYPE (pri);
  else if (TYPE_CONTAINS_VPTR_P (type))
    field_type = vtbl_ptr_type_node;
  else
    return v;

  /* Find the element for the primary base or vptr and move it to the
     beginning of the vec.  */
  for (i = 0; vec_safe_iterate (v, i, &ce); ++i)
    if (TREE_TYPE (ce->index) == field_type)
      break;

  if (i > 0 && i < vec_safe_length (v))
    {
      vec<constructor_elt, va_gc> &vref = *v;
      constructor_elt elt = vref[i];
      for (; i > 0; --i)
	vref[i] = vref[i-1];
      vref[0] = elt;
    }

  return v;
}

/* Build compile-time evalable representations of member-initializer list
   for a constexpr constructor.  */

static tree
build_constexpr_constructor_member_initializers (tree type, tree body)
{
  vec<constructor_elt, va_gc> *vec = NULL;
  bool ok = true;
  while (true)
    switch (TREE_CODE (body))
      {
      case MUST_NOT_THROW_EXPR:
      case EH_SPEC_BLOCK:
	body = TREE_OPERAND (body, 0);
	break;

      case STATEMENT_LIST:
	for (tree stmt : tsi_range (body))
	  {
	    body = stmt;
	    if (TREE_CODE (body) == BIND_EXPR)
	      break;
	  }
	break;

      case BIND_EXPR:
	body = BIND_EXPR_BODY (body);
	goto found;

      default:
	gcc_unreachable ();
    }
 found:
  if (TREE_CODE (body) == TRY_BLOCK)
    {
      body = TREE_OPERAND (body, 0);
      if (TREE_CODE (body) == BIND_EXPR)
	body = BIND_EXPR_BODY (body);
    }
  if (TREE_CODE (body) == CLEANUP_POINT_EXPR)
    {
      body = TREE_OPERAND (body, 0);
      if (TREE_CODE (body) == EXPR_STMT)
	body = TREE_OPERAND (body, 0);
      if (TREE_CODE (body) == INIT_EXPR
	  && (same_type_ignoring_top_level_qualifiers_p
	      (TREE_TYPE (TREE_OPERAND (body, 0)),
	       current_class_type)))
	{
	  /* Trivial copy.  */
	  return TREE_OPERAND (body, 1);
	}
      ok = build_data_member_initialization (body, &vec);
    }
  else if (TREE_CODE (body) == STATEMENT_LIST)
    {
      for (tree stmt : tsi_range (body))
	{
	  ok = build_data_member_initialization (stmt, &vec);
	  if (!ok)
	    break;
	}
    }
  else if (EXPR_P (body))
    ok = build_data_member_initialization (body, &vec);
  else
    gcc_assert (errorcount > 0);
  if (ok)
    {
      if (vec_safe_length (vec) > 0)
	{
	  /* In a delegating constructor, return the target.  */
	  constructor_elt *ce = &(*vec)[0];
	  if (ce->index == current_class_ptr)
	    {
	      body = ce->value;
	      vec_free (vec);
	      return body;
	    }
	}
      vec = sort_constexpr_mem_initializers (type, vec);
      return build_constructor (type, vec);
    }
  else
    return error_mark_node;
}

/* We have an expression tree T that represents a call, either CALL_EXPR
   or AGGR_INIT_EXPR.  If the call is lexically to a named function,
   return the _DECL for that function.  */

static tree
get_function_named_in_call (tree t)
{
  tree callee = cp_get_callee (t);
  tree fun = cp_get_fndecl_from_callee (callee, /*fold*/false);
  return fun ? fun : callee;
}

/* Subroutine of check_constexpr_fundef.  BODY is the body of a function
   declared to be constexpr, or a sub-statement thereof.  Returns the
   return value if suitable, error_mark_node for a statement not allowed in
   a constexpr function, or NULL_TREE if no return value was found.  */

tree
constexpr_fn_retval (tree body)
{
  switch (TREE_CODE (body))
    {
    case STATEMENT_LIST:
      {
	tree expr = NULL_TREE;
	for (tree stmt : tsi_range (body))
	  {
	    tree s = constexpr_fn_retval (stmt);
	    if (s == error_mark_node)
	      return error_mark_node;
	    else if (s == NULL_TREE)
	      /* Keep iterating.  */;
	    else if (expr)
	      /* Multiple return statements.  */
	      return error_mark_node;
	    else
	      expr = s;
	  }
	return expr;
      }

    case RETURN_EXPR:
      return break_out_target_exprs (TREE_OPERAND (body, 0));

    case DECL_EXPR:
      {
	tree decl = DECL_EXPR_DECL (body);
	if (TREE_CODE (decl) == USING_DECL
	    /* Accept __func__, __FUNCTION__, and __PRETTY_FUNCTION__.  */
	    || DECL_ARTIFICIAL (decl))
	  return NULL_TREE;
	return error_mark_node;
      }

    case CLEANUP_POINT_EXPR:
      return constexpr_fn_retval (TREE_OPERAND (body, 0));

    case BIND_EXPR:
      if (!check_constexpr_bind_expr_vars (body))
	return error_mark_node;
      return constexpr_fn_retval (BIND_EXPR_BODY (body));

    case USING_STMT:
    case DEBUG_BEGIN_STMT:
      return NULL_TREE;

    case CALL_EXPR:
	{
	  tree fun = get_function_named_in_call (body);
	  if (fun != NULL_TREE
	      && fndecl_built_in_p (fun, BUILT_IN_UNREACHABLE))
	    return NULL_TREE;
	}
      /* Fallthru.  */

    default:
      return error_mark_node;
    }
}

/* Subroutine of check_constexpr_fundef.  BODY is the DECL_SAVED_TREE of
   FUN; do the necessary transformations to turn it into a single expression
   that we can store in the hash table.  */

static tree
massage_constexpr_body (tree fun, tree body)
{
  if (DECL_CONSTRUCTOR_P (fun))
    body = build_constexpr_constructor_member_initializers
      (DECL_CONTEXT (fun), body);
  else if (cxx_dialect < cxx14)
    {
      if (TREE_CODE (body) == EH_SPEC_BLOCK)
        body = EH_SPEC_STMTS (body);
      if (TREE_CODE (body) == MUST_NOT_THROW_EXPR)
	body = TREE_OPERAND (body, 0);
      body = constexpr_fn_retval (body);
    }
  return body;
}

/* CTYPE is a type constructed from BODY.  Return true if some
   bases/fields are uninitialized, and complain if COMPLAIN.  */

static bool
cx_check_missing_mem_inits (tree ctype, tree body, bool complain)
{
  /* We allow uninitialized bases/fields in C++20.  */
  if (cxx_dialect >= cxx20)
    return false;

  unsigned nelts = 0;
  
  if (body)
    {
      if (TREE_CODE (body) != CONSTRUCTOR)
	return false;
      nelts = CONSTRUCTOR_NELTS (body);
    }
  tree field = TYPE_FIELDS (ctype);

  if (TREE_CODE (ctype) == UNION_TYPE)
    {
      if (nelts == 0 && next_aggregate_field (field))
	{
	  if (complain)
	    error ("%<constexpr%> constructor for union %qT must "
		   "initialize exactly one non-static data member", ctype);
	  return true;
	}
      return false;
    }

  /* Iterate over the CONSTRUCTOR, checking any missing fields don't
     need an explicit initialization.  */
  bool bad = false;
  for (unsigned i = 0; i <= nelts; ++i)
    {
      tree index = NULL_TREE;
      if (i < nelts)
	{
	  index = CONSTRUCTOR_ELT (body, i)->index;
	  /* Skip base and vtable inits.  */
	  if (TREE_CODE (index) != FIELD_DECL
	      || DECL_ARTIFICIAL (index))
	    continue;
	}

      for (; field != index; field = DECL_CHAIN (field))
	{
	  tree ftype;
	  if (TREE_CODE (field) != FIELD_DECL)
	    continue;
	  if (DECL_UNNAMED_BIT_FIELD (field))
	    continue;
	  if (DECL_ARTIFICIAL (field))
	    continue;
	  if (ANON_AGGR_TYPE_P (TREE_TYPE (field)))
	    {
	      /* Recurse to check the anonymous aggregate member.  */
	      bad |= cx_check_missing_mem_inits
		(TREE_TYPE (field), NULL_TREE, complain);
	      if (bad && !complain)
		return true;
	      continue;
	    }
	  ftype = TREE_TYPE (field);
	  if (!ftype || !TYPE_P (ftype) || !COMPLETE_TYPE_P (ftype))
	    /* A flexible array can't be intialized here, so don't complain
	       that it isn't.  */
	    continue;
	  if (is_empty_field (field))
	    /* An empty field doesn't need an initializer.  */
	    continue;
	  ftype = strip_array_types (ftype);
	  if (type_has_constexpr_default_constructor (ftype))
	    {
	      /* It's OK to skip a member with a trivial constexpr ctor.
	         A constexpr ctor that isn't trivial should have been
	         added in by now.  */
	      gcc_checking_assert (!TYPE_HAS_COMPLEX_DFLT (ftype)
				   || errorcount != 0);
	      continue;
	    }
	  if (!complain)
	    return true;
	  auto_diagnostic_group d;
	  error ("member %qD must be initialized by mem-initializer "
		 "in %<constexpr%> constructor", field);
	  inform (DECL_SOURCE_LOCATION (field), "declared here");
	  bad = true;
	}
      if (field == NULL_TREE)
	break;

      if (ANON_AGGR_TYPE_P (TREE_TYPE (index)))
	{
	  /* Check the anonymous aggregate initializer is valid.  */
	  bad |= cx_check_missing_mem_inits
	    (TREE_TYPE (index), CONSTRUCTOR_ELT (body, i)->value, complain);
	  if (bad && !complain)
	    return true;
	}
      field = DECL_CHAIN (field);
    }

  return bad;
}

/* We are processing the definition of the constexpr function FUN.
   Check that its body fulfills the apropriate requirements and
   enter it in the constexpr function definition table.  */

void
maybe_save_constexpr_fundef (tree fun)
{
  if (processing_template_decl
      || cp_function_chain->invalid_constexpr
      || (DECL_CLONED_FUNCTION_P (fun) && !DECL_DELETING_DESTRUCTOR_P (fun)))
    return;

  /* With -fimplicit-constexpr, try to make inlines constexpr.  We'll
     actually set DECL_DECLARED_CONSTEXPR_P below if the checks pass.  */
  bool implicit = false;
  if (flag_implicit_constexpr)
    {
      if (DECL_DELETING_DESTRUCTOR_P (fun)
	  && decl_implicit_constexpr_p (DECL_CLONED_FUNCTION (fun)))
	/* Don't inherit implicit constexpr from the non-deleting
	   destructor.  */
	DECL_DECLARED_CONSTEXPR_P (fun) = false;

      if (!DECL_DECLARED_CONSTEXPR_P (fun)
	  && DECL_DECLARED_INLINE_P (fun)
	  && !lookup_attribute ("noinline", DECL_ATTRIBUTES (fun)))
	implicit = true;
    }

  if (!DECL_DECLARED_CONSTEXPR_P (fun) && !implicit)
    return;

  bool complain = !DECL_GENERATED_P (fun) && !implicit;

  if (!is_valid_constexpr_fn (fun, complain))
    return;

  tree massaged = massage_constexpr_body (fun, DECL_SAVED_TREE (fun));
  if (massaged == NULL_TREE || massaged == error_mark_node)
    {
      if (!DECL_CONSTRUCTOR_P (fun) && complain)
	error ("body of %<constexpr%> function %qD not a return-statement",
	       fun);
      return;
    }

  bool potential = potential_rvalue_constant_expression (massaged);
  if (!potential && complain)
    require_potential_rvalue_constant_expression_fncheck (massaged);

  if (DECL_CONSTRUCTOR_P (fun) && potential
      && !DECL_DEFAULTED_FN (fun))
    {
      if (cx_check_missing_mem_inits (DECL_CONTEXT (fun),
				      massaged, complain))
	potential = false;
      else if (cxx_dialect > cxx11)
	{
	  /* What we got from massage_constexpr_body is pretty much just the
	     ctor-initializer, also check the body.  */
	  massaged = DECL_SAVED_TREE (fun);
	  potential = potential_rvalue_constant_expression (massaged);
	  if (!potential && complain)
	    require_potential_rvalue_constant_expression_fncheck (massaged);
	}
    }

  if (!potential && complain
      /* If -Wno-invalid-constexpr was specified, we haven't complained
	 about non-constant expressions yet.  Register the function and
	 complain in explain_invalid_constexpr_fn if the function is
	 called.  */
      && warn_invalid_constexpr != 0)
    return;

  if (implicit)
    {
      if (potential)
	{
	  DECL_DECLARED_CONSTEXPR_P (fun) = true;
	  DECL_LANG_SPECIFIC (fun)->u.fn.implicit_constexpr = true;
	  if (DECL_CONSTRUCTOR_P (fun))
	    TYPE_HAS_CONSTEXPR_CTOR (DECL_CONTEXT (fun)) = true;
	}
      else
	/* Don't bother keeping the pre-generic body of unsuitable functions
	   not explicitly declared constexpr.  */
	return;
    }

  constexpr_fundef entry = {fun, NULL_TREE, NULL_TREE, NULL_TREE};
  bool clear_ctx = false;
  if (DECL_RESULT (fun) && DECL_CONTEXT (DECL_RESULT (fun)) == NULL_TREE)
    {
      clear_ctx = true;
      DECL_CONTEXT (DECL_RESULT (fun)) = fun;
    }
  tree saved_fn = current_function_decl;
  current_function_decl = fun;
  entry.body = copy_fn (entry.decl, entry.parms, entry.result);
  current_function_decl = saved_fn;
  if (clear_ctx)
    DECL_CONTEXT (DECL_RESULT (entry.decl)) = NULL_TREE;
  if (!potential)
    /* For a template instantiation, we want to remember the pre-generic body
       for explain_invalid_constexpr_fn, but do tell cxx_eval_call_expression
       that it doesn't need to bother trying to expand the function.  */
    entry.result = error_mark_node;

  register_constexpr_fundef (entry);
}

/* BODY is a validated and massaged definition of a constexpr
   function.  Register it in the hash table.  */

void
register_constexpr_fundef (const constexpr_fundef &value)
{
  /* Create the constexpr function table if necessary.  */
  if (constexpr_fundef_table == NULL)
    constexpr_fundef_table
      = hash_table<constexpr_fundef_hasher>::create_ggc (101);

  constexpr_fundef **slot = constexpr_fundef_table->find_slot
    (const_cast<constexpr_fundef *> (&value), INSERT);

  gcc_assert (*slot == NULL);
  *slot = ggc_alloc<constexpr_fundef> ();
  **slot = value;
}

/* FUN is a non-constexpr (or, with -Wno-invalid-constexpr, a constexpr
   function called in a context that requires a constant expression).
   If it comes from a constexpr template, explain why the instantiation
   isn't constexpr.  Otherwise, explain why the function cannot be used
   in a constexpr context.  */

void
explain_invalid_constexpr_fn (tree fun)
{
  static hash_set<tree> *diagnosed;
  tree body;
  /* In C++23, a function marked 'constexpr' may not actually be a constant
     expression.  We haven't diagnosed the problem yet: -Winvalid-constexpr
     wasn't enabled.  The function was called, so diagnose why it cannot be
     used in a constant expression.  */
  if (warn_invalid_constexpr == 0 && DECL_DECLARED_CONSTEXPR_P (fun))
    /* Go on.  */;
  /* Only diagnose defaulted functions, lambdas, or instantiations.  */
  else if (!DECL_DEFAULTED_FN (fun)
	   && !LAMBDA_TYPE_P (CP_DECL_CONTEXT (fun))
	   && !(flag_implicit_constexpr
		&& !DECL_DECLARED_CONSTEXPR_P (fun)
		&& DECL_DECLARED_INLINE_P (fun))
	   && !is_instantiation_of_constexpr (fun))
    {
      inform (DECL_SOURCE_LOCATION (fun), "%qD declared here", fun);
      if (flag_implicit_constexpr && !maybe_constexpr_fn (fun)
	  && decl_defined_p (fun))
	inform (DECL_SOURCE_LOCATION (fun),
		"%<-fimplicit-constexpr%> only affects %<inline%> functions");
      return;
    }
  if (diagnosed == NULL)
    diagnosed = new hash_set<tree>;
  if (diagnosed->add (fun))
    /* Already explained.  */
    return;

  iloc_sentinel ils = input_location;
  if (!lambda_static_thunk_p (fun))
    {
      /* Diagnostics should completely ignore the static thunk, so leave
	 input_location set to our caller's location.  */
      input_location = DECL_SOURCE_LOCATION (fun);
      inform (input_location,
	      "%qD is not usable as a %<constexpr%> function because:", fun);
    }
  /* First check the declaration.  */
  if (is_valid_constexpr_fn (fun, true))
    {
      /* Then if it's OK, the body.  */
      if (!DECL_DECLARED_CONSTEXPR_P (fun)
	  && DECL_DEFAULTED_FN (fun))
	explain_implicit_non_constexpr (fun);
      else
	{
	  if (constexpr_fundef *fd = retrieve_constexpr_fundef (fun))
	    body = fd->body;
	  else
	    body = DECL_SAVED_TREE (fun);
	  body = massage_constexpr_body (fun, body);
	  require_potential_rvalue_constant_expression (body);
	  if (DECL_CONSTRUCTOR_P (fun))
	    {
	      cx_check_missing_mem_inits (DECL_CONTEXT (fun), body, true);
	      if (cxx_dialect > cxx11)
		{
		  /* Also check the body, not just the ctor-initializer.  */
		  body = DECL_SAVED_TREE (fun);
		  require_potential_rvalue_constant_expression (body);
		}
	    }
	}
    }
}

/* Objects of this type represent calls to constexpr functions
   along with the bindings of parameters to their arguments, for
   the purpose of compile time evaluation.  */

struct GTY((for_user)) constexpr_call {
  /* Description of the constexpr function definition.  */
  constexpr_fundef *fundef;
  /* Parameter bindings environment.  A TREE_VEC of arguments.  */
  tree bindings;
  /* Result of the call.
       NULL means the call is being evaluated.
       error_mark_node means that the evaluation was erroneous;
       otherwise, the actuall value of the call.  */
  tree result;
  /* The hash of this call; we remember it here to avoid having to
     recalculate it when expanding the hash table.  */
  hashval_t hash;
  /* The value of constexpr_ctx::manifestly_const_eval.  */
  enum mce_value manifestly_const_eval;
};

struct constexpr_call_hasher : ggc_ptr_hash<constexpr_call>
{
  static hashval_t hash (constexpr_call *);
  static bool equal (constexpr_call *, constexpr_call *);
};

enum constexpr_switch_state {
  /* Used when processing a switch for the first time by cxx_eval_switch_expr
     and default: label for that switch has not been seen yet.  */
  css_default_not_seen,
  /* Used when processing a switch for the first time by cxx_eval_switch_expr
     and default: label for that switch has been seen already.  */
  css_default_seen,
  /* Used when processing a switch for the second time by
     cxx_eval_switch_expr, where default: label should match.  */
  css_default_processing
};

/* The constexpr expansion context part which needs one instance per
   cxx_eval_outermost_constant_expr invocation.  VALUES is a map of values of
   variables initialized within the expression.  */

class constexpr_global_ctx {
  /* Values for any temporaries or local variables within the
     constant-expression. Objects outside their lifetime have
     value 'void_node'.  */
  hash_map<tree,tree> values;
public:
  /* Number of cxx_eval_constant_expression calls (except skipped ones,
     on simple constants or location wrappers) encountered during current
     cxx_eval_outermost_constant_expr call.  */
  HOST_WIDE_INT constexpr_ops_count;
  /* Heap VAR_DECLs created during the evaluation of the outermost constant
     expression.  */
  auto_vec<tree, 16> heap_vars;
  /* Cleanups that need to be evaluated at the end of CLEANUP_POINT_EXPR.  */
  vec<tree> *cleanups;
  /* If non-null, only allow modification of existing values of the variables
     in this set.  Set by modifiable_tracker, below.  */
  hash_set<tree> *modifiable;
  /* Number of heap VAR_DECL deallocations.  */
  unsigned heap_dealloc_count;
  /* Constructor.  */
  constexpr_global_ctx ()
    : constexpr_ops_count (0), cleanups (NULL), modifiable (nullptr),
      heap_dealloc_count (0) {}

  bool is_outside_lifetime (tree t)
  {
    if (tree *p = values.get (t))
      if (*p == void_node)
	return true;
    return false;
  }
 tree get_value (tree t)
  {
    if (tree *p = values.get (t))
      if (*p != void_node)
	return *p;
    return NULL_TREE;
  }
  tree *get_value_ptr (tree t, bool initializing)
  {
    if (modifiable && !modifiable->contains (t))
      return nullptr;
    if (tree *p = values.get (t))
      {
	if (*p != void_node)
	  return p;
	else if (initializing)
	  {
	    *p = NULL_TREE;
	    return p;
	  }
      }
    return nullptr;
  }
  void put_value (tree t, tree v)
  {
    bool already_in_map = values.put (t, v);
    if (!already_in_map && modifiable)
      modifiable->add (t);
  }
  void destroy_value (tree t)
  {
    if (TREE_CODE (t) == VAR_DECL
	|| TREE_CODE (t) == PARM_DECL
	|| TREE_CODE (t) == RESULT_DECL)
      values.put (t, void_node);
    else
      values.remove (t);
  }
  void clear_value (tree t)
  {
    values.remove (t);
  }
};

/* Helper class for constexpr_global_ctx.  In some cases we want to avoid
   side-effects from evaluation of a particular subexpression of a
   constant-expression.  In such cases we use modifiable_tracker to prevent
   modification of variables created outside of that subexpression.

   ??? We could change the hash_set to a hash_map, allow and track external
   modifications, and roll them back in the destructor.  It's not clear to me
   that this would be worthwhile.  */

class modifiable_tracker
{
  hash_set<tree> set;
  constexpr_global_ctx *global;
public:
  modifiable_tracker (constexpr_global_ctx *g): global(g)
  {
    global->modifiable = &set;
  }
  ~modifiable_tracker ()
  {
    for (tree t: set)
      global->clear_value (t);
    global->modifiable = nullptr;
  }
};

/* The constexpr expansion context.  CALL is the current function
   expansion, CTOR is the current aggregate initializer, OBJECT is the
   object being initialized by CTOR, either a VAR_DECL or a _REF.    */

struct constexpr_ctx {
  /* The part of the context that needs to be unique to the whole
     cxx_eval_outermost_constant_expr invocation.  */
  constexpr_global_ctx *global;
  /* The innermost call we're evaluating.  */
  constexpr_call *call;
  /* SAVE_EXPRs and TARGET_EXPR_SLOT vars of TARGET_EXPRs that we've seen
     within the current LOOP_EXPR.  NULL if we aren't inside a loop.  */
  vec<tree> *save_exprs;
  /* The CONSTRUCTOR we're currently building up for an aggregate
     initializer.  */
  tree ctor;
  /* The object we're building the CONSTRUCTOR for.  */
  tree object;
  /* If inside SWITCH_EXPR.  */
  constexpr_switch_state *css_state;
  /* The aggregate initialization context inside which this one is nested.  This
     is used by lookup_placeholder to resolve PLACEHOLDER_EXPRs.  */
  const constexpr_ctx *parent;

  /* Whether we should error on a non-constant expression or fail quietly.
     This flag needs to be here, but some of the others could move to global
     if they get larger than a word.  */
  bool quiet;
  /* Whether we are strictly conforming to constant expression rules or
     trying harder to get a constant value.  */
  bool strict;
  /* Whether __builtin_is_constant_evaluated () should be true.  */
  mce_value manifestly_const_eval;
};

/* Remove T from the global values map, checking for attempts to destroy
   a value that has already finished its lifetime.  */

static void
destroy_value_checked (const constexpr_ctx* ctx, tree t, bool *non_constant_p)
{
  if (t == error_mark_node || TREE_TYPE (t) == error_mark_node)
    return;

  /* Don't error again here if we've already reported a problem.  */
  if (!*non_constant_p
      && DECL_P (t)
      /* Non-trivial destructors have their lifetimes ended explicitly
	 with a clobber, so don't worry about it here.  */
      && (!TYPE_HAS_NONTRIVIAL_DESTRUCTOR (TREE_TYPE (t))
	  /* ...except parameters are remapped in cxx_eval_call_expression,
	     and the destructor call during cleanup won't be able to tell that
	     this value has already been destroyed, so complain now.  This is
	     not quite unobservable, but is extremely unlikely to crop up in
	     practice; see g++.dg/cpp2a/constexpr-lifetime2.C.  */
	  || TREE_CODE (t) == PARM_DECL)
      && ctx->global->is_outside_lifetime (t))
    {
      if (!ctx->quiet)
	{
	  auto_diagnostic_group d;
	  error ("destroying %qE outside its lifetime", t);
	  inform (DECL_SOURCE_LOCATION (t), "declared here");
	}
      *non_constant_p = true;
    }
  ctx->global->destroy_value (t);
}

/* This internal flag controls whether we should avoid doing anything during
   constexpr evaluation that would cause extra DECL_UID generation, such as
   template instantiation and function body copying.  */

static bool uid_sensitive_constexpr_evaluation_value;

/* An internal counter that keeps track of the number of times
   uid_sensitive_constexpr_evaluation_p returned true.  */

static unsigned uid_sensitive_constexpr_evaluation_true_counter;

/* The accessor for uid_sensitive_constexpr_evaluation_value which also
   increments the corresponding counter.  */

static bool
uid_sensitive_constexpr_evaluation_p ()
{
  if (uid_sensitive_constexpr_evaluation_value)
    {
      ++uid_sensitive_constexpr_evaluation_true_counter;
      return true;
    }
  else
    return false;
}

/* The default constructor for uid_sensitive_constexpr_evaluation_sentinel
   enables the internal flag for uid_sensitive_constexpr_evaluation_p
   during the lifetime of the sentinel object.  Upon its destruction, the
   previous value of uid_sensitive_constexpr_evaluation_p is restored.  */

uid_sensitive_constexpr_evaluation_sentinel
::uid_sensitive_constexpr_evaluation_sentinel ()
  : ovr (uid_sensitive_constexpr_evaluation_value, true)
{
}

/* The default constructor for uid_sensitive_constexpr_evaluation_checker
   records the current number of times that uid_sensitive_constexpr_evaluation_p
   has been called and returned true.  */

uid_sensitive_constexpr_evaluation_checker
::uid_sensitive_constexpr_evaluation_checker ()
  : saved_counter (uid_sensitive_constexpr_evaluation_true_counter)
{
}

/* Returns true iff uid_sensitive_constexpr_evaluation_p is true, and
   some constexpr evaluation was restricted due to u_s_c_e_p being called
   and returning true during the lifetime of this checker object.  */

bool
uid_sensitive_constexpr_evaluation_checker::evaluation_restricted_p () const
{
  return (uid_sensitive_constexpr_evaluation_value
	  && saved_counter != uid_sensitive_constexpr_evaluation_true_counter);
}


/* A table of all constexpr calls that have been evaluated by the
   compiler in this translation unit.  */

static GTY (()) hash_table<constexpr_call_hasher> *constexpr_call_table;

/* Compute a hash value for a constexpr call representation.  */

inline hashval_t
constexpr_call_hasher::hash (constexpr_call *info)
{
  return info->hash;
}

/* Return true if the objects pointed to by P and Q represent calls
   to the same constexpr function with the same arguments.
   Otherwise, return false.  */

bool
constexpr_call_hasher::equal (constexpr_call *lhs, constexpr_call *rhs)
{
  if (lhs == rhs)
    return true;
  if (lhs->hash != rhs->hash)
    return false;
  if (lhs->manifestly_const_eval != rhs->manifestly_const_eval)
    return false;
  if (!constexpr_fundef_hasher::equal (lhs->fundef, rhs->fundef))
    return false;
  return cp_tree_equal (lhs->bindings, rhs->bindings);
}

/* Initialize the constexpr call table, if needed.  */

static void
maybe_initialize_constexpr_call_table (void)
{
  if (constexpr_call_table == NULL)
    constexpr_call_table = hash_table<constexpr_call_hasher>::create_ggc (101);
}

/* During constexpr CALL_EXPR evaluation, to avoid issues with sharing when
   a function happens to get called recursively, we unshare the callee
   function's body and evaluate this unshared copy instead of evaluating the
   original body.

   FUNDEF_COPIES_TABLE is a per-function freelist of these unshared function
   copies.  The underlying data structure of FUNDEF_COPIES_TABLE is a hash_map
   that's keyed off of the original FUNCTION_DECL and whose value is a
   TREE_LIST of this function's unused copies awaiting reuse.

   This is not GC-deletable to avoid GC affecting UID generation.  */

static GTY(()) decl_tree_map *fundef_copies_table;

/* Reuse a copy or create a new unshared copy of the function FUN.
   Return this copy.  We use a TREE_LIST whose PURPOSE is body, VALUE
   is parms, TYPE is result.  */

static tree
get_fundef_copy (constexpr_fundef *fundef)
{
  tree copy;
  bool existed;
  tree *slot = &(hash_map_safe_get_or_insert<hm_ggc>
		 (fundef_copies_table, fundef->decl, &existed, 127));

  if (!existed)
    {
      /* There is no cached function available, or in use.  We can use
	 the function directly.  That the slot is now created records
	 that this function is now in use.  */
      copy = build_tree_list (fundef->body, fundef->parms);
      TREE_TYPE (copy) = fundef->result;
    }
  else if (*slot == NULL_TREE)
    {
      if (uid_sensitive_constexpr_evaluation_p ())
	return NULL_TREE;

      /* We've already used the function itself, so make a copy.  */
      copy = build_tree_list (NULL, NULL);
      tree saved_body = DECL_SAVED_TREE (fundef->decl);
      tree saved_parms = DECL_ARGUMENTS (fundef->decl);
      tree saved_result = DECL_RESULT (fundef->decl);
      tree saved_fn = current_function_decl;
      DECL_SAVED_TREE (fundef->decl) = fundef->body;
      DECL_ARGUMENTS (fundef->decl) = fundef->parms;
      DECL_RESULT (fundef->decl) = fundef->result;
      current_function_decl = fundef->decl;
      TREE_PURPOSE (copy) = copy_fn (fundef->decl, TREE_VALUE (copy),
				     TREE_TYPE (copy));
      current_function_decl = saved_fn;
      DECL_RESULT (fundef->decl) = saved_result;
      DECL_ARGUMENTS (fundef->decl) = saved_parms;
      DECL_SAVED_TREE (fundef->decl) = saved_body;
    }
  else
    {
      /* We have a cached function available.  */
      copy = *slot;
      *slot = TREE_CHAIN (copy);
    }

  return copy;
}

/* Save the copy COPY of function FUN for later reuse by
   get_fundef_copy().  By construction, there will always be an entry
   to find.  */

static void
save_fundef_copy (tree fun, tree copy)
{
  tree *slot = fundef_copies_table->get (fun);
  TREE_CHAIN (copy) = *slot;
  *slot = copy;
}

/* Whether our evaluation wants a prvalue (e.g. CONSTRUCTOR or _CST),
   a glvalue (e.g. VAR_DECL or _REF), or nothing.  */

enum value_cat {
   vc_prvalue = 0,
   vc_glvalue = 1,
   vc_discard = 2
};

static tree cxx_eval_constant_expression (const constexpr_ctx *, tree,
					  value_cat, bool *, bool *, tree * = NULL);
static tree cxx_eval_bare_aggregate (const constexpr_ctx *, tree,
				     value_cat, bool *, bool *);
static tree cxx_fold_indirect_ref (const constexpr_ctx *, location_t, tree, tree,
				   bool * = NULL);
static tree find_heap_var_refs (tree *, int *, void *);

/* Attempt to evaluate T which represents a call to a builtin function.
   We assume here that all builtin functions evaluate to scalar types
   represented by _CST nodes.  */

static tree
cxx_eval_builtin_function_call (const constexpr_ctx *ctx, tree t, tree fun,
				value_cat lval,
				bool *non_constant_p, bool *overflow_p)
{
  const int nargs = call_expr_nargs (t);
  tree *args = (tree *) alloca (nargs * sizeof (tree));
  tree new_call;
  int i;

  /* Don't fold __builtin_constant_p within a constexpr function.  */
  bool bi_const_p = DECL_IS_BUILTIN_CONSTANT_P (fun);

  /* If we aren't requiring a constant expression, defer __builtin_constant_p
     in a constexpr function until we have values for the parameters.  */
  if (bi_const_p
      && ctx->manifestly_const_eval != mce_true
      && current_function_decl
      && DECL_DECLARED_CONSTEXPR_P (current_function_decl))
    {
      *non_constant_p = true;
      return t;
    }

  /* For __builtin_is_constant_evaluated, defer it if not
     ctx->manifestly_const_eval (as sometimes we try to constant evaluate
     without manifestly_const_eval even expressions or parts thereof which
     will later be manifestly const_eval evaluated), otherwise fold it to
     true.  */
  if (fndecl_built_in_p (fun, CP_BUILT_IN_IS_CONSTANT_EVALUATED,
			 BUILT_IN_FRONTEND))
    {
      if (ctx->manifestly_const_eval == mce_unknown)
	{
	  *non_constant_p = true;
	  return t;
	}
      return constant_boolean_node (ctx->manifestly_const_eval == mce_true,
				    boolean_type_node);
    }

  if (fndecl_built_in_p (fun, CP_BUILT_IN_SOURCE_LOCATION, BUILT_IN_FRONTEND))
    {
      temp_override<tree> ovr (current_function_decl);
      if (ctx->call && ctx->call->fundef)
	current_function_decl = ctx->call->fundef->decl;
      return fold_builtin_source_location (t);
    }

  int strops = 0;
  int strret = 0;
  if (fndecl_built_in_p (fun, BUILT_IN_NORMAL))
    switch (DECL_FUNCTION_CODE (fun))
      {
      case BUILT_IN_STRLEN:
      case BUILT_IN_STRNLEN:
	strops = 1;
	break;
      case BUILT_IN_MEMCHR:
      case BUILT_IN_STRCHR:
      case BUILT_IN_STRRCHR:
	strops = 1;
	strret = 1;
	break;
      case BUILT_IN_MEMCMP:
      case BUILT_IN_STRCMP:
	strops = 2;
	break;
      case BUILT_IN_STRSTR:
	strops = 2;
	strret = 1;
	break;
      case BUILT_IN_ASAN_POINTER_COMPARE:
      case BUILT_IN_ASAN_POINTER_SUBTRACT:
	/* These builtins shall be ignored during constant expression
	   evaluation.  */
	return void_node;
      case BUILT_IN_UNREACHABLE:
      case BUILT_IN_TRAP:
	if (!*non_constant_p && !ctx->quiet)
	  {
	    /* Do not allow__builtin_unreachable in constexpr function.
	       The __builtin_unreachable call with BUILTINS_LOCATION
	       comes from cp_maybe_instrument_return.  */
	    if (EXPR_LOCATION (t) == BUILTINS_LOCATION)
	      error ("%<constexpr%> call flows off the end of the function");
	    else
	      error ("%q+E is not a constant expression", t);
	  }
	*non_constant_p = true;
	return t;
      default:
	break;
      }

  /* Be permissive for arguments to built-ins; __builtin_constant_p should
     return constant false for a non-constant argument.  */
  constexpr_ctx new_ctx = *ctx;
  new_ctx.quiet = true;
  for (i = 0; i < nargs; ++i)
    {
      tree arg = CALL_EXPR_ARG (t, i);
      tree oarg = arg;

      /* To handle string built-ins we need to pass ADDR_EXPR<STRING_CST> since
	 expand_builtin doesn't know how to look in the values table.  */
      bool strop = i < strops;
      if (strop)
	{
	  STRIP_NOPS (arg);
	  if (TREE_CODE (arg) == ADDR_EXPR)
	    arg = TREE_OPERAND (arg, 0);
	  else
	    strop = false;
	}

      /* If builtin_valid_in_constant_expr_p is true,
	 potential_constant_expression_1 has not recursed into the arguments
	 of the builtin, verify it here.  */
      if (!builtin_valid_in_constant_expr_p (fun)
	  || potential_constant_expression (arg))
	{
	  bool dummy1 = false, dummy2 = false;
	  arg = cxx_eval_constant_expression (&new_ctx, arg, vc_prvalue,
					      &dummy1, &dummy2);
	}

      if (bi_const_p)
	/* For __builtin_constant_p, fold all expressions with constant values
	   even if they aren't C++ constant-expressions.  */
	arg = cp_fold_rvalue (arg);
      else if (strop)
	{
	  if (TREE_CODE (arg) == CONSTRUCTOR)
	    arg = braced_lists_to_strings (TREE_TYPE (arg), arg);
	  if (TREE_CODE (arg) == STRING_CST)
	    arg = build_address (arg);
	  else
	    arg = oarg;
	}

      args[i] = arg;
    }

  bool save_ffbcp = force_folding_builtin_constant_p;
  force_folding_builtin_constant_p |= ctx->manifestly_const_eval == mce_true;
  tree save_cur_fn = current_function_decl;
  /* Return name of ctx->call->fundef->decl for __builtin_FUNCTION ().  */
  if (fndecl_built_in_p (fun, BUILT_IN_FUNCTION)
      && ctx->call
      && ctx->call->fundef)
    current_function_decl = ctx->call->fundef->decl;
  if (fndecl_built_in_p (fun,
			 CP_BUILT_IN_IS_POINTER_INTERCONVERTIBLE_WITH_CLASS,
			 BUILT_IN_FRONTEND))
    {
      location_t loc = EXPR_LOCATION (t);
      if (nargs >= 1)
	VERIFY_CONSTANT (args[0]);
      new_call
	= fold_builtin_is_pointer_inverconvertible_with_class (loc, nargs,
							       args);
    }
  else if (fndecl_built_in_p (fun,
			      CP_BUILT_IN_IS_CORRESPONDING_MEMBER,
			      BUILT_IN_FRONTEND))
    {
      location_t loc = EXPR_LOCATION (t);
      if (nargs >= 2)
	{
	  VERIFY_CONSTANT (args[0]);
	  VERIFY_CONSTANT (args[1]);
	}
      new_call = fold_builtin_is_corresponding_member (loc, nargs, args);
    }
  else
    new_call = fold_builtin_call_array (EXPR_LOCATION (t), TREE_TYPE (t),
					CALL_EXPR_FN (t), nargs, args);
  current_function_decl = save_cur_fn;
  force_folding_builtin_constant_p = save_ffbcp;
  if (new_call == NULL)
    {
      if (!*non_constant_p && !ctx->quiet)
	{
	  new_call = build_call_array_loc (EXPR_LOCATION (t), TREE_TYPE (t),
					   CALL_EXPR_FN (t), nargs, args);
	  error ("%q+E is not a constant expression", new_call);
	}
      *non_constant_p = true;
      return t;
    }

  if (!potential_constant_expression (new_call))
    {
      if (!*non_constant_p && !ctx->quiet)
	error ("%q+E is not a constant expression", new_call);
      *non_constant_p = true;
      return t;
    }

  if (strret)
    {
      /* memchr returns a pointer into the first argument, but we replaced the
	 argument above with a STRING_CST; put it back it now.  */
      tree op = CALL_EXPR_ARG (t, strret-1);
      STRIP_NOPS (new_call);
      if (TREE_CODE (new_call) == POINTER_PLUS_EXPR)
	TREE_OPERAND (new_call, 0) = op;
      else if (TREE_CODE (new_call) == ADDR_EXPR)
	new_call = op;
    }

  return cxx_eval_constant_expression (&new_ctx, new_call, lval,
				       non_constant_p, overflow_p);
}

/* TEMP is the constant value of a temporary object of type TYPE.  Adjust
   the type of the value to match.  */

static tree
adjust_temp_type (tree type, tree temp)
{
  if (same_type_p (TREE_TYPE (temp), type))
    return temp;
  /* Avoid wrapping an aggregate value in a NOP_EXPR.  */
  if (TREE_CODE (temp) == CONSTRUCTOR)
    {
      /* build_constructor wouldn't retain various CONSTRUCTOR flags.  */
      tree t = copy_node (temp);
      TREE_TYPE (t) = type;
      return t;
    }
  if (TREE_CODE (temp) == EMPTY_CLASS_EXPR)
    return build0 (EMPTY_CLASS_EXPR, type);
  gcc_assert (scalarish_type_p (type));
  /* Now we know we're dealing with a scalar, and a prvalue of non-class
     type is cv-unqualified.  */
  return cp_fold_convert (cv_unqualified (type), temp);
}

/* If T is a CONSTRUCTOR, return an unshared copy of T and any
   sub-CONSTRUCTORs.  Otherwise return T.

   We use this whenever we initialize an object as a whole, whether it's a
   parameter, a local variable, or a subobject, so that subsequent
   modifications don't affect other places where it was used.  */

tree
unshare_constructor (tree t MEM_STAT_DECL)
{
  if (!t || TREE_CODE (t) != CONSTRUCTOR)
    return t;
  auto_vec <tree*, 4> ptrs;
  ptrs.safe_push (&t);
  while (!ptrs.is_empty ())
    {
      tree *p = ptrs.pop ();
      tree n = copy_node (*p PASS_MEM_STAT);
      CONSTRUCTOR_ELTS (n) = vec_safe_copy (CONSTRUCTOR_ELTS (*p) PASS_MEM_STAT);
      *p = n;
      vec<constructor_elt, va_gc> *v = CONSTRUCTOR_ELTS (n);
      constructor_elt *ce;
      for (HOST_WIDE_INT i = 0; vec_safe_iterate (v, i, &ce); ++i)
	if (ce->value && TREE_CODE (ce->value) == CONSTRUCTOR)
	  ptrs.safe_push (&ce->value);
    }
  return t;
}

/* If T is a CONSTRUCTOR, ggc_free T and any sub-CONSTRUCTORs.  */

static void
free_constructor (tree t)
{
  if (!t || TREE_CODE (t) != CONSTRUCTOR)
    return;
  releasing_vec ctors;
  vec_safe_push (ctors, t);
  while (!ctors->is_empty ())
    {
      tree c = ctors->pop ();
      if (vec<constructor_elt, va_gc> *elts = CONSTRUCTOR_ELTS (c))
	{
	  constructor_elt *ce;
	  for (HOST_WIDE_INT i = 0; vec_safe_iterate (elts, i, &ce); ++i)
	    if (ce->value && TREE_CODE (ce->value) == CONSTRUCTOR)
	      vec_safe_push (ctors, ce->value);
	  ggc_free (elts);
	}
      ggc_free (c);
    }
}

/* Helper function of cxx_bind_parameters_in_call.  Return non-NULL
   if *TP is address of a static variable (or part of it) currently being
   constructed or of a heap artificial variable.  */

static tree
addr_of_non_const_var (tree *tp, int *walk_subtrees, void *data)
{
  if (TREE_CODE (*tp) == ADDR_EXPR)
    if (tree var = get_base_address (TREE_OPERAND (*tp, 0)))
      if (VAR_P (var) && TREE_STATIC (var))
	{
	  if (DECL_NAME (var) == heap_uninit_identifier
	      || DECL_NAME (var) == heap_identifier
	      || DECL_NAME (var) == heap_vec_uninit_identifier
	      || DECL_NAME (var) == heap_vec_identifier)
	    return var;

	  constexpr_global_ctx *global = (constexpr_global_ctx *) data;
	  if (global->get_value (var))
	    return var;
	}
  if (TYPE_P (*tp))
    *walk_subtrees = false;
  return NULL_TREE;
}

/* Subroutine of cxx_eval_call_expression.
   We are processing a call expression (either CALL_EXPR or
   AGGR_INIT_EXPR) in the context of CTX.  Evaluate
   all arguments and bind their values to correspondings
   parameters, making up the NEW_CALL context.  */

static tree
cxx_bind_parameters_in_call (const constexpr_ctx *ctx, tree t, tree fun,
			     bool *non_constant_p, bool *overflow_p,
			     bool *non_constant_args)
{
  const int nargs = call_expr_nargs (t);
  tree parms = DECL_ARGUMENTS (fun);
  int i;
  /* We don't record ellipsis args below.  */
  int nparms = list_length (parms);
  int nbinds = nargs < nparms ? nargs : nparms;
  tree binds = make_tree_vec (nbinds);

  /* The call is not a constant expression if it involves the cdtor for a type
     with virtual bases.  */
  if (DECL_HAS_IN_CHARGE_PARM_P (fun) || DECL_HAS_VTT_PARM_P (fun))
    {
      *non_constant_p = true;
      return binds;
    }

  for (i = 0; i < nargs; ++i)
    {
      tree x, arg;
      tree type = parms ? TREE_TYPE (parms) : void_type_node;
      if (parms && DECL_BY_REFERENCE (parms))
	type = TREE_TYPE (type);
      x = get_nth_callarg (t, i);
      /* For member function, the first argument is a pointer to the implied
         object.  For a constructor, it might still be a dummy object, in
	 which case we get the real argument from ctx.  */
      if (i == 0 && DECL_CONSTRUCTOR_P (fun)
	  && is_dummy_object (x))
	{
	  x = ctx->object;
	  x = build_address (x);
	}
      if (TREE_ADDRESSABLE (type))
	{
	  /* Undo convert_for_arg_passing work here.  */
	  x = convert_from_reference (x);
	  arg = cxx_eval_constant_expression (ctx, x, vc_glvalue,
					      non_constant_p, overflow_p);
	}
      else
	/* Normally we would strip a TARGET_EXPR in an initialization context
	   such as this, but here we do the elision differently: we keep the
	   TARGET_EXPR, and use its CONSTRUCTOR as the value of the parm.  */
	arg = cxx_eval_constant_expression (ctx, x, vc_prvalue,
					    non_constant_p, overflow_p);
      /* Check we aren't dereferencing a null pointer when calling a non-static
	 member function, which is undefined behaviour.  */
      if (i == 0 && DECL_OBJECT_MEMBER_FUNCTION_P (fun)
	  && integer_zerop (arg)
	  /* But ignore calls from within compiler-generated code, to handle
	     cases like lambda function pointer conversion operator thunks
	     which pass NULL as the 'this' pointer.  */
	  && !(TREE_CODE (t) == CALL_EXPR && CALL_FROM_THUNK_P (t)))
	{
	  if (!ctx->quiet)
	    error_at (cp_expr_loc_or_input_loc (x),
		      "dereferencing a null pointer");
	  *non_constant_p = true;
	}
      /* Don't VERIFY_CONSTANT here.  */
      if (*non_constant_p && ctx->quiet)
	break;
      /* Just discard ellipsis args after checking their constantitude.  */
      if (!parms)
	continue;

      if (!*non_constant_p)
	{
	  /* Make sure the binding has the same type as the parm.  But
	     only for constant args.  */
	  if (TREE_ADDRESSABLE (type))
	    {
	      if (!same_type_p (type, TREE_TYPE (arg)))
		{
		  arg = build_fold_addr_expr (arg);
		  arg = cp_fold_convert (build_reference_type (type), arg);
		  arg = convert_from_reference (arg);
		}
	    }
	  else if (!TYPE_REF_P (type))
	    arg = adjust_temp_type (type, arg);
	  if (!TREE_CONSTANT (arg))
	    *non_constant_args = true;
	  else if (TYPE_HAS_NONTRIVIAL_DESTRUCTOR (type))
	    /* The destructor needs to see any modifications the callee makes
	       to the argument.  */
	    *non_constant_args = true;
	    /* If arg is or contains address of a heap artificial variable or
	       of a static variable being constructed, avoid caching the
	       function call, as those variables might be modified by the
	       function, or might be modified by the callers in between
	       the cached function and just read by the function.  */
	  else if (!*non_constant_args
		   && cp_walk_tree (&arg, addr_of_non_const_var, ctx->global,
				    NULL))
	    *non_constant_args = true;

	  /* For virtual calls, adjust the this argument, so that it is
	     the object on which the method is called, rather than
	     one of its bases.  */
	  if (i == 0 && DECL_VIRTUAL_P (fun))
	    {
	      tree addr = arg;
	      STRIP_NOPS (addr);
	      if (TREE_CODE (addr) == ADDR_EXPR)
		{
		  tree obj = TREE_OPERAND (addr, 0);
		  while (TREE_CODE (obj) == COMPONENT_REF
			 && DECL_FIELD_IS_BASE (TREE_OPERAND (obj, 1))
			 && !same_type_ignoring_top_level_qualifiers_p
					(TREE_TYPE (obj), DECL_CONTEXT (fun)))
		    obj = TREE_OPERAND (obj, 0);
		  if (obj != TREE_OPERAND (addr, 0))
		    arg = build_fold_addr_expr_with_type (obj,
							  TREE_TYPE (arg));
		}
	    }
	  TREE_VEC_ELT (binds, i) = arg;
	}
      parms = TREE_CHAIN (parms);
    }

  return binds;
}

/* Variables and functions to manage constexpr call expansion context.
   These do not need to be marked for PCH or GC.  */

/* FIXME remember and print actual constant arguments.  */
static vec<tree> call_stack;
static int call_stack_tick;
static int last_cx_error_tick;

static int
push_cx_call_context (tree call)
{
  ++call_stack_tick;
  if (!EXPR_HAS_LOCATION (call))
    SET_EXPR_LOCATION (call, input_location);
  call_stack.safe_push (call);
  int len = call_stack.length ();
  if (len > max_constexpr_depth)
    return false;
  return len;
}

static void
pop_cx_call_context (void)
{
  ++call_stack_tick;
  call_stack.pop ();
}

vec<tree> 
cx_error_context (void)
{
  vec<tree> r = vNULL;
  if (call_stack_tick != last_cx_error_tick
      && !call_stack.is_empty ())
    r = call_stack;
  last_cx_error_tick = call_stack_tick;
  return r;
}

/* E is an operand of a failed assertion, fold it either with or without
   constexpr context.  */

static tree
fold_operand (tree e, const constexpr_ctx *ctx)
{
  if (ctx)
    {
      bool new_non_constant_p = false, new_overflow_p = false;
      e = cxx_eval_constant_expression (ctx, e, vc_prvalue,
					&new_non_constant_p,
					&new_overflow_p);
    }
  else
    e = fold_non_dependent_expr (e, tf_none, /*manifestly_const_eval=*/true);
  return e;
}

/* If we have a condition in conjunctive normal form (CNF), find the first
   failing clause.  In other words, given an expression like

     true && true && false && true && false

   return the first 'false'.  EXPR is the expression.  */

static tree
find_failing_clause_r (const constexpr_ctx *ctx, tree expr)
{
  if (TREE_CODE (expr) == TRUTH_ANDIF_EXPR)
    {
      /* First check the left side...  */
      tree e = find_failing_clause_r (ctx, TREE_OPERAND (expr, 0));
      if (e == NULL_TREE)
	/* ...if we didn't find a false clause, check the right side.  */
	e = find_failing_clause_r (ctx, TREE_OPERAND (expr, 1));
      return e;
    }
  tree e = contextual_conv_bool (expr, tf_none);
  e = fold_operand (e, ctx);
  if (integer_zerop (e))
    /* This is the failing clause.  */
    return expr;
  return NULL_TREE;
}

/* Wrapper for find_failing_clause_r.  */

tree
find_failing_clause (const constexpr_ctx *ctx, tree expr)
{
  if (TREE_CODE (expr) == TRUTH_ANDIF_EXPR)
    if (tree e = find_failing_clause_r (ctx, expr))
      expr = e;
  return expr;
}

/* Emit additional diagnostics for failing condition BAD.
   Used by finish_static_assert and IFN_ASSUME constexpr diagnostics.
   If SHOW_EXPR_P is true, print the condition (because it was
   instantiation-dependent).  */

void
diagnose_failing_condition (tree bad, location_t cloc, bool show_expr_p,
			    const constexpr_ctx *ctx /* = nullptr */)
{
  /* Nobody wants to see the artificial (bool) cast.  */
  bad = tree_strip_nop_conversions (bad);
  if (TREE_CODE (bad) == CLEANUP_POINT_EXPR)
    bad = TREE_OPERAND (bad, 0);

  /* Actually explain the failure if this is a concept check or a
     requires-expression.  */
  if (concept_check_p (bad) || TREE_CODE (bad) == REQUIRES_EXPR)
    diagnose_constraints (cloc, bad, NULL_TREE);
  else if (COMPARISON_CLASS_P (bad)
	   && ARITHMETIC_TYPE_P (TREE_TYPE (TREE_OPERAND (bad, 0))))
    {
      tree op0 = fold_operand (TREE_OPERAND (bad, 0), ctx);
      tree op1 = fold_operand (TREE_OPERAND (bad, 1), ctx);
      tree cond = build2 (TREE_CODE (bad), boolean_type_node, op0, op1);
      inform (cloc, "the comparison reduces to %qE", cond);
    }
  else if (show_expr_p)
    inform (cloc, "%qE evaluates to false", bad);
}

/* Process an assert/assume of ORIG_ARG.  If it's not supposed to be evaluated,
   do it without changing the current evaluation state.  If it evaluates to
   false, complain and return false; otherwise, return true.  */

static bool
cxx_eval_assert (const constexpr_ctx *ctx, tree arg, const char *msg,
		 location_t loc, bool evaluated,
		 bool *non_constant_p, bool *overflow_p)
{
  if (*non_constant_p)
    return true;

  tree eval;
  if (!evaluated)
    {
      if (!potential_rvalue_constant_expression (arg))
	return true;

      constexpr_ctx new_ctx = *ctx;
      new_ctx.quiet = true;
      bool new_non_constant_p = false, new_overflow_p = false;
      /* Avoid modification of existing values.  */
      modifiable_tracker ms (new_ctx.global);
      eval = cxx_eval_constant_expression (&new_ctx, arg, vc_prvalue,
					   &new_non_constant_p,
					   &new_overflow_p);
    }
  else
    eval = cxx_eval_constant_expression (ctx, arg, vc_prvalue,
					 non_constant_p,
					 overflow_p);
  if (!*non_constant_p && integer_zerop (eval))
    {
      if (!ctx->quiet)
	{
	  /* See if we can find which clause was failing
	     (for logical AND).  */
	  tree bad = find_failing_clause (ctx, arg);
	  /* If not, or its location is unusable, fall back to the
	     previous location.  */
	  location_t cloc = cp_expr_loc_or_loc (bad, loc);

	  /* Report the error. */
	  auto_diagnostic_group d;
	  error_at (cloc, msg);
	  diagnose_failing_condition (bad, cloc, true, ctx);
	  return bad;
	}
      *non_constant_p = true;
      return false;
    }

  return true;
}

/* Evaluate a call T to a GCC internal function when possible and return
   the evaluated result or, under the control of CTX, give an error, set
   NON_CONSTANT_P, and return the unevaluated call T otherwise.  */

static tree
cxx_eval_internal_function (const constexpr_ctx *ctx, tree t,
			    value_cat lval,
			    bool *non_constant_p, bool *overflow_p)
{
  enum tree_code opcode = ERROR_MARK;

  switch (CALL_EXPR_IFN (t))
    {
    case IFN_UBSAN_NULL:
    case IFN_UBSAN_BOUNDS:
    case IFN_UBSAN_VPTR:
    case IFN_FALLTHROUGH:
      return void_node;

    case IFN_ASSUME:
      if (!cxx_eval_assert (ctx, CALL_EXPR_ARG (t, 0),
			    G_("failed %<assume%> attribute assumption"),
			    EXPR_LOCATION (t), /*eval*/false,
			    non_constant_p, overflow_p))
	return t;
      return void_node;

    case IFN_ADD_OVERFLOW:
      opcode = PLUS_EXPR;
      break;
    case IFN_SUB_OVERFLOW:
      opcode = MINUS_EXPR;
      break;
    case IFN_MUL_OVERFLOW:
      opcode = MULT_EXPR;
      break;

    case IFN_LAUNDER:
      return cxx_eval_constant_expression (ctx, CALL_EXPR_ARG (t, 0),
					   vc_prvalue, non_constant_p,
					   overflow_p);

    case IFN_VEC_CONVERT:
      {
	tree arg = cxx_eval_constant_expression (ctx, CALL_EXPR_ARG (t, 0),
						 vc_prvalue, non_constant_p,
						 overflow_p);
	if (TREE_CODE (arg) == VECTOR_CST)
	  if (tree r = fold_const_call (CFN_VEC_CONVERT, TREE_TYPE (t), arg))
	    return r;
      }
      /* FALLTHRU */

    default:
      if (!ctx->quiet)
	error_at (cp_expr_loc_or_input_loc (t),
		  "call to internal function %qE", t);
      *non_constant_p = true;
      return t;
    }

  /* Evaluate constant arguments using OPCODE and return a complex
     number containing the result and the overflow bit.  */
  tree arg0 = cxx_eval_constant_expression (ctx, CALL_EXPR_ARG (t, 0), lval,
					    non_constant_p, overflow_p);
  tree arg1 = cxx_eval_constant_expression (ctx, CALL_EXPR_ARG (t, 1), lval,
					    non_constant_p, overflow_p);

  if (TREE_CODE (arg0) == INTEGER_CST && TREE_CODE (arg1) == INTEGER_CST)
    {
      location_t loc = cp_expr_loc_or_input_loc (t);
      tree type = TREE_TYPE (TREE_TYPE (t));
      tree result = fold_binary_loc (loc, opcode, type,
				     fold_convert_loc (loc, type, arg0),
				     fold_convert_loc (loc, type, arg1));
      tree ovf
	= build_int_cst (type, arith_overflowed_p (opcode, type, arg0, arg1));
      /* Reset TREE_OVERFLOW to avoid warnings for the overflow.  */
      if (TREE_OVERFLOW (result))
	TREE_OVERFLOW (result) = 0;

      return build_complex (TREE_TYPE (t), result, ovf);
    }

  *non_constant_p = true;
  return t;
}

/* Clean CONSTRUCTOR_NO_CLEARING from CTOR and its sub-aggregates.  */

static void
clear_no_implicit_zero (tree ctor)
{
  if (CONSTRUCTOR_NO_CLEARING (ctor))
    {
      CONSTRUCTOR_NO_CLEARING (ctor) = false;
      for (auto &e: CONSTRUCTOR_ELTS (ctor))
	if (TREE_CODE (e.value) == CONSTRUCTOR)
	  clear_no_implicit_zero (e.value);
    }
}

/* Complain about a const object OBJ being modified in a constant expression.
   EXPR is the MODIFY_EXPR expression performing the modification.  */

static void
modifying_const_object_error (tree expr, tree obj)
{
  location_t loc = cp_expr_loc_or_input_loc (expr);
  auto_diagnostic_group d;
  error_at (loc, "modifying a const object %qE is not allowed in "
	    "a constant expression", TREE_OPERAND (expr, 0));

  /* Find the underlying object that was declared as const.  */
  location_t decl_loc = UNKNOWN_LOCATION;
  for (tree probe = obj; decl_loc == UNKNOWN_LOCATION; )
    switch (TREE_CODE (probe))
      {
      case BIT_FIELD_REF:
      case COMPONENT_REF:
	{
	  tree elt = TREE_OPERAND (probe, 1);
	  if (CP_TYPE_CONST_P (TREE_TYPE (elt)))
	    decl_loc = DECL_SOURCE_LOCATION (elt);
	  probe = TREE_OPERAND (probe, 0);
	}
	break;

      case ARRAY_REF:
      case REALPART_EXPR:
      case IMAGPART_EXPR:
	probe = TREE_OPERAND (probe, 0);
	break;

      default:
	decl_loc = location_of (probe);
	break;
      }
  inform (decl_loc, "originally declared %<const%> here");
}

/* Return true if FNDECL is a replaceable global allocation function that
   should be useable during constant expression evaluation.  */

static inline bool
cxx_replaceable_global_alloc_fn (tree fndecl)
{
  return (cxx_dialect >= cxx20
	  && IDENTIFIER_NEWDEL_OP_P (DECL_NAME (fndecl))
	  && CP_DECL_CONTEXT (fndecl) == global_namespace
	  && (DECL_IS_REPLACEABLE_OPERATOR_NEW_P (fndecl)
	      || DECL_IS_OPERATOR_DELETE_P (fndecl)));
}

/* Return true if FNDECL is a placement new function that should be
   useable during constant expression evaluation of std::construct_at.  */

static inline bool
cxx_placement_new_fn (tree fndecl)
{
  if (cxx_dialect >= cxx20
      && IDENTIFIER_NEW_OP_P (DECL_NAME (fndecl))
      && CP_DECL_CONTEXT (fndecl) == global_namespace
      && !DECL_IS_REPLACEABLE_OPERATOR_NEW_P (fndecl)
      && TREE_CODE (TREE_TYPE (fndecl)) == FUNCTION_TYPE)
    {
      tree first_arg = TREE_CHAIN (TYPE_ARG_TYPES (TREE_TYPE (fndecl)));
      if (TREE_VALUE (first_arg) == ptr_type_node
	  && TREE_CHAIN (first_arg) == void_list_node)
	return true;
    }
  return false;
}

/* Return true if FNDECL is std::construct_at.  */

static inline bool
is_std_construct_at (tree fndecl)
{
  if (!decl_in_std_namespace_p (fndecl))
    return false;

  tree name = DECL_NAME (fndecl);
  return name && id_equal (name, "construct_at");
}

/* Overload for the above taking constexpr_call*.  */

static inline bool
is_std_construct_at (const constexpr_call *call)
{
  return (call
	  && call->fundef
	  && is_std_construct_at (call->fundef->decl));
}

/* True if CTX is an instance of std::allocator.  */

bool
is_std_allocator (tree ctx)
{
  if (ctx == NULL_TREE || !CLASS_TYPE_P (ctx) || !TYPE_MAIN_DECL (ctx))
    return false;

  tree decl = TYPE_MAIN_DECL (ctx);
  tree name = DECL_NAME (decl);
  if (name == NULL_TREE || !id_equal (name, "allocator"))
    return false;

  return decl_in_std_namespace_p (decl);
}

/* Return true if FNDECL is std::allocator<T>::{,de}allocate.  */

static inline bool
is_std_allocator_allocate (tree fndecl)
{
  tree name = DECL_NAME (fndecl);
  if (name == NULL_TREE
      || !(id_equal (name, "allocate") || id_equal (name, "deallocate")))
    return false;

  return is_std_allocator (DECL_CONTEXT (fndecl));
}

/* Overload for the above taking constexpr_call*.  */

static inline bool
is_std_allocator_allocate (const constexpr_call *call)
{
  return (call
	  && call->fundef
	  && is_std_allocator_allocate (call->fundef->decl));
}

/* Return true if FNDECL is std::source_location::current.  */

static inline bool
is_std_source_location_current (tree fndecl)
{
  if (!decl_in_std_namespace_p (fndecl))
    return false;

  tree name = DECL_NAME (fndecl);
  if (name == NULL_TREE || !id_equal (name, "current"))
    return false;

  tree ctx = DECL_CONTEXT (fndecl);
  if (ctx == NULL_TREE || !CLASS_TYPE_P (ctx) || !TYPE_MAIN_DECL (ctx))
    return false;

  name = DECL_NAME (TYPE_MAIN_DECL (ctx));
  return name && id_equal (name, "source_location");
}

/* Overload for the above taking constexpr_call*.  */

static inline bool
is_std_source_location_current (const constexpr_call *call)
{
  return (call
	  && call->fundef
	  && is_std_source_location_current (call->fundef->decl));
}

/* Return true if FNDECL is __dynamic_cast.  */

static inline bool
cxx_dynamic_cast_fn_p (tree fndecl)
{
  return (cxx_dialect >= cxx20
	  && id_equal (DECL_NAME (fndecl), "__dynamic_cast")
	  && CP_DECL_CONTEXT (fndecl) == abi_node);
}

/* Often, we have an expression in the form of address + offset, e.g.
   "&_ZTV1A + 16".  Extract the object from it, i.e. "_ZTV1A".  */

static tree
extract_obj_from_addr_offset (tree expr)
{
  if (TREE_CODE (expr) == POINTER_PLUS_EXPR)
    expr = TREE_OPERAND (expr, 0);
  STRIP_NOPS (expr);
  if (TREE_CODE (expr) == ADDR_EXPR)
    expr = TREE_OPERAND (expr, 0);
  return expr;
}

/* Given a PATH like

     g.D.2181.D.2154.D.2102.D.2093

   find a component with type TYPE.  Return NULL_TREE if not found, and
   error_mark_node if the component is not accessible.  If STOP is non-null,
   this function will return NULL_TREE if STOP is found before TYPE.  */

static tree
get_component_with_type (tree path, tree type, tree stop)
{
  while (true)
    {
      if (same_type_ignoring_top_level_qualifiers_p (TREE_TYPE (path), type))
	/* Found it.  */
	return path;
      else if (stop
	       && (same_type_ignoring_top_level_qualifiers_p (TREE_TYPE (path),
							      stop)))
	return NULL_TREE;
      else if (TREE_CODE (path) == COMPONENT_REF
	       && DECL_FIELD_IS_BASE (TREE_OPERAND (path, 1)))
	{
	  /* We need to check that the component we're accessing is in fact
	     accessible.  */
	  if (TREE_PRIVATE (TREE_OPERAND (path, 1))
	      || TREE_PROTECTED (TREE_OPERAND (path, 1)))
	    return error_mark_node;
	  path = TREE_OPERAND (path, 0);
	}
      else
	return NULL_TREE;
    }
}

/* Evaluate a call to __dynamic_cast (permitted by P1327R1).

   The declaration of __dynamic_cast is:

   void* __dynamic_cast (const void* __src_ptr,
			 const __class_type_info* __src_type,
			 const __class_type_info* __dst_type,
			 ptrdiff_t __src2dst);

   where src2dst has the following possible values

   >-1: src_type is a unique public non-virtual base of dst_type
	dst_ptr + src2dst == src_ptr
   -1: unspecified relationship
   -2: src_type is not a public base of dst_type
   -3: src_type is a multiple public non-virtual base of dst_type

  Since literal types can't have virtual bases, we only expect hint >=0,
  -2, or -3.  */

static tree
cxx_eval_dynamic_cast_fn (const constexpr_ctx *ctx, tree call,
			  bool *non_constant_p, bool *overflow_p)
{
  /* T will be something like
      __dynamic_cast ((B*) b, &_ZTI1B, &_ZTI1D, 8)
     dismantle it.  */
  gcc_assert (call_expr_nargs (call) == 4);
  tsubst_flags_t complain = ctx->quiet ? tf_none : tf_warning_or_error;
  tree obj = CALL_EXPR_ARG (call, 0);
  tree type = CALL_EXPR_ARG (call, 2);
  HOST_WIDE_INT hint = int_cst_value (CALL_EXPR_ARG (call, 3));
  location_t loc = cp_expr_loc_or_input_loc (call);

  /* Get the target type of the dynamic_cast.  */
  gcc_assert (TREE_CODE (type) == ADDR_EXPR);
  type = TREE_OPERAND (type, 0);
  type = TREE_TYPE (DECL_NAME (type));

  /* TYPE can only be either T* or T&.  We can't know which of these it
     is by looking at TYPE, but OBJ will be "(T*) x" in the first case,
     and something like "(T*)(T&)(T*) x" in the second case.  */
  bool reference_p = false;
  while (CONVERT_EXPR_P (obj) || TREE_CODE (obj) == SAVE_EXPR)
    {
      reference_p |= TYPE_REF_P (TREE_TYPE (obj));
      obj = TREE_OPERAND (obj, 0);
    }

  /* Evaluate the object so that we know its dynamic type.  */
  obj = cxx_eval_constant_expression (ctx, obj, vc_prvalue, non_constant_p,
				      overflow_p);
  if (*non_constant_p)
    return call;

  /* We expect OBJ to be in form of &d.D.2102 when HINT == 0,
     but when HINT is > 0, it can also be something like
     &d.D.2102 + 18446744073709551608, which includes the BINFO_OFFSET.  */
  obj = extract_obj_from_addr_offset (obj);
  const tree objtype = TREE_TYPE (obj);
  /* If OBJ doesn't refer to a base field, we're done.  */
  if (tree t = (TREE_CODE (obj) == COMPONENT_REF
		? TREE_OPERAND (obj, 1) : obj))
    if (TREE_CODE (t) != FIELD_DECL || !DECL_FIELD_IS_BASE (t))
      {
	if (reference_p)
	  {
	    if (!ctx->quiet)
	      {
		auto_diagnostic_group d;
		error_at (loc, "reference %<dynamic_cast%> failed");
		inform (loc, "dynamic type %qT of its operand does "
			"not have a base class of type %qT",
			objtype, type);
	      }
	    *non_constant_p = true;
	  }
	return integer_zero_node;
      }

  /* [class.cdtor] When a dynamic_cast is used in a constructor ...
     or in a destructor ... if the operand of the dynamic_cast refers
     to the object under construction or destruction, this object is
     considered to be a most derived object that has the type of the
     constructor or destructor's class.  */
  tree vtable = build_vfield_ref (obj, objtype);
  vtable = cxx_eval_constant_expression (ctx, vtable, vc_prvalue,
					 non_constant_p, overflow_p);
  if (*non_constant_p)
    return call;
  /* With -fsanitize=vptr, we initialize all vtable pointers to null,
     so it's possible that we got a null pointer now.  */
  if (integer_zerop (vtable))
    {
      if (!ctx->quiet)
	error_at (loc, "virtual table pointer is used uninitialized");
      *non_constant_p = true;
      return integer_zero_node;
    }
  /* VTABLE will be &_ZTV1A + 16 or similar, get _ZTV1A.  */
  vtable = extract_obj_from_addr_offset (vtable);
  const tree mdtype = DECL_CONTEXT (vtable);

  /* Given dynamic_cast<T>(v),

     [expr.dynamic.cast] If C is the class type to which T points or refers,
     the runtime check logically executes as follows:

     If, in the most derived object pointed (referred) to by v, v points
     (refers) to a public base class subobject of a C object, and if only
     one object of type C is derived from the subobject pointed (referred)
     to by v the result points (refers) to that C object.

     In this case, HINT >= 0 or -3.  */
  if (hint >= 0 || hint == -3)
    {
      /* Look for a component with type TYPE.  */
      tree t = get_component_with_type (obj, type, mdtype);
      /* If not accessible, give an error.  */
      if (t == error_mark_node)
	{
	  if (reference_p)
	    {
	      if (!ctx->quiet)
		{
		  auto_diagnostic_group d;
		  error_at (loc, "reference %<dynamic_cast%> failed");
		  inform (loc, "static type %qT of its operand is a "
			  "non-public base class of dynamic type %qT",
			  objtype, type);

		}
	      *non_constant_p = true;
	    }
	  return integer_zero_node;
	}
      else if (t)
	/* The result points to the TYPE object.  */
	return cp_build_addr_expr (t, complain);
      /* Else, TYPE was not found, because the HINT turned out to be wrong.
	 Fall through to the normal processing.  */
    }

  /* Otherwise, if v points (refers) to a public base class subobject of the
     most derived object, and the type of the most derived object has a base
     class, of type C, that is unambiguous and public, the result points
     (refers) to the C subobject of the most derived object.

     But it can also be an invalid case.  */
      
  /* Get the most derived object.  */
  obj = get_component_with_type (obj, mdtype, NULL_TREE);
  if (obj == error_mark_node)
    {
      if (reference_p)
	{
	  if (!ctx->quiet)
	    {
	      auto_diagnostic_group d;
	      error_at (loc, "reference %<dynamic_cast%> failed");
	      inform (loc, "static type %qT of its operand is a non-public"
		      " base class of dynamic type %qT", objtype, mdtype);
	    }
	  *non_constant_p = true;
	}
      return integer_zero_node;
    }
  else
    gcc_assert (obj);

  /* Check that the type of the most derived object has a base class
     of type TYPE that is unambiguous and public.  */
  base_kind b_kind;
  tree binfo = lookup_base (mdtype, type, ba_check, &b_kind, tf_none);
  if (!binfo || binfo == error_mark_node)
    {
      if (reference_p)
	{
	  if (!ctx->quiet)
	    {
	      auto_diagnostic_group d;
	      error_at (loc, "reference %<dynamic_cast%> failed");
	      if (b_kind == bk_ambig)
		inform (loc, "%qT is an ambiguous base class of dynamic "
			"type %qT of its operand", type, mdtype);
	      else
		inform (loc, "dynamic type %qT of its operand does not "
			"have an unambiguous public base class %qT",
			mdtype, type);
	    }
	  *non_constant_p = true;
	}
      return integer_zero_node;
    }
  /* If so, return the TYPE subobject of the most derived object.  */
  obj = convert_to_base_statically (obj, binfo);
  return cp_build_addr_expr (obj, complain);
}

/* Data structure used by replace_decl and replace_decl_r.  */

struct replace_decl_data
{
  /* The _DECL we want to replace.  */
  tree decl;
  /* The replacement for DECL.  */
  tree replacement;
  /* Trees we've visited.  */
  hash_set<tree> *pset;
  /* Whether we've performed any replacements.  */
  bool changed;
};

/* Helper function for replace_decl, called through cp_walk_tree.  */

static tree
replace_decl_r (tree *tp, int *walk_subtrees, void *data)
{
  replace_decl_data *d = (replace_decl_data *) data;

  if (*tp == d->decl)
    {
      *tp = unshare_expr (d->replacement);
      d->changed = true;
      *walk_subtrees = 0;
    }
  else if (TYPE_P (*tp)
	   || d->pset->add (*tp))
    *walk_subtrees = 0;

  return NULL_TREE;
}

/* Replace every occurrence of DECL with (an unshared copy of)
   REPLACEMENT within the expression *TP.  Returns true iff a
   replacement was performed.  */

bool
replace_decl (tree *tp, tree decl, tree replacement)
{
  gcc_checking_assert (same_type_ignoring_top_level_qualifiers_p
		       (TREE_TYPE (decl), TREE_TYPE (replacement)));
  hash_set<tree> pset;
  replace_decl_data data = { decl, replacement, &pset, false };
  cp_walk_tree (tp, replace_decl_r, &data, NULL);
  return data.changed;
}

/* Evaluate the call T to virtual function thunk THUNK_FNDECL.  */

static tree
cxx_eval_thunk_call (const constexpr_ctx *ctx, tree t, tree thunk_fndecl,
		     value_cat lval,
		     bool *non_constant_p, bool *overflow_p)
{
  tree function = THUNK_TARGET (thunk_fndecl);

  if (THUNK_VIRTUAL_OFFSET (thunk_fndecl))
    {
      if (!ctx->quiet)
	{
	  if (!DECL_DECLARED_CONSTEXPR_P (function))
	    {
	      error ("call to non-%<constexpr%> function %qD", function);
	      explain_invalid_constexpr_fn (function);
	    }
	  else
	    /* virtual_offset is only set for virtual bases, which make the
	       class non-literal, so we don't need to handle it here.  */
	    error ("calling constexpr member function %qD through virtual "
		   "base subobject", function);
	}
      *non_constant_p = true;
      return t;
    }

  tree new_call = copy_node (t);
  CALL_EXPR_FN (new_call) = function;
  TREE_TYPE (new_call) = TREE_TYPE (TREE_TYPE (function));

  tree offset = size_int (THUNK_FIXED_OFFSET (thunk_fndecl));

  if (DECL_THIS_THUNK_P (thunk_fndecl))
    {
      /* 'this'-adjusting thunk.  */
      tree this_arg = CALL_EXPR_ARG (t, 0);
      this_arg = build2 (POINTER_PLUS_EXPR, TREE_TYPE (this_arg),
			 this_arg, offset);
      CALL_EXPR_ARG (new_call, 0) = this_arg;
    }
  else
    /* Return-adjusting thunk.  */
    new_call = build2 (POINTER_PLUS_EXPR, TREE_TYPE (new_call),
		       new_call, offset);

  return cxx_eval_constant_expression (ctx, new_call, lval,
				       non_constant_p, overflow_p);
}

/* If OBJECT is of const class type, evaluate it to a CONSTRUCTOR and set
   its TREE_READONLY flag according to READONLY_P.  Used for constexpr
   'tors to detect modifying const objects in a constexpr context.  */

static void
cxx_set_object_constness (const constexpr_ctx *ctx, tree object,
			  bool readonly_p, bool *non_constant_p,
			  bool *overflow_p)
{
  if (CLASS_TYPE_P (TREE_TYPE (object))
      && CP_TYPE_CONST_P (TREE_TYPE (object)))
    {
      /* Subobjects might not be stored in ctx->global->values but we
	 can get its CONSTRUCTOR by evaluating *this.  */
      tree e = cxx_eval_constant_expression (ctx, object, vc_prvalue,
					     non_constant_p, overflow_p);
      if (TREE_CODE (e) == CONSTRUCTOR && !*non_constant_p)
	TREE_READONLY (e) = readonly_p;
    }
}

/* Subroutine of cxx_eval_constant_expression.
   Evaluate the call expression tree T in the context of OLD_CALL expression
   evaluation.  */

static tree
cxx_eval_call_expression (const constexpr_ctx *ctx, tree t,
			  value_cat lval,
			  bool *non_constant_p, bool *overflow_p)
{
  location_t loc = cp_expr_loc_or_input_loc (t);
  tree fun = get_function_named_in_call (t);
  constexpr_call new_call
    = { NULL, NULL, NULL, 0, ctx->manifestly_const_eval };
  int depth_ok;

  if (fun == NULL_TREE)
    return cxx_eval_internal_function (ctx, t, lval,
				       non_constant_p, overflow_p);

  if (TREE_CODE (fun) != FUNCTION_DECL)
    {
      /* Might be a constexpr function pointer.  */
      fun = cxx_eval_constant_expression (ctx, fun, vc_prvalue,
					  non_constant_p, overflow_p);
      STRIP_NOPS (fun);
      if (TREE_CODE (fun) == ADDR_EXPR)
	fun = TREE_OPERAND (fun, 0);
      /* For TARGET_VTABLE_USES_DESCRIPTORS targets, there is no
	 indirection, the called expression is a pointer into the
	 virtual table which should contain FDESC_EXPR.  Extract the
	 FUNCTION_DECL from there.  */
      else if (TARGET_VTABLE_USES_DESCRIPTORS
	       && TREE_CODE (fun) == POINTER_PLUS_EXPR
	       && TREE_CODE (TREE_OPERAND (fun, 0)) == ADDR_EXPR
	       && TREE_CODE (TREE_OPERAND (fun, 1)) == INTEGER_CST)
	{
	  tree d = TREE_OPERAND (TREE_OPERAND (fun, 0), 0);
	  if (VAR_P (d)
	      && DECL_VTABLE_OR_VTT_P (d)
	      && TREE_CODE (TREE_TYPE (d)) == ARRAY_TYPE
	      && TREE_TYPE (TREE_TYPE (d)) == vtable_entry_type
	      && DECL_INITIAL (d)
	      && TREE_CODE (DECL_INITIAL (d)) == CONSTRUCTOR)
	    {
	      tree i = int_const_binop (TRUNC_DIV_EXPR, TREE_OPERAND (fun, 1),
					TYPE_SIZE_UNIT (vtable_entry_type));
	      HOST_WIDE_INT idx = find_array_ctor_elt (DECL_INITIAL (d), i);
	      if (idx >= 0)
		{
		  tree fdesc
		    = (*CONSTRUCTOR_ELTS (DECL_INITIAL (d)))[idx].value;
		  if (TREE_CODE (fdesc) == FDESC_EXPR
		      && integer_zerop (TREE_OPERAND (fdesc, 1)))
		    fun = TREE_OPERAND (fdesc, 0);
		}
	    }
	}
    }
  if (TREE_CODE (fun) != FUNCTION_DECL)
    {
      if (!ctx->quiet && !*non_constant_p)
	error_at (loc, "expression %qE does not designate a %<constexpr%> "
		  "function", fun);
      *non_constant_p = true;
      return t;
    }
  if (DECL_CLONED_FUNCTION_P (fun) && !DECL_DELETING_DESTRUCTOR_P (fun))
    fun = DECL_CLONED_FUNCTION (fun);

  if (is_ubsan_builtin_p (fun))
    return void_node;

  if (fndecl_built_in_p (fun))
    return cxx_eval_builtin_function_call (ctx, t, fun,
					   lval, non_constant_p, overflow_p);
  if (DECL_THUNK_P (fun))
    return cxx_eval_thunk_call (ctx, t, fun, lval, non_constant_p, overflow_p);
  if (!maybe_constexpr_fn (fun))
    {
      if (TREE_CODE (t) == CALL_EXPR
	  && cxx_replaceable_global_alloc_fn (fun)
	  && (CALL_FROM_NEW_OR_DELETE_P (t)
	      || is_std_allocator_allocate (ctx->call)))
	{
	  const bool new_op_p = IDENTIFIER_NEW_OP_P (DECL_NAME (fun));
	  const int nargs = call_expr_nargs (t);
	  tree arg0 = NULL_TREE;
	  for (int i = 0; i < nargs; ++i)
	    {
	      tree arg = CALL_EXPR_ARG (t, i);
	      arg = cxx_eval_constant_expression (ctx, arg, vc_prvalue,
						  non_constant_p, overflow_p);
	      /* Deleting a non-constant pointer has a better error message
		 below.  */
	      if (new_op_p || i != 0)
		VERIFY_CONSTANT (arg);
	      if (i == 0)
		arg0 = arg;
	    }
	  gcc_assert (arg0);
	  if (new_op_p)
	    {
	      tree type = build_array_type_nelts (char_type_node,
						  tree_to_uhwi (arg0));
	      tree var = build_decl (loc, VAR_DECL,
				     (IDENTIFIER_OVL_OP_FLAGS (DECL_NAME (fun))
				      & OVL_OP_FLAG_VEC)
				     ? heap_vec_uninit_identifier
				     : heap_uninit_identifier,
				     type);
	      DECL_ARTIFICIAL (var) = 1;
	      TREE_STATIC (var) = 1;
	      // Temporarily register the artificial var in varpool,
	      // so that comparisons of its address against NULL are folded
	      // through nonzero_address even with
	      // -fno-delete-null-pointer-checks or that comparison of
	      // addresses of different heap artificial vars is folded too.
	      // See PR98988 and PR99031.
	      varpool_node::finalize_decl (var);
	      ctx->global->heap_vars.safe_push (var);
	      ctx->global->put_value (var, NULL_TREE);
	      return fold_convert (ptr_type_node, build_address (var));
	    }
	  else
	    {
	      STRIP_NOPS (arg0);
	      if (TREE_CODE (arg0) == ADDR_EXPR
		  && VAR_P (TREE_OPERAND (arg0, 0)))
		{
		  tree var = TREE_OPERAND (arg0, 0);
		  if (DECL_NAME (var) == heap_uninit_identifier
		      || DECL_NAME (var) == heap_identifier)
		    {
		      if (IDENTIFIER_OVL_OP_FLAGS (DECL_NAME (fun))
			  & OVL_OP_FLAG_VEC)
			{
			  if (!ctx->quiet)
			    {
			      auto_diagnostic_group d;
			      error_at (loc, "array deallocation of object "
					     "allocated with non-array "
					     "allocation");
			      inform (DECL_SOURCE_LOCATION (var),
				      "allocation performed here");
			    }
			  *non_constant_p = true;
			  return t;
			}
		      DECL_NAME (var) = heap_deleted_identifier;
		      ctx->global->destroy_value (var);
		      ctx->global->heap_dealloc_count++;
		      return void_node;
		    }
		  else if (DECL_NAME (var) == heap_vec_uninit_identifier
			   || DECL_NAME (var) == heap_vec_identifier)
		    {
		      if ((IDENTIFIER_OVL_OP_FLAGS (DECL_NAME (fun))
			   & OVL_OP_FLAG_VEC) == 0)
			{
			  if (!ctx->quiet)
			    {
			      auto_diagnostic_group d;
			      error_at (loc, "non-array deallocation of "
					     "object allocated with array "
					     "allocation");
			      inform (DECL_SOURCE_LOCATION (var),
				      "allocation performed here");
			    }
			  *non_constant_p = true;
			  return t;
			}
		      DECL_NAME (var) = heap_deleted_identifier;
		      ctx->global->destroy_value (var);
		      ctx->global->heap_dealloc_count++;
		      return void_node;
		    }
		  else if (DECL_NAME (var) == heap_deleted_identifier)
		    {
		      if (!ctx->quiet)
			error_at (loc, "deallocation of already deallocated "
				       "storage");
		      *non_constant_p = true;
		      return t;
		    }
		}
	      if (!ctx->quiet)
		error_at (loc, "deallocation of storage that was "
			       "not previously allocated");
	      *non_constant_p = true;
	      return t;
	    }
	}
      /* Allow placement new in std::construct_at, just return the second
	 argument.  */
      if (TREE_CODE (t) == CALL_EXPR
	  && cxx_placement_new_fn (fun)
	  && is_std_construct_at (ctx->call))
	{
	  const int nargs = call_expr_nargs (t);
	  tree arg1 = NULL_TREE;
	  for (int i = 0; i < nargs; ++i)
	    {
	      tree arg = CALL_EXPR_ARG (t, i);
	      arg = cxx_eval_constant_expression (ctx, arg, vc_prvalue,
						  non_constant_p, overflow_p);
	      if (i == 1)
		arg1 = arg;
	      else
		VERIFY_CONSTANT (arg);
	    }
	  gcc_assert (arg1);
	  return arg1;
	}
      else if (cxx_dynamic_cast_fn_p (fun))
	return cxx_eval_dynamic_cast_fn (ctx, t, non_constant_p, overflow_p);

      if (!ctx->quiet)
	{
	  if (!lambda_static_thunk_p (fun))
	    error_at (loc, "call to non-%<constexpr%> function %qD", fun);
	  explain_invalid_constexpr_fn (fun);
	}
      *non_constant_p = true;
      return t;
    }

  constexpr_ctx new_ctx = *ctx;
  if (DECL_CONSTRUCTOR_P (fun) && !ctx->object
      && TREE_CODE (t) == AGGR_INIT_EXPR)
    {
      /* We want to have an initialization target for an AGGR_INIT_EXPR.
	 If we don't already have one in CTX, use the AGGR_INIT_EXPR_SLOT.  */
      new_ctx.object = AGGR_INIT_EXPR_SLOT (t);
      tree ctor = new_ctx.ctor = build_constructor (DECL_CONTEXT (fun), NULL);
      CONSTRUCTOR_NO_CLEARING (ctor) = true;
      ctx->global->put_value (new_ctx.object, ctor);
      ctx = &new_ctx;
    }

  /* We used to shortcut trivial constructor/op= here, but nowadays
     we can only get a trivial function here with -fno-elide-constructors.  */
  gcc_checking_assert (!trivial_fn_p (fun)
		       || !flag_elide_constructors
		       /* We don't elide constructors when processing
			  a noexcept-expression.  */
		       || cp_noexcept_operand);

  bool non_constant_args = false;
  new_call.bindings
    = cxx_bind_parameters_in_call (ctx, t, fun, non_constant_p,
				   overflow_p, &non_constant_args);

  /* We build up the bindings list before we know whether we already have this
     call cached.  If we don't end up saving these bindings, ggc_free them when
     this function exits.  */
  class free_bindings
  {
    tree *bindings;
  public:
    free_bindings (tree &b): bindings (&b) { }
    ~free_bindings () { if (bindings) ggc_free (*bindings); }
    void preserve () { bindings = NULL; }
  } fb (new_call.bindings);

  if (*non_constant_p)
    return t;

  /* We can't defer instantiating the function any longer.  */
  if (!DECL_INITIAL (fun)
      && (DECL_TEMPLOID_INSTANTIATION (fun) || DECL_DEFAULTED_FN (fun))
      && !uid_sensitive_constexpr_evaluation_p ())
    {
      location_t save_loc = input_location;
      input_location = loc;
      ++function_depth;
      if (ctx->manifestly_const_eval == mce_true)
	FNDECL_MANIFESTLY_CONST_EVALUATED (fun) = true;
      if (DECL_TEMPLOID_INSTANTIATION (fun))
	instantiate_decl (fun, /*defer_ok*/false, /*expl_inst*/false);
      else
	synthesize_method (fun);
      --function_depth;
      input_location = save_loc;
    }

  /* If in direct recursive call, optimize definition search.  */
  if (ctx && ctx->call && ctx->call->fundef && ctx->call->fundef->decl == fun)
    new_call.fundef = ctx->call->fundef;
  else
    {
      new_call.fundef = retrieve_constexpr_fundef (fun);
      if (new_call.fundef == NULL || new_call.fundef->body == NULL
	  || new_call.fundef->result == error_mark_node
	  || fun == current_function_decl)
        {
	  if (!ctx->quiet)
	    {
	      /* We need to check for current_function_decl here in case we're
		 being called during cp_fold_function, because at that point
		 DECL_INITIAL is set properly and we have a fundef but we
		 haven't lowered invisirefs yet (c++/70344).  */
	      if (DECL_INITIAL (fun) == error_mark_node
		  || fun == current_function_decl)
		error_at (loc, "%qD called in a constant expression before its "
			  "definition is complete", fun);
	      else if (DECL_INITIAL (fun))
		{
		  /* The definition of fun was somehow unsuitable.  But pretend
		     that lambda static thunks don't exist.  */
		  if (!lambda_static_thunk_p (fun))
		    error_at (loc, "%qD called in a constant expression", fun);
		  explain_invalid_constexpr_fn (fun);
		}
	      else
		error_at (loc, "%qD used before its definition", fun);
	    }
	  *non_constant_p = true;
          return t;
        }
    }

  depth_ok = push_cx_call_context (t);

  /* Remember the object we are constructing or destructing.  */
  tree new_obj = NULL_TREE;
  if (DECL_CONSTRUCTOR_P (fun) || DECL_DESTRUCTOR_P (fun))
    {
      /* In a cdtor, it should be the first `this' argument.
	 At this point it has already been evaluated in the call
	 to cxx_bind_parameters_in_call.  */
      new_obj = TREE_VEC_ELT (new_call.bindings, 0);
      bool empty_base = false;
      new_obj = cxx_fold_indirect_ref (ctx, loc, DECL_CONTEXT (fun), new_obj,
				       &empty_base);
      /* If we're initializing an empty class, don't set constness, because
	 cxx_fold_indirect_ref will return the wrong object to set constness
	 of.  */
      if (empty_base)
	new_obj = NULL_TREE;
      else if (ctx->call && ctx->call->fundef
	       && DECL_CONSTRUCTOR_P (ctx->call->fundef->decl))
	{
	  tree cur_obj = TREE_VEC_ELT (ctx->call->bindings, 0);
	  STRIP_NOPS (cur_obj);
	  if (TREE_CODE (cur_obj) == ADDR_EXPR)
	    cur_obj = TREE_OPERAND (cur_obj, 0);
	  if (new_obj == cur_obj)
	    /* We're calling the target constructor of a delegating
	       constructor, or accessing a base subobject through a
	       NOP_EXPR as part of a call to a base constructor, so
	       there is no new (sub)object.  */
	    new_obj = NULL_TREE;
	}
    }

  tree result = NULL_TREE;

  constexpr_call *entry = NULL;
  if (depth_ok && !non_constant_args && ctx->strict)
    {
      new_call.hash = constexpr_fundef_hasher::hash (new_call.fundef);
      new_call.hash
	= iterative_hash_template_arg (new_call.bindings, new_call.hash);
      new_call.hash
	= iterative_hash_object (ctx->manifestly_const_eval, new_call.hash);

      /* If we have seen this call before, we are done.  */
      maybe_initialize_constexpr_call_table ();
      bool insert = depth_ok < constexpr_cache_depth;
      constexpr_call **slot
	= constexpr_call_table->find_slot (&new_call,
					   insert ? INSERT : NO_INSERT);
      entry = slot ? *slot : NULL;
      if (entry == NULL)
	{
	  /* Only cache up to constexpr_cache_depth to limit memory use.  */
	  if (insert)
	    {
	      /* We need to keep a pointer to the entry, not just the slot, as
		 the slot can move during evaluation of the body.  */
	      *slot = entry = ggc_alloc<constexpr_call> ();
	      *entry = new_call;
	      fb.preserve ();
	    }
	}
      /* Calls that are in progress have their result set to NULL, so that we
	 can detect circular dependencies.  Now that we only cache up to
	 constexpr_cache_depth this won't catch circular dependencies that
	 start deeper, but they'll hit the recursion or ops limit.  */
      else if (entry->result == NULL)
	{
	  if (!ctx->quiet)
	    error ("call has circular dependency");
	  *non_constant_p = true;
	  entry->result = result = error_mark_node;
	}
      else
	result = entry->result;
    }

  if (!depth_ok)
    {
      if (!ctx->quiet)
	error ("%<constexpr%> evaluation depth exceeds maximum of %d (use "
	       "%<-fconstexpr-depth=%> to increase the maximum)",
	       max_constexpr_depth);
      *non_constant_p = true;
      result = error_mark_node;
    }
  else
    {
      bool cacheable = !!entry;
      if (result && result != error_mark_node)
	/* OK */;
      else if (!DECL_SAVED_TREE (fun))
	{
	  /* When at_eof >= 3, cgraph has started throwing away
	     DECL_SAVED_TREE, so fail quietly.  FIXME we get here because of
	     late code generation for VEC_INIT_EXPR, which needs to be
	     completely reconsidered.  */
	  gcc_assert (at_eof >= 3 && ctx->quiet);
	  *non_constant_p = true;
	}
      else if (tree copy = get_fundef_copy (new_call.fundef))
	{
	  tree body, parms, res;
	  releasing_vec ctors;

	  /* Reuse or create a new unshared copy of this function's body.  */
	  body = TREE_PURPOSE (copy);
	  parms = TREE_VALUE (copy);
	  res = TREE_TYPE (copy);

	  /* Associate the bindings with the remapped parms.  */
	  tree bound = new_call.bindings;
	  tree remapped = parms;
	  for (int i = 0; i < TREE_VEC_LENGTH (bound); ++i)
	    {
	      tree arg = TREE_VEC_ELT (bound, i);
	      if (entry)
		{
		  /* Unshare args going into the hash table to separate them
		     from the caller's context, for better GC and to avoid
		     problems with verify_gimple.  */
		  arg = unshare_expr_without_location (arg);
		  TREE_VEC_ELT (bound, i) = arg;

		  /* And then unshare again so the callee doesn't change the
		     argument values in the hash table. XXX Could we unshare
		     lazily in cxx_eval_store_expression?  */
		  arg = unshare_constructor (arg);
		  if (TREE_CODE (arg) == CONSTRUCTOR)
		    vec_safe_push (ctors, arg);
		}
	      ctx->global->put_value (remapped, arg);
	      remapped = DECL_CHAIN (remapped);
	    }
	  if (remapped)
	    {
	      /* We shouldn't have any parms without args, but fail gracefully
		 in error recovery.  */
	      gcc_checking_assert (seen_error ());
	      *non_constant_p = true;
	    }
	  /* Add the RESULT_DECL to the values map, too.  */
	  gcc_assert (!DECL_BY_REFERENCE (res));
	  ctx->global->put_value (res, NULL_TREE);

	  /* Remember the current call we're evaluating.  */
	  constexpr_ctx call_ctx = *ctx;
	  call_ctx.call = &new_call;
	  unsigned save_heap_alloc_count = ctx->global->heap_vars.length ();
	  unsigned save_heap_dealloc_count = ctx->global->heap_dealloc_count;

	  /* Make sure we fold std::is_constant_evaluated to true in an
	     immediate function.  */
	  if (DECL_IMMEDIATE_FUNCTION_P (fun))
	    call_ctx.manifestly_const_eval = mce_true;

	  /* If this is a constexpr destructor, the object's const and volatile
	     semantics are no longer in effect; see [class.dtor]p5.  */
	  if (new_obj && DECL_DESTRUCTOR_P (fun))
	    cxx_set_object_constness (ctx, new_obj, /*readonly_p=*/false,
				      non_constant_p, overflow_p);

	  /* If this is a constructor, we are beginning the lifetime of the
	     object we are initializing.  */
	  if (new_obj
	      && DECL_CONSTRUCTOR_P (fun)
	      && TREE_CODE (new_obj) == COMPONENT_REF
	      && TREE_CODE (TREE_TYPE (TREE_OPERAND (new_obj, 0))) == UNION_TYPE)
	    {
	      tree activate = build2 (INIT_EXPR, TREE_TYPE (new_obj),
				      new_obj,
				      build_constructor (TREE_TYPE (new_obj),
							 NULL));
	      cxx_eval_constant_expression (ctx, activate,
					    lval, non_constant_p, overflow_p);
	      ggc_free (activate);
	    }

	  tree jump_target = NULL_TREE;
	  cxx_eval_constant_expression (&call_ctx, body,
					vc_discard, non_constant_p, overflow_p,
					&jump_target);

	  if (DECL_CONSTRUCTOR_P (fun))
	    /* This can be null for a subobject constructor call, in
	       which case what we care about is the initialization
	       side-effects rather than the value.  We could get at the
	       value by evaluating *this, but we don't bother; there's
	       no need to put such a call in the hash table.  */
	    result = lval ? ctx->object : ctx->ctor;
	  else if (VOID_TYPE_P (TREE_TYPE (res)))
	    result = void_node;
	  else
	    {
	      result = ctx->global->get_value (res);
	      if (result == NULL_TREE && !*non_constant_p
		  && !DECL_DESTRUCTOR_P (fun))
		{
		  if (!ctx->quiet)
		    error ("%<constexpr%> call flows off the end "
			   "of the function");
		  *non_constant_p = true;
		}
	    }

	  /* At this point, the object's constructor will have run, so
	     the object is no longer under construction, and its possible
	     'const' semantics now apply.  Make a note of this fact by
	     marking the CONSTRUCTOR TREE_READONLY.  */
	  if (new_obj && DECL_CONSTRUCTOR_P (fun))
	    cxx_set_object_constness (ctx, new_obj, /*readonly_p=*/true,
				      non_constant_p, overflow_p);

	  /* Remove the parms/result from the values map.  */
	  destroy_value_checked (ctx, res, non_constant_p);
	  for (tree parm = parms; parm; parm = TREE_CHAIN (parm))
	    destroy_value_checked (ctx, parm, non_constant_p);

	  /* Free any parameter CONSTRUCTORs we aren't returning directly.  */
	  while (!ctors->is_empty ())
	    {
	      tree c = ctors->pop ();
	      if (c != result)
		free_constructor (c);
	    }

	  /* Make the unshared function copy we used available for re-use.  */
	  save_fundef_copy (fun, copy);

	  /* If the call allocated some heap object that hasn't been
	     deallocated during the call, or if it deallocated some heap
	     object it has not allocated, the call isn't really stateless
	     for the constexpr evaluation and should not be cached.
	     It is fine if the call allocates something and deallocates it
	     too.  */
	  if (cacheable
	      && (save_heap_alloc_count != ctx->global->heap_vars.length ()
		  || (save_heap_dealloc_count
		      != ctx->global->heap_dealloc_count)))
	    {
	      tree heap_var;
	      unsigned int i;
	      if ((ctx->global->heap_vars.length ()
		   - ctx->global->heap_dealloc_count)
		  != save_heap_alloc_count - save_heap_dealloc_count)
		cacheable = false;
	      else
		FOR_EACH_VEC_ELT_FROM (ctx->global->heap_vars, i, heap_var,
				       save_heap_alloc_count)
		  if (DECL_NAME (heap_var) != heap_deleted_identifier)
		    {
		      cacheable = false;
		      break;
		    }
	    }

	    /* Rewrite all occurrences of the function's RESULT_DECL with the
	       current object under construction.  */
	    if (!*non_constant_p && ctx->object
		&& CLASS_TYPE_P (TREE_TYPE (res))
		&& !is_empty_class (TREE_TYPE (res)))
	      if (replace_decl (&result, res, ctx->object))
		cacheable = false;

	  /* Only cache a permitted result of a constant expression.  */
	  if (cacheable && !reduced_constant_expression_p (result))
	    cacheable = false;
	}
      else
	/* Couldn't get a function copy to evaluate.  */
	*non_constant_p = true;

      if (result == error_mark_node)
	*non_constant_p = true;
      if (*non_constant_p || *overflow_p)
	result = error_mark_node;
      else if (!result)
	result = void_node;
      if (entry)
	entry->result = cacheable ? result : error_mark_node;
    }

  /* The result of a constexpr function must be completely initialized.

     However, in C++20, a constexpr constructor doesn't necessarily have
     to initialize all the fields, so we don't clear CONSTRUCTOR_NO_CLEARING
     in order to detect reading an unitialized object in constexpr instead
     of value-initializing it.  (reduced_constant_expression_p is expected to
     take care of clearing the flag.)  */
  if (TREE_CODE (result) == CONSTRUCTOR
      && (cxx_dialect < cxx20
	  || !DECL_CONSTRUCTOR_P (fun)))
    clear_no_implicit_zero (result);

  pop_cx_call_context ();
  return result;
}

/* Return true if T is a valid constant initializer.  If a CONSTRUCTOR
   initializes all the members, the CONSTRUCTOR_NO_CLEARING flag will be
   cleared.
   FIXME speed this up, it's taking 16% of compile time on sieve testcase.  */

bool
reduced_constant_expression_p (tree t)
{
  if (t == NULL_TREE)
    return false;

  switch (TREE_CODE (t))
    {
    case PTRMEM_CST:
      /* Even if we can't lower this yet, it's constant.  */
      return true;

    case CONSTRUCTOR:
      /* And we need to handle PTRMEM_CST wrapped in a CONSTRUCTOR.  */
      tree field;
      if (!AGGREGATE_TYPE_P (TREE_TYPE (t)))
	/* A constant vector would be folded to VECTOR_CST.
	   A CONSTRUCTOR of scalar type means uninitialized.  */
	return false;
      if (CONSTRUCTOR_NO_CLEARING (t))
	{
	  if (TREE_CODE (TREE_TYPE (t)) == ARRAY_TYPE)
	    {
	      /* There must be a valid constant initializer at every array
		 index.  */
	      tree min = TYPE_MIN_VALUE (TYPE_DOMAIN (TREE_TYPE (t)));
	      tree max = TYPE_MAX_VALUE (TYPE_DOMAIN (TREE_TYPE (t)));
	      tree cursor = min;
	      for (auto &e: CONSTRUCTOR_ELTS (t))
		{
		  if (!reduced_constant_expression_p (e.value))
		    return false;
		  if (array_index_cmp (cursor, e.index) != 0)
		    return false;
		  if (TREE_CODE (e.index) == RANGE_EXPR)
		    cursor = TREE_OPERAND (e.index, 1);
		  cursor = int_const_binop (PLUS_EXPR, cursor, size_one_node);
		}
	      if (find_array_ctor_elt (t, max) == -1)
		return false;
	      goto ok;
	    }
	  else if (cxx_dialect >= cxx20
		   && TREE_CODE (TREE_TYPE (t)) == UNION_TYPE)
	    {
	      if (CONSTRUCTOR_NELTS (t) == 0)
		/* An initialized union has a constructor element.  */
		return false;
	      /* And it only initializes one member.  */
	      field = NULL_TREE;
	    }
	  else
	    field = next_subobject_field (TYPE_FIELDS (TREE_TYPE (t)));
	}
      else
	field = NULL_TREE;
      for (auto &e: CONSTRUCTOR_ELTS (t))
	{
	  /* If VAL is null, we're in the middle of initializing this
	     element.  */
	  if (!reduced_constant_expression_p (e.value))
	    return false;
	  /* We want to remove initializers for empty fields in a struct to
	     avoid confusing output_constructor.  */
	  if (is_empty_field (e.index)
	      && TREE_CODE (TREE_TYPE (t)) == RECORD_TYPE)
	    return false;
	  /* Check for non-empty fields between initialized fields when
	     CONSTRUCTOR_NO_CLEARING.  */
	  for (; field && e.index != field;
	       field = next_subobject_field (DECL_CHAIN (field)))
	    if (!is_really_empty_class (TREE_TYPE (field),
					/*ignore_vptr*/false))
	      return false;
	  if (field)
	    field = next_subobject_field (DECL_CHAIN (field));
	}
      /* There could be a non-empty field at the end.  */
      for (; field; field = next_subobject_field (DECL_CHAIN (field)))
	if (!is_really_empty_class (TREE_TYPE (field), /*ignore_vptr*/false))
	  return false;
ok:
      if (CONSTRUCTOR_NO_CLEARING (t))
	/* All the fields are initialized.  */
	CONSTRUCTOR_NO_CLEARING (t) = false;
      return true;

    default:
      /* FIXME are we calling this too much?  */
      return initializer_constant_valid_p (t, TREE_TYPE (t)) != NULL_TREE;
    }
}

/* *TP was not deemed constant by reduced_constant_expression_p.  Explain
   why and suggest what could be done about it.  */

static tree
verify_constant_explain_r (tree *tp, int *walk_subtrees, void *)
{
  bool ref_p = false;

  /* No need to look into types or unevaluated operands.  */
  if (TYPE_P (*tp) || unevaluated_p (TREE_CODE (*tp)))
    {
      *walk_subtrees = false;
      return NULL_TREE;
    }

  switch (TREE_CODE (*tp))
    {
    CASE_CONVERT:
      if (TREE_CODE (TREE_OPERAND (*tp, 0)) != ADDR_EXPR)
	break;
      ref_p = TYPE_REF_P (TREE_TYPE (*tp));
      *tp = TREE_OPERAND (*tp, 0);
      gcc_fallthrough ();
    case ADDR_EXPR:
      {
	tree op = TREE_OPERAND (*tp, 0);
	if (VAR_P (op)
	    && DECL_DECLARED_CONSTEXPR_P (op)
	    && !TREE_STATIC (op)
	    /* ??? We should also say something about temporaries.  */
	    && !DECL_ARTIFICIAL (op))
	  {
	    if (ref_p)
	      inform (location_of (*tp), "reference to %qD is not a constant "
		      "expression", op);
	    else
	      inform (location_of (*tp), "pointer to %qD is not a constant "
		      "expression", op);
	    const location_t op_loc = DECL_SOURCE_LOCATION (op);
	    rich_location richloc (line_table, op_loc);
	    richloc.add_fixit_insert_before (op_loc, "static ");
	    inform (&richloc,
		    "address of non-static constexpr variable %qD may differ on "
		    "each invocation of the enclosing function; add %<static%> "
		    "to give it a constant address", op);
	  }
	break;
      }
    default:
      break;
    }

  return NULL_TREE;
}

/* Some expressions may have constant operands but are not constant
   themselves, such as 1/0.  Call this function to check for that
   condition.

   We only call this in places that require an arithmetic constant, not in
   places where we might have a non-constant expression that can be a
   component of a constant expression, such as the address of a constexpr
   variable that might be dereferenced later.  */

static bool
verify_constant (tree t, bool allow_non_constant, bool *non_constant_p,
		 bool *overflow_p)
{
  if (!*non_constant_p && !reduced_constant_expression_p (t)
      && t != void_node)
    {
      if (!allow_non_constant)
	{
	  auto_diagnostic_group d;
	  error_at (cp_expr_loc_or_input_loc (t),
		    "%q+E is not a constant expression", t);
	  cp_walk_tree_without_duplicates (&t, verify_constant_explain_r,
					   nullptr);
	}
      *non_constant_p = true;
    }
  if (TREE_OVERFLOW_P (t))
    {
      if (!allow_non_constant)
	{
	  permerror (input_location, "overflow in constant expression");
	  /* If we're being permissive (and are in an enforcing
	     context), ignore the overflow.  */
	  if (flag_permissive)
	    return *non_constant_p;
	}
      *overflow_p = true;
    }
  return *non_constant_p;
}

/* Check whether the shift operation with code CODE and type TYPE on LHS
   and RHS is undefined.  If it is, give an error with an explanation,
   and return true; return false otherwise.  */

static bool
cxx_eval_check_shift_p (location_t loc, const constexpr_ctx *ctx,
			enum tree_code code, tree type, tree lhs, tree rhs)
{
  if ((code != LSHIFT_EXPR && code != RSHIFT_EXPR)
      || TREE_CODE (lhs) != INTEGER_CST
      || TREE_CODE (rhs) != INTEGER_CST)
    return false;

  tree lhstype = TREE_TYPE (lhs);
  unsigned HOST_WIDE_INT uprec = TYPE_PRECISION (TREE_TYPE (lhs));

  /* [expr.shift] The behavior is undefined if the right operand
     is negative, or greater than or equal to the length in bits
     of the promoted left operand.  */
  if (tree_int_cst_sgn (rhs) == -1)
    {
      if (!ctx->quiet)
	permerror (loc, "right operand of shift expression %q+E is negative",
		   build2_loc (loc, code, type, lhs, rhs));
      return (!flag_permissive || ctx->quiet);
    }
  if (compare_tree_int (rhs, uprec) >= 0)
    {
      if (!ctx->quiet)
	permerror (loc, "right operand of shift expression %q+E is greater "
		   "than or equal to the precision %wu of the left operand",
		   build2_loc (loc, code, type, lhs, rhs), uprec);
      return (!flag_permissive || ctx->quiet);
    }

  /* The value of E1 << E2 is E1 left-shifted E2 bit positions; [...]
     if E1 has a signed type and non-negative value, and E1x2^E2 is
     representable in the corresponding unsigned type of the result type,
     then that value, converted to the result type, is the resulting value;
     otherwise, the behavior is undefined.
     For C++20:
     The value of E1 << E2 is the unique value congruent to E1 x 2^E2 modulo
     2^N, where N is the range exponent of the type of the result.  */
  if (code == LSHIFT_EXPR
      && !TYPE_OVERFLOW_WRAPS (lhstype)
      && cxx_dialect >= cxx11
      && cxx_dialect < cxx20)
    {
      if (tree_int_cst_sgn (lhs) == -1)
	{
	  if (!ctx->quiet)
	    permerror (loc,
		       "left operand of shift expression %q+E is negative",
		       build2_loc (loc, code, type, lhs, rhs));
	  return (!flag_permissive || ctx->quiet);
	}
      /* For signed x << y the following:
	 (unsigned) x >> ((prec (lhs) - 1) - y)
	 if > 1, is undefined.  The right-hand side of this formula
	 is the highest bit of the LHS that can be set (starting from 0),
	 so that the shift doesn't overflow.  We then right-shift the LHS
	 to see whether any other bit is set making the original shift
	 undefined -- the result is not representable in the corresponding
	 unsigned type.  */
      tree t = build_int_cst (unsigned_type_node, uprec - 1);
      t = fold_build2 (MINUS_EXPR, unsigned_type_node, t, rhs);
      tree ulhs = fold_convert (unsigned_type_for (lhstype), lhs);
      t = fold_build2 (RSHIFT_EXPR, TREE_TYPE (ulhs), ulhs, t);
      if (tree_int_cst_lt (integer_one_node, t))
	{
	  if (!ctx->quiet)
	    permerror (loc, "shift expression %q+E overflows",
		       build2_loc (loc, code, type, lhs, rhs));
	  return (!flag_permissive || ctx->quiet);
	}
    }
  return false;
}

/* Subroutine of cxx_eval_constant_expression.
   Attempt to reduce the unary expression tree T to a compile time value.
   If successful, return the value.  Otherwise issue a diagnostic
   and return error_mark_node.  */

static tree
cxx_eval_unary_expression (const constexpr_ctx *ctx, tree t,
			   bool /*lval*/,
			   bool *non_constant_p, bool *overflow_p)
{
  tree r;
  tree orig_arg = TREE_OPERAND (t, 0);
  tree arg = cxx_eval_constant_expression (ctx, orig_arg, vc_prvalue,
					   non_constant_p, overflow_p);
  VERIFY_CONSTANT (arg);
  location_t loc = EXPR_LOCATION (t);
  enum tree_code code = TREE_CODE (t);
  tree type = TREE_TYPE (t);
  r = fold_unary_loc (loc, code, type, arg);
  if (r == NULL_TREE)
    {
      if (arg == orig_arg)
	r = t;
      else
	r = build1_loc (loc, code, type, arg);
    }
  VERIFY_CONSTANT (r);
  return r;
}

/* Helper function for cxx_eval_binary_expression.  Try to optimize
   original POINTER_PLUS_EXPR T, LHS p+ RHS, return NULL_TREE if the
   generic folding should be used.  */

static tree
cxx_fold_pointer_plus_expression (const constexpr_ctx *ctx, tree t,
				  tree lhs, tree rhs, bool *non_constant_p,
				  bool *overflow_p)
{
  STRIP_NOPS (lhs);
  if (TREE_CODE (lhs) != ADDR_EXPR)
    return NULL_TREE;

  lhs = TREE_OPERAND (lhs, 0);

  /* &A[i] p+ j => &A[i + j] */
  if (TREE_CODE (lhs) == ARRAY_REF
      && TREE_CODE (TREE_OPERAND (lhs, 1)) == INTEGER_CST
      && TREE_CODE (rhs) == INTEGER_CST
      && TYPE_SIZE_UNIT (TREE_TYPE (lhs))
      && TREE_CODE (TYPE_SIZE_UNIT (TREE_TYPE (lhs))) == INTEGER_CST)
    {
      tree orig_type = TREE_TYPE (t);
      location_t loc = EXPR_LOCATION (t);
      tree type = TREE_TYPE (lhs);

      t = fold_convert_loc (loc, ssizetype, TREE_OPERAND (lhs, 1));
      tree nelts = array_type_nelts_top (TREE_TYPE (TREE_OPERAND (lhs, 0)));
      nelts = cxx_eval_constant_expression (ctx, nelts, vc_prvalue,
					    non_constant_p, overflow_p);
      if (*non_constant_p)
	return NULL_TREE;
      /* Don't fold an out-of-bound access.  */
      if (!tree_int_cst_le (t, nelts))
	return NULL_TREE;
      rhs = cp_fold_convert (ssizetype, rhs);
      /* Don't fold if rhs can't be divided exactly by TYPE_SIZE_UNIT.
	 constexpr int A[1]; ... (char *)&A[0] + 1 */
      if (!integer_zerop (fold_build2_loc (loc, TRUNC_MOD_EXPR, sizetype,
					   rhs, TYPE_SIZE_UNIT (type))))
	return NULL_TREE;
      /* Make sure to treat the second operand of POINTER_PLUS_EXPR
	 as signed.  */
      rhs = fold_build2_loc (loc, EXACT_DIV_EXPR, ssizetype, rhs,
			     TYPE_SIZE_UNIT (type));
      t = size_binop_loc (loc, PLUS_EXPR, rhs, t);
      t = build4_loc (loc, ARRAY_REF, type, TREE_OPERAND (lhs, 0),
		      t, NULL_TREE, NULL_TREE);
      t = cp_build_addr_expr (t, tf_warning_or_error);
      t = cp_fold_convert (orig_type, t);
      return cxx_eval_constant_expression (ctx, t, vc_prvalue,
					   non_constant_p, overflow_p);
    }

  return NULL_TREE;
}

/* Try to fold expressions like
   (struct S *) (&a[0].D.2378 + 12)
   into
   &MEM <struct T> [(void *)&a + 12B]
   This is something normally done by gimple_fold_stmt_to_constant_1
   on GIMPLE, but is undesirable on GENERIC if we are e.g. going to
   dereference the address because some details are lost.
   For pointer comparisons we want such folding though so that
   match.pd address_compare optimization works.  */

static tree
cxx_maybe_fold_addr_pointer_plus (tree t)
{
  while (CONVERT_EXPR_P (t)
	 && POINTER_TYPE_P (TREE_TYPE (TREE_OPERAND (t, 0))))
    t = TREE_OPERAND (t, 0);
  if (TREE_CODE (t) != POINTER_PLUS_EXPR)
    return NULL_TREE;
  tree op0 = TREE_OPERAND (t, 0);
  tree op1 = TREE_OPERAND (t, 1);
  if (TREE_CODE (op1) != INTEGER_CST)
    return NULL_TREE;
  while (CONVERT_EXPR_P (op0)
	 && POINTER_TYPE_P (TREE_TYPE (TREE_OPERAND (op0, 0))))
    op0 = TREE_OPERAND (op0, 0);
  if (TREE_CODE (op0) != ADDR_EXPR)
    return NULL_TREE;
  op1 = fold_convert (ptr_type_node, op1);
  tree r = fold_build2 (MEM_REF, TREE_TYPE (TREE_TYPE (op0)), op0, op1);
  return build1_loc (EXPR_LOCATION (t), ADDR_EXPR, TREE_TYPE (op0), r);
}

/* Subroutine of cxx_eval_constant_expression.
   Like cxx_eval_unary_expression, except for binary expressions.  */

static tree
cxx_eval_binary_expression (const constexpr_ctx *ctx, tree t,
			    value_cat lval,
			    bool *non_constant_p, bool *overflow_p)
{
  tree r = NULL_TREE;
  tree orig_lhs = TREE_OPERAND (t, 0);
  tree orig_rhs = TREE_OPERAND (t, 1);
  tree lhs, rhs;
  lhs = cxx_eval_constant_expression (ctx, orig_lhs, vc_prvalue,
				      non_constant_p, overflow_p);
  /* Don't VERIFY_CONSTANT here, it's unnecessary and will break pointer
     subtraction.  */
  if (*non_constant_p)
    return t;
  rhs = cxx_eval_constant_expression (ctx, orig_rhs, vc_prvalue,
				      non_constant_p, overflow_p);
  if (*non_constant_p)
    return t;

  location_t loc = EXPR_LOCATION (t);
  enum tree_code code = TREE_CODE (t);
  tree type = TREE_TYPE (t);

  if (code == EQ_EXPR || code == NE_EXPR)
    {
      bool is_code_eq = (code == EQ_EXPR);

      if (TREE_CODE (lhs) == PTRMEM_CST
	  && TREE_CODE (rhs) == PTRMEM_CST)
	{
	  tree lmem = PTRMEM_CST_MEMBER (lhs);
	  tree rmem = PTRMEM_CST_MEMBER (rhs);
	  bool eq;
	  if (TREE_CODE (lmem) == TREE_CODE (rmem)
	      && TREE_CODE (lmem) == FIELD_DECL
	      && TREE_CODE (DECL_CONTEXT (lmem)) == UNION_TYPE
	      && same_type_p (DECL_CONTEXT (lmem),
			      DECL_CONTEXT (rmem)))
	    /* If both refer to (possibly different) members of the same union
	       (12.3), they compare equal. */
	    eq = true;
	  else
	    eq = cp_tree_equal (lhs, rhs);
	  r = constant_boolean_node (eq == is_code_eq, type);
	}
      else if ((TREE_CODE (lhs) == PTRMEM_CST
		|| TREE_CODE (rhs) == PTRMEM_CST)
	       && (null_member_pointer_value_p (lhs)
		   || null_member_pointer_value_p (rhs)))
	r = constant_boolean_node (!is_code_eq, type);
      else if (TREE_CODE (lhs) == PTRMEM_CST)
	lhs = cplus_expand_constant (lhs);
      else if (TREE_CODE (rhs) == PTRMEM_CST)
	rhs = cplus_expand_constant (rhs);
    }
  if (r == NULL_TREE
      && TREE_CODE_CLASS (code) == tcc_comparison
      && POINTER_TYPE_P (TREE_TYPE (lhs)))
    {
      if (tree lhso = cxx_maybe_fold_addr_pointer_plus (lhs))
	lhs = fold_convert (TREE_TYPE (lhs), lhso);
      if (tree rhso = cxx_maybe_fold_addr_pointer_plus (rhs))
	rhs = fold_convert (TREE_TYPE (rhs), rhso);
    }
  if (code == POINTER_PLUS_EXPR && !*non_constant_p
      && integer_zerop (lhs) && !integer_zerop (rhs))
    {
      if (!ctx->quiet)
	error ("arithmetic involving a null pointer in %qE", lhs);
      *non_constant_p = true;
      return t;
    }
  else if (code == POINTER_PLUS_EXPR)
    r = cxx_fold_pointer_plus_expression (ctx, t, lhs, rhs, non_constant_p,
					  overflow_p);
  else if (code == SPACESHIP_EXPR)
    {
      r = genericize_spaceship (loc, type, lhs, rhs);
      return cxx_eval_constant_expression (ctx, r, lval, non_constant_p,
					   overflow_p);
    }

  if (r == NULL_TREE)
    {
      if (ctx->manifestly_const_eval == mce_true
	  && (flag_constexpr_fp_except
	      || TREE_CODE (type) != REAL_TYPE))
	{
	  auto ofcc = make_temp_override (folding_cxx_constexpr, true);
	  r = fold_binary_initializer_loc (loc, code, type, lhs, rhs);
	}
      else
	r = fold_binary_loc (loc, code, type, lhs, rhs);
    }

  if (r == NULL_TREE
      && (code == LSHIFT_EXPR || code == RSHIFT_EXPR)
      && TREE_CODE (lhs) == INTEGER_CST
      && TREE_CODE (rhs) == INTEGER_CST
      && wi::neg_p (wi::to_wide (rhs)))
    {
      /* For diagnostics and -fpermissive emulate previous behavior of
	 handling shifts by negative amount.  */
      tree nrhs = const_unop (NEGATE_EXPR, TREE_TYPE (rhs), rhs);
      if (nrhs)
	r = fold_binary_loc (loc,
			     code == LSHIFT_EXPR ? RSHIFT_EXPR : LSHIFT_EXPR,
			     type, lhs, nrhs);
    }

  if (r == NULL_TREE)
    {
      if (lhs == orig_lhs && rhs == orig_rhs)
	r = t;
      else
	r = build2_loc (loc, code, type, lhs, rhs);
    }
  else if (cxx_eval_check_shift_p (loc, ctx, code, type, lhs, rhs))
    *non_constant_p = true;
  /* Don't VERIFY_CONSTANT if this might be dealing with a pointer to
     a local array in a constexpr function.  */
  bool ptr = INDIRECT_TYPE_P (TREE_TYPE (lhs));
  if (!ptr)
    VERIFY_CONSTANT (r);
  return r;
}

/* Subroutine of cxx_eval_constant_expression.
   Attempt to evaluate condition expressions.  */

static tree
cxx_eval_conditional_expression (const constexpr_ctx *ctx, tree t,
				 value_cat lval,
				 bool *non_constant_p, bool *overflow_p,
				 tree *jump_target)
{
  tree val = cxx_eval_constant_expression (ctx, TREE_OPERAND (t, 0),
					   vc_prvalue,
					   non_constant_p, overflow_p);
  VERIFY_CONSTANT (val);
  if (TREE_CODE (t) == IF_STMT && IF_STMT_CONSTEVAL_P (t))
    {
      /* Evaluate the condition as if it was
	 if (__builtin_is_constant_evaluated ()), i.e. defer it if not
	 ctx->manifestly_const_eval (as sometimes we try to constant evaluate
	 without manifestly_const_eval even expressions or parts thereof which
	 will later be manifestly const_eval evaluated), otherwise fold it to
	 true.  */
      if (ctx->manifestly_const_eval == mce_unknown)
	{
	  *non_constant_p = true;
	  return t;
	}
      val = constant_boolean_node (ctx->manifestly_const_eval == mce_true,
				   boolean_type_node);
    }
  /* Don't VERIFY_CONSTANT the other operands.  */
  const bool zero_p = integer_zerop (val);
  if (zero_p)
    val = TREE_OPERAND (t, 2);
  else
    val = TREE_OPERAND (t, 1);
  if (TREE_CODE (t) == IF_STMT && !val)
    val = void_node;

  /* P2564: If we aren't in immediate function context (including a manifestly
     constant-evaluated expression), check any uses of immediate functions in
     the arm we're discarding.  But don't do this inside a call; we already
     checked when parsing the function.  */
  if (ctx->manifestly_const_eval != mce_true
      && !in_immediate_context ()
      && !ctx->call
      && cp_fold_immediate (&TREE_OPERAND (t, zero_p ? 1 : 2),
			    ctx->manifestly_const_eval))
    {
      *non_constant_p = true;
      return t;
    }

  /* A TARGET_EXPR may be nested inside another TARGET_EXPR, but still
     serve as the initializer for the same object as the outer TARGET_EXPR,
     as in
       A a = true ? A{} : A{};
     so strip the inner TARGET_EXPR so we don't materialize a temporary.  */
  if (TREE_CODE (val) == TARGET_EXPR)
    val = TARGET_EXPR_INITIAL (val);
  return cxx_eval_constant_expression (ctx, val, lval, non_constant_p,
				       overflow_p, jump_target);
}

/* Subroutine of cxx_eval_constant_expression.
   Attempt to evaluate vector condition expressions.  Unlike
   cxx_eval_conditional_expression, VEC_COND_EXPR acts like a normal
   ternary arithmetics operation, where all 3 arguments have to be
   evaluated as constants and then folding computes the result from
   them.  */

static tree
cxx_eval_vector_conditional_expression (const constexpr_ctx *ctx, tree t,
					bool *non_constant_p, bool *overflow_p)
{
  tree arg1 = cxx_eval_constant_expression (ctx, TREE_OPERAND (t, 0),
					    vc_prvalue,
					    non_constant_p, overflow_p);
  VERIFY_CONSTANT (arg1);
  tree arg2 = cxx_eval_constant_expression (ctx, TREE_OPERAND (t, 1),
					    vc_prvalue,
					    non_constant_p, overflow_p);
  VERIFY_CONSTANT (arg2);
  tree arg3 = cxx_eval_constant_expression (ctx, TREE_OPERAND (t, 2),
					    vc_prvalue,
					    non_constant_p, overflow_p);
  VERIFY_CONSTANT (arg3);
  location_t loc = EXPR_LOCATION (t);
  tree type = TREE_TYPE (t);
  tree r = fold_ternary_loc (loc, VEC_COND_EXPR, type, arg1, arg2, arg3);
  if (r == NULL_TREE)
    {
      if (arg1 == TREE_OPERAND (t, 0)
	  && arg2 == TREE_OPERAND (t, 1)
	  && arg3 == TREE_OPERAND (t, 2))
	r = t;
      else
	r = build3_loc (loc, VEC_COND_EXPR, type, arg1, arg2, arg3);
    }
  VERIFY_CONSTANT (r);
  return r;
}

/* Returns less than, equal to, or greater than zero if KEY is found to be
   less than, to match, or to be greater than the constructor_elt's INDEX.  */

static int
array_index_cmp (tree key, tree index)
{
  gcc_assert (TREE_CODE (key) == INTEGER_CST);

  switch (TREE_CODE (index))
    {
    case INTEGER_CST:
      return tree_int_cst_compare (key, index);
    case RANGE_EXPR:
      {
	tree lo = TREE_OPERAND (index, 0);
	tree hi = TREE_OPERAND (index, 1);
	if (tree_int_cst_lt (key, lo))
	  return -1;
	else if (tree_int_cst_lt (hi, key))
	  return 1;
	else
	  return 0;
      }
    default:
      gcc_unreachable ();
    }
}

/* Returns the index of the constructor_elt of ARY which matches DINDEX, or -1
   if none.  If INSERT is true, insert a matching element rather than fail.  */

static HOST_WIDE_INT
find_array_ctor_elt (tree ary, tree dindex, bool insert)
{
  if (tree_int_cst_sgn (dindex) < 0)
    return -1;

  unsigned HOST_WIDE_INT i = tree_to_uhwi (dindex);
  vec<constructor_elt, va_gc> *elts = CONSTRUCTOR_ELTS (ary);
  unsigned HOST_WIDE_INT len = vec_safe_length (elts);

  unsigned HOST_WIDE_INT end = len;
  unsigned HOST_WIDE_INT begin = 0;

  /* If the last element of the CONSTRUCTOR has its own index, we can assume
     that the same is true of the other elements and index directly.  */
  if (end > 0)
    {
      tree cindex = (*elts)[end - 1].index;
      if (cindex == NULL_TREE)
	{
	  /* Verify that if the last index is missing, all indexes
	     are missing.  */
	  if (flag_checking)
	    for (unsigned int j = 0; j < len - 1; ++j)
	      gcc_assert ((*elts)[j].index == NULL_TREE);
	  if (i < end)
	    return i;
	  else
	    {
	      begin = end;
	      if (i == end)
		/* If the element is to be added right at the end,
		   make sure it is added with cleared index too.  */
		dindex = NULL_TREE;
	      else if (insert)
		/* Otherwise, in order not to break the assumption
		   that CONSTRUCTOR either has all indexes or none,
		   we need to add indexes to all elements.  */
		for (unsigned int j = 0; j < len; ++j)
		  (*elts)[j].index = build_int_cst (TREE_TYPE (dindex), j);
	    }
	}
      else if (TREE_CODE (cindex) == INTEGER_CST
	       && compare_tree_int (cindex, end - 1) == 0)
	{
	  if (i < end)
	    return i;
	  else
	    begin = end;
	}
    }

  /* Otherwise, find a matching index by means of a binary search.  */
  while (begin != end)
    {
      unsigned HOST_WIDE_INT middle = (begin + end) / 2;
      constructor_elt &elt = (*elts)[middle];
      tree idx = elt.index;

      int cmp = array_index_cmp (dindex, idx);
      if (cmp < 0)
	end = middle;
      else if (cmp > 0)
	begin = middle + 1;
      else
	{
	  if (insert && TREE_CODE (idx) == RANGE_EXPR)
	    {
	      /* We need to split the range.  */
	      constructor_elt e;
	      tree lo = TREE_OPERAND (idx, 0);
	      tree hi = TREE_OPERAND (idx, 1);
	      tree value = elt.value;
	      dindex = fold_convert (sizetype, dindex);
	      if (tree_int_cst_lt (lo, dindex))
		{
		  /* There are still some lower elts; shorten the range.  */
		  tree new_hi = int_const_binop (MINUS_EXPR, dindex,
						 size_one_node);
		  if (tree_int_cst_equal (lo, new_hi))
		    /* Only one element left, no longer a range.  */
		    elt.index = lo;
		  else
		    TREE_OPERAND (idx, 1) = new_hi;
		  /* Append the element we want to insert.  */
		  ++middle;
		  e.index = dindex;
		  e.value = unshare_constructor (value);
		  vec_safe_insert (CONSTRUCTOR_ELTS (ary), middle, e);
		}
	      else
		/* No lower elts, the range elt is now ours.  */
		elt.index = dindex;

	      if (tree_int_cst_lt (dindex, hi))
		{
		  /* There are still some higher elts; append a range.  */
		  tree new_lo = int_const_binop (PLUS_EXPR, dindex,
						 size_one_node);
		  if (tree_int_cst_equal (new_lo, hi))
		    e.index = hi;
		  else
		    e.index = build2 (RANGE_EXPR, sizetype, new_lo, hi);
		  e.value = unshare_constructor (value);
		  vec_safe_insert (CONSTRUCTOR_ELTS (ary), middle + 1, e);
		}
	    }
	  return middle;
	}
    }

  if (insert)
    {
      constructor_elt e = { dindex, NULL_TREE };
      vec_safe_insert (CONSTRUCTOR_ELTS (ary), end, e);
      return end;
    }

  return -1;
}

/* Return a pointer to the constructor_elt of CTOR which matches INDEX.  If no
   matching constructor_elt exists, then add one to CTOR.

   As an optimization, if POS_HINT is non-negative then it is used as a guess
   for the (integer) index of the matching constructor_elt within CTOR.  */

static constructor_elt *
get_or_insert_ctor_field (tree ctor, tree index, int pos_hint = -1)
{
  /* Check the hint first.  */
  if (pos_hint >= 0 && (unsigned)pos_hint < CONSTRUCTOR_NELTS (ctor)
      && CONSTRUCTOR_ELT (ctor, pos_hint)->index == index)
    return CONSTRUCTOR_ELT (ctor, pos_hint);

  tree type = TREE_TYPE (ctor);
  if (TREE_CODE (type) == VECTOR_TYPE && index == NULL_TREE)
    {
      CONSTRUCTOR_APPEND_ELT (CONSTRUCTOR_ELTS (ctor), index, NULL_TREE);
      return &CONSTRUCTOR_ELTS (ctor)->last();
    }
  else if (TREE_CODE (type) == ARRAY_TYPE || TREE_CODE (type) == VECTOR_TYPE)
    {
      if (TREE_CODE (index) == RANGE_EXPR)
	{
	  /* Support for RANGE_EXPR index lookups is currently limited to
	     accessing an existing element via POS_HINT, or appending a new
	     element to the end of CTOR.  ??? Support for other access
	     patterns may also be needed.  */
	  vec<constructor_elt, va_gc> *elts = CONSTRUCTOR_ELTS (ctor);
	  if (vec_safe_length (elts))
	    {
	      tree lo = TREE_OPERAND (index, 0);
	      gcc_assert (array_index_cmp (elts->last().index, lo) < 0);
	    }
	  CONSTRUCTOR_APPEND_ELT (elts, index, NULL_TREE);
	  return &elts->last();
	}

      HOST_WIDE_INT i = find_array_ctor_elt (ctor, index, /*insert*/true);
      gcc_assert (i >= 0);
      constructor_elt *cep = CONSTRUCTOR_ELT (ctor, i);
      gcc_assert (cep->index == NULL_TREE
		  || TREE_CODE (cep->index) != RANGE_EXPR);
      return cep;
    }
  else
    {
      gcc_assert (TREE_CODE (index) == FIELD_DECL
		  && (same_type_ignoring_top_level_qualifiers_p
		      (DECL_CONTEXT (index), TREE_TYPE (ctor))));

      /* We must keep the CONSTRUCTOR's ELTS in FIELD order.
	 Usually we meet initializers in that order, but it is
	 possible for base types to be placed not in program
	 order.  */
      tree fields = TYPE_FIELDS (DECL_CONTEXT (index));
      unsigned HOST_WIDE_INT idx = 0;
      constructor_elt *cep = NULL;

      /* Check if we're changing the active member of a union.  */
      if (TREE_CODE (type) == UNION_TYPE && CONSTRUCTOR_NELTS (ctor)
	  && CONSTRUCTOR_ELT (ctor, 0)->index != index)
	vec_safe_truncate (CONSTRUCTOR_ELTS (ctor), 0);
      /* If the bit offset of INDEX is larger than that of the last
	 constructor_elt, then we can just immediately append a new
	 constructor_elt to the end of CTOR.  */
      else if (CONSTRUCTOR_NELTS (ctor)
	       && tree_int_cst_compare (bit_position (index),
					bit_position (CONSTRUCTOR_ELTS (ctor)
						      ->last().index)) > 0)
	{
	  idx = CONSTRUCTOR_NELTS (ctor);
	  goto insert;
	}

      /* Otherwise, we need to iterate over CTOR to find or insert INDEX
	 appropriately.  */

      for (; vec_safe_iterate (CONSTRUCTOR_ELTS (ctor), idx, &cep);
	   idx++, fields = DECL_CHAIN (fields))
	{
	  if (index == cep->index)
	    goto found;

	  /* The field we're initializing must be on the field
	     list.  Look to see if it is present before the
	     field the current ELT initializes.  */
	  for (; fields != cep->index; fields = DECL_CHAIN (fields))
	    if (index == fields)
	      goto insert;
	}
      /* We fell off the end of the CONSTRUCTOR, so insert a new
	 entry at the end.  */

    insert:
      {
	constructor_elt ce = { index, NULL_TREE };

	vec_safe_insert (CONSTRUCTOR_ELTS (ctor), idx, ce);
	cep = CONSTRUCTOR_ELT (ctor, idx);
      }
    found:;

      return cep;
    }
}

/* Under the control of CTX, issue a detailed diagnostic for
   an out-of-bounds subscript INDEX into the expression ARRAY.  */

static void
diag_array_subscript (location_t loc, const constexpr_ctx *ctx, tree array, tree index)
{
  if (!ctx->quiet)
    {
      tree arraytype = TREE_TYPE (array);

      /* Convert the unsigned array subscript to a signed integer to avoid
	 printing huge numbers for small negative values.  */
      tree sidx = fold_convert (ssizetype, index);
      STRIP_ANY_LOCATION_WRAPPER (array);
      if (DECL_P (array))
	{
	  auto_diagnostic_group d;
	  if (TYPE_DOMAIN (arraytype))
	    error_at (loc, "array subscript value %qE is outside the bounds "
		      "of array %qD of type %qT", sidx, array, arraytype);
	  else
	    error_at (loc, "nonzero array subscript %qE is used with array %qD of "
		      "type %qT with unknown bounds", sidx, array, arraytype);
	  inform (DECL_SOURCE_LOCATION (array), "declared here");
	}
      else if (TYPE_DOMAIN (arraytype))
	error_at (loc, "array subscript value %qE is outside the bounds "
		  "of array type %qT", sidx, arraytype);
      else
	error_at (loc, "nonzero array subscript %qE is used with array of type %qT "
		  "with unknown bounds", sidx, arraytype);
    }
}

/* Return the number of elements for TYPE (which is an ARRAY_TYPE or
   a VECTOR_TYPE).  */

static tree
get_array_or_vector_nelts (const constexpr_ctx *ctx, tree type,
			   bool *non_constant_p, bool *overflow_p)
{
  tree nelts;
  if (TREE_CODE (type) == ARRAY_TYPE)
    {
      if (TYPE_DOMAIN (type))
	nelts = array_type_nelts_top (type);
      else
	nelts = size_zero_node;
    }
  else if (VECTOR_TYPE_P (type))
    nelts = size_int (TYPE_VECTOR_SUBPARTS (type));
  else
    gcc_unreachable ();

  /* For VLAs, the number of elements won't be an integer constant.  */
  nelts = cxx_eval_constant_expression (ctx, nelts, vc_prvalue,
					non_constant_p, overflow_p);
  return nelts;
}

/* Extract element INDEX consisting of CHARS_PER_ELT chars from
   STRING_CST STRING.  */

static tree
extract_string_elt (tree string, unsigned chars_per_elt, unsigned index)
{
  tree type = cv_unqualified (TREE_TYPE (TREE_TYPE (string)));
  tree r;

  if (chars_per_elt == 1)
    r = build_int_cst (type, TREE_STRING_POINTER (string)[index]);
  else
    {
      const unsigned char *ptr
	= ((const unsigned char *)TREE_STRING_POINTER (string)
	   + index * chars_per_elt);
      r = native_interpret_expr (type, ptr, chars_per_elt);
    }
  return r;
}

/* Subroutine of cxx_eval_array_reference.  T is an ARRAY_REF; evaluate the
   subscript, diagnose any problems with it, and return the result.  */

static tree
eval_and_check_array_index (const constexpr_ctx *ctx,
			    tree t, bool allow_one_past,
			    bool *non_constant_p, bool *overflow_p)
{
  location_t loc = cp_expr_loc_or_input_loc (t);
  tree ary = TREE_OPERAND (t, 0);
  t = TREE_OPERAND (t, 1);
  tree index = cxx_eval_constant_expression (ctx, t, vc_prvalue,
					     non_constant_p, overflow_p);
  VERIFY_CONSTANT (index);

  if (!tree_fits_shwi_p (index)
      || tree_int_cst_sgn (index) < 0)
    {
      diag_array_subscript (loc, ctx, ary, index);
      *non_constant_p = true;
      return t;
    }

  tree nelts = get_array_or_vector_nelts (ctx, TREE_TYPE (ary), non_constant_p,
					  overflow_p);
  VERIFY_CONSTANT (nelts);
  if (allow_one_past
      ? !tree_int_cst_le (index, nelts)
      : !tree_int_cst_lt (index, nelts))
    {
      diag_array_subscript (loc, ctx, ary, index);
      *non_constant_p = true;
      return t;
    }

  return index;
}

/* Subroutine of cxx_eval_constant_expression.
   Attempt to reduce a reference to an array slot.  */

static tree
cxx_eval_array_reference (const constexpr_ctx *ctx, tree t,
			  value_cat lval,
			  bool *non_constant_p, bool *overflow_p)
{
  tree oldary = TREE_OPERAND (t, 0);
  tree ary = cxx_eval_constant_expression (ctx, oldary,
					   lval,
					   non_constant_p, overflow_p);
  if (*non_constant_p)
    return t;
  if (!lval
      && TREE_CODE (ary) == VIEW_CONVERT_EXPR
      && VECTOR_TYPE_P (TREE_TYPE (TREE_OPERAND (ary, 0)))
      && (TYPE_MAIN_VARIANT (TREE_TYPE (t))
	  == TYPE_MAIN_VARIANT (TREE_TYPE (TREE_TYPE (TREE_OPERAND (ary, 0))))))
    ary = TREE_OPERAND (ary, 0);

  tree oldidx = TREE_OPERAND (t, 1);
  tree index = eval_and_check_array_index (ctx, t, lval,
					   non_constant_p, overflow_p);
  if (*non_constant_p)
    return t;

  if (lval && ary == oldary && index == oldidx)
    return t;
  else if (lval == vc_discard)
    return t;
  else if (lval)
    return build4 (ARRAY_REF, TREE_TYPE (t), ary, index, NULL, NULL);

  unsigned len = 0, elem_nchars = 1;
  tree elem_type = TREE_TYPE (TREE_TYPE (ary));
  if (TREE_CODE (ary) == CONSTRUCTOR)
    len = CONSTRUCTOR_NELTS (ary);
  else if (TREE_CODE (ary) == STRING_CST)
    {
      elem_nchars = (TYPE_PRECISION (elem_type)
		     / TYPE_PRECISION (char_type_node));
      len = (unsigned) TREE_STRING_LENGTH (ary) / elem_nchars;
    }
  else if (TREE_CODE (ary) == VECTOR_CST)
    /* We don't create variable-length VECTOR_CSTs.  */
    len = VECTOR_CST_NELTS (ary).to_constant ();
  else
    {
      /* We can't do anything with other tree codes, so use
	 VERIFY_CONSTANT to complain and fail.  */
      VERIFY_CONSTANT (ary);
      gcc_unreachable ();
    }

  bool found;
  HOST_WIDE_INT i = 0;
  if (TREE_CODE (ary) == CONSTRUCTOR)
    {
      HOST_WIDE_INT ix = find_array_ctor_elt (ary, index);
      found = (ix >= 0);
      if (found)
	i = ix;
    }
  else
    {
      i = tree_to_shwi (index);
      found = (i < len);
    }

  if (found)
    {
      tree r;
      if (TREE_CODE (ary) == CONSTRUCTOR)
	r = (*CONSTRUCTOR_ELTS (ary))[i].value;
      else if (TREE_CODE (ary) == VECTOR_CST)
	r = VECTOR_CST_ELT (ary, i);
      else
	r = extract_string_elt (ary, elem_nchars, i);

      if (r)
	/* Don't VERIFY_CONSTANT here.  */
	return r;

      /* Otherwise the element doesn't have a value yet.  */
    }

  /* Not found.  */

  if (is_really_empty_class (elem_type, /*ignore_vptr*/false))
    return build_constructor (elem_type, NULL);

  if (TREE_CODE (ary) == CONSTRUCTOR
      && CONSTRUCTOR_NO_CLEARING (ary))
    {
      /* 'ary' is part of the aggregate initializer we're currently
	 building; if there's no initializer for this element yet,
	 that's an error.  */
      if (!ctx->quiet)
	error ("accessing uninitialized array element");
      *non_constant_p = true;
      return t;
    }

  /* If it's within the array bounds but doesn't have an explicit
     initializer, it's initialized from {}.  But use build_value_init
     directly for non-aggregates to avoid creating a garbage CONSTRUCTOR.  */
  tree val;
  constexpr_ctx new_ctx;
  if (CP_AGGREGATE_TYPE_P (elem_type))
    {
      tree empty_ctor = build_constructor (init_list_type_node, NULL);
      val = digest_init (elem_type, empty_ctor, tf_warning_or_error);
    }
  else
    val = build_value_init (elem_type, tf_warning_or_error);

  /* Create a new constructor only if we don't already have a suitable one.  */
  const bool new_ctor = (!SCALAR_TYPE_P (elem_type)
			 && (!ctx->ctor
			     || !same_type_ignoring_top_level_qualifiers_p
				  (elem_type, TREE_TYPE (ctx->ctor))));
  if (new_ctor)
    {
      new_ctx = *ctx;
      /* We clear the object here.  We used to replace it with T, but that
	 caused problems (101371, 108158); and anyway, T is the initializer,
	 not the target object.  */
      new_ctx.object = NULL_TREE;
      new_ctx.ctor = build_constructor (elem_type, NULL);
      ctx = &new_ctx;
    }
  t = cxx_eval_constant_expression (ctx, val, lval, non_constant_p,
				    overflow_p);
  if (new_ctor && t != ctx->ctor)
    free_constructor (ctx->ctor);
  return t;
}

/* Subroutine of cxx_eval_constant_expression.
   Attempt to reduce a field access of a value of class type.  */

static tree
cxx_eval_component_reference (const constexpr_ctx *ctx, tree t,
			      value_cat lval,
			      bool *non_constant_p, bool *overflow_p)
{
  unsigned HOST_WIDE_INT i;
  tree field;
  tree value;
  tree part = TREE_OPERAND (t, 1);
  tree orig_whole = TREE_OPERAND (t, 0);
  tree whole = cxx_eval_constant_expression (ctx, orig_whole,
					     lval,
					     non_constant_p, overflow_p);
  if (*non_constant_p)
    return t;
  if (INDIRECT_REF_P (whole)
      && integer_zerop (TREE_OPERAND (whole, 0)))
    {
      if (!ctx->quiet)
	error ("dereferencing a null pointer in %qE", orig_whole);
      *non_constant_p = true;
      return t;
    }

  if (TREE_CODE (whole) == PTRMEM_CST)
    whole = cplus_expand_constant (whole);
  if (whole == orig_whole)
    return t;
  if (lval == vc_discard)
    return t;
  if (lval)
    return fold_build3 (COMPONENT_REF, TREE_TYPE (t),
			whole, part, NULL_TREE);
  /* Don't VERIFY_CONSTANT here; we only want to check that we got a
     CONSTRUCTOR.  */
  if (TREE_CODE (whole) != CONSTRUCTOR)
    {
      if (!ctx->quiet)
	error ("%qE is not a constant expression", orig_whole);
      *non_constant_p = true;
      return t;
    }
  if ((cxx_dialect < cxx14 || CONSTRUCTOR_MUTABLE_POISON (whole))
      && DECL_MUTABLE_P (part))
    {
      if (!ctx->quiet)
	error ("mutable %qD is not usable in a constant expression", part);
      *non_constant_p = true;
      return t;
    }

  bool pmf = TYPE_PTRMEMFUNC_P (TREE_TYPE (whole));
  FOR_EACH_CONSTRUCTOR_ELT (CONSTRUCTOR_ELTS (whole), i, field, value)
    {
      /* Use name match for PMF fields, as a variant will have a
	 different FIELD_DECL with a different type.  */
      if (pmf ? DECL_NAME (field) == DECL_NAME (part)
	  : field == part)
	{
	  if (value)
	    {
	      STRIP_ANY_LOCATION_WRAPPER (value);
	      return value;
	    }
	  else
	    /* We're in the middle of initializing it.  */
	    break;
	}
    }
  if (TREE_CODE (TREE_TYPE (whole)) == UNION_TYPE)
    {
      if (CONSTRUCTOR_NELTS (whole) > 0)
	{
	  /* DR 1188 says we don't have to deal with this.  */
	  if (!ctx->quiet)
	    {
	      constructor_elt *cep = CONSTRUCTOR_ELT (whole, 0);
	      if (cep->value == NULL_TREE)
		error ("accessing uninitialized member %qD", part);
	      else
		error ("accessing %qD member instead of initialized %qD member "
		       "in constant expression", part, cep->index);
	    }
	  *non_constant_p = true;
	  return t;
	}
      else if (!CONSTRUCTOR_NO_CLEARING (whole))
	{
	  /* Value-initialized union, check if looking at the first member.  */
	  tree first = next_aggregate_field (TYPE_FIELDS (TREE_TYPE (whole)));
	  if (first != part)
	    {
	      if (!ctx->quiet)
		error ("accessing %qD member instead of initialized %qD "
		       "member in constant expression", part, first);
	      *non_constant_p = true;
	      return t;
	    }
	}
    }

  /* We only create a CONSTRUCTOR for a subobject when we modify it, so empty
     classes never get represented; throw together a value now.  */
  if (is_really_empty_class (TREE_TYPE (t), /*ignore_vptr*/false))
    return build_constructor (TREE_TYPE (t), NULL);

  gcc_assert (DECL_CONTEXT (part) == TYPE_MAIN_VARIANT (TREE_TYPE (whole)));

  if (CONSTRUCTOR_NO_CLEARING (whole))
    {
      /* 'whole' is part of the aggregate initializer we're currently
	 building; if there's no initializer for this member yet, that's an
	 error.  */
      if (!ctx->quiet)
	error ("accessing uninitialized member %qD", part);
      *non_constant_p = true;
      return t;
    }

  /* If there's no explicit init for this field, it's value-initialized.  */
  value = build_value_init (TREE_TYPE (t), tf_warning_or_error);
  return cxx_eval_constant_expression (ctx, value,
				       lval,
				       non_constant_p, overflow_p);
}

/* Subroutine of cxx_eval_constant_expression.
   Attempt to reduce a field access of a value of class type that is
   expressed as a BIT_FIELD_REF.  */

static tree
cxx_eval_bit_field_ref (const constexpr_ctx *ctx, tree t,
			value_cat lval,
			bool *non_constant_p, bool *overflow_p)
{
  tree orig_whole = TREE_OPERAND (t, 0);
  tree retval, fldval, utype, mask;
  bool fld_seen = false;
  HOST_WIDE_INT istart, isize;
  tree whole = cxx_eval_constant_expression (ctx, orig_whole,
					     lval,
					     non_constant_p, overflow_p);
  tree start, field, value;
  unsigned HOST_WIDE_INT i;

  if (whole == orig_whole)
    return t;
  /* Don't VERIFY_CONSTANT here; we only want to check that we got a
     CONSTRUCTOR.  */
  if (!*non_constant_p
      && TREE_CODE (whole) != VECTOR_CST
      && TREE_CODE (whole) != CONSTRUCTOR)
    {
      if (!ctx->quiet)
	error ("%qE is not a constant expression", orig_whole);
      *non_constant_p = true;
    }
  if (*non_constant_p)
    return t;

  if (TREE_CODE (whole) == VECTOR_CST || !INTEGRAL_TYPE_P (TREE_TYPE (t)))
    {
      if (tree r = fold_ternary (BIT_FIELD_REF, TREE_TYPE (t), whole,
				 TREE_OPERAND (t, 1), TREE_OPERAND (t, 2)))
	return r;
      if (!ctx->quiet)
	error ("%qE is not a constant expression", orig_whole);
      *non_constant_p = true;
      return t;
    }

  start = TREE_OPERAND (t, 2);
  istart = tree_to_shwi (start);
  isize = tree_to_shwi (TREE_OPERAND (t, 1));
  utype = TREE_TYPE (t);
  if (!TYPE_UNSIGNED (utype))
    utype = build_nonstandard_integer_type (TYPE_PRECISION (utype), 1);
  retval = build_int_cst (utype, 0);
  FOR_EACH_CONSTRUCTOR_ELT (CONSTRUCTOR_ELTS (whole), i, field, value)
    {
      tree bitpos = bit_position (field);
      STRIP_ANY_LOCATION_WRAPPER (value);
      if (bitpos == start && DECL_SIZE (field) == TREE_OPERAND (t, 1))
	return value;
      if (TREE_CODE (TREE_TYPE (field)) == INTEGER_TYPE
	  && TREE_CODE (value) == INTEGER_CST
	  && tree_fits_shwi_p (bitpos)
	  && tree_fits_shwi_p (DECL_SIZE (field)))
	{
	  HOST_WIDE_INT bit = tree_to_shwi (bitpos);
	  HOST_WIDE_INT sz = tree_to_shwi (DECL_SIZE (field));
	  HOST_WIDE_INT shift;
	  if (bit >= istart && bit + sz <= istart + isize)
	    {
	      fldval = fold_convert (utype, value);
	      mask = build_int_cst_type (utype, -1);
	      mask = fold_build2 (LSHIFT_EXPR, utype, mask,
				  size_int (TYPE_PRECISION (utype) - sz));
	      mask = fold_build2 (RSHIFT_EXPR, utype, mask,
				  size_int (TYPE_PRECISION (utype) - sz));
	      fldval = fold_build2 (BIT_AND_EXPR, utype, fldval, mask);
	      shift = bit - istart;
	      if (BYTES_BIG_ENDIAN)
		shift = TYPE_PRECISION (utype) - shift - sz;
	      fldval = fold_build2 (LSHIFT_EXPR, utype, fldval,
				    size_int (shift));
	      retval = fold_build2 (BIT_IOR_EXPR, utype, retval, fldval);
	      fld_seen = true;
	    }
	}
    }
  if (fld_seen)
    return fold_convert (TREE_TYPE (t), retval);
  gcc_unreachable ();
  return error_mark_node;
}

/* Helper for cxx_eval_bit_cast.
   Check [bit.cast]/3 rules, bit_cast is constexpr only if the To and From
   types and types of all subobjects have is_union_v<T>, is_pointer_v<T>,
   is_member_pointer_v<T>, is_volatile_v<T> false and has no non-static
   data members of reference type.  */

static bool
check_bit_cast_type (const constexpr_ctx *ctx, location_t loc, tree type,
		     tree orig_type)
{
  if (TREE_CODE (type) == UNION_TYPE)
    {
      if (!ctx->quiet)
	{
	  if (type == orig_type)
	    error_at (loc, "%qs is not a constant expression because %qT is "
			   "a union type", "__builtin_bit_cast", type);
	  else
	    error_at (loc, "%qs is not a constant expression because %qT "
			   "contains a union type", "__builtin_bit_cast",
		      orig_type);
	}
      return true;
    }
  if (TREE_CODE (type) == POINTER_TYPE)
    {
      if (!ctx->quiet)
	{
	  if (type == orig_type)
	    error_at (loc, "%qs is not a constant expression because %qT is "
			   "a pointer type", "__builtin_bit_cast", type);
	  else
	    error_at (loc, "%qs is not a constant expression because %qT "
			   "contains a pointer type", "__builtin_bit_cast",
		      orig_type);
	}
      return true;
    }
  if (TREE_CODE (type) == REFERENCE_TYPE)
    {
      if (!ctx->quiet)
	{
	  if (type == orig_type)
	    error_at (loc, "%qs is not a constant expression because %qT is "
			   "a reference type", "__builtin_bit_cast", type);
	  else
	    error_at (loc, "%qs is not a constant expression because %qT "
			   "contains a reference type", "__builtin_bit_cast",
		      orig_type);
	}
      return true;
    }
  if (TYPE_PTRMEM_P (type))
    {
      if (!ctx->quiet)
	{
	  if (type == orig_type)
	    error_at (loc, "%qs is not a constant expression because %qT is "
			   "a pointer to member type", "__builtin_bit_cast",
		      type);
	  else
	    error_at (loc, "%qs is not a constant expression because %qT "
			   "contains a pointer to member type",
		      "__builtin_bit_cast", orig_type);
	}
      return true;
    }
  if (TYPE_VOLATILE (type))
    {
      if (!ctx->quiet)
	{
	  if (type == orig_type)
	    error_at (loc, "%qs is not a constant expression because %qT is "
			   "volatile", "__builtin_bit_cast", type);
	  else
	    error_at (loc, "%qs is not a constant expression because %qT "
			   "contains a volatile subobject",
		      "__builtin_bit_cast", orig_type);
	}
      return true;
    }
  if (TREE_CODE (type) == RECORD_TYPE)
    for (tree field = TYPE_FIELDS (type); field; field = DECL_CHAIN (field))
      if (TREE_CODE (field) == FIELD_DECL
	  && check_bit_cast_type (ctx, loc, TREE_TYPE (field), orig_type))
	return true;
  if (TREE_CODE (type) == ARRAY_TYPE)
    return check_bit_cast_type (ctx, loc, TREE_TYPE (type), orig_type);
  return false;
}

/* Helper function for cxx_eval_bit_cast.  For unsigned char or
   std::byte members of CONSTRUCTOR (recursively) if they contain
   some indeterminate bits (as set in MASK), remove the ctor elts,
   mark the CONSTRUCTOR as CONSTRUCTOR_NO_CLEARING and clear the
   bits in MASK.  */

static void
clear_uchar_or_std_byte_in_mask (location_t loc, tree t, unsigned char *mask)
{
  if (TREE_CODE (t) != CONSTRUCTOR)
    return;

  unsigned i, j = 0;
  tree index, value;
  FOR_EACH_CONSTRUCTOR_ELT (CONSTRUCTOR_ELTS (t), i, index, value)
    {
      tree type = TREE_TYPE (value);
      if (TREE_CODE (TREE_TYPE (t)) != ARRAY_TYPE
	  && DECL_BIT_FIELD_TYPE (index) != NULL_TREE)
	{
	  if (is_byte_access_type_not_plain_char (DECL_BIT_FIELD_TYPE (index)))
	    {
	      HOST_WIDE_INT fldsz = TYPE_PRECISION (TREE_TYPE (index));
	      gcc_assert (fldsz != 0);
	      HOST_WIDE_INT pos = int_byte_position (index);
	      HOST_WIDE_INT bpos
		= tree_to_uhwi (DECL_FIELD_BIT_OFFSET (index));
	      bpos %= BITS_PER_UNIT;
	      HOST_WIDE_INT end
		= ROUND_UP (bpos + fldsz, BITS_PER_UNIT) / BITS_PER_UNIT;
	      gcc_assert (end == 1 || end == 2);
	      unsigned char *p = mask + pos;
	      unsigned char mask_save[2];
	      mask_save[0] = mask[pos];
	      mask_save[1] = end == 2 ? mask[pos + 1] : 0;
	      if (BYTES_BIG_ENDIAN != WORDS_BIG_ENDIAN)
		sorry_at (loc, "PDP11 bit-field handling unsupported"
			       " in %qs", "__builtin_bit_cast");
	      else if (BYTES_BIG_ENDIAN)
		{
		  /* Big endian.  */
		  if (bpos + fldsz <= BITS_PER_UNIT)
		    *p &= ~(((1 << fldsz) - 1)
			    << (BITS_PER_UNIT - bpos - fldsz));
		  else
		    {
		      gcc_assert (bpos);
		      *p &= ~(((1U << BITS_PER_UNIT) - 1) >> bpos);
		      p++;
		      fldsz -= BITS_PER_UNIT - bpos;
		      gcc_assert (fldsz && fldsz < BITS_PER_UNIT);
		      *p &= ((1U << BITS_PER_UNIT) - 1) >> fldsz;
		    }
		}
	      else
		{
		  /* Little endian.  */
		  if (bpos + fldsz <= BITS_PER_UNIT)
		    *p &= ~(((1 << fldsz) - 1) << bpos);
		  else
		    {
		      gcc_assert (bpos);
		      *p &= ~(((1 << BITS_PER_UNIT) - 1) << bpos);
		      p++;
		      fldsz -= BITS_PER_UNIT - bpos;
		      gcc_assert (fldsz && fldsz < BITS_PER_UNIT);
		      *p &= ~((1 << fldsz) - 1);
		    }
		}
	      if (mask_save[0] != mask[pos]
		  || (end == 2 && mask_save[1] != mask[pos + 1]))
		{
		  CONSTRUCTOR_NO_CLEARING (t) = 1;
		  continue;
		}
	    }
	}
      else if (is_byte_access_type_not_plain_char (type))
	{
	  HOST_WIDE_INT pos;
	  if (TREE_CODE (TREE_TYPE (t)) == ARRAY_TYPE)
	    pos = tree_to_shwi (index);
	  else
	    pos = int_byte_position (index);
	  if (mask[pos])
	    {
	      CONSTRUCTOR_NO_CLEARING (t) = 1;
	      mask[pos] = 0;
	      continue;
	    }
	}
      if (TREE_CODE (value) == CONSTRUCTOR)
	{
	  HOST_WIDE_INT pos;
	  if (TREE_CODE (TREE_TYPE (t)) == ARRAY_TYPE)
	    pos = tree_to_shwi (index)
		  * tree_to_shwi (TYPE_SIZE_UNIT (TREE_TYPE (TREE_TYPE (t))));
	  else
	    pos = int_byte_position (index);
	  clear_uchar_or_std_byte_in_mask (loc, value, mask + pos);
	}
      if (i != j)
	{
	  CONSTRUCTOR_ELT (t, j)->index = index;
	  CONSTRUCTOR_ELT (t, j)->value = value;
	}
      ++j;
    }
  if (CONSTRUCTOR_NELTS (t) != j)
    vec_safe_truncate (CONSTRUCTOR_ELTS (t), j);
}

/* Subroutine of cxx_eval_constant_expression.
   Attempt to evaluate a BIT_CAST_EXPR.  */

static tree
cxx_eval_bit_cast (const constexpr_ctx *ctx, tree t, bool *non_constant_p,
		   bool *overflow_p)
{
  if (check_bit_cast_type (ctx, EXPR_LOCATION (t), TREE_TYPE (t),
			   TREE_TYPE (t))
      || check_bit_cast_type (ctx, cp_expr_loc_or_loc (TREE_OPERAND (t, 0),
						       EXPR_LOCATION (t)),
			      TREE_TYPE (TREE_OPERAND (t, 0)),
			      TREE_TYPE (TREE_OPERAND (t, 0))))
    {
      *non_constant_p = true;
      return t;
    }

  tree op = cxx_eval_constant_expression (ctx, TREE_OPERAND (t, 0), vc_prvalue,
					  non_constant_p, overflow_p);
  if (*non_constant_p)
    return t;

  location_t loc = EXPR_LOCATION (t);
  if (BITS_PER_UNIT != 8 || CHAR_BIT != 8)
    {
      if (!ctx->quiet)
	sorry_at (loc, "%qs cannot be constant evaluated on the target",
		       "__builtin_bit_cast");
      *non_constant_p = true;
      return t;
    }

  if (!tree_fits_shwi_p (TYPE_SIZE_UNIT (TREE_TYPE (t))))
    {
      if (!ctx->quiet)
	sorry_at (loc, "%qs cannot be constant evaluated because the "
		       "type is too large", "__builtin_bit_cast");
      *non_constant_p = true;
      return t;
    }

  HOST_WIDE_INT len = tree_to_shwi (TYPE_SIZE_UNIT (TREE_TYPE (t)));
  if (len < 0 || (int) len != len)
    {
      if (!ctx->quiet)
	sorry_at (loc, "%qs cannot be constant evaluated because the "
		       "type is too large", "__builtin_bit_cast");
      *non_constant_p = true;
      return t;
    }

  unsigned char buf[64];
  unsigned char *ptr, *mask;
  size_t alen = (size_t) len * 2;
  if (alen <= sizeof (buf))
    ptr = buf;
  else
    ptr = XNEWVEC (unsigned char, alen);
  mask = ptr + (size_t) len;
  /* At the beginning consider everything indeterminate.  */
  memset (mask, ~0, (size_t) len);

  if (native_encode_initializer (op, ptr, len, 0, mask) != len)
    {
      if (!ctx->quiet)
	sorry_at (loc, "%qs cannot be constant evaluated because the "
		       "argument cannot be encoded", "__builtin_bit_cast");
      *non_constant_p = true;
      if (ptr != buf)
	XDELETE (ptr);
      return t;
    }

  tree r = NULL_TREE;
  if (can_native_interpret_type_p (TREE_TYPE (t)))
    {
      r = native_interpret_expr (TREE_TYPE (t), ptr, len);
      if (is_byte_access_type_not_plain_char (TREE_TYPE (t)))
	{
	  gcc_assert (len == 1);
	  if (mask[0])
	    {
	      memset (mask, 0, len);
	      r = build_constructor (TREE_TYPE (r), NULL);
	      CONSTRUCTOR_NO_CLEARING (r) = 1;
	    }
	}
    }
  else if (TREE_CODE (TREE_TYPE (t)) == RECORD_TYPE)
    {
      r = native_interpret_aggregate (TREE_TYPE (t), ptr, 0, len);
      if (r != NULL_TREE)
	{
	  clear_type_padding_in_mask (TREE_TYPE (t), mask);
	  clear_uchar_or_std_byte_in_mask (loc, r, mask);
	  if (CHECKING_P)
	    {
	      tree e = cxx_eval_bare_aggregate (ctx, r, vc_prvalue,
						non_constant_p, overflow_p);
	      gcc_checking_assert (e == r);
	      r = e;
	    }
	}
    }

  if (r != NULL_TREE)
    {
      for (int i = 0; i < len; i++)
	if (mask[i])
	  {
	    if (!ctx->quiet)
	      error_at (loc, "%qs accessing uninitialized byte at offset %d",
			     "__builtin_bit_cast", i);
	    *non_constant_p = true;
	    r = t;
	    break;
	  }
      if (ptr != buf)
	XDELETE (ptr);
      return r;
    }

  if (!ctx->quiet)
    sorry_at (loc, "%qs cannot be constant evaluated because the "
		   "argument cannot be interpreted", "__builtin_bit_cast");
  *non_constant_p = true;
  if (ptr != buf)
    XDELETE (ptr);
  return t;
}

/* Subroutine of cxx_eval_constant_expression.
   Evaluate a short-circuited logical expression T in the context
   of a given constexpr CALL.  BAILOUT_VALUE is the value for
   early return.  CONTINUE_VALUE is used here purely for
   sanity check purposes.  */

static tree
cxx_eval_logical_expression (const constexpr_ctx *ctx, tree t,
                             tree bailout_value, tree continue_value,
			     bool *non_constant_p, bool *overflow_p)
{
  tree r;
  tree lhs = cxx_eval_constant_expression (ctx, TREE_OPERAND (t, 0),
					   vc_prvalue, non_constant_p,
					   overflow_p);
  VERIFY_CONSTANT (lhs);
  if (tree_int_cst_equal (lhs, bailout_value))
    return lhs;
  gcc_assert (tree_int_cst_equal (lhs, continue_value));
  r = cxx_eval_constant_expression (ctx, TREE_OPERAND (t, 1),
				    vc_prvalue, non_constant_p,
				    overflow_p);
  VERIFY_CONSTANT (r);
  return r;
}

/* REF is a COMPONENT_REF designating a particular field.  V is a vector of
   CONSTRUCTOR elements to initialize (part of) an object containing that
   field.  Return a pointer to the constructor_elt corresponding to the
   initialization of the field.  */

static constructor_elt *
base_field_constructor_elt (vec<constructor_elt, va_gc> *v, tree ref)
{
  tree aggr = TREE_OPERAND (ref, 0);
  tree field = TREE_OPERAND (ref, 1);
  HOST_WIDE_INT i;
  constructor_elt *ce;

  gcc_assert (TREE_CODE (ref) == COMPONENT_REF);

  if (TREE_CODE (aggr) == COMPONENT_REF)
    {
      constructor_elt *base_ce
	= base_field_constructor_elt (v, aggr);
      v = CONSTRUCTOR_ELTS (base_ce->value);
    }

  for (i = 0; vec_safe_iterate (v, i, &ce); ++i)
    if (ce->index == field)
      return ce;

  gcc_unreachable ();
  return NULL;
}

/* Some of the expressions fed to the constexpr mechanism are calls to
   constructors, which have type void.  In that case, return the type being
   initialized by the constructor.  */

static tree
initialized_type (tree t)
{
  if (TYPE_P (t))
    return t;
  tree type = TREE_TYPE (t);
  if (TREE_CODE (t) == CALL_EXPR)
    {
      /* A constructor call has void type, so we need to look deeper.  */
      tree fn = get_function_named_in_call (t);
      if (fn && TREE_CODE (fn) == FUNCTION_DECL
	  && DECL_CXX_CONSTRUCTOR_P (fn))
	type = DECL_CONTEXT (fn);
    }
  else if (TREE_CODE (t) == COMPOUND_EXPR)
    return initialized_type (TREE_OPERAND (t, 1));
  else if (TREE_CODE (t) == AGGR_INIT_EXPR)
    type = TREE_TYPE (AGGR_INIT_EXPR_SLOT (t));
  return cv_unqualified (type);
}

/* We're about to initialize element INDEX of an array or class from VALUE.
   Set up NEW_CTX appropriately by adjusting .object to refer to the
   subobject and creating a new CONSTRUCTOR if the element is itself
   a class or array.  */

static void
init_subob_ctx (const constexpr_ctx *ctx, constexpr_ctx &new_ctx,
	       tree index, tree &value)
{
  new_ctx = *ctx;

  if (index && TREE_CODE (index) != INTEGER_CST
      && TREE_CODE (index) != FIELD_DECL
      && TREE_CODE (index) != RANGE_EXPR)
    /* This won't have an element in the new CONSTRUCTOR.  */
    return;

  tree type = initialized_type (value);
  if (!AGGREGATE_TYPE_P (type) && !VECTOR_TYPE_P (type))
    /* A non-aggregate member doesn't get its own CONSTRUCTOR.  */
    return;
  if (VECTOR_TYPE_P (type)
      && VECTOR_TYPE_P (TREE_TYPE (ctx->ctor))
      && index == NULL_TREE)
    /* A vector inside of a vector CONSTRUCTOR, e.g. when a larger
       vector is constructed from smaller vectors, doesn't get its own
       CONSTRUCTOR either.  */
    return;

  /* The sub-aggregate initializer might contain a placeholder;
     update object to refer to the subobject and ctor to refer to
     the (newly created) sub-initializer.  */
  if (ctx->object)
    {
      if (index == NULL_TREE || TREE_CODE (index) == RANGE_EXPR)
	/* There's no well-defined subobject for this index.  */
	new_ctx.object = NULL_TREE;
      else
	new_ctx.object = build_ctor_subob_ref (index, type, ctx->object);
    }

  if (is_empty_class (type))
    /* Leave ctor null for an empty subobject, they aren't represented in the
       result of evaluation.  */
    new_ctx.ctor = NULL_TREE;
  else
    {
      tree elt = build_constructor (type, NULL);
      CONSTRUCTOR_NO_CLEARING (elt) = true;
      new_ctx.ctor = elt;
    }

  if (TREE_CODE (value) == TARGET_EXPR)
    /* Avoid creating another CONSTRUCTOR when we expand the TARGET_EXPR.  */
    value = TARGET_EXPR_INITIAL (value);
}

/* We're about to process an initializer for a class or array TYPE.  Make
   sure that CTX is set up appropriately.  */

static void
verify_ctor_sanity (const constexpr_ctx *ctx, tree type)
{
  /* We don't bother building a ctor for an empty base subobject.  */
  if (is_empty_class (type))
    return;

  /* We're in the middle of an initializer that might involve placeholders;
     our caller should have created a CONSTRUCTOR for us to put the
     initializer into.  We will either return that constructor or T.  */
  gcc_assert (ctx->ctor);
  gcc_assert (same_type_ignoring_top_level_qualifiers_p
	      (type, TREE_TYPE (ctx->ctor)));
  /* We used to check that ctx->ctor was empty, but that isn't the case when
     the object is zero-initialized before calling the constructor.  */
  if (ctx->object)
    {
      tree otype = TREE_TYPE (ctx->object);
      gcc_assert (same_type_ignoring_top_level_qualifiers_p (type, otype)
		  /* Handle flexible array members.  */
		  || (TREE_CODE (otype) == ARRAY_TYPE
		      && TYPE_DOMAIN (otype) == NULL_TREE
		      && TREE_CODE (type) == ARRAY_TYPE
		      && (same_type_ignoring_top_level_qualifiers_p
			  (TREE_TYPE (type), TREE_TYPE (otype)))));
    }
  gcc_assert (!ctx->object || !DECL_P (ctx->object)
	      || ctx->global->get_value (ctx->object) == ctx->ctor);
}

/* Subroutine of cxx_eval_constant_expression.
   The expression tree T denotes a C-style array or a C-style
   aggregate.  Reduce it to a constant expression.  */

static tree
cxx_eval_bare_aggregate (const constexpr_ctx *ctx, tree t,
			 value_cat lval,
			 bool *non_constant_p, bool *overflow_p)
{
  vec<constructor_elt, va_gc> *v = CONSTRUCTOR_ELTS (t);
  bool changed = false;
  gcc_assert (!BRACE_ENCLOSED_INITIALIZER_P (t));
  tree type = TREE_TYPE (t);

  constexpr_ctx new_ctx;
  if (TYPE_PTRMEMFUNC_P (type) || VECTOR_TYPE_P (type))
    {
      /* We don't really need the ctx->ctor business for a PMF or
	 vector, but it's simpler to use the same code.  */
      new_ctx = *ctx;
      new_ctx.ctor = build_constructor (type, NULL);
      new_ctx.object = NULL_TREE;
      ctx = &new_ctx;
    };
  verify_ctor_sanity (ctx, type);
  vec<constructor_elt, va_gc> **p = nullptr;
  if (ctx->ctor)
    {
      p = &CONSTRUCTOR_ELTS (ctx->ctor);
      vec_alloc (*p, vec_safe_length (v));
      if (CONSTRUCTOR_PLACEHOLDER_BOUNDARY (t))
	CONSTRUCTOR_PLACEHOLDER_BOUNDARY (ctx->ctor) = 1;
    }

  unsigned i;
  tree index, value;
  bool constant_p = true;
  bool side_effects_p = false;
  FOR_EACH_CONSTRUCTOR_ELT (v, i, index, value)
    {
      tree orig_value = value;
      init_subob_ctx (ctx, new_ctx, index, value);
      /* Like in cxx_eval_store_expression, omit entries for empty fields.  */
      bool no_slot = new_ctx.ctor == NULL_TREE;
      int pos_hint = -1;
      if (new_ctx.ctor != ctx->ctor && !no_slot)
	{
	  /* If we built a new CONSTRUCTOR, attach it now so that other
	     initializers can refer to it.  */
	  constructor_elt *cep = get_or_insert_ctor_field (ctx->ctor, index);
	  cep->value = new_ctx.ctor;
	  pos_hint = cep - (*p)->begin();
	}
      else if (TREE_CODE (type) == UNION_TYPE)
	/* Otherwise if we're constructing a non-aggregate union member, set
	   the active union member now so that we can later detect and diagnose
	   if its initializer attempts to activate another member.  */
	get_or_insert_ctor_field (ctx->ctor, index);
      tree elt = cxx_eval_constant_expression (&new_ctx, value,
					       lval,
					       non_constant_p, overflow_p);
      /* Don't VERIFY_CONSTANT here.  */
      if (ctx->quiet && *non_constant_p)
	break;
      if (elt != orig_value)
	changed = true;

      if (!TREE_CONSTANT (elt))
	constant_p = false;
      if (TREE_SIDE_EFFECTS (elt))
	side_effects_p = true;
      if (index && TREE_CODE (index) == COMPONENT_REF)
	{
	  /* This is an initialization of a vfield inside a base
	     subaggregate that we already initialized; push this
	     initialization into the previous initialization.  */
	  constructor_elt *inner = base_field_constructor_elt (*p, index);
	  inner->value = elt;
	  changed = true;
	}
      else if (no_slot)
	/* This is an initializer for an empty field; now that we've
	   checked that it's constant, we can ignore it.  */
	changed = true;
      else if (index
	       && (TREE_CODE (index) == NOP_EXPR
		   || TREE_CODE (index) == POINTER_PLUS_EXPR))
	{
	  /* Old representation of empty bases.  FIXME remove.  */
	  gcc_checking_assert (false);
	  gcc_assert (is_empty_class (TREE_TYPE (TREE_TYPE (index))));
	  changed = true;
	}
      else
	{
	  if (TREE_CODE (type) == UNION_TYPE
	      && (*p)->last().index != index)
	    /* The initializer erroneously changed the active union member that
	       we're initializing.  */
	    gcc_assert (*non_constant_p);
	  else
	    {
	      /* The initializer might have mutated the underlying CONSTRUCTOR,
		 so recompute the location of the target constructer_elt.  */
	      constructor_elt *cep
		= get_or_insert_ctor_field (ctx->ctor, index, pos_hint);
	      cep->value = elt;
	    }

	  /* Adding or replacing an element might change the ctor's flags.  */
	  TREE_CONSTANT (ctx->ctor) = constant_p;
	  TREE_SIDE_EFFECTS (ctx->ctor) = side_effects_p;
	}
    }
  if (*non_constant_p)
    return t;
  if (!changed)
    {
      if (VECTOR_TYPE_P (type))
	t = fold (t);
      return t;
    }
  t = ctx->ctor;
  if (!t)
    t = build_constructor (type, NULL);
  /* We're done building this CONSTRUCTOR, so now we can interpret an
     element without an explicit initializer as value-initialized.  */
  CONSTRUCTOR_NO_CLEARING (t) = false;
  TREE_CONSTANT (t) = constant_p;
  TREE_SIDE_EFFECTS (t) = side_effects_p;
  if (VECTOR_TYPE_P (type))
    t = fold (t);
  return t;
}

/* Subroutine of cxx_eval_constant_expression.
   The expression tree T is a VEC_INIT_EXPR which denotes the desired
   initialization of a non-static data member of array type.  Reduce it to a
   CONSTRUCTOR.

   Note that apart from value-initialization (when VALUE_INIT is true),
   this is only intended to support value-initialization and the
   initializations done by defaulted constructors for classes with
   non-static data members of array type.  In this case, VEC_INIT_EXPR_INIT
   will either be NULL_TREE for the default constructor, or a COMPONENT_REF
   for the copy/move constructor.  */

static tree
cxx_eval_vec_init_1 (const constexpr_ctx *ctx, tree atype, tree init,
		     bool value_init, value_cat lval,
		     bool *non_constant_p, bool *overflow_p)
{
  tree elttype = TREE_TYPE (atype);
  verify_ctor_sanity (ctx, atype);
  vec<constructor_elt, va_gc> **p = &CONSTRUCTOR_ELTS (ctx->ctor);
  bool pre_init = false;
  unsigned HOST_WIDE_INT i;
  tsubst_flags_t complain = ctx->quiet ? tf_none : tf_warning_or_error;

  if (init && TREE_CODE (init) == CONSTRUCTOR)
    return cxx_eval_bare_aggregate (ctx, init, lval,
				    non_constant_p, overflow_p);

  /* For the default constructor, build up a call to the default
     constructor of the element type.  We only need to handle class types
     here, as for a constructor to be constexpr, all members must be
     initialized, which for a defaulted default constructor means they must
     be of a class type with a constexpr default constructor.  */
  if (TREE_CODE (elttype) == ARRAY_TYPE)
    /* We only do this at the lowest level.  */;
  else if (value_init)
    {
      init = build_value_init (elttype, complain);
      pre_init = true;
    }
  else if (!init)
    {
      releasing_vec argvec;
      init = build_special_member_call (NULL_TREE, complete_ctor_identifier,
					&argvec, elttype, LOOKUP_NORMAL,
					complain);
      init = build_aggr_init_expr (elttype, init);
      pre_init = true;
    }

  bool zeroed_out = false;
  if (!CONSTRUCTOR_NO_CLEARING (ctx->ctor))
    {
      /* We're initializing an array object that had been zero-initialized
	 earlier.  Truncate ctx->ctor, and propagate its zeroed state by
	 clearing CONSTRUCTOR_NO_CLEARING on each of the aggregate element
	 initializers we append to it.  */
      gcc_checking_assert (initializer_zerop (ctx->ctor));
      zeroed_out = true;
      vec_safe_truncate (*p, 0);
    }

  tree nelts = get_array_or_vector_nelts (ctx, atype, non_constant_p,
					  overflow_p);
  unsigned HOST_WIDE_INT max = tree_to_uhwi (nelts);
  for (i = 0; i < max; ++i)
    {
      tree idx = build_int_cst (size_type_node, i);
      tree eltinit;
      bool reuse = false;
      constexpr_ctx new_ctx;
      init_subob_ctx (ctx, new_ctx, idx, pre_init ? init : elttype);
      bool no_slot = new_ctx.ctor == NULL_TREE;
      if (new_ctx.ctor != ctx->ctor && !no_slot)
	{
	  if (zeroed_out)
	    CONSTRUCTOR_NO_CLEARING (new_ctx.ctor) = false;
	  CONSTRUCTOR_APPEND_ELT (*p, idx, new_ctx.ctor);
	}
      if (TREE_CODE (elttype) == ARRAY_TYPE)
	{
	  /* A multidimensional array; recurse.  */
	  if (value_init || init == NULL_TREE)
	    {
	      eltinit = NULL_TREE;
	      reuse = i == 0;
	    }
	  else
	    eltinit = cp_build_array_ref (input_location, init, idx, complain);
	  eltinit = cxx_eval_vec_init_1 (&new_ctx, elttype, eltinit, value_init,
					 lval,
					 non_constant_p, overflow_p);
	}
      else if (pre_init)
	{
	  /* Initializing an element using value or default initialization
	     we just pre-built above.  */
	  if (init == void_node)
	    /* Trivial default-init, don't do anything to the CONSTRUCTOR.  */
	    return ctx->ctor;
	  eltinit = cxx_eval_constant_expression (&new_ctx, init, lval,
						  non_constant_p, overflow_p);
	  reuse = i == 0;
	}
      else
	{
	  /* Copying an element.  */
	  eltinit = cp_build_array_ref (input_location, init, idx, complain);
	  if (!lvalue_p (init))
	    eltinit = move (eltinit);
	  eltinit = (perform_implicit_conversion_flags
		     (elttype, eltinit, complain,
		      LOOKUP_IMPLICIT|LOOKUP_NO_NARROWING));
	  eltinit = cxx_eval_constant_expression (&new_ctx, eltinit, lval,
						  non_constant_p, overflow_p);
	}
      if (*non_constant_p)
	break;
      if (no_slot)
	{
	  /* This is an initializer for an empty subobject; now that we've
	     checked that it's constant, we can ignore it.  */
	  gcc_checking_assert (i == 0);
	  break;
	}
      else if (new_ctx.ctor != ctx->ctor)
	{
	  /* We appended this element above; update the value.  */
	  gcc_assert ((*p)->last().index == idx);
	  (*p)->last().value = eltinit;
	}
      else
	CONSTRUCTOR_APPEND_ELT (*p, idx, eltinit);
      /* Reuse the result of cxx_eval_constant_expression call
	 from the first iteration to all others if it is a constant
	 initializer that doesn't require relocations.  */
      if (reuse
	  && max > 1
	  && (eltinit == NULL_TREE
	      || (initializer_constant_valid_p (eltinit, TREE_TYPE (eltinit))
		  == null_pointer_node)))
	{
	  if (new_ctx.ctor != ctx->ctor)
	    eltinit = new_ctx.ctor;
	  tree range = build2 (RANGE_EXPR, size_type_node,
			       build_int_cst (size_type_node, 1),
			       build_int_cst (size_type_node, max - 1));
	  CONSTRUCTOR_APPEND_ELT (*p, range, unshare_constructor (eltinit));
	  break;
	}
      else if (i == 0)
	vec_safe_reserve (*p, max);
    }

  if (!*non_constant_p)
    {
      init = ctx->ctor;
      CONSTRUCTOR_NO_CLEARING (init) = false;
    }
  return init;
}

static tree
cxx_eval_vec_init (const constexpr_ctx *ctx, tree t,
		   value_cat lval,
		   bool *non_constant_p, bool *overflow_p)
{
  tree atype = TREE_TYPE (t);
  tree init = VEC_INIT_EXPR_INIT (t);
  bool value_init = VEC_INIT_EXPR_VALUE_INIT (t);
  if (!init || !BRACE_ENCLOSED_INITIALIZER_P (init))
    ;
  else if (CONSTRUCTOR_NELTS (init) == 0
	   && !CP_AGGREGATE_TYPE_P (strip_array_types (atype)))
    {
      /* Handle {} as value-init.  */
      init = NULL_TREE;
      value_init = true;
    }
  else
    {
      /* This is a more complicated case, like needing to loop over trailing
	 elements; call build_vec_init and evaluate the result.  */
      tsubst_flags_t complain = ctx->quiet ? tf_none : tf_warning_or_error;
      constexpr_ctx new_ctx = *ctx;
      if (!ctx->object)
	{
	  /* We want to have an initialization target for an VEC_INIT_EXPR.
	     If we don't already have one in CTX, use the VEC_INIT_EXPR_SLOT.  */
	  new_ctx.object = VEC_INIT_EXPR_SLOT (t);
	  tree ctor = new_ctx.ctor = build_constructor (atype, NULL);
	  CONSTRUCTOR_NO_CLEARING (ctor) = true;
	  ctx->global->put_value (new_ctx.object, ctor);
	  ctx = &new_ctx;
	}
      init = expand_vec_init_expr (ctx->object, t, complain);
      return cxx_eval_constant_expression (ctx, init, lval, non_constant_p,
					   overflow_p);
    }
  tree r = cxx_eval_vec_init_1 (ctx, atype, init, value_init,
				lval, non_constant_p, overflow_p);
  if (*non_constant_p)
    return t;
  else
    return r;
}

/* Like same_type_ignoring_top_level_qualifiers_p, but also handle the case
   where the desired type is an array of unknown bounds because the variable
   has had its bounds deduced since the wrapping expression was created.  */

static bool
same_type_ignoring_tlq_and_bounds_p (tree type1, tree type2)
{
  while (TREE_CODE (type1) == ARRAY_TYPE
	 && TREE_CODE (type2) == ARRAY_TYPE
	 && (!TYPE_DOMAIN (type1) || !TYPE_DOMAIN (type2)))
    {
      type1 = TREE_TYPE (type1);
      type2 = TREE_TYPE (type2);
    }
  return same_type_ignoring_top_level_qualifiers_p (type1, type2);
}

/* Try to determine the currently active union member for an expression
   with UNION_TYPE.  If it can be determined, return the FIELD_DECL,
   otherwise return NULL_TREE.  */

static tree
cxx_union_active_member (const constexpr_ctx *ctx, tree t)
{
  constexpr_ctx new_ctx = *ctx;
  new_ctx.quiet = true;
  bool non_constant_p = false, overflow_p = false;
  tree ctor = cxx_eval_constant_expression (&new_ctx, t, vc_prvalue,
					    &non_constant_p,
					    &overflow_p);
  if (TREE_CODE (ctor) == CONSTRUCTOR
      && CONSTRUCTOR_NELTS (ctor) == 1
      && CONSTRUCTOR_ELT (ctor, 0)->index
      && TREE_CODE (CONSTRUCTOR_ELT (ctor, 0)->index) == FIELD_DECL)
    return CONSTRUCTOR_ELT (ctor, 0)->index;
  return NULL_TREE;
}

/* Helper function for cxx_fold_indirect_ref_1, called recursively.  */

static tree
cxx_fold_indirect_ref_1 (const constexpr_ctx *ctx, location_t loc, tree type,
			 tree op, unsigned HOST_WIDE_INT off, bool *empty_base)
{
  tree optype = TREE_TYPE (op);
  unsigned HOST_WIDE_INT const_nunits;
  if (off == 0 && similar_type_p (optype, type))
    return op;
  else if (TREE_CODE (optype) == COMPLEX_TYPE
	   && similar_type_p (type, TREE_TYPE (optype)))
    {
      /* *(foo *)&complexfoo => __real__ complexfoo */
      if (off == 0)
	return build1_loc (loc, REALPART_EXPR, type, op);
      /* ((foo*)&complexfoo)[1] => __imag__ complexfoo */
      else if (tree_to_uhwi (TYPE_SIZE_UNIT (type)) == off)
	return build1_loc (loc, IMAGPART_EXPR, type, op);
    }
  /* ((foo*)&vectorfoo)[x] => BIT_FIELD_REF<vectorfoo,...> */
  else if (VECTOR_TYPE_P (optype)
	   && similar_type_p (type, TREE_TYPE (optype))
	   && TYPE_VECTOR_SUBPARTS (optype).is_constant (&const_nunits))
    {
      unsigned HOST_WIDE_INT part_width = tree_to_uhwi (TYPE_SIZE_UNIT (type));
      unsigned HOST_WIDE_INT max_offset = part_width * const_nunits;
      if (off < max_offset && off % part_width == 0)
	{
	  tree index = bitsize_int (off * BITS_PER_UNIT);
	  return build3_loc (loc, BIT_FIELD_REF, type, op,
			     TYPE_SIZE (type), index);
	}
    }
  /* ((foo *)&fooarray)[x] => fooarray[x] */
  else if (TREE_CODE (optype) == ARRAY_TYPE
	   && tree_fits_uhwi_p (TYPE_SIZE_UNIT (TREE_TYPE (optype)))
	   && !integer_zerop (TYPE_SIZE_UNIT (TREE_TYPE (optype))))
    {
      tree type_domain = TYPE_DOMAIN (optype);
      tree min_val = size_zero_node;
      if (type_domain && TYPE_MIN_VALUE (type_domain))
	min_val = TYPE_MIN_VALUE (type_domain);
      unsigned HOST_WIDE_INT el_sz
	= tree_to_uhwi (TYPE_SIZE_UNIT (TREE_TYPE (optype)));
      unsigned HOST_WIDE_INT idx = off / el_sz;
      unsigned HOST_WIDE_INT rem = off % el_sz;
      if (tree_fits_uhwi_p (min_val))
	{
	  tree index = size_int (idx + tree_to_uhwi (min_val));
	  op = build4_loc (loc, ARRAY_REF, TREE_TYPE (optype), op, index,
			   NULL_TREE, NULL_TREE);
	  return cxx_fold_indirect_ref_1 (ctx, loc, type, op, rem,
					  empty_base);
	}
    }
  /* ((foo *)&struct_with_foo_field)[x] => COMPONENT_REF */
  else if (TREE_CODE (optype) == RECORD_TYPE
	   || TREE_CODE (optype) == UNION_TYPE)
    {
      if (TREE_CODE (optype) == UNION_TYPE)
	/* For unions prefer the currently active member.  */
	if (tree field = cxx_union_active_member (ctx, op))
	  {
	    unsigned HOST_WIDE_INT el_sz
	      = tree_to_uhwi (TYPE_SIZE_UNIT (TREE_TYPE (field)));
	    if (off < el_sz)
	      {
		tree cop = build3 (COMPONENT_REF, TREE_TYPE (field),
				   op, field, NULL_TREE);
		if (tree ret = cxx_fold_indirect_ref_1 (ctx, loc, type, cop,
							off, empty_base))
		  return ret;
	      }
	  }

      /* Handle conversion to "as base" type.  */
      if (CLASS_TYPE_P (optype)
	  && CLASSTYPE_AS_BASE (optype) == type)
	return op;

      /* Handle conversion to an empty base class, which is represented with a
	 NOP_EXPR.  Do this before spelunking into the non-empty subobjects,
	 which is likely to be a waste of time (109678).  */
      if (is_empty_class (type)
	  && CLASS_TYPE_P (optype)
	  && lookup_base (optype, type, ba_any, NULL, tf_none, off))
	{
	  if (empty_base)
	    *empty_base = true;
	  return op;
	}

      for (tree field = TYPE_FIELDS (optype);
	   field; field = DECL_CHAIN (field))
	if (TREE_CODE (field) == FIELD_DECL
	    && TREE_TYPE (field) != error_mark_node
	    && tree_fits_uhwi_p (TYPE_SIZE_UNIT (TREE_TYPE (field))))
	  {
	    tree pos = byte_position (field);
	    if (!tree_fits_uhwi_p (pos))
	      continue;
	    unsigned HOST_WIDE_INT upos = tree_to_uhwi (pos);
	    unsigned HOST_WIDE_INT el_sz
	      = tree_to_uhwi (TYPE_SIZE_UNIT (TREE_TYPE (field)));
	    if (upos <= off && off < upos + el_sz)
	      {
		tree cop = build3 (COMPONENT_REF, TREE_TYPE (field),
				   op, field, NULL_TREE);
		if (tree ret = cxx_fold_indirect_ref_1 (ctx, loc, type, cop,
							off - upos,
							empty_base))
		  return ret;
	      }
	  }
    }

  return NULL_TREE;
}

/* A less strict version of fold_indirect_ref_1, which requires cv-quals to
   match.  We want to be less strict for simple *& folding; if we have a
   non-const temporary that we access through a const pointer, that should
   work.  We handle this here rather than change fold_indirect_ref_1
   because we're dealing with things like ADDR_EXPR of INTEGER_CST which
   don't really make sense outside of constant expression evaluation.  Also
   we want to allow folding to COMPONENT_REF, which could cause trouble
   with TBAA in fold_indirect_ref_1.  */

static tree
cxx_fold_indirect_ref (const constexpr_ctx *ctx, location_t loc, tree type,
		       tree op0, bool *empty_base /* = NULL*/)
{
  tree sub = op0;
  tree subtype;

  /* STRIP_NOPS, but stop if REINTERPRET_CAST_P.  */
  while (CONVERT_EXPR_P (sub) || TREE_CODE (sub) == NON_LVALUE_EXPR
	 || TREE_CODE (sub) == VIEW_CONVERT_EXPR)
    {
      if (TREE_CODE (sub) == NOP_EXPR
	  && REINTERPRET_CAST_P (sub))
	return NULL_TREE;
      sub = TREE_OPERAND (sub, 0);
    }

  subtype = TREE_TYPE (sub);
  if (!INDIRECT_TYPE_P (subtype))
    return NULL_TREE;

  /* Canonicalizes the given OBJ/OFF pair by iteratively absorbing
     the innermost component into the offset until it would make the
     offset positive, so that cxx_fold_indirect_ref_1 can identify
     more folding opportunities.  */
  auto canonicalize_obj_off = [] (tree& obj, tree& off) {
    while (TREE_CODE (obj) == COMPONENT_REF
	   /* We need to preserve union member accesses so that we can
	      later properly diagnose accessing the wrong member.  */
	   && TREE_CODE (TREE_TYPE (TREE_OPERAND (obj, 0))) == RECORD_TYPE
	   && (tree_int_cst_sign_bit (off) || integer_zerop (off)))
      {
	tree field = TREE_OPERAND (obj, 1);
	tree pos = byte_position (field);
	if (integer_zerop (off) && integer_nonzerop (pos))
	  /* If the offset is already 0, keep going as long as the
	     component is at position 0.  */
	  break;
	off = int_const_binop (PLUS_EXPR, off, pos);
	obj = TREE_OPERAND (obj, 0);
      }
  };

  if (TREE_CODE (sub) == ADDR_EXPR)
    {
      tree op = TREE_OPERAND (sub, 0);
      tree optype = TREE_TYPE (op);

      /* *&CONST_DECL -> to the value of the const decl.  */
      if (TREE_CODE (op) == CONST_DECL)
	return DECL_INITIAL (op);
      /* *&p => p;  make sure to handle *&"str"[cst] here.  */
      if (similar_type_p (optype, type))
	{
	  tree fop = fold_read_from_constant_string (op);
	  if (fop)
	    return fop;
	  else
	    return op;
	}
      else
	{
	  tree off = integer_zero_node;
	  canonicalize_obj_off (op, off);
	  gcc_assert (integer_zerop (off));
	  return cxx_fold_indirect_ref_1 (ctx, loc, type, op, 0, empty_base);
	}
    }
  else if (TREE_CODE (sub) == POINTER_PLUS_EXPR
	   && tree_fits_uhwi_p (TREE_OPERAND (sub, 1)))
    {
      tree op00 = TREE_OPERAND (sub, 0);
      tree off = TREE_OPERAND (sub, 1);

      STRIP_NOPS (op00);
      if (TREE_CODE (op00) == ADDR_EXPR)
	{
	  tree obj = TREE_OPERAND (op00, 0);
	  canonicalize_obj_off (obj, off);
	  return cxx_fold_indirect_ref_1 (ctx, loc, type, obj,
					  tree_to_uhwi (off), empty_base);
	}
    }
  /* *(foo *)fooarrptr => (*fooarrptr)[0] */
  else if (TREE_CODE (TREE_TYPE (subtype)) == ARRAY_TYPE
	   && similar_type_p (type, TREE_TYPE (TREE_TYPE (subtype))))
    {
      tree type_domain;
      tree min_val = size_zero_node;
      tree newsub
	= cxx_fold_indirect_ref (ctx, loc, TREE_TYPE (subtype), sub, NULL);
      if (newsub)
	sub = newsub;
      else
	sub = build1_loc (loc, INDIRECT_REF, TREE_TYPE (subtype), sub);
      type_domain = TYPE_DOMAIN (TREE_TYPE (sub));
      if (type_domain && TYPE_MIN_VALUE (type_domain))
	min_val = TYPE_MIN_VALUE (type_domain);
      return build4_loc (loc, ARRAY_REF, type, sub, min_val, NULL_TREE,
			 NULL_TREE);
    }

  return NULL_TREE;
}

static tree
cxx_eval_indirect_ref (const constexpr_ctx *ctx, tree t,
		       value_cat lval,
		       bool *non_constant_p, bool *overflow_p)
{
  tree orig_op0 = TREE_OPERAND (t, 0);
  bool empty_base = false;

  /* We can handle a MEM_REF like an INDIRECT_REF, if MEM_REF's second
     operand is an integer-zero.  Otherwise reject the MEM_REF for now.  */

  if (TREE_CODE (t) == MEM_REF
      && (!TREE_OPERAND (t, 1) || !integer_zerop (TREE_OPERAND (t, 1))))
    {
      gcc_assert (ctx->quiet);
      *non_constant_p = true;
      return t;
    }

  /* First try to simplify it directly.  */
  tree r = cxx_fold_indirect_ref (ctx, EXPR_LOCATION (t), TREE_TYPE (t),
				  orig_op0, &empty_base);
  if (!r)
    {
      /* If that didn't work, evaluate the operand first.  */
      tree op0 = cxx_eval_constant_expression (ctx, orig_op0,
					       vc_prvalue, non_constant_p,
					       overflow_p);
      /* Don't VERIFY_CONSTANT here.  */
      if (*non_constant_p)
	return t;

      if (!lval && integer_zerop (op0))
	{
	  if (!ctx->quiet)
	    error ("dereferencing a null pointer");
	  *non_constant_p = true;
	  return t;
	}

      r = cxx_fold_indirect_ref (ctx, EXPR_LOCATION (t), TREE_TYPE (t), op0,
				 &empty_base);
      if (r == NULL_TREE)
	{
	  /* We couldn't fold to a constant value.  Make sure it's not
	     something we should have been able to fold.  */
	  tree sub = op0;
	  STRIP_NOPS (sub);
	  if (TREE_CODE (sub) == ADDR_EXPR)
	    {
	      gcc_assert (!similar_type_p
			  (TREE_TYPE (TREE_TYPE (sub)), TREE_TYPE (t)));
	      /* DR 1188 says we don't have to deal with this.  */
	      if (!ctx->quiet)
		error_at (cp_expr_loc_or_input_loc (t),
			  "accessing value of %qE through a %qT glvalue in a "
			  "constant expression", build_fold_indirect_ref (sub),
			  TREE_TYPE (t));
	      *non_constant_p = true;
	      return t;
	    }

	  if (lval == vc_glvalue && op0 != orig_op0)
	    return build1 (INDIRECT_REF, TREE_TYPE (t), op0);
	  if (!lval)
	    VERIFY_CONSTANT (t);
	  return t;
	}
    }

  r = cxx_eval_constant_expression (ctx, r,
				    lval, non_constant_p, overflow_p);
  if (*non_constant_p)
    return t;

  /* If we're pulling out the value of an empty base, just return an empty
     CONSTRUCTOR.  */
  if (empty_base && !lval)
    {
      r = build_constructor (TREE_TYPE (t), NULL);
      TREE_CONSTANT (r) = true;
    }

  return r;
}

/* Complain about R, a DECL that is accessed outside its lifetime.  */

static void
outside_lifetime_error (location_t loc, tree r)
{
  auto_diagnostic_group d;
  if (DECL_NAME (r) == heap_deleted_identifier)
    {
      /* Provide a more accurate message for deleted variables.  */
      error_at (loc, "use of allocated storage after deallocation "
		"in a constant expression");
      inform (DECL_SOURCE_LOCATION (r), "allocated here");
    }
  else
    {
      error_at (loc, "accessing %qE outside its lifetime", r);
      inform (DECL_SOURCE_LOCATION (r), "declared here");
    }
}

/* Complain about R, a VAR_DECL, not being usable in a constant expression.
   FUNDEF_P is true if we're checking a constexpr function body.
   Shared between potential_constant_expression and
   cxx_eval_constant_expression.  */

static void
non_const_var_error (location_t loc, tree r, bool fundef_p)
{
  auto_diagnostic_group d;
  tree type = TREE_TYPE (r);
  if (DECL_NAME (r) == heap_uninit_identifier
      || DECL_NAME (r) == heap_identifier
      || DECL_NAME (r) == heap_vec_uninit_identifier
      || DECL_NAME (r) == heap_vec_identifier)
    {
      if (constexpr_error (loc, fundef_p, "the content of uninitialized "
			   "storage is not usable in a constant expression"))
	inform (DECL_SOURCE_LOCATION (r), "allocated here");
      return;
    }
  if (DECL_NAME (r) == heap_deleted_identifier)
    {
      if (constexpr_error (loc, fundef_p, "use of allocated storage after "
			   "deallocation in a constant expression"))
	inform (DECL_SOURCE_LOCATION (r), "allocated here");
      return;
    }
  if (!constexpr_error (loc, fundef_p, "the value of %qD is not usable in "
			"a constant expression", r))
    return;
  /* Avoid error cascade.  */
  if (DECL_INITIAL (r) == error_mark_node)
    return;
  if (DECL_DECLARED_CONSTEXPR_P (r))
    inform (DECL_SOURCE_LOCATION (r),
	    "%qD used in its own initializer", r);
  else if (INTEGRAL_OR_ENUMERATION_TYPE_P (type))
    {
      if (!CP_TYPE_CONST_P (type))
	inform (DECL_SOURCE_LOCATION (r),
		"%q#D is not const", r);
      else if (CP_TYPE_VOLATILE_P (type))
	inform (DECL_SOURCE_LOCATION (r),
		"%q#D is volatile", r);
      else if (!DECL_INITIAL (r)
	       || !TREE_CONSTANT (DECL_INITIAL (r))
	       || !DECL_INITIALIZED_BY_CONSTANT_EXPRESSION_P (r))
	inform (DECL_SOURCE_LOCATION (r),
		"%qD was not initialized with a constant "
		"expression", r);
      else
	gcc_unreachable ();
    }
  else if (TYPE_REF_P (type))
    inform (DECL_SOURCE_LOCATION (r),
	    "%qD was not initialized with a constant "
	    "expression", r);
  else
    {
      if (cxx_dialect >= cxx11 && !DECL_DECLARED_CONSTEXPR_P (r))
	inform (DECL_SOURCE_LOCATION (r),
		"%qD was not declared %<constexpr%>", r);
      else
	inform (DECL_SOURCE_LOCATION (r),
		"%qD does not have integral or enumeration type",
		r);
    }
}

/* Subroutine of cxx_eval_constant_expression.
   Like cxx_eval_unary_expression, except for trinary expressions.  */

static tree
cxx_eval_trinary_expression (const constexpr_ctx *ctx, tree t,
			     value_cat lval,
			     bool *non_constant_p, bool *overflow_p)
{
  int i;
  tree args[3];
  tree val;

  for (i = 0; i < 3; i++)
    {
      args[i] = cxx_eval_constant_expression (ctx, TREE_OPERAND (t, i),
					      lval,
					      non_constant_p, overflow_p);
      VERIFY_CONSTANT (args[i]);
    }

  val = fold_ternary_loc (EXPR_LOCATION (t), TREE_CODE (t), TREE_TYPE (t),
			  args[0], args[1], args[2]);
  if (val == NULL_TREE)
    return t;
  VERIFY_CONSTANT (val);
  return val;
}

/* True if T was declared in a function declared to be constexpr, and
   therefore potentially constant in C++14.  */

bool
var_in_constexpr_fn (tree t)
{
  tree ctx = DECL_CONTEXT (t);
  return (ctx && TREE_CODE (ctx) == FUNCTION_DECL
	  && DECL_DECLARED_CONSTEXPR_P (ctx));
}

/* True if a function might be constexpr: either a function that was
   declared constexpr, or a C++17 lambda op().  */

bool
maybe_constexpr_fn (tree t)
{
  return (DECL_DECLARED_CONSTEXPR_P (t)
	  || (cxx_dialect >= cxx17 && LAMBDA_FUNCTION_P (t))
	  || (flag_implicit_constexpr
	      && DECL_DECLARED_INLINE_P (STRIP_TEMPLATE (t))));
}

/* True if T was declared in a function that might be constexpr: either a
   function that was declared constexpr, or a C++17 lambda op().  */

bool
var_in_maybe_constexpr_fn (tree t)
{
  return (DECL_FUNCTION_SCOPE_P (t)
	  && maybe_constexpr_fn (DECL_CONTEXT (t)));
}

/* We're assigning INIT to TARGET.  In do_build_copy_constructor and
   build_over_call we implement trivial copy of a class with tail padding using
   assignment of character arrays, which is valid in normal code, but not in
   constexpr evaluation.  We don't need to worry about clobbering tail padding
   in constexpr evaluation, so strip the type punning.  */

static void
maybe_simplify_trivial_copy (tree &target, tree &init)
{
  if (TREE_CODE (target) == MEM_REF
      && TREE_CODE (init) == MEM_REF
      && TREE_TYPE (target) == TREE_TYPE (init)
      && TREE_CODE (TREE_TYPE (target)) == ARRAY_TYPE
      && TREE_TYPE (TREE_TYPE (target)) == unsigned_char_type_node)
    {
      target = build_fold_indirect_ref (TREE_OPERAND (target, 0));
      init = build_fold_indirect_ref (TREE_OPERAND (init, 0));
    }
}

/* Returns true if REF, which is a COMPONENT_REF, has any fields
   of constant type.  This does not check for 'mutable', so the
   caller is expected to be mindful of that.  */

static bool
cref_has_const_field (tree ref)
{
  while (TREE_CODE (ref) == COMPONENT_REF)
    {
      if (CP_TYPE_CONST_P (TREE_TYPE (TREE_OPERAND (ref, 1))))
       return true;
      ref = TREE_OPERAND (ref, 0);
    }
  return false;
}

/* Return true if we are modifying something that is const during constant
   expression evaluation.  CODE is the code of the statement, OBJ is the
   object in question, MUTABLE_P is true if one of the subobjects were
   declared mutable.  */

static bool
modifying_const_object_p (tree_code code, tree obj, bool mutable_p)
{
  /* If this is initialization, there's no problem.  */
  if (code != MODIFY_EXPR)
    return false;

  /* [basic.type.qualifier] "A const object is an object of type
     const T or a non-mutable subobject of a const object."  */
  if (mutable_p)
    return false;

  if (TREE_READONLY (obj))
    return true;

  if (CP_TYPE_CONST_P (TREE_TYPE (obj)))
    {
      /* Although a COMPONENT_REF may have a const type, we should
	 only consider it modifying a const object when any of the
	 field components is const.  This can happen when using
	 constructs such as const_cast<const T &>(m), making something
	 const even though it wasn't declared const.  */
      if (TREE_CODE (obj) == COMPONENT_REF)
	return cref_has_const_field (obj);
      else
	return true;
    }

  return false;
}

/* Evaluate an INIT_EXPR or MODIFY_EXPR.  */

static tree
cxx_eval_store_expression (const constexpr_ctx *ctx, tree t,
			   value_cat lval,
			   bool *non_constant_p, bool *overflow_p)
{
  constexpr_ctx new_ctx = *ctx;

  tree init = TREE_OPERAND (t, 1);

  if (TREE_CLOBBER_P (init)
      && CLOBBER_KIND (init) < CLOBBER_OBJECT_END)
    /* Only handle clobbers ending the lifetime of objects.  */
    return void_node;

  /* First we figure out where we're storing to.  */
  tree target = TREE_OPERAND (t, 0);

  maybe_simplify_trivial_copy (target, init);

  tree type = TREE_TYPE (target);
  bool preeval = SCALAR_TYPE_P (type) || TREE_CODE (t) == MODIFY_EXPR;
  if (preeval && !TREE_CLOBBER_P (init))
    {
      /* Evaluate the value to be stored without knowing what object it will be
	 stored in, so that any side-effects happen first.  */
      if (!SCALAR_TYPE_P (type))
	new_ctx.ctor = new_ctx.object = NULL_TREE;
      init = cxx_eval_constant_expression (&new_ctx, init, vc_prvalue,
					   non_constant_p, overflow_p);
      if (*non_constant_p)
	return t;
    }

  bool evaluated = false;
  if (lval == vc_glvalue)
    {
      /* If we want to return a reference to the target, we need to evaluate it
	 as a whole; otherwise, only evaluate the innermost piece to avoid
	 building up unnecessary *_REFs.  */
      target = cxx_eval_constant_expression (ctx, target, lval,
					     non_constant_p, overflow_p);
      evaluated = true;
      if (*non_constant_p)
	return t;
    }

  /* Find the underlying variable.  */
  releasing_vec refs;
  tree object = NULL_TREE;
  /* If we're modifying a const object, save it.  */
  tree const_object_being_modified = NULL_TREE;
  bool mutable_p = false;
  for (tree probe = target; object == NULL_TREE; )
    {
      switch (TREE_CODE (probe))
	{
	case BIT_FIELD_REF:
	case COMPONENT_REF:
	case ARRAY_REF:
	  {
	    tree ob = TREE_OPERAND (probe, 0);
	    tree elt = TREE_OPERAND (probe, 1);
	    if (TREE_CODE (elt) == FIELD_DECL && DECL_MUTABLE_P (elt))
	      mutable_p = true;
	    if (TREE_CODE (probe) == ARRAY_REF)
	      {
		elt = eval_and_check_array_index (ctx, probe, false,
						  non_constant_p, overflow_p);
		if (*non_constant_p)
		  return t;
	      }
	    /* We don't check modifying_const_object_p for ARRAY_REFs.  Given
	       "int a[10]", an ARRAY_REF "a[2]" can be "const int", even though
	       the array isn't const.  Instead, check "a" in the next iteration;
	       that will detect modifying "const int a[10]".  */
	    else if (evaluated
		     && modifying_const_object_p (TREE_CODE (t), probe,
						  mutable_p)
		     && const_object_being_modified == NULL_TREE)
	      const_object_being_modified = probe;

	    /* Track named member accesses for unions to validate modifications
	       that change active member.  */
	    if (!evaluated && TREE_CODE (probe) == COMPONENT_REF)
	      vec_safe_push (refs, probe);
	    else
	      vec_safe_push (refs, NULL_TREE);

	    vec_safe_push (refs, elt);
	    vec_safe_push (refs, TREE_TYPE (probe));
	    probe = ob;
	  }
	  break;

	case REALPART_EXPR:
	  gcc_assert (probe == target);
	  vec_safe_push (refs, NULL_TREE);
	  vec_safe_push (refs, probe);
	  vec_safe_push (refs, TREE_TYPE (probe));
	  probe = TREE_OPERAND (probe, 0);
	  break;

	case IMAGPART_EXPR:
	  gcc_assert (probe == target);
	  vec_safe_push (refs, NULL_TREE);
	  vec_safe_push (refs, probe);
	  vec_safe_push (refs, TREE_TYPE (probe));
	  probe = TREE_OPERAND (probe, 0);
	  break;

	default:
	  if (evaluated)
	    object = probe;
	  else
	    {
	      probe = cxx_eval_constant_expression (ctx, probe, vc_glvalue,
						    non_constant_p, overflow_p);
	      evaluated = true;
	      if (*non_constant_p)
		return t;
	    }
	  break;
	}
    }

  if (modifying_const_object_p (TREE_CODE (t), object, mutable_p)
      && const_object_being_modified == NULL_TREE)
    const_object_being_modified = object;

  if (DECL_P (object)
      && TREE_CLOBBER_P (init)
      && DECL_NAME (object) == heap_deleted_identifier)
    /* Ignore clobbers of deleted allocations for now; we'll get a better error
       message later when operator delete is called.  */
    return void_node;

  /* And then find/build up our initializer for the path to the subobject
     we're initializing.  */
  tree *valp;
  if (DECL_P (object))
    valp = ctx->global->get_value_ptr (object, TREE_CODE (t) == INIT_EXPR);
  else
    valp = NULL;
  if (!valp)
    {
      /* A constant-expression cannot modify objects from outside the
	 constant-expression.  */
      if (!ctx->quiet)
	{
	  auto_diagnostic_group d;
	  if (DECL_P (object) && DECL_NAME (object) == heap_deleted_identifier)
	    {
	      error ("modification of allocated storage after deallocation "
		     "is not a constant expression");
	      inform (DECL_SOURCE_LOCATION (object), "allocated here");
	    }
	  else if (DECL_P (object) && ctx->global->is_outside_lifetime (object))
	    {
	      if (TREE_CLOBBER_P (init))
		error ("destroying %qE outside its lifetime", object);
	      else
		error ("modification of %qE outside its lifetime "
		       "is not a constant expression", object);
	      inform (DECL_SOURCE_LOCATION (object), "declared here");
	    }
	  else
	    {
	      if (TREE_CLOBBER_P (init))
		error ("destroying %qE from outside current evaluation "
		       "is not a constant expression", object);
	      else
		error ("modification of %qE from outside current evaluation "
		       "is not a constant expression", object);
	    }
	}
      *non_constant_p = true;
      return t;
    }

  /* Handle explicit end-of-lifetime.  */
  if (TREE_CLOBBER_P (init))
    {
      if (refs->is_empty ())
	ctx->global->destroy_value (object);
      return void_node;
    }

  type = TREE_TYPE (object);
  bool no_zero_init = true;

  auto_vec<tree *> ctors;
  releasing_vec indexes;
  auto_vec<int> index_pos_hints;
  bool activated_union_member_p = false;
  bool empty_base = false;
  while (!refs->is_empty ())
    {
      if (*valp == NULL_TREE)
	{
	  *valp = build_constructor (type, NULL);
	  CONSTRUCTOR_NO_CLEARING (*valp) = no_zero_init;
	}
      else if (STRIP_ANY_LOCATION_WRAPPER (*valp),
	       TREE_CODE (*valp) == STRING_CST)
	{
	  /* An array was initialized with a string constant, and now
	     we're writing into one of its elements.  Explode the
	     single initialization into a set of element
	     initializations.  */
	  gcc_assert (TREE_CODE (type) == ARRAY_TYPE);

	  tree string = *valp;
	  tree elt_type = TREE_TYPE (type);
	  unsigned chars_per_elt = (TYPE_PRECISION (elt_type)
				    / TYPE_PRECISION (char_type_node));
	  unsigned num_elts = TREE_STRING_LENGTH (string) / chars_per_elt;
	  tree ary_ctor = build_constructor (type, NULL);

	  vec_safe_reserve (CONSTRUCTOR_ELTS (ary_ctor), num_elts);
	  for (unsigned ix = 0; ix != num_elts; ix++)
	    {
	      constructor_elt elt = 
		{
		  build_int_cst (size_type_node, ix),
		  extract_string_elt (string, chars_per_elt, ix)
		};
	      CONSTRUCTOR_ELTS (ary_ctor)->quick_push (elt);
	    }

	  *valp = ary_ctor;
	}

      enum tree_code code = TREE_CODE (type);
      tree reftype = refs->pop();
      tree index = refs->pop();
      bool is_access_expr = refs->pop() != NULL_TREE;

      if (code == COMPLEX_TYPE)
	{
	  if (TREE_CODE (*valp) == COMPLEX_CST)
	    *valp = build2 (COMPLEX_EXPR, type, TREE_REALPART (*valp),
			    TREE_IMAGPART (*valp));
	  else if (TREE_CODE (*valp) == CONSTRUCTOR
		   && CONSTRUCTOR_NELTS (*valp) == 0
		   && CONSTRUCTOR_NO_CLEARING (*valp))
	    {
	      tree r = build_constructor (reftype, NULL);
	      CONSTRUCTOR_NO_CLEARING (r) = 1;
	      *valp = build2 (COMPLEX_EXPR, type, r, r);
	    }
	  gcc_assert (TREE_CODE (*valp) == COMPLEX_EXPR);
	  ctors.safe_push (valp);
	  vec_safe_push (indexes, index);
	  valp = &TREE_OPERAND (*valp, TREE_CODE (index) == IMAGPART_EXPR);
	  gcc_checking_assert (refs->is_empty ());
	  type = reftype;
	  break;
	}

      /* If the value of object is already zero-initialized, any new ctors for
	 subobjects will also be zero-initialized.  */
      no_zero_init = CONSTRUCTOR_NO_CLEARING (*valp);

      if (code == RECORD_TYPE && is_empty_field (index))
	/* Don't build a sub-CONSTRUCTOR for an empty base or field, as they
	   have no data and might have an offset lower than previously declared
	   fields, which confuses the middle-end.  The code below will notice
	   that we don't have a CONSTRUCTOR for our inner target and just
	   return init.  */
	{
	  empty_base = true;
	  break;
	}

      /* If a union is zero-initialized, its first non-static named data member
	 is zero-initialized (and therefore active).  */
      if (code == UNION_TYPE
	  && !no_zero_init
	  && CONSTRUCTOR_NELTS (*valp) == 0)
	if (tree first = next_aggregate_field (TYPE_FIELDS (type)))
	  CONSTRUCTOR_APPEND_ELT (CONSTRUCTOR_ELTS (*valp), first, NULL_TREE);

      /* Check for implicit change of active member for a union.  */
      if (code == UNION_TYPE
	  && (CONSTRUCTOR_NELTS (*valp) == 0
	      || CONSTRUCTOR_ELT (*valp, 0)->index != index)
	  /* An INIT_EXPR of the last member in an access chain is always OK,
	     but still check implicit change of members earlier on; see
	     cpp2a/constexpr-union6.C.  */
	  && !(TREE_CODE (t) == INIT_EXPR && refs->is_empty ()))
	{
	  bool has_active_member = CONSTRUCTOR_NELTS (*valp) != 0;
	  tree inner = strip_array_types (reftype);

	  if (has_active_member && cxx_dialect < cxx20)
	    {
	      if (!ctx->quiet)
		error_at (cp_expr_loc_or_input_loc (t),
			  "change of the active member of a union "
			  "from %qD to %qD is not a constant expression "
			  "before C++20",
			  CONSTRUCTOR_ELT (*valp, 0)->index,
			  index);
	      *non_constant_p = true;
	    }
	  else if (!is_access_expr
		   || (TREE_CODE (t) == MODIFY_EXPR
		       && CLASS_TYPE_P (inner)
		       && !type_has_non_deleted_trivial_default_ctor (inner)))
	    {
	      /* Diagnose changing active union member after initialization
		 without a valid member access expression, as described in
		 [class.union.general] p5.  */
	      if (!ctx->quiet)
		{
		  auto_diagnostic_group d;
		  if (has_active_member)
		    error_at (cp_expr_loc_or_input_loc (t),
			      "accessing %qD member instead of initialized "
			      "%qD member in constant expression",
			      index, CONSTRUCTOR_ELT (*valp, 0)->index);
		  else
		    error_at (cp_expr_loc_or_input_loc (t),
			      "accessing uninitialized member %qD",
			      index);
		  if (is_access_expr)
		    inform (DECL_SOURCE_LOCATION (index),
			    "%qD does not implicitly begin its lifetime "
			    "because %qT does not have a non-deleted "
			    "trivial default constructor, use "
			    "%<std::construct_at%> instead",
			    index, inner);
		  else
		    inform (DECL_SOURCE_LOCATION (index),
			    "initializing %qD requires a member access "
			    "expression as the left operand of the assignment",
			    index);
		}
	      *non_constant_p = true;
	    }
	  else if (has_active_member && CONSTRUCTOR_NO_CLEARING (*valp))
	    {
	      /* Diagnose changing the active union member while the union
		 is in the process of being initialized.  */
	      if (!ctx->quiet)
		error_at (cp_expr_loc_or_input_loc (t),
			  "change of the active member of a union "
			  "from %qD to %qD during initialization",
			  CONSTRUCTOR_ELT (*valp, 0)->index,
			  index);
	      *non_constant_p = true;
	    }
	  no_zero_init = true;
	}

      ctors.safe_push (valp);
      vec_safe_push (indexes, index);

      constructor_elt *cep
	= get_or_insert_ctor_field (*valp, index);
      index_pos_hints.safe_push (cep - CONSTRUCTOR_ELTS (*valp)->begin());

      if (code == UNION_TYPE)
	activated_union_member_p = true;

      valp = &cep->value;
      type = reftype;
    }

  /* For initialization of an empty base, the original target will be
     *(base*)this, evaluation of which resolves to the object
     argument, which has the derived type rather than the base type.  */
  if (!empty_base && !(same_type_ignoring_top_level_qualifiers_p
		       (initialized_type (init), type)))
    {
      gcc_assert (is_empty_class (TREE_TYPE (target)));
      empty_base = true;
    }

  /* Detect modifying a constant object in constexpr evaluation.
     We have found a const object that is being modified.  Figure out
     if we need to issue an error.  Consider

     struct A {
       int n;
       constexpr A() : n(1) { n = 2; } // #1
     };
     struct B {
       const A a;
       constexpr B() { a.n = 3; } // #2
     };
    constexpr B b{};

    #1 is OK, since we're modifying an object under construction, but
    #2 is wrong, since "a" is const and has been fully constructed.
    To track it, we use the TREE_READONLY bit in the object's CONSTRUCTOR
    which means that the object is read-only.  For the example above, the
    *ctors stack at the point of #2 will look like:

      ctors[0] = {.a={.n=2}}  TREE_READONLY = 0
      ctors[1] = {.n=2}       TREE_READONLY = 1

    and we're modifying "b.a", so we search the stack and see if the
    constructor for "b.a" has already run.  */
  if (const_object_being_modified)
    {
      bool fail = false;
      tree const_objtype
	= strip_array_types (TREE_TYPE (const_object_being_modified));
      if (!CLASS_TYPE_P (const_objtype))
	fail = true;
      else
	{
	  /* [class.ctor]p5 "A constructor can be invoked for a const,
	     volatile, or const volatile object.  const and volatile
	     semantics are not applied on an object under construction.
	     They come into effect when the constructor for the most
	     derived object ends."  */
	  for (tree *elt : ctors)
	    if (same_type_ignoring_top_level_qualifiers_p
		(TREE_TYPE (const_object_being_modified), TREE_TYPE (*elt)))
	      {
		fail = TREE_READONLY (*elt);
		break;
	      }
	}
      if (fail)
	{
	  if (!ctx->quiet)
	    modifying_const_object_error (t, const_object_being_modified);
	  *non_constant_p = true;
	  return t;
	}
    }

  if (!preeval)
    {
      /* We're handling an INIT_EXPR of class type, so the value of the
	 initializer can depend on the object it's initializing.  */

      /* Create a new CONSTRUCTOR in case evaluation of the initializer
	 wants to modify it.  */
      if (*valp == NULL_TREE)
	{
	  *valp = build_constructor (type, NULL);
	  CONSTRUCTOR_NO_CLEARING (*valp) = no_zero_init;
	}
      new_ctx.ctor = empty_base ? NULL_TREE : *valp;
      new_ctx.object = target;
      /* Avoid temporary materialization when initializing from a TARGET_EXPR.
	 We don't need to mess with AGGR_EXPR_SLOT/VEC_INIT_EXPR_SLOT because
	 expansion of those trees uses ctx instead.  */
      if (TREE_CODE (init) == TARGET_EXPR)
	if (tree tinit = TARGET_EXPR_INITIAL (init))
	  init = tinit;
      init = cxx_eval_constant_expression (&new_ctx, init, vc_prvalue,
					   non_constant_p, overflow_p);
      /* The hash table might have moved since the get earlier, and the
	 initializer might have mutated the underlying CONSTRUCTORs, so we must
	 recompute VALP. */
      valp = ctx->global->get_value_ptr (object, TREE_CODE (t) == INIT_EXPR);
      for (unsigned i = 0; i < vec_safe_length (indexes); i++)
	{
	  ctors[i] = valp;
	  constructor_elt *cep
	    = get_or_insert_ctor_field (*valp, indexes[i], index_pos_hints[i]);
	  valp = &cep->value;
	}
    }

  if (*non_constant_p)
    return t;

  /* Don't share a CONSTRUCTOR that might be changed later.  */
  init = unshare_constructor (init);

  gcc_checking_assert (!*valp || (same_type_ignoring_top_level_qualifiers_p
				  (TREE_TYPE (*valp), type)));
  if (empty_base)
    {
      /* Just evaluate the initializer and return, since there's no actual data
	 to store, and we didn't build a CONSTRUCTOR.  */
      if (!*valp)
	{
	  /* But do make sure we have something in *valp.  */
	  *valp = build_constructor (type, nullptr);
	  CONSTRUCTOR_NO_CLEARING (*valp) = no_zero_init;
	}
    }
  else if (*valp && TREE_CODE (*valp) == CONSTRUCTOR
	   && TREE_CODE (init) == CONSTRUCTOR)
    {
      /* An outer ctx->ctor might be pointing to *valp, so replace
	 its contents.  */
      CONSTRUCTOR_ELTS (*valp) = CONSTRUCTOR_ELTS (init);
      TREE_CONSTANT (*valp) = TREE_CONSTANT (init);
      TREE_SIDE_EFFECTS (*valp) = TREE_SIDE_EFFECTS (init);
      CONSTRUCTOR_NO_CLEARING (*valp)
	= CONSTRUCTOR_NO_CLEARING (init);
    }
  else
    *valp = init;

  /* After initialization, 'const' semantics apply to the value of the
     object.  Make a note of this fact by marking the CONSTRUCTOR
     TREE_READONLY.  */
  if (TREE_CODE (t) == INIT_EXPR
      && !empty_base
      && TREE_CODE (*valp) == CONSTRUCTOR
      && TYPE_READONLY (type))
    {
      if (INDIRECT_REF_P (target)
	  && (is_this_parameter
	      (tree_strip_nop_conversions (TREE_OPERAND (target, 0)))))
	/* We've just initialized '*this' (perhaps via the target
	   constructor of a delegating constructor).  Leave it up to the
	   caller that set 'this' to set TREE_READONLY appropriately.  */
	gcc_checking_assert (same_type_ignoring_top_level_qualifiers_p
			     (TREE_TYPE (target), type) || empty_base);
      else
	TREE_READONLY (*valp) = true;
    }

  /* Update TREE_CONSTANT and TREE_SIDE_EFFECTS on enclosing
     CONSTRUCTORs, if any.  */
  bool c = TREE_CONSTANT (init);
  bool s = TREE_SIDE_EFFECTS (init);
  if (!indexes->is_empty ())
    {
      tree last = indexes->last ();
      if (TREE_CODE (last) == REALPART_EXPR
	  || TREE_CODE (last) == IMAGPART_EXPR)
	{
	  /* And canonicalize COMPLEX_EXPR into COMPLEX_CST if
	     possible.  */
	  tree *cexpr = ctors.last ();
	  if (tree c = const_binop (COMPLEX_EXPR, TREE_TYPE (*cexpr),
				    TREE_OPERAND (*cexpr, 0),
				    TREE_OPERAND (*cexpr, 1)))
	    *cexpr = c;
	  else
	    {
	      TREE_CONSTANT (*cexpr)
		= (TREE_CONSTANT (TREE_OPERAND (*cexpr, 0))
		   & TREE_CONSTANT (TREE_OPERAND (*cexpr, 1)));
	      TREE_SIDE_EFFECTS (*cexpr)
		= (TREE_SIDE_EFFECTS (TREE_OPERAND (*cexpr, 0))
		   | TREE_SIDE_EFFECTS (TREE_OPERAND (*cexpr, 1)));
	    }
	  c = TREE_CONSTANT (*cexpr);
	  s = TREE_SIDE_EFFECTS (*cexpr);
	}
    }
  if (!c || s || activated_union_member_p)
    for (tree *elt : ctors)
      {
	if (TREE_CODE (*elt) != CONSTRUCTOR)
	  continue;
	if (!c)
	  TREE_CONSTANT (*elt) = false;
	if (s)
	  TREE_SIDE_EFFECTS (*elt) = true;
	/* Clear CONSTRUCTOR_NO_CLEARING since we've activated a member of
	   this union.  */
	if (TREE_CODE (TREE_TYPE (*elt)) == UNION_TYPE)
	  CONSTRUCTOR_NO_CLEARING (*elt) = false;
      }

  if (lval)
    return target;
  else
    return init;
}

/* Evaluate a ++ or -- expression.  */

static tree
cxx_eval_increment_expression (const constexpr_ctx *ctx, tree t,
			      value_cat lval,
			      bool *non_constant_p, bool *overflow_p)
{
  enum tree_code code = TREE_CODE (t);
  tree type = TREE_TYPE (t);
  tree op = TREE_OPERAND (t, 0);
  tree offset = TREE_OPERAND (t, 1);
  gcc_assert (TREE_CONSTANT (offset));

  /* OFFSET is constant, but perhaps not constant enough.  We need to
     e.g. bash FLOAT_EXPRs to REAL_CSTs.  */
  offset = fold_simple (offset);

  /* The operand as an lvalue.  */
  op = cxx_eval_constant_expression (ctx, op, vc_glvalue,
				     non_constant_p, overflow_p);

  /* The operand as an rvalue.  */
  tree val
    = cxx_eval_constant_expression (ctx, op, vc_prvalue,
				    non_constant_p, overflow_p);
  /* Don't VERIFY_CONSTANT if this might be dealing with a pointer to
     a local array in a constexpr function.  */
  bool ptr = INDIRECT_TYPE_P (TREE_TYPE (val));
  if (!ptr)
    VERIFY_CONSTANT (val);

  /* The modified value.  */
  bool inc = (code == PREINCREMENT_EXPR || code == POSTINCREMENT_EXPR);
  tree mod;
  if (INDIRECT_TYPE_P (type))
    {
      /* The middle end requires pointers to use POINTER_PLUS_EXPR.  */
      offset = convert_to_ptrofftype (offset);
      if (!inc)
	offset = fold_build1 (NEGATE_EXPR, TREE_TYPE (offset), offset);
      mod = fold_build2 (POINTER_PLUS_EXPR, type, val, offset);
    }
  else if (c_promoting_integer_type_p (type)
	   && !TYPE_UNSIGNED (type)
	   && TYPE_PRECISION (type) < TYPE_PRECISION (integer_type_node))
    {
      offset = fold_convert (integer_type_node, offset);
      mod = fold_convert (integer_type_node, val);
      tree t = fold_build2 (inc ? PLUS_EXPR : MINUS_EXPR, integer_type_node,
			    mod, offset);
      mod = fold_convert (type, t);
      if (TREE_OVERFLOW_P (mod) && !TREE_OVERFLOW_P (t))
	TREE_OVERFLOW (mod) = false;
    }
  else
    mod = fold_build2 (inc ? PLUS_EXPR : MINUS_EXPR, type, val, offset);
  if (!ptr)
    VERIFY_CONSTANT (mod);

  /* Storing the modified value.  */
  tree store = build2_loc (cp_expr_loc_or_loc (t, input_location),
			   MODIFY_EXPR, type, op, mod);
  mod = cxx_eval_constant_expression (ctx, store, lval,
				      non_constant_p, overflow_p);
  ggc_free (store);
  if (*non_constant_p)
    return t;

  /* And the value of the expression.  */
  if (code == PREINCREMENT_EXPR || code == PREDECREMENT_EXPR)
    /* Prefix ops are lvalues, but the caller might want an rvalue;
       lval has already been taken into account in the store above.  */
    return mod;
  else
    /* Postfix ops are rvalues.  */
    return val;
}

/* Predicates for the meaning of *jump_target.  */

static bool
returns (tree *jump_target)
{
  return *jump_target
    && TREE_CODE (*jump_target) == RETURN_EXPR;
}

static bool
breaks (tree *jump_target)
{
  return *jump_target
    && ((TREE_CODE (*jump_target) == LABEL_DECL
	 && LABEL_DECL_BREAK (*jump_target))
	|| TREE_CODE (*jump_target) == BREAK_STMT
	|| TREE_CODE (*jump_target) == EXIT_EXPR);
}

static bool
continues (tree *jump_target)
{
  return *jump_target
    && ((TREE_CODE (*jump_target) == LABEL_DECL
	 && LABEL_DECL_CONTINUE (*jump_target))
	|| TREE_CODE (*jump_target) == CONTINUE_STMT);

}

static bool
switches (tree *jump_target)
{
  return *jump_target
    && TREE_CODE (*jump_target) == INTEGER_CST;
}

/* Subroutine of cxx_eval_statement_list.  Determine whether the statement
   STMT matches *jump_target.  If we're looking for a case label and we see
   the default label, note it in ctx->css_state.  */

static bool
label_matches (const constexpr_ctx *ctx, tree *jump_target, tree stmt)
{
  switch (TREE_CODE (*jump_target))
    {
    case LABEL_DECL:
      if (TREE_CODE (stmt) == LABEL_EXPR
	  && LABEL_EXPR_LABEL (stmt) == *jump_target)
	return true;
      break;

    case INTEGER_CST:
      if (TREE_CODE (stmt) == CASE_LABEL_EXPR)
	{
	  gcc_assert (ctx->css_state != NULL);
	  if (!CASE_LOW (stmt))
	    {
	      /* default: should appear just once in a SWITCH_EXPR
		 body (excluding nested SWITCH_EXPR).  */
	      gcc_assert (*ctx->css_state != css_default_seen);
	      /* When evaluating SWITCH_EXPR body for the second time,
		 return true for the default: label.  */
	      if (*ctx->css_state == css_default_processing)
		return true;
	      *ctx->css_state = css_default_seen;
	    }
	  else if (CASE_HIGH (stmt))
	    {
	      if (tree_int_cst_le (CASE_LOW (stmt), *jump_target)
		  && tree_int_cst_le (*jump_target, CASE_HIGH (stmt)))
		return true;
	    }
	  else if (tree_int_cst_equal (*jump_target, CASE_LOW (stmt)))
	    return true;
	}
      break;

    case BREAK_STMT:
    case CONTINUE_STMT:
      /* These two are handled directly in cxx_eval_loop_expr by testing
	 breaks (jump_target) or continues (jump_target).  */
      break;

    default:
      gcc_unreachable ();
    }
  return false;
}

/* Evaluate a STATEMENT_LIST for side-effects.  Handles various jump
   semantics, for switch, break, continue, and return.  */

static tree
cxx_eval_statement_list (const constexpr_ctx *ctx, tree t,
			 bool *non_constant_p, bool *overflow_p,
			 tree *jump_target)
{
  tree local_target;
  /* In a statement-expression we want to return the last value.
     For empty statement expression return void_node.  */
  tree r = void_node;
  if (!jump_target)
    {
      local_target = NULL_TREE;
      jump_target = &local_target;
    }
  for (tree_stmt_iterator i = tsi_start (t); !tsi_end_p (i); ++i)
    {
      tree stmt = *i;

      /* We've found a continue, so skip everything until we reach
	 the label its jumping to.  */
      if (continues (jump_target))
	{
	  if (label_matches (ctx, jump_target, stmt))
	    /* Found it.  */
	    *jump_target = NULL_TREE;
	  else
	    continue;
	}
      if (TREE_CODE (stmt) == DEBUG_BEGIN_STMT)
	continue;

      value_cat lval = vc_discard;
      /* The result of a statement-expression is not wrapped in EXPR_STMT.  */
      if (tsi_one_before_end_p (i) && TREE_CODE (stmt) != EXPR_STMT)
	lval = vc_prvalue;

      r = cxx_eval_constant_expression (ctx, stmt, lval,
					non_constant_p, overflow_p,
					jump_target);
      if (*non_constant_p)
	break;
      if (returns (jump_target) || breaks (jump_target))
	break;
    }
  if (*jump_target && jump_target == &local_target)
    {
      /* We aren't communicating the jump to our caller, so give up.  We don't
	 need to support evaluation of jumps out of statement-exprs.  */
      if (!ctx->quiet)
	error_at (cp_expr_loc_or_input_loc (r),
		  "statement is not a constant expression");
      *non_constant_p = true;
    }
  return r;
}

/* Evaluate a LOOP_EXPR for side-effects.  Handles break and return
   semantics; continue semantics are covered by cxx_eval_statement_list.  */

static tree
cxx_eval_loop_expr (const constexpr_ctx *ctx, tree t,
		    bool *non_constant_p, bool *overflow_p,
		    tree *jump_target)
{
  tree local_target;
  if (!jump_target)
    {
      local_target = NULL_TREE;
      jump_target = &local_target;
    }

  tree body, cond = NULL_TREE, expr = NULL_TREE;
  int count = 0;
  switch (TREE_CODE (t))
    {
    case LOOP_EXPR:
      body = LOOP_EXPR_BODY (t);
      break;
    case DO_STMT:
      body = DO_BODY (t);
      cond = DO_COND (t);
      break;
    case WHILE_STMT:
      body = WHILE_BODY (t);
      cond = WHILE_COND (t);
      count = -1;
      break;
    case FOR_STMT:
      if (FOR_INIT_STMT (t))
	cxx_eval_constant_expression (ctx, FOR_INIT_STMT (t), vc_discard,
				      non_constant_p, overflow_p, jump_target);
      if (*non_constant_p)
	return NULL_TREE;
      body = FOR_BODY (t);
      cond = FOR_COND (t);
      expr = FOR_EXPR (t);
      count = -1;
      break;
    default:
      gcc_unreachable ();
    }
  do
    {
      if (count != -1)
	{
	  if (body)
	    cxx_eval_constant_expression (ctx, body, vc_discard,
					  non_constant_p, overflow_p,
					  jump_target);
	  if (breaks (jump_target))
	    {
	      *jump_target = NULL_TREE;
	      break;
	    }

	  if (TREE_CODE (t) != LOOP_EXPR && continues (jump_target))
	    *jump_target = NULL_TREE;

	  if (expr)
	    cxx_eval_constant_expression (ctx, expr, vc_prvalue,
					  non_constant_p, overflow_p,
					  jump_target);
	}

      if (cond)
	{
	  tree res
	    = cxx_eval_constant_expression (ctx, cond, vc_prvalue,
					    non_constant_p, overflow_p,
					    jump_target);
	  if (res)
	    {
	      if (verify_constant (res, ctx->quiet, non_constant_p,
				   overflow_p))
		break;
	      if (integer_zerop (res))
		break;
	    }
	  else
	    gcc_assert (*jump_target);
	}

      if (++count >= constexpr_loop_limit)
	{
	  if (!ctx->quiet)
	    error_at (cp_expr_loc_or_input_loc (t),
		      "%<constexpr%> loop iteration count exceeds limit of %d "
		      "(use %<-fconstexpr-loop-limit=%> to increase the limit)",
		      constexpr_loop_limit);
	  *non_constant_p = true;
	  break;
	}
    }
  while (!returns (jump_target)
	 && !breaks (jump_target)
	 && !continues (jump_target)
	 && (!switches (jump_target) || count == 0)
	 && !*non_constant_p);

  return NULL_TREE;
}

/* Evaluate a SWITCH_EXPR for side-effects.  Handles switch and break jump
   semantics.  */

static tree
cxx_eval_switch_expr (const constexpr_ctx *ctx, tree t,
		      bool *non_constant_p, bool *overflow_p,
		      tree *jump_target)
{
  tree cond
    = TREE_CODE (t) == SWITCH_STMT ? SWITCH_STMT_COND (t) : SWITCH_COND (t);
  cond = cxx_eval_constant_expression (ctx, cond, vc_prvalue,
				       non_constant_p, overflow_p);
  VERIFY_CONSTANT (cond);
  if (TREE_CODE (cond) != INTEGER_CST)
    {
      /* If the condition doesn't reduce to an INTEGER_CST it isn't a usable
	 switch condition even if it's constant enough for other things
	 (c++/113545).  */
      gcc_checking_assert (ctx->quiet);
      *non_constant_p = true;
      return t;
    }

  *jump_target = cond;

  tree body
    = TREE_CODE (t) == SWITCH_STMT ? SWITCH_STMT_BODY (t) : SWITCH_BODY (t);
  constexpr_ctx new_ctx = *ctx;
  constexpr_switch_state css = css_default_not_seen;
  new_ctx.css_state = &css;
  cxx_eval_constant_expression (&new_ctx, body, vc_discard,
				non_constant_p, overflow_p, jump_target);
  if (switches (jump_target) && css == css_default_seen)
    {
      /* If the SWITCH_EXPR body has default: label, process it once again,
	 this time instructing label_matches to return true for default:
	 label on switches (jump_target).  */
      css = css_default_processing;
      cxx_eval_constant_expression (&new_ctx, body, vc_discard,
				    non_constant_p, overflow_p, jump_target);
    }
  if (breaks (jump_target) || switches (jump_target))
    *jump_target = NULL_TREE;
  return NULL_TREE;
}

/* Find the object of TYPE under initialization in CTX.  */

static tree
lookup_placeholder (const constexpr_ctx *ctx, value_cat lval, tree type)
{
  if (!ctx)
    return NULL_TREE;

  /* Prefer the outermost matching object, but don't cross
     CONSTRUCTOR_PLACEHOLDER_BOUNDARY constructors.  */
  if (ctx->ctor && !CONSTRUCTOR_PLACEHOLDER_BOUNDARY (ctx->ctor))
    if (tree outer_ob = lookup_placeholder (ctx->parent, lval, type))
      return outer_ob;

  /* We could use ctx->object unconditionally, but using ctx->ctor when we
     can is a minor optimization.  */
  if (!lval && ctx->ctor && same_type_p (TREE_TYPE (ctx->ctor), type))
    return ctx->ctor;

  if (!ctx->object)
    return NULL_TREE;

  /* Since an object cannot have a field of its own type, we can search outward
     from ctx->object to find the unique containing object of TYPE.  */
  tree ob = ctx->object;
  while (ob)
    {
      if (same_type_ignoring_top_level_qualifiers_p (TREE_TYPE (ob), type))
	break;
      if (handled_component_p (ob))
	ob = TREE_OPERAND (ob, 0);
      else
	ob = NULL_TREE;
    }

  return ob;
}

/* Complain about an attempt to evaluate inline assembly.  If FUNDEF_P is
   true, we're checking a constexpr function body.  */

static void
inline_asm_in_constexpr_error (location_t loc, bool fundef_p)
{
  auto_diagnostic_group d;
  if (constexpr_error (loc, fundef_p, "inline assembly is not a "
		       "constant expression"))
    inform (loc, "only unevaluated inline assembly is allowed in a "
	    "%<constexpr%> function in C++20");
}

/* We're getting the constant value of DECL in a manifestly constant-evaluated
   context; maybe complain about that.  */

static void
maybe_warn_about_constant_value (location_t loc, tree decl)
{
  static bool explained = false;
  if (cxx_dialect >= cxx17
      && warn_interference_size
      && !OPTION_SET_P (param_destruct_interfere_size)
      && DECL_CONTEXT (decl) == std_node
      && DECL_NAME (decl)
      && id_equal (DECL_NAME (decl), "hardware_destructive_interference_size")
      && (LOCATION_FILE (input_location) != main_input_filename
	  || module_exporting_p ())
      && warning_at (loc, OPT_Winterference_size, "use of %qD", decl)
      && !explained)
    {
      explained = true;
      inform (loc, "its value can vary between compiler versions or "
	      "with different %<-mtune%> or %<-mcpu%> flags");
      inform (loc, "if this use is part of a public ABI, change it to "
	      "instead use a constant variable you define");
      inform (loc, "the default value for the current CPU tuning "
	      "is %d bytes", param_destruct_interfere_size);
      inform (loc, "you can stabilize this value with %<--param "
	      "hardware_destructive_interference_size=%d%>, or disable "
	      "this warning with %<-Wno-interference-size%>",
	      param_destruct_interfere_size);
    }
}

/* For element type ELT_TYPE, return the appropriate type of the heap object
   containing such element(s).  COOKIE_SIZE is NULL or the size of cookie
   in bytes.  If COOKIE_SIZE is NULL, return array type
   ELT_TYPE[FULL_SIZE / sizeof(ELT_TYPE)], otherwise return
   struct { size_t[COOKIE_SIZE/sizeof(size_t)]; ELT_TYPE[N]; }
   where N is computed such that the size of the struct fits into FULL_SIZE.
   If ARG_SIZE is non-NULL, it is the first argument to the new operator.
   It should be passed if ELT_TYPE is zero sized type in which case FULL_SIZE
   will be also 0 and so it is not possible to determine the actual array
   size.  CTX, NON_CONSTANT_P and OVERFLOW_P are used during constant
   expression evaluation of subexpressions of ARG_SIZE.  */

static tree
build_new_constexpr_heap_type (const constexpr_ctx *ctx, tree elt_type,
			       tree cookie_size, tree full_size, tree arg_size,
			       bool *non_constant_p, bool *overflow_p)
{
  gcc_assert (cookie_size == NULL_TREE || tree_fits_uhwi_p (cookie_size));
  gcc_assert (tree_fits_uhwi_p (full_size));
  unsigned HOST_WIDE_INT csz = cookie_size ? tree_to_uhwi (cookie_size) : 0;
  if (arg_size)
    {
      STRIP_NOPS (arg_size);
      if (cookie_size)
	{
	  if (TREE_CODE (arg_size) != PLUS_EXPR)
	    arg_size = NULL_TREE;
	  else if (TREE_CODE (TREE_OPERAND (arg_size, 0)) == INTEGER_CST
		   && tree_int_cst_equal (cookie_size,
					  TREE_OPERAND (arg_size, 0)))
	    {
	      arg_size = TREE_OPERAND (arg_size, 1);
	      STRIP_NOPS (arg_size);
	    }
	  else if (TREE_CODE (TREE_OPERAND (arg_size, 1)) == INTEGER_CST
		   && tree_int_cst_equal (cookie_size,
					  TREE_OPERAND (arg_size, 1)))
	    {
	      arg_size = TREE_OPERAND (arg_size, 0);
	      STRIP_NOPS (arg_size);
	    }
	  else
	    arg_size = NULL_TREE;
	}
      if (arg_size && TREE_CODE (arg_size) == MULT_EXPR)
	{
	  tree op0 = TREE_OPERAND (arg_size, 0);
	  tree op1 = TREE_OPERAND (arg_size, 1);
	  if (integer_zerop (op0))
	    arg_size
	      = cxx_eval_constant_expression (ctx, op1, vc_prvalue,
					      non_constant_p, overflow_p);
	  else if (integer_zerop (op1))
	    arg_size
	      = cxx_eval_constant_expression (ctx, op0, vc_prvalue,
					      non_constant_p, overflow_p);
	  else
	    arg_size = NULL_TREE;
	}
      else
	arg_size = NULL_TREE;
    }

  unsigned HOST_WIDE_INT fsz = tree_to_uhwi (arg_size ? arg_size : full_size);
  if (!arg_size)
    {
      unsigned HOST_WIDE_INT esz = int_size_in_bytes (elt_type);
      gcc_assert (fsz >= csz);
      fsz -= csz;
      if (esz)
	fsz /= esz;
    }
  tree itype2 = build_index_type (size_int (fsz - 1));
  if (!cookie_size)
    return build_cplus_array_type (elt_type, itype2);
  return build_new_constexpr_heap_type (elt_type, cookie_size, itype2);
}

/* Attempt to reduce the expression T to a constant value.
   On failure, issue diagnostic and return error_mark_node.  */
/* FIXME unify with c_fully_fold */
/* FIXME overflow_p is too global */

static tree
cxx_eval_constant_expression (const constexpr_ctx *ctx, tree t,
			      value_cat lval,
			      bool *non_constant_p, bool *overflow_p,
			      tree *jump_target /* = NULL */)
{
  if (jump_target && *jump_target)
    {
      /* If we are jumping, ignore all statements/expressions except those
	 that could have LABEL_EXPR or CASE_LABEL_EXPR in their bodies.  */
      switch (TREE_CODE (t))
	{
	case BIND_EXPR:
	case STATEMENT_LIST:
	case LOOP_EXPR:
	case COND_EXPR:
	case IF_STMT:
	case DO_STMT:
	case WHILE_STMT:
	case FOR_STMT:
	  break;
	case LABEL_EXPR:
	case CASE_LABEL_EXPR:
	  if (label_matches (ctx, jump_target, t))
	    /* Found it.  */
	    *jump_target = NULL_TREE;
	  return NULL_TREE;
	default:
	  return NULL_TREE;
	}
    }
  if (error_operand_p (t))
    {
      *non_constant_p = true;
      return t;
    }

  /* Change the input location to the currently processed expression for
     better error messages when a subexpression has no location.  */
  location_t loc = cp_expr_loc_or_input_loc (t);
  iloc_sentinel sentinel (loc);

  STRIP_ANY_LOCATION_WRAPPER (t);

  if (CONSTANT_CLASS_P (t))
    {
      if (TREE_OVERFLOW (t))
	{
	  if (!ctx->quiet)
	    permerror (input_location, "overflow in constant expression");
	  if (!flag_permissive || ctx->quiet)
	    *overflow_p = true;
	}

      if (TREE_CODE (t) == INTEGER_CST
	  && TYPE_PTR_P (TREE_TYPE (t))
	  /* INTEGER_CST with pointer-to-method type is only used
	     for a virtual method in a pointer to member function.
	     Don't reject those.  */
	  && TREE_CODE (TREE_TYPE (TREE_TYPE (t))) != METHOD_TYPE
	  && !integer_zerop (t))
	{
	  if (!ctx->quiet)
	    error ("value %qE of type %qT is not a constant expression",
		   t, TREE_TYPE (t));
	  *non_constant_p = true;
	}

      return t;
    }

  /* Avoid excessively long constexpr evaluations.  */
  if (++ctx->global->constexpr_ops_count >= constexpr_ops_limit)
    {
      if (!ctx->quiet)
	error_at (loc,
		  "%<constexpr%> evaluation operation count exceeds limit of "
		  "%wd (use %<-fconstexpr-ops-limit=%> to increase the limit)",
		  constexpr_ops_limit);
      ctx->global->constexpr_ops_count = INTTYPE_MINIMUM (HOST_WIDE_INT);
      *non_constant_p = true;
      return t;
    }

  constexpr_ctx new_ctx;
  tree r = t;

  tree_code tcode = TREE_CODE (t);
  switch (tcode)
    {
    case RESULT_DECL:
      if (lval)
	return t;
      /* We ask for an rvalue for the RESULT_DECL when indirecting
	 through an invisible reference, or in named return value
	 optimization.  */
      if (tree v = ctx->global->get_value (t))
	return v;
      else
	{
	  if (!ctx->quiet)
	    error ("%qE is not a constant expression", t);
	  *non_constant_p = true;
	}
      break;

    case VAR_DECL:
      if (DECL_HAS_VALUE_EXPR_P (t))
	{
	  if (is_normal_capture_proxy (t)
	      && current_function_decl == DECL_CONTEXT (t))
	    {
	      /* Function parms aren't constexpr within the function
		 definition, so don't try to look at the closure.  But if the
		 captured variable is constant, try to evaluate it directly. */
	      r = DECL_CAPTURED_VARIABLE (t);
	      tree type = TREE_TYPE (t);
	      if (TYPE_REF_P (type) != TYPE_REF_P (TREE_TYPE (r)))
		{
		  /* Adjust r to match the reference-ness of t.  */
		  if (TYPE_REF_P (type))
		    r = build_address (r);
		  else
		    r = convert_from_reference (r);
		}
	    }
	  else
	    r = DECL_VALUE_EXPR (t);
	  return cxx_eval_constant_expression (ctx, r, lval, non_constant_p,
					       overflow_p);
	}
      /* fall through */
    case CONST_DECL:
      /* We used to not check lval for CONST_DECL, but darwin.cc uses
	 CONST_DECL for aggregate constants.  */
      if (lval)
	return t;
      else if (t == ctx->object)
	return ctx->ctor;
      if (VAR_P (t))
	{
	  if (tree v = ctx->global->get_value (t))
	    {
	      r = v;
	      break;
	    }
	  if (ctx->global->is_outside_lifetime (t))
	    {
	      if (!ctx->quiet)
		outside_lifetime_error (loc, t);
	      *non_constant_p = true;
	      break;
	    }
	}
      if (ctx->manifestly_const_eval == mce_true)
	maybe_warn_about_constant_value (loc, t);
      if (COMPLETE_TYPE_P (TREE_TYPE (t))
	  && is_really_empty_class (TREE_TYPE (t), /*ignore_vptr*/false))
	{
	  /* If the class is empty, we aren't actually loading anything.  */
	  r = build_constructor (TREE_TYPE (t), NULL);
	  TREE_CONSTANT (r) = true;
	}
      else if (ctx->strict)
	r = decl_really_constant_value (t, /*unshare_p=*/false);
      else
	r = decl_constant_value (t, /*unshare_p=*/false);
      if (TREE_CODE (r) == TARGET_EXPR
	  && TREE_CODE (TARGET_EXPR_INITIAL (r)) == CONSTRUCTOR)
	r = TARGET_EXPR_INITIAL (r);
      if (DECL_P (r)
	  /* P2280 allows references to unknown.  */
	  && !(VAR_P (t) && TYPE_REF_P (TREE_TYPE (t))))
	{
	  if (!ctx->quiet)
	    non_const_var_error (loc, r, /*fundef_p*/false);
	  *non_constant_p = true;
	}
      break;

    case DEBUG_BEGIN_STMT:
      /* ??? It might be nice to retain this information somehow, so
	 as to be able to step into a constexpr function call.  */
      /* Fall through.  */

    case FUNCTION_DECL:
    case TEMPLATE_DECL:
    case LABEL_DECL:
    case LABEL_EXPR:
    case CASE_LABEL_EXPR:
    case PREDICT_EXPR:
      return t;

    case PARM_DECL:
      if (lval && !TYPE_REF_P (TREE_TYPE (t)))
	{
	  /* glvalue use.  */
	  if (TREE_ADDRESSABLE (TREE_TYPE (t)))
	    if (tree v = ctx->global->get_value (t))
	      r = v;
	}
      else if (tree v = ctx->global->get_value (t))
	{
	  r = v;
	  if (TREE_ADDRESSABLE (TREE_TYPE (t)))
	    r = cxx_eval_constant_expression (ctx, r, vc_prvalue,
					      non_constant_p, overflow_p);
	}
      else if (lval)
	/* Defer in case this is only used for its type.  */;
      else if (ctx->global->is_outside_lifetime (t))
	{
	  if (!ctx->quiet)
	    outside_lifetime_error (loc, t);
	  *non_constant_p = true;
	  break;
	}
      else if (COMPLETE_TYPE_P (TREE_TYPE (t))
	       && is_really_empty_class (TREE_TYPE (t), /*ignore_vptr*/false))
	{
	  /* If the class is empty, we aren't actually loading anything.  */
	  r = build_constructor (TREE_TYPE (t), NULL);
	  TREE_CONSTANT (r) = true;
	}
      else if (TYPE_REF_P (TREE_TYPE (t)))
	/* P2280 allows references to unknown...  */;
      else if (is_this_parameter (t))
	/* ...as well as the this pointer.  */;
      else
	{
	  if (!ctx->quiet)
	    error ("%qE is not a constant expression", t);
	  *non_constant_p = true;
	}
      break;

    case CALL_EXPR:
    case AGGR_INIT_EXPR:
      r = cxx_eval_call_expression (ctx, t, lval,
				    non_constant_p, overflow_p);
      break;

    case DECL_EXPR:
      {
	r = DECL_EXPR_DECL (t);
	if (TREE_CODE (r) == USING_DECL)
	  {
	    r = void_node;
	    break;
	  }

	if (VAR_P (r)
	    && (TREE_STATIC (r)
		|| (CP_DECL_THREAD_LOCAL_P (r) && !DECL_REALLY_EXTERN (r)))
	    /* Allow __FUNCTION__ etc.  */
	    && !DECL_ARTIFICIAL (r)
	    && !decl_constant_var_p (r))
	  {
	    if (!ctx->quiet)
	      {
		if (CP_DECL_THREAD_LOCAL_P (r))
		  error_at (loc, "control passes through definition of %qD "
				 "with thread storage duration", r);
		else
		  error_at (loc, "control passes through definition of %qD "
				 "with static storage duration", r);
	      }
	    *non_constant_p = true;
	    break;
	  }

	/* make_rtl_for_nonlocal_decl could have deferred emission of
	   a local static var, but if it appears in a statement expression
	   which is constant expression evaluated to e.g. just the address
	   of the variable, its DECL_EXPR will never be seen during
	   gimple lowering's record_vars_into as the statement expression
	   will not be in the IL at all.  */
	if (VAR_P (r)
	    && TREE_STATIC (r)
	    && !DECL_REALLY_EXTERN (r)
	    && DECL_FUNCTION_SCOPE_P (r)
	    && !var_in_maybe_constexpr_fn (r)
	    && decl_constant_var_p (r))
	  {
	    varpool_node *node = varpool_node::get (r);
	    if (node == NULL || !node->definition)
	      rest_of_decl_compilation (r, 0, at_eof);
	  }

	if (AGGREGATE_TYPE_P (TREE_TYPE (r))
	    || VECTOR_TYPE_P (TREE_TYPE (r)))
	  {
	    new_ctx = *ctx;
	    new_ctx.object = r;
	    new_ctx.ctor = build_constructor (TREE_TYPE (r), NULL);
	    CONSTRUCTOR_NO_CLEARING (new_ctx.ctor) = true;
	    ctx->global->put_value (r, new_ctx.ctor);
	    ctx = &new_ctx;
	  }

	if (tree init = DECL_INITIAL (r))
	  {
	    init = cxx_eval_constant_expression (ctx, init, vc_prvalue,
						 non_constant_p, overflow_p);
	    /* Don't share a CONSTRUCTOR that might be changed.  */
	    init = unshare_constructor (init);
	    /* Remember that a constant object's constructor has already
	       run.  */
	    if (CLASS_TYPE_P (TREE_TYPE (r))
		&& CP_TYPE_CONST_P (TREE_TYPE (r)))
	      TREE_READONLY (init) = true;
	    ctx->global->put_value (r, init);
	  }
	else if (ctx == &new_ctx)
	  /* We gave it a CONSTRUCTOR above.  */;
	else
	  ctx->global->put_value (r, NULL_TREE);
      }
      break;

    case TARGET_EXPR:
      {
	tree type = TREE_TYPE (t);

	if (!literal_type_p (type))
	  {
	    if (!ctx->quiet)
	      {
		auto_diagnostic_group d;
		error ("temporary of non-literal type %qT in a "
		       "constant expression", type);
		explain_non_literal_class (type);
	      }
	    *non_constant_p = true;
	    break;
	  }
	gcc_checking_assert (!TARGET_EXPR_DIRECT_INIT_P (t));
	/* Avoid evaluating a TARGET_EXPR more than once.  */
	tree slot = TARGET_EXPR_SLOT (t);
	if (tree v = ctx->global->get_value (slot))
	  {
	    if (lval)
	      return slot;
	    r = v;
	    break;
	  }
	if ((AGGREGATE_TYPE_P (type) || VECTOR_TYPE_P (type)))
	  {
	    /* We're being expanded without an explicit target, so start
	       initializing a new object; expansion with an explicit target
	       strips the TARGET_EXPR before we get here.  */
	    new_ctx = *ctx;
	    /* Link CTX to NEW_CTX so that lookup_placeholder can resolve
	       any PLACEHOLDER_EXPR within the initializer that refers to the
	       former object under construction.  */
	    new_ctx.parent = ctx;
	    new_ctx.ctor = build_constructor (type, NULL);
	    CONSTRUCTOR_NO_CLEARING (new_ctx.ctor) = true;
	    new_ctx.object = slot;
	    ctx->global->put_value (new_ctx.object, new_ctx.ctor);
	    ctx = &new_ctx;
	  }
	/* Pass vc_prvalue because this indicates
	   initialization of a temporary.  */
	r = cxx_eval_constant_expression (ctx, TREE_OPERAND (t, 1), vc_prvalue,
					  non_constant_p, overflow_p);
	if (*non_constant_p)
	  break;
	/* If the initializer is complex, evaluate it to initialize slot.  */
	bool is_complex = target_expr_needs_replace (t);
	if (!is_complex)
	  {
	    r = unshare_constructor (r);
	    /* Adjust the type of the result to the type of the temporary.  */
	    r = adjust_temp_type (type, r);
	    ctx->global->put_value (slot, r);
	  }
	if (TARGET_EXPR_CLEANUP (t) && !CLEANUP_EH_ONLY (t))
	  ctx->global->cleanups->safe_push (TARGET_EXPR_CLEANUP (t));
	if (ctx->save_exprs)
	  ctx->save_exprs->safe_push (slot);
	if (lval)
	  return slot;
	if (is_complex)
	  r = ctx->global->get_value (slot);
      }
      break;

    case INIT_EXPR:
    case MODIFY_EXPR:
      gcc_assert (jump_target == NULL || *jump_target == NULL_TREE);
      r = cxx_eval_store_expression (ctx, t, lval,
				     non_constant_p, overflow_p);
      break;

    case SCOPE_REF:
      r = cxx_eval_constant_expression (ctx, TREE_OPERAND (t, 1),
					lval,
					non_constant_p, overflow_p);
      break;

    case RETURN_EXPR:
      if (TREE_OPERAND (t, 0) != NULL_TREE)
	r = cxx_eval_constant_expression (ctx, TREE_OPERAND (t, 0),
					  lval,
					  non_constant_p, overflow_p);
      /* FALLTHRU */
    case BREAK_STMT:
    case CONTINUE_STMT:
      if (jump_target)
	*jump_target = t;
      else
	{
	  /* Can happen with ({ return true; }) && false; passed to
	     maybe_constant_value.  There is nothing to jump over in this
	     case, and the bug will be diagnosed later.  */
	  gcc_assert (ctx->quiet);
	  *non_constant_p = true;
	}
      break;

    case SAVE_EXPR:
      /* Avoid evaluating a SAVE_EXPR more than once.  */
      if (tree v = ctx->global->get_value (t))
	r = v;
      else
	{
	  r = cxx_eval_constant_expression (ctx, TREE_OPERAND (t, 0), vc_prvalue,
					    non_constant_p, overflow_p);
	  if (*non_constant_p)
	    break;
	  ctx->global->put_value (t, r);
	  if (ctx->save_exprs)
	    ctx->save_exprs->safe_push (t);
	}
      break;

    case TRY_CATCH_EXPR:
      if (TREE_OPERAND (t, 0) == NULL_TREE)
	{
	  r = void_node;
	  break;
	}
      /* FALLTHRU */
    case NON_LVALUE_EXPR:
    case TRY_BLOCK:
    case MUST_NOT_THROW_EXPR:
    case EXPR_STMT:
    case EH_SPEC_BLOCK:
      r = cxx_eval_constant_expression (ctx, TREE_OPERAND (t, 0),
					lval,
					non_constant_p, overflow_p,
					jump_target);
      break;

    case CLEANUP_POINT_EXPR:
      {
	auto_vec<tree, 2> cleanups;
	vec<tree> *prev_cleanups = ctx->global->cleanups;
	ctx->global->cleanups = &cleanups;

	auto_vec<tree, 10> save_exprs;
	constexpr_ctx new_ctx = *ctx;
	new_ctx.save_exprs = &save_exprs;

	r = cxx_eval_constant_expression (&new_ctx, TREE_OPERAND (t, 0),
					  lval,
					  non_constant_p, overflow_p,
					  jump_target);

	ctx->global->cleanups = prev_cleanups;
	unsigned int i;
	tree cleanup;
	/* Evaluate the cleanups.  */
	FOR_EACH_VEC_ELT_REVERSE (cleanups, i, cleanup)
	  cxx_eval_constant_expression (&new_ctx, cleanup, vc_discard,
					non_constant_p, overflow_p);

	/* Forget SAVE_EXPRs and TARGET_EXPRs created by this
	   full-expression.  */
	for (tree save_expr : save_exprs)
	  destroy_value_checked (ctx, save_expr, non_constant_p);
      }
      break;

    case TRY_FINALLY_EXPR:
      r = cxx_eval_constant_expression (ctx, TREE_OPERAND (t, 0), lval,
					non_constant_p, overflow_p,
					jump_target);
      if (!*non_constant_p)
	/* Also evaluate the cleanup.  */
	cxx_eval_constant_expression (ctx, TREE_OPERAND (t, 1), vc_discard,
				      non_constant_p, overflow_p);
      break;

    case EH_ELSE_EXPR:
<<<<<<< HEAD
      /* Evaluate any cleanup that applies to non-EH exits, this only for
	 the output of the diagnostics ??? what is really meant to happen
	 at constexpr-time?...  */
      cxx_eval_constant_expression (ctx, TREE_OPERAND (t, 0), vc_discard,
				      non_constant_p, overflow_p);

      /* The presence of a contract should not affect the constexpr.  */
      if (CONTRACT_EH_ELSE_P (t))
	break;
      if (!*non_constant_p)
	/* Also evaluate the EH handler.  */
	cxx_eval_constant_expression (ctx, TREE_OPERAND (t, 1), vc_discard,
				      non_constant_p, overflow_p);
=======
      /* Evaluate any cleanup that applies to non-EH exits.  */
      cxx_eval_constant_expression (ctx, TREE_OPERAND (t, 0), vc_discard,
				    non_constant_p, overflow_p);

      /* We do not have constexpr exceptions yet, so skip the EH path.  */
>>>>>>> 13fba3ad
      break;

    case CLEANUP_STMT:
      r = cxx_eval_constant_expression (ctx, CLEANUP_BODY (t), lval,
					non_constant_p, overflow_p,
					jump_target);
      if (!CLEANUP_EH_ONLY (t) && !*non_constant_p)
	{
	  iloc_sentinel ils (loc);
	  /* Also evaluate the cleanup.  */
	  cxx_eval_constant_expression (ctx, CLEANUP_EXPR (t), vc_discard,
					non_constant_p, overflow_p);
	}
      break;

      /* These differ from cxx_eval_unary_expression in that this doesn't
	 check for a constant operand or result; an address can be
	 constant without its operand being, and vice versa.  */
    case MEM_REF:
    case INDIRECT_REF:
      r = cxx_eval_indirect_ref (ctx, t, lval,
				 non_constant_p, overflow_p);
      break;

    case ADDR_EXPR:
      {
	tree oldop = TREE_OPERAND (t, 0);
	tree op = cxx_eval_constant_expression (ctx, oldop, vc_glvalue,
						non_constant_p, overflow_p);
	/* Don't VERIFY_CONSTANT here.  */
	if (*non_constant_p)
	  return t;
	gcc_checking_assert (TREE_CODE (op) != CONSTRUCTOR);
	/* This function does more aggressive folding than fold itself.  */
	r = build_fold_addr_expr_with_type (op, TREE_TYPE (t));
	if (TREE_CODE (r) == ADDR_EXPR && TREE_OPERAND (r, 0) == oldop)
	  {
	    ggc_free (r);
	    return t;
	  }
	break;
      }

    case REALPART_EXPR:
    case IMAGPART_EXPR:
      if (lval)
	{
	  r = cxx_eval_constant_expression (ctx, TREE_OPERAND (t, 0), lval,
					    non_constant_p, overflow_p);
	  if (r == error_mark_node)
	    ;
	  else if (r == TREE_OPERAND (t, 0) || lval == vc_discard)
	    r = t;
	  else
	    r = fold_build1 (TREE_CODE (t), TREE_TYPE (t), r);
	  break;
	}
      /* FALLTHRU */
    case CONJ_EXPR:
    case FIX_TRUNC_EXPR:
    case FLOAT_EXPR:
    case NEGATE_EXPR:
    case ABS_EXPR:
    case ABSU_EXPR:
    case BIT_NOT_EXPR:
    case TRUTH_NOT_EXPR:
    case FIXED_CONVERT_EXPR:
      r = cxx_eval_unary_expression (ctx, t, lval,
				     non_constant_p, overflow_p);
      break;

    case SIZEOF_EXPR:
      r = fold_sizeof_expr (t);
      /* In a template, fold_sizeof_expr may merely create a new SIZEOF_EXPR,
	 which could lead to an infinite recursion.  */
      if (TREE_CODE (r) != SIZEOF_EXPR)
	r = cxx_eval_constant_expression (ctx, r, lval,
					  non_constant_p, overflow_p,
					  jump_target);
      else
	{
	  *non_constant_p = true;
	  gcc_assert (ctx->quiet);
	}

      break;

    case COMPOUND_EXPR:
      {
	/* check_return_expr sometimes wraps a TARGET_EXPR in a
	   COMPOUND_EXPR; don't get confused.  Also handle EMPTY_CLASS_EXPR
	   introduced by build_call_a.  */
	tree op0 = TREE_OPERAND (t, 0);
	tree op1 = TREE_OPERAND (t, 1);
	STRIP_NOPS (op1);
	if ((TREE_CODE (op0) == TARGET_EXPR && op1 == TARGET_EXPR_SLOT (op0))
	    || TREE_CODE (op1) == EMPTY_CLASS_EXPR)
	  r = cxx_eval_constant_expression (ctx, op0,
					    lval, non_constant_p, overflow_p,
					    jump_target);
	else
	  {
	    /* Check that the LHS is constant and then discard it.  */
	    cxx_eval_constant_expression (ctx, op0, vc_discard,
					  non_constant_p, overflow_p,
					  jump_target);
	    if (*non_constant_p)
	      return t;
	    op1 = TREE_OPERAND (t, 1);
	    r = cxx_eval_constant_expression (ctx, op1,
					      lval, non_constant_p, overflow_p,
					      jump_target);
	  }
      }
      break;

    case POINTER_PLUS_EXPR:
    case POINTER_DIFF_EXPR:
    case PLUS_EXPR:
    case MINUS_EXPR:
    case MULT_EXPR:
    case TRUNC_DIV_EXPR:
    case CEIL_DIV_EXPR:
    case FLOOR_DIV_EXPR:
    case ROUND_DIV_EXPR:
    case TRUNC_MOD_EXPR:
    case CEIL_MOD_EXPR:
    case ROUND_MOD_EXPR:
    case RDIV_EXPR:
    case EXACT_DIV_EXPR:
    case MIN_EXPR:
    case MAX_EXPR:
    case LSHIFT_EXPR:
    case RSHIFT_EXPR:
    case LROTATE_EXPR:
    case RROTATE_EXPR:
    case BIT_IOR_EXPR:
    case BIT_XOR_EXPR:
    case BIT_AND_EXPR:
    case TRUTH_XOR_EXPR:
    case LT_EXPR:
    case LE_EXPR:
    case GT_EXPR:
    case GE_EXPR:
    case EQ_EXPR:
    case NE_EXPR:
    case SPACESHIP_EXPR:
    case UNORDERED_EXPR:
    case ORDERED_EXPR:
    case UNLT_EXPR:
    case UNLE_EXPR:
    case UNGT_EXPR:
    case UNGE_EXPR:
    case UNEQ_EXPR:
    case LTGT_EXPR:
    case RANGE_EXPR:
    case COMPLEX_EXPR:
      r = cxx_eval_binary_expression (ctx, t, lval,
				      non_constant_p, overflow_p);
      break;

      /* fold can introduce non-IF versions of these; still treat them as
	 short-circuiting.  */
    case TRUTH_AND_EXPR:
    case TRUTH_ANDIF_EXPR:
      r = cxx_eval_logical_expression (ctx, t, boolean_false_node,
				       boolean_true_node,
				       non_constant_p, overflow_p);
      break;

    case TRUTH_OR_EXPR:
    case TRUTH_ORIF_EXPR:
      r = cxx_eval_logical_expression (ctx, t, boolean_true_node,
				       boolean_false_node,
				       non_constant_p, overflow_p);
      break;

    case ARRAY_REF:
      r = cxx_eval_array_reference (ctx, t, lval,
				    non_constant_p, overflow_p);
      break;

    case COMPONENT_REF:
      if (is_overloaded_fn (t))
	{
	  /* We can only get here in checking mode via 
	     build_non_dependent_expr,  because any expression that
	     calls or takes the address of the function will have
	     pulled a FUNCTION_DECL out of the COMPONENT_REF.  */
	  gcc_checking_assert (ctx->quiet || errorcount);
	  *non_constant_p = true;
	  return t;
	}
      r = cxx_eval_component_reference (ctx, t, lval,
					non_constant_p, overflow_p);
      break;

    case BIT_FIELD_REF:
      r = cxx_eval_bit_field_ref (ctx, t, lval,
				  non_constant_p, overflow_p);
      break;

    case COND_EXPR:
    case IF_STMT:
      if (jump_target && *jump_target)
	{
	  tree orig_jump = *jump_target;
	  tree arg = ((TREE_CODE (t) != IF_STMT || TREE_OPERAND (t, 1))
		      ? TREE_OPERAND (t, 1) : void_node);
	  /* When jumping to a label, the label might be either in the
	     then or else blocks, so process then block first in skipping
	     mode first, and if we are still in the skipping mode at its end,
	     process the else block too.  */
	  r = cxx_eval_constant_expression (ctx, arg, lval, non_constant_p,
					    overflow_p, jump_target);
	  /* It's possible that we found the label in the then block.  But
	     it could have been followed by another jumping statement, e.g.
	     say we're looking for case 1:
	      if (cond)
		{
		  // skipped statements
		  case 1:; // clears up *jump_target
		  return 1; // and sets it to a RETURN_EXPR
		}
	      else { ... }
	     in which case we need not go looking to the else block.
	     (goto is not allowed in a constexpr function.)  */
	  if (*jump_target == orig_jump)
	    {
	      arg = ((TREE_CODE (t) != IF_STMT || TREE_OPERAND (t, 2))
		     ? TREE_OPERAND (t, 2) : void_node);
	      r = cxx_eval_constant_expression (ctx, arg, lval, non_constant_p,
						overflow_p, jump_target);
	    }
	  break;
	}
      r = cxx_eval_conditional_expression (ctx, t, lval,
					   non_constant_p, overflow_p,
					   jump_target);
      break;
    case VEC_COND_EXPR:
      r = cxx_eval_vector_conditional_expression (ctx, t, non_constant_p,
						  overflow_p);
      break;

    case CONSTRUCTOR:
      if (TREE_CONSTANT (t) && reduced_constant_expression_p (t))
	{
	  /* Don't re-process a constant CONSTRUCTOR.  */
	  verify_constructor_flags (t);
	  if (TREE_CONSTANT (t))
	    return t;
	}
      r = cxx_eval_bare_aggregate (ctx, t, lval,
				   non_constant_p, overflow_p);
      break;

    case VEC_INIT_EXPR:
      /* We can get this in a defaulted constructor for a class with a
	 non-static data member of array type.  Either the initializer will
	 be NULL, meaning default-initialization, or it will be an lvalue
	 or xvalue of the same type, meaning direct-initialization from the
	 corresponding member.  */
      r = cxx_eval_vec_init (ctx, t, lval,
			     non_constant_p, overflow_p);
      break;

    case VEC_PERM_EXPR:
      r = cxx_eval_trinary_expression (ctx, t, lval,
				       non_constant_p, overflow_p);
      break;

    case PAREN_EXPR:
      gcc_assert (!REF_PARENTHESIZED_P (t));
      /* A PAREN_EXPR resulting from __builtin_assoc_barrier has no effect in
         constant expressions since it's unaffected by -fassociative-math.  */
      r = cxx_eval_constant_expression (ctx, TREE_OPERAND (t, 0), lval,
					non_constant_p, overflow_p);
      break;

    case NOP_EXPR:
      if (REINTERPRET_CAST_P (t))
	{
	  if (!ctx->quiet)
	    error_at (loc,
		      "%<reinterpret_cast%> is not a constant expression");
	  *non_constant_p = true;
	  return t;
	}
      /* FALLTHROUGH.  */
    case CONVERT_EXPR:
    case VIEW_CONVERT_EXPR:
    case UNARY_PLUS_EXPR:
      {
	tree oldop = TREE_OPERAND (t, 0);

	tree op = cxx_eval_constant_expression (ctx, oldop,
						VOID_TYPE_P (TREE_TYPE (t))
						? vc_discard
						: tcode == VIEW_CONVERT_EXPR
						? lval : vc_prvalue,
						non_constant_p, overflow_p);
	if (*non_constant_p)
	  return t;
	tree type = TREE_TYPE (t);

	if (VOID_TYPE_P (type))
	  return void_node;

	if (TREE_CODE (t) == CONVERT_EXPR
	    && ARITHMETIC_TYPE_P (type)
	    && INDIRECT_TYPE_P (TREE_TYPE (op))
	    && ctx->manifestly_const_eval == mce_true)
	  {
	    if (!ctx->quiet)
	      error_at (loc,
			"conversion from pointer type %qT to arithmetic type "
			"%qT in a constant expression", TREE_TYPE (op), type);
	    *non_constant_p = true;
	    return t;
	  }

	/* [expr.const]: a conversion from type cv void* to a pointer-to-object
	   type cannot be part of a core constant expression as a resolution to
	   DR 1312.  */
	if (TYPE_PTROB_P (type)
	    && TYPE_PTR_P (TREE_TYPE (op))
	    && VOID_TYPE_P (TREE_TYPE (TREE_TYPE (op)))
	    /* Inside a call to std::construct_at,
	       std::allocator<T>::{,de}allocate, or
	       std::source_location::current, we permit casting from void*
	       because that is compiler-generated code.  */
	    && !is_std_construct_at (ctx->call)
	    && !is_std_allocator_allocate (ctx->call)
	    && !is_std_source_location_current (ctx->call))
	  {
	    /* Likewise, don't error when casting from void* when OP is
	       &heap uninit and similar.  */
	    tree sop = tree_strip_nop_conversions (op);
	    tree decl = NULL_TREE;
	    if (TREE_CODE (sop) == ADDR_EXPR)
	      decl = TREE_OPERAND (sop, 0);
	    if (decl
		&& VAR_P (decl)
		&& DECL_ARTIFICIAL (decl)
		&& (DECL_NAME (decl) == heap_identifier
		    || DECL_NAME (decl) == heap_uninit_identifier
		    || DECL_NAME (decl) == heap_vec_identifier
		    || DECL_NAME (decl) == heap_vec_uninit_identifier))
	      /* OK */;
	    /* P2738 (C++26): a conversion from a prvalue P of type "pointer to
	       cv void" to a pointer-to-object type T unless P is a null
	       pointer value or points to an object whose type is similar to
	       T.  */
	    else if (cxx_dialect > cxx23)
	      {
		if (integer_zerop (sop))
		  return build_int_cst (type, 0);
		r = cxx_fold_indirect_ref (ctx, loc, TREE_TYPE (type), sop);
		if (r)
		  {
		    r = build1 (ADDR_EXPR, type, r);
		    break;
		  }
		if (!ctx->quiet)
		  {
		    gcc_assert (TREE_CODE (sop) == ADDR_EXPR);
		    auto_diagnostic_group d;
		    error_at (loc, "cast from %qT is not allowed in a "
			      "constant expression because "
			      "pointed-to type %qT is not similar to %qT",
			      TREE_TYPE (op), TREE_TYPE (TREE_TYPE (sop)),
			      TREE_TYPE (type));
		    tree obj = build_fold_indirect_ref (sop);
		    if (TREE_CODE (obj) == COMPONENT_REF)
		      obj = TREE_OPERAND (obj, 1);
		    if (DECL_P (obj))
		      inform (DECL_SOURCE_LOCATION (obj),
			      "pointed-to object declared here");
		  }
		*non_constant_p = true;
		return t;
	      }
	    else
	      {
		if (!ctx->quiet)
		  error_at (loc, "cast from %qT is not allowed in a "
			    "constant expression before C++26",
			    TREE_TYPE (op));
		*non_constant_p = true;
		return t;
	      }
	  }

	if (TREE_CODE (op) == PTRMEM_CST && !TYPE_PTRMEM_P (type))
	  {
	    op = cplus_expand_constant (op);
	    if (TREE_CODE (op) == PTRMEM_CST)
	      {
		if (!ctx->quiet)
		  error_at (loc, "%qE is not a constant expression when the "
			    "class %qT is still incomplete", op,
			    PTRMEM_CST_CLASS (op));
		*non_constant_p = true;
		return t;
	      }
	  }

	if (TREE_CODE (op) == PTRMEM_CST && tcode == NOP_EXPR)
	  {
	    if (!same_type_ignoring_top_level_qualifiers_p (type, TREE_TYPE (op))
		&& !can_convert_qual (type, op))
	      op = cplus_expand_constant (op);
	    return cp_fold_convert (type, op);
	  }

	if (INDIRECT_TYPE_P (type) && TREE_CODE (op) == INTEGER_CST)
	  {
	    if (integer_zerop (op))
	      {
		if (TYPE_REF_P (type))
		  {
		    if (!ctx->quiet)
		      error_at (loc, "dereferencing a null pointer");
		    *non_constant_p = true;
		    return t;
		  }
	      }
	    else
	      {
		/* This detects for example:
		     reinterpret_cast<void*>(sizeof 0)
		*/
		if (!ctx->quiet)
		  error_at (loc, "%<reinterpret_cast<%T>(%E)%> is not "
			    "a constant expression",
			    type, op);
		*non_constant_p = true;
		return t;
	      }
	  }

	if (INDIRECT_TYPE_P (type)
	    && TREE_CODE (op) == NOP_EXPR
	    && TREE_TYPE (op) == ptr_type_node
	    && TREE_CODE (TREE_OPERAND (op, 0)) == ADDR_EXPR
	    && VAR_P (TREE_OPERAND (TREE_OPERAND (op, 0), 0))
	    && (DECL_NAME (TREE_OPERAND (TREE_OPERAND (op, 0),
					 0)) == heap_uninit_identifier
		|| DECL_NAME (TREE_OPERAND (TREE_OPERAND (op, 0),
					    0)) == heap_vec_uninit_identifier))
	  {
	    tree var = TREE_OPERAND (TREE_OPERAND (op, 0), 0);
	    tree var_size = TYPE_SIZE_UNIT (TREE_TYPE (var));
	    tree elt_type = TREE_TYPE (type);
	    tree cookie_size = NULL_TREE;
	    tree arg_size = NULL_TREE;
	    if (TREE_CODE (elt_type) == RECORD_TYPE
		&& TYPE_NAME (elt_type) == heap_identifier)
	      {
		tree fld1 = TYPE_FIELDS (elt_type);
		tree fld2 = DECL_CHAIN (fld1);
		elt_type = TREE_TYPE (TREE_TYPE (fld2));
		cookie_size = TYPE_SIZE_UNIT (TREE_TYPE (fld1));
	      }
	    DECL_NAME (var)
	      = (DECL_NAME (var) == heap_uninit_identifier
		 ? heap_identifier : heap_vec_identifier);
	    /* For zero sized elt_type, try to recover how many outer_nelts
	       it should have.  */
	    if ((cookie_size ? tree_int_cst_equal (var_size, cookie_size)
			     : integer_zerop (var_size))
		&& !int_size_in_bytes (elt_type)
		&& TREE_CODE (oldop) == CALL_EXPR
		&& call_expr_nargs (oldop) >= 1)
	      if (tree fun = get_function_named_in_call (oldop))
		if (cxx_replaceable_global_alloc_fn (fun)
		    && IDENTIFIER_NEW_OP_P (DECL_NAME (fun)))
		  arg_size = CALL_EXPR_ARG (oldop, 0);
	    TREE_TYPE (var)
	      = build_new_constexpr_heap_type (ctx, elt_type, cookie_size,
					       var_size, arg_size,
					       non_constant_p, overflow_p);
	    TREE_TYPE (TREE_OPERAND (op, 0))
	      = build_pointer_type (TREE_TYPE (var));
	  }

	if (op == oldop && tcode != UNARY_PLUS_EXPR)
	  /* We didn't fold at the top so we could check for ptr-int
	     conversion.  */
	  return fold (t);

	tree sop;

	/* Handle an array's bounds having been deduced after we built
	   the wrapping expression.  */
	if (same_type_ignoring_tlq_and_bounds_p (type, TREE_TYPE (op)))
	  r = op;
	else if (sop = tree_strip_nop_conversions (op),
		 sop != op && (same_type_ignoring_tlq_and_bounds_p
			       (type, TREE_TYPE (sop))))
	  r = sop;
	else if (tcode == UNARY_PLUS_EXPR)
	  r = fold_convert (TREE_TYPE (t), op);
	else
	  r = fold_build1 (tcode, type, op);

	/* Conversion of an out-of-range value has implementation-defined
	   behavior; the language considers it different from arithmetic
	   overflow, which is undefined.  */
	if (TREE_OVERFLOW_P (r) && !TREE_OVERFLOW_P (op))
	  TREE_OVERFLOW (r) = false;
      }
      break;

    case EXCESS_PRECISION_EXPR:
      {
	tree oldop = TREE_OPERAND (t, 0);

	tree op = cxx_eval_constant_expression (ctx, oldop,
						lval,
						non_constant_p, overflow_p);
	if (*non_constant_p)
	  return t;
	r = fold_convert (TREE_TYPE (t), op);
	break;
      }

    case EMPTY_CLASS_EXPR:
      /* Handle EMPTY_CLASS_EXPR produced by build_call_a by lowering
	 it to an appropriate CONSTRUCTOR.  */
      return build_constructor (TREE_TYPE (t), NULL);

    case STATEMENT_LIST:
      new_ctx = *ctx;
      new_ctx.ctor = new_ctx.object = NULL_TREE;
      return cxx_eval_statement_list (&new_ctx, t,
				      non_constant_p, overflow_p, jump_target);

    case BIND_EXPR:
      /* Pre-emptively clear the vars declared by this BIND_EXPR from the value
	 map, so that when checking whether they're already destroyed later we
	 don't get confused by remnants of previous calls.  */
      for (tree decl = BIND_EXPR_VARS (t); decl; decl = DECL_CHAIN (decl))
	ctx->global->clear_value (decl);
      r = cxx_eval_constant_expression (ctx, BIND_EXPR_BODY (t),
					lval,
					non_constant_p, overflow_p,
					jump_target);
      for (tree decl = BIND_EXPR_VARS (t); decl; decl = DECL_CHAIN (decl))
	destroy_value_checked (ctx, decl, non_constant_p);
      break;

    case PREINCREMENT_EXPR:
    case POSTINCREMENT_EXPR:
    case PREDECREMENT_EXPR:
    case POSTDECREMENT_EXPR:
      return cxx_eval_increment_expression (ctx, t,
					    lval, non_constant_p, overflow_p);

    case LAMBDA_EXPR:
    case NEW_EXPR:
    case VEC_NEW_EXPR:
    case DELETE_EXPR:
    case VEC_DELETE_EXPR:
    case THROW_EXPR:
    case MODOP_EXPR:
      /* GCC internal stuff.  */
    case VA_ARG_EXPR:
    case BASELINK:
    case OFFSET_REF:
      if (!ctx->quiet)
	error_at (loc, "expression %qE is not a constant expression", t);
      *non_constant_p = true;
      break;

    case OBJ_TYPE_REF:
      /* Virtual function lookup.  We don't need to do anything fancy.  */
      return cxx_eval_constant_expression (ctx, OBJ_TYPE_REF_EXPR (t),
					   lval, non_constant_p, overflow_p);

    case PLACEHOLDER_EXPR:
      /* Use of the value or address of the current object.  */
      if (tree ctor = lookup_placeholder (ctx, lval, TREE_TYPE (t)))
	{
	  if (TREE_CODE (ctor) == CONSTRUCTOR)
	    return ctor;
	  else
	    return cxx_eval_constant_expression (ctx, ctor, lval,
						 non_constant_p, overflow_p);
	}
      /* A placeholder without a referent.  We can get here when
	 checking whether NSDMIs are noexcept, or in massage_init_elt;
	 just say it's non-constant for now.  */
      gcc_assert (ctx->quiet);
      *non_constant_p = true;
      break;

    case EXIT_EXPR:
      {
	tree cond = TREE_OPERAND (t, 0);
	cond = cxx_eval_constant_expression (ctx, cond, vc_prvalue,
					     non_constant_p, overflow_p);
	VERIFY_CONSTANT (cond);
	if (integer_nonzerop (cond))
	  *jump_target = t;
      }
      break;

    case GOTO_EXPR:
      if (breaks (&TREE_OPERAND (t, 0))
	  || continues (&TREE_OPERAND (t, 0)))
	*jump_target = TREE_OPERAND (t, 0);
      else
	{
	  gcc_assert (cxx_dialect >= cxx23);
	  if (!ctx->quiet)
	    error_at (loc, "%<goto%> is not a constant expression");
	  *non_constant_p = true;
	}
      break;

    case LOOP_EXPR:
    case DO_STMT:
    case WHILE_STMT:
    case FOR_STMT:
      cxx_eval_loop_expr (ctx, t,
			  non_constant_p, overflow_p, jump_target);
      break;

    case SWITCH_EXPR:
    case SWITCH_STMT:
      cxx_eval_switch_expr (ctx, t,
			    non_constant_p, overflow_p, jump_target);
      break;

    case REQUIRES_EXPR:
      /* It's possible to get a requires-expression in a constant
         expression. For example:

             template<typename T> concept bool C() {
               return requires (T t) { t; };
             }

             template<typename T> requires !C<T>() void f(T);

         Normalization leaves f with the associated constraint
         '!requires (T t) { ... }' which is not transformed into
         a constraint.  */
      if (!processing_template_decl)
	return evaluate_requires_expr (t);
      else
        *non_constant_p = true;
      return t;

    case ANNOTATE_EXPR:
      r = cxx_eval_constant_expression (ctx, TREE_OPERAND (t, 0),
					lval,
					non_constant_p, overflow_p,
					jump_target);
      break;

    case USING_STMT:
      r = void_node;
      break;

    case ASSERTION_STMT:
    case PRECONDITION_STMT:
    case POSTCONDITION_STMT:
      {
	contract_semantic semantic = get_contract_semantic (t);
	if (semantic == CCS_IGNORE)
	  break;

	if (!cxx_eval_assert (ctx, CONTRACT_CONDITION (t),
			      G_("contract predicate is false in "
				 "constant expression"),
			      EXPR_LOCATION (t), checked_contract_p (semantic),
			      non_constant_p, overflow_p))
	  *non_constant_p = true;
	r = void_node;
      }
      break;

    case TEMPLATE_ID_EXPR:
      {
        /* We can evaluate template-id that refers to a concept only if
	   the template arguments are non-dependent.  */
	gcc_assert (concept_check_p (t));

	if (!value_dependent_expression_p (t)
	    && !uid_sensitive_constexpr_evaluation_p ())
	  r = evaluate_concept_check (t);
	else
	  *non_constant_p = true;

	break;
      }

    case ASM_EXPR:
      if (!ctx->quiet)
	inline_asm_in_constexpr_error (loc, /*constexpr_fundef_p*/false);
      *non_constant_p = true;
      return t;

    case BIT_CAST_EXPR:
      if (lval)
	{
	  if (!ctx->quiet)
	    error_at (EXPR_LOCATION (t),
		      "address of a call to %qs is not a constant expression",
		      "__builtin_bit_cast");
	  *non_constant_p = true;
	  return t;
	}
      r = cxx_eval_bit_cast (ctx, t, non_constant_p, overflow_p);
      break;

    case OMP_PARALLEL:
    case OMP_TASK:
    case OMP_FOR:
    case OMP_SIMD:
    case OMP_DISTRIBUTE:
    case OMP_TASKLOOP:
    case OMP_LOOP:
    case OMP_TEAMS:
    case OMP_TARGET_DATA:
    case OMP_TARGET:
    case OMP_SECTIONS:
    case OMP_ORDERED:
    case OMP_CRITICAL:
    case OMP_SINGLE:
    case OMP_SCAN:
    case OMP_SCOPE:
    case OMP_SECTION:
    case OMP_STRUCTURED_BLOCK:
    case OMP_MASTER:
    case OMP_MASKED:
    case OMP_TASKGROUP:
    case OMP_TARGET_UPDATE:
    case OMP_TARGET_ENTER_DATA:
    case OMP_TARGET_EXIT_DATA:
    case OMP_ATOMIC:
    case OMP_ATOMIC_READ:
    case OMP_ATOMIC_CAPTURE_OLD:
    case OMP_ATOMIC_CAPTURE_NEW:
    case OMP_DEPOBJ:
    case OACC_PARALLEL:
    case OACC_KERNELS:
    case OACC_SERIAL:
    case OACC_DATA:
    case OACC_HOST_DATA:
    case OACC_LOOP:
    case OACC_CACHE:
    case OACC_DECLARE:
    case OACC_ENTER_DATA:
    case OACC_EXIT_DATA:
    case OACC_UPDATE:
      if (!ctx->quiet)
	error_at (EXPR_LOCATION (t),
		  "statement is not a constant expression");
      *non_constant_p = true;
      break;

    default:
      if (STATEMENT_CODE_P (TREE_CODE (t)))
	{
	  /* This function doesn't know how to deal with pre-genericize
	     statements; this can only happen with statement-expressions,
	     so for now just fail.  */
	  if (!ctx->quiet)
	    error_at (EXPR_LOCATION (t),
		      "statement is not a constant expression");
	}
      else
	internal_error ("unexpected expression %qE of kind %s", t,
			get_tree_code_name (TREE_CODE (t)));
      *non_constant_p = true;
      break;
    }

  if (r == error_mark_node)
    *non_constant_p = true;

  if (*non_constant_p)
    return t;
  else
    return r;
}

/* P0859: A function is needed for constant evaluation if it is a constexpr
   function that is named by an expression ([basic.def.odr]) that is
   potentially constant evaluated.

   So we need to instantiate any constexpr functions mentioned by the
   expression even if the definition isn't needed for evaluating the
   expression.  */

static tree
instantiate_cx_fn_r (tree *tp, int *walk_subtrees, void */*data*/)
{
  if (TREE_CODE (*tp) == FUNCTION_DECL
      && DECL_DECLARED_CONSTEXPR_P (*tp)
      && !DECL_INITIAL (*tp)
      && !trivial_fn_p (*tp)
      && (DECL_TEMPLOID_INSTANTIATION (*tp) || DECL_DEFAULTED_FN (*tp))
      && !uid_sensitive_constexpr_evaluation_p ())
    {
      ++function_depth;
      if (DECL_TEMPLOID_INSTANTIATION (*tp))
	instantiate_decl (*tp, /*defer_ok*/false, /*expl_inst*/false);
      else
	synthesize_method (*tp);
      --function_depth;
    }
  else if (TREE_CODE (*tp) == CALL_EXPR
	   || TREE_CODE (*tp) == AGGR_INIT_EXPR)
    {
      if (EXPR_HAS_LOCATION (*tp))
	input_location = EXPR_LOCATION (*tp);
    }

  if (!EXPR_P (*tp))
    *walk_subtrees = 0;

  return NULL_TREE;
}

static void
instantiate_constexpr_fns (tree t)
{
  location_t loc = input_location;
  cp_walk_tree_without_duplicates (&t, instantiate_cx_fn_r, NULL);
  input_location = loc;
}

/* Look for heap variables in the expression *TP.  */

static tree
find_heap_var_refs (tree *tp, int *walk_subtrees, void */*data*/)
{
  if (VAR_P (*tp)
      && (DECL_NAME (*tp) == heap_uninit_identifier
	  || DECL_NAME (*tp) == heap_identifier
	  || DECL_NAME (*tp) == heap_vec_uninit_identifier
	  || DECL_NAME (*tp) == heap_vec_identifier
	  || DECL_NAME (*tp) == heap_deleted_identifier))
    return *tp;

  if (TYPE_P (*tp))
    *walk_subtrees = 0;
  return NULL_TREE;
}

/* Find immediate function decls in *TP if any.  */

static tree
find_immediate_fndecl (tree *tp, int */*walk_subtrees*/, void */*data*/)
{
  if (TREE_CODE (*tp) == FUNCTION_DECL && DECL_IMMEDIATE_FUNCTION_P (*tp))
    return *tp;
  if (TREE_CODE (*tp) == PTRMEM_CST
      && TREE_CODE (PTRMEM_CST_MEMBER (*tp)) == FUNCTION_DECL
      && DECL_IMMEDIATE_FUNCTION_P (PTRMEM_CST_MEMBER (*tp)))
    return PTRMEM_CST_MEMBER (*tp);
  return NULL_TREE;
}

/* T has TREE_CONSTANT set but has been deemed not a valid C++ constant
   expression.  Return a version of T that has TREE_CONSTANT cleared.  */

static tree
mark_non_constant (tree t)
{
  gcc_checking_assert (TREE_CONSTANT (t));

  /* This isn't actually constant, so unset TREE_CONSTANT.
     Don't clear TREE_CONSTANT on ADDR_EXPR, as the middle-end requires
     it to be set if it is invariant address, even when it is not
     a valid C++ constant expression.  Wrap it with a NOP_EXPR
     instead.  */
  if (EXPR_P (t) && TREE_CODE (t) != ADDR_EXPR)
    t = copy_node (t);
  else if (TREE_CODE (t) == CONSTRUCTOR)
    t = build1 (VIEW_CONVERT_EXPR, TREE_TYPE (t), t);
  else
    t = build_nop (TREE_TYPE (t), t);
  TREE_CONSTANT (t) = false;
  return t;
}

/* ALLOW_NON_CONSTANT is false if T is required to be a constant expression.
   STRICT has the same sense as for constant_value_1: true if we only allow
   conforming C++ constant expressions, or false if we want a constant value
   even if it doesn't conform.
   MANIFESTLY_CONST_EVAL is true if T is manifestly const-evaluated as
   per P0595 even when ALLOW_NON_CONSTANT is true.
   CONSTEXPR_DTOR is true when evaluating the dtor of a constexpr variable.
   OBJECT must be non-NULL in that case.  */

static tree
cxx_eval_outermost_constant_expr (tree t, bool allow_non_constant,
				  bool strict = true,
				  mce_value manifestly_const_eval = mce_unknown,
				  bool constexpr_dtor = false,
				  tree object = NULL_TREE)
{
  auto_timevar time (TV_CONSTEXPR);

  bool non_constant_p = false;
  bool overflow_p = false;

  if (BRACE_ENCLOSED_INITIALIZER_P (t))
    {
      gcc_checking_assert (allow_non_constant);
      return t;
    }

  constexpr_global_ctx global_ctx;
  constexpr_ctx ctx = { &global_ctx, NULL, NULL, NULL, NULL, NULL, NULL,
			allow_non_constant, strict,
			!allow_non_constant ? mce_true : manifestly_const_eval };

  /* Turn off -frounding-math for manifestly constant evaluation.  */
  warning_sentinel rm (flag_rounding_math,
		       ctx.manifestly_const_eval == mce_true);
  tree type = initialized_type (t);
  tree r = t;
  bool is_consteval = false;
  if (VOID_TYPE_P (type))
    {
      if (constexpr_dtor)
	/* Used for destructors of array elements.  */
	type = TREE_TYPE (object);
      else
	{
	  if (cxx_dialect < cxx20)
	    return t;
	  if (TREE_CODE (t) != CALL_EXPR && TREE_CODE (t) != AGGR_INIT_EXPR)
	    return t;
	  /* Calls to immediate functions returning void need to be
	     evaluated.  */
	  tree fndecl = cp_get_callee_fndecl_nofold (t);
	  if (fndecl == NULL_TREE || !DECL_IMMEDIATE_FUNCTION_P (fndecl))
	    return t;
	  else
	    is_consteval = true;
	}
    }
  else if (cxx_dialect >= cxx20
	   && (TREE_CODE (t) == CALL_EXPR
	       || TREE_CODE (t) == AGGR_INIT_EXPR
	       || TREE_CODE (t) == TARGET_EXPR))
    {
      tree x = t;
      if (TREE_CODE (x) == TARGET_EXPR)
	x = TARGET_EXPR_INITIAL (x);
      tree fndecl = cp_get_callee_fndecl_nofold (x);
      if (fndecl && DECL_IMMEDIATE_FUNCTION_P (fndecl))
	is_consteval = true;
    }
  if (AGGREGATE_TYPE_P (type) || VECTOR_TYPE_P (type))
    {
      /* In C++14 an NSDMI can participate in aggregate initialization,
	 and can refer to the address of the object being initialized, so
	 we need to pass in the relevant VAR_DECL if we want to do the
	 evaluation in a single pass.  The evaluation will dynamically
	 update ctx.values for the VAR_DECL.  We use the same strategy
	 for C++11 constexpr constructors that refer to the object being
	 initialized.  */
      if (constexpr_dtor)
	{
	  gcc_assert (object && VAR_P (object));
	  gcc_assert (DECL_DECLARED_CONSTEXPR_P (object));
	  gcc_assert (DECL_INITIALIZED_BY_CONSTANT_EXPRESSION_P (object));
	  if (error_operand_p (DECL_INITIAL (object)))
	    return t;
	  ctx.ctor = unshare_expr (DECL_INITIAL (object));
	  TREE_READONLY (ctx.ctor) = false;
	  /* Temporarily force decl_really_constant_value to return false
	     for it, we want to use ctx.ctor for the current value instead.  */
	  DECL_INITIALIZED_BY_CONSTANT_EXPRESSION_P (object) = false;
	}
      else
	{
	  ctx.ctor = build_constructor (type, NULL);
	  CONSTRUCTOR_NO_CLEARING (ctx.ctor) = true;
	}
      if (!object)
	{
	  if (TREE_CODE (t) == CALL_EXPR)
	    {
	      /* If T is calling a constructor to initialize an object, reframe
		 it as an AGGR_INIT_EXPR to avoid trying to modify an object
		 from outside the constant evaluation, which will fail even if
		 the value is actually constant (is_constant_evaluated3.C).  */
	      tree fn = cp_get_callee_fndecl_nofold (t);
	      if (fn && DECL_CONSTRUCTOR_P (fn))
		{
		  object = CALL_EXPR_ARG (t, 0);
		  object = build_fold_indirect_ref (object);
		  r = build_aggr_init_expr (type, r);
		}
	    }
	  else if (TREE_CODE (t) == TARGET_EXPR)
	    object = TARGET_EXPR_SLOT (t);
	  else if (TREE_CODE (t) == AGGR_INIT_EXPR)
	    object = AGGR_INIT_EXPR_SLOT (t);
	}
      ctx.object = object;
      if (object)
	gcc_assert (same_type_ignoring_top_level_qualifiers_p
		    (type, TREE_TYPE (object)));
      if (object && DECL_P (object))
	global_ctx.put_value (object, ctx.ctor);
      if (TREE_CODE (r) == TARGET_EXPR)
	/* Avoid creating another CONSTRUCTOR when we expand the
	   TARGET_EXPR.  */
	r = TARGET_EXPR_INITIAL (r);
    }

  auto_vec<tree, 16> cleanups;
  global_ctx.cleanups = &cleanups;

  if (manifestly_const_eval == mce_true)
    instantiate_constexpr_fns (r);
  r = cxx_eval_constant_expression (&ctx, r, vc_prvalue,
				    &non_constant_p, &overflow_p);

  if (!constexpr_dtor)
    verify_constant (r, allow_non_constant, &non_constant_p, &overflow_p);
  else
    DECL_INITIALIZED_BY_CONSTANT_EXPRESSION_P (object) = true;

  unsigned int i;
  tree cleanup;
  /* Evaluate the cleanups.  */
  FOR_EACH_VEC_ELT_REVERSE (cleanups, i, cleanup)
    cxx_eval_constant_expression (&ctx, cleanup, vc_discard,
				  &non_constant_p, &overflow_p);

  /* Mutable logic is a bit tricky: we want to allow initialization of
     constexpr variables with mutable members, but we can't copy those
     members to another constexpr variable.  */
  if (TREE_CODE (r) == CONSTRUCTOR && CONSTRUCTOR_MUTABLE_POISON (r))
    {
      if (!allow_non_constant)
	error ("%qE is not a constant expression because it refers to "
	       "mutable subobjects of %qT", t, type);
      non_constant_p = true;
    }

  if (TREE_CODE (r) == CONSTRUCTOR && CONSTRUCTOR_NO_CLEARING (r))
    {
      if (!allow_non_constant)
	error ("%qE is not a constant expression because it refers to "
	       "an incompletely initialized variable", t);
      TREE_CONSTANT (r) = false;
      non_constant_p = true;
    }

  if (!non_constant_p && cxx_dialect >= cxx20
      && !global_ctx.heap_vars.is_empty ())
    {
      tree heap_var = cp_walk_tree_without_duplicates (&r, find_heap_var_refs,
						       NULL);
      unsigned int i;
      if (heap_var)
	{
	  if (!allow_non_constant && !non_constant_p)
	    error_at (DECL_SOURCE_LOCATION (heap_var),
		      "%qE is not a constant expression because it refers to "
		      "a result of %<operator new%>", t);
	  r = t;
	  non_constant_p = true;
	}
      FOR_EACH_VEC_ELT (global_ctx.heap_vars, i, heap_var)
	{
	  if (DECL_NAME (heap_var) != heap_deleted_identifier)
	    {
	      if (!allow_non_constant && !non_constant_p)
		error_at (DECL_SOURCE_LOCATION (heap_var),
			  "%qE is not a constant expression because allocated "
			  "storage has not been deallocated", t);
	      r = t;
	      non_constant_p = true;
	    }
	  varpool_node::get (heap_var)->remove ();
	}
    }

  /* Check that immediate invocation does not return an expression referencing
     any immediate function decls.  */
  if (!non_constant_p && cxx_dialect >= cxx20)
    if (tree immediate_fndecl
	= cp_walk_tree_without_duplicates (&r, find_immediate_fndecl,
					   NULL))
    {
      if (!allow_non_constant && !non_constant_p)
	{
	  if (is_consteval)
	    error_at (cp_expr_loc_or_input_loc (t),
		      "immediate evaluation returns address of immediate "
		      "function %qD", immediate_fndecl);
	  else
	    error_at (cp_expr_loc_or_input_loc (t),
		      "constant evaluation returns address of immediate "
		      "function %qD", immediate_fndecl);
	}
      r = t;
      non_constant_p = true;
    }

  if (non_constant_p)
    /* If we saw something bad, go back to our argument.  The wrapping below is
       only for the cases of TREE_CONSTANT argument or overflow.  */
    r = t;

  if (!non_constant_p && overflow_p)
    non_constant_p = true;

  /* Unshare the result.  */
  bool should_unshare = true;
  if (r == t || (TREE_CODE (t) == TARGET_EXPR
		 && TARGET_EXPR_INITIAL (t) == r))
    should_unshare = false;

  if (non_constant_p && !allow_non_constant)
    return error_mark_node;
  else if (constexpr_dtor)
    return r;
  else if (non_constant_p && TREE_CONSTANT (r))
    r = mark_non_constant (r);
  else if (non_constant_p)
    return t;

  if (should_unshare)
    r = unshare_expr (r);

  if (TREE_CODE (r) == CONSTRUCTOR && CLASS_TYPE_P (TREE_TYPE (r)))
    {
      r = adjust_temp_type (type, r);
      if (TREE_CODE (t) == TARGET_EXPR
	  && TARGET_EXPR_INITIAL (t) == r)
	return t;
      else if (TREE_CODE (t) == CONSTRUCTOR || TREE_CODE (t) == CALL_EXPR)
	/* Don't add a TARGET_EXPR if our argument didn't have one.  */;
      else if (TREE_CODE (t) == TARGET_EXPR && TARGET_EXPR_CLEANUP (t))
	r = get_target_expr (r);
      else
	{
	  r = get_target_expr (r, tf_warning_or_error | tf_no_cleanup);
	  TREE_CONSTANT (r) = true;
	}
    }

  if (TREE_CODE (t) == TARGET_EXPR
      && TREE_CODE (r) == TARGET_EXPR)
    {
      /* Preserve this flag for potential_constant_expression, and the others
	 for good measure.  */
      TARGET_EXPR_ELIDING_P (r) = TARGET_EXPR_ELIDING_P (t);
      TARGET_EXPR_IMPLICIT_P (r) = TARGET_EXPR_IMPLICIT_P (t);
      TARGET_EXPR_LIST_INIT_P (r) = TARGET_EXPR_LIST_INIT_P (t);
      TARGET_EXPR_DIRECT_INIT_P (r) = TARGET_EXPR_DIRECT_INIT_P (t);
    }

  /* Remember the original location if that wouldn't need a wrapper.  */
  if (location_t loc = EXPR_LOCATION (t))
    protected_set_expr_location (r, loc);

  return r;
}

/* If T represents a constant expression returns its reduced value.
   Otherwise return error_mark_node.  */

tree
cxx_constant_value (tree t, tree decl /* = NULL_TREE */,
		    tsubst_flags_t complain /* = tf_error */)
{
  bool sfinae = !(complain & tf_error);
  tree r = cxx_eval_outermost_constant_expr (t, sfinae, true, mce_true, false, decl);
  if (sfinae && !TREE_CONSTANT (r))
    r = error_mark_node;
  return r;
}

/* Like cxx_constant_value, but used for evaluation of constexpr destructors
   of constexpr variables.  The actual initializer of DECL is not modified.  */

void
cxx_constant_dtor (tree t, tree decl)
{
  cxx_eval_outermost_constant_expr (t, false, true, mce_true, true, decl);
}

/* Helper routine for fold_simple function.  Either return simplified
   expression T, otherwise NULL_TREE.
   In contrast to cp_fully_fold, and to maybe_constant_value, we try to fold
   even if we are within template-declaration.  So be careful on call, as in
   such case types can be undefined.  */

static tree
fold_simple_1 (tree t)
{
  tree op1;
  enum tree_code code = TREE_CODE (t);

  switch (code)
    {
    case INTEGER_CST:
    case REAL_CST:
    case VECTOR_CST:
    case FIXED_CST:
    case COMPLEX_CST:
      return t;

    case SIZEOF_EXPR:
      return fold_sizeof_expr (t);

    case ABS_EXPR:
    case ABSU_EXPR:
    case CONJ_EXPR:
    case REALPART_EXPR:
    case IMAGPART_EXPR:
    case NEGATE_EXPR:
    case BIT_NOT_EXPR:
    case TRUTH_NOT_EXPR:
    case VIEW_CONVERT_EXPR:
    CASE_CONVERT:
    case FLOAT_EXPR:
    case FIX_TRUNC_EXPR:
    case FIXED_CONVERT_EXPR:
    case ADDR_SPACE_CONVERT_EXPR:

      op1 = TREE_OPERAND (t, 0);

      t = const_unop (code, TREE_TYPE (t), op1);
      if (!t)
	return NULL_TREE;

      if (CONVERT_EXPR_CODE_P (code)
	  && TREE_OVERFLOW_P (t) && !TREE_OVERFLOW_P (op1))
	TREE_OVERFLOW (t) = false;
      return t;

    default:
      return NULL_TREE;
    }
}

/* If T is a simple constant expression, returns its simplified value.
   Otherwise returns T.  In contrast to maybe_constant_value we
   simplify only few operations on constant-expressions, and we don't
   try to simplify constexpressions.  */

tree
fold_simple (tree t)
{
  if (processing_template_decl)
    return t;

  tree r = fold_simple_1 (t);
  if (r)
    return r;

  return t;
}

/* Try folding the expression T to a simple constant.
   Returns that constant, otherwise returns T.  */

tree
fold_to_constant (tree t)
{
  tree r = fold (t);
  if (CONSTANT_CLASS_P (r) && !TREE_OVERFLOW (r))
    return r;
  else
    return t;
}

/* If T is a constant expression, returns its reduced value.
   Otherwise, if T does not have TREE_CONSTANT set, returns T.
   Otherwise, returns a version of T without TREE_CONSTANT.
   MANIFESTLY_CONST_EVAL is true if T is manifestly const-evaluated
   as per P0595.  */

static GTY((deletable)) hash_map<tree, tree> *cv_cache;

tree
maybe_constant_value (tree t, tree decl /* = NULL_TREE */,
		      mce_value manifestly_const_eval /* = mce_unknown */)
{
  tree r;

  if (!is_nondependent_constant_expression (t))
    {
      if (TREE_OVERFLOW_P (t)
	  || (!processing_template_decl && TREE_CONSTANT (t)))
	t = mark_non_constant (t);
      return t;
    }
  else if (CONSTANT_CLASS_P (t))
    /* No caching or evaluation needed.  */
    return t;

  /* Don't constant evaluate an unevaluated non-manifestly-constant operand,
     but at least try folding it to a simple constant.  */
  if (cp_unevaluated_operand && manifestly_const_eval != mce_true)
    return fold_to_constant (t);

  if (manifestly_const_eval != mce_unknown)
    return cxx_eval_outermost_constant_expr (t, true, true,
					     manifestly_const_eval, false, decl);

  if (cv_cache == NULL)
    cv_cache = hash_map<tree, tree>::create_ggc (101);
  if (tree *cached = cv_cache->get (t))
    {
      r = *cached;
      if (r != t)
	{
	  /* Clear processing_template_decl for sake of break_out_target_exprs;
	     entries in the cv_cache are non-templated.  */
	  processing_template_decl_sentinel ptds;

	  r = break_out_target_exprs (r, /*clear_loc*/true);
	  protected_set_expr_location (r, EXPR_LOCATION (t));
	}
      return r;
    }

  uid_sensitive_constexpr_evaluation_checker c;
  r = cxx_eval_outermost_constant_expr (t, true, true,
					manifestly_const_eval, false, decl);
  gcc_checking_assert (r == t
		       || CONVERT_EXPR_P (t)
		       || TREE_CODE (t) == VIEW_CONVERT_EXPR
		       || (TREE_CONSTANT (t) && !TREE_CONSTANT (r))
		       || !cp_tree_equal (r, t));
  if (!c.evaluation_restricted_p ())
    cv_cache->put (t, r);
  return r;
}

/* Dispose of the whole CV_CACHE.  */

static void
clear_cv_cache (void)
{
  if (cv_cache != NULL)
    cv_cache->empty ();
}

/* Dispose of the whole CV_CACHE and FOLD_CACHE.  */

void
clear_cv_and_fold_caches ()
{
  clear_cv_cache ();
  clear_fold_cache ();
}

/* Internal function handling expressions in templates for
   fold_non_dependent_expr and fold_non_dependent_init.

   If we're in a template, but T isn't value dependent, simplify
   it.  We're supposed to treat:

     template <typename T> void f(T[1 + 1]);
     template <typename T> void f(T[2]);

   as two declarations of the same function, for example.  */

static tree
fold_non_dependent_expr_template (tree t, tsubst_flags_t complain,
				  bool manifestly_const_eval,
				  tree object)
{
  gcc_assert (processing_template_decl);

  if (is_nondependent_constant_expression (t))
    {
      processing_template_decl_sentinel s;
      t = instantiate_non_dependent_expr_internal (t, complain);

      if (type_unknown_p (t) || BRACE_ENCLOSED_INITIALIZER_P (t))
	{
	  if (TREE_OVERFLOW_P (t))
	    {
	      t = build_nop (TREE_TYPE (t), t);
	      TREE_CONSTANT (t) = false;
	    }
	  return t;
	}
      else if (CONSTANT_CLASS_P (t))
	/* No evaluation needed.  */
	return t;

      /* Don't constant evaluate an unevaluated non-manifestly-constant operand,
	 but at least try folding it to a simple constant.  */
      if (cp_unevaluated_operand && !manifestly_const_eval)
	return fold_to_constant (t);

      tree r = cxx_eval_outermost_constant_expr (t, true, true,
						 mce_value (manifestly_const_eval),
						 false, object);
      /* cp_tree_equal looks through NOPs, so allow them.  */
      gcc_checking_assert (r == t
			   || CONVERT_EXPR_P (t)
			   || TREE_CODE (t) == VIEW_CONVERT_EXPR
			   || (TREE_CONSTANT (t) && !TREE_CONSTANT (r))
			   || !cp_tree_equal (r, t));
      return r;
    }
  else if (TREE_OVERFLOW_P (t))
    {
      t = build_nop (TREE_TYPE (t), t);
      TREE_CONSTANT (t) = false;
    }

  return t;
}

/* Like maybe_constant_value but first fully instantiate the argument.

   Note: this is equivalent to instantiate_non_dependent_expr (t, complain)
   followed by maybe_constant_value but is more efficient,
   because it calls instantiation_dependent_expression_p and
   potential_constant_expression at most once.
   The manifestly_const_eval argument is passed to maybe_constant_value.

   Callers should generally pass their active complain, or if they are in a
   non-template, diagnosing context, they can use the default of
   tf_warning_or_error.  Callers that might be within a template context, don't
   have a complain parameter, and aren't going to remember the result for long
   (e.g. null_ptr_cst_p), can pass tf_none and deal with error_mark_node
   appropriately.  */

tree
fold_non_dependent_expr (tree t,
			 tsubst_flags_t complain /* = tf_warning_or_error */,
			 bool manifestly_const_eval /* = false */,
			 tree object /* = NULL_TREE */)
{
  if (t == NULL_TREE)
    return NULL_TREE;

  if (processing_template_decl)
    return fold_non_dependent_expr_template (t, complain,
					     manifestly_const_eval, object);

  return maybe_constant_value (t, object, mce_value (manifestly_const_eval));
}

/* Like fold_non_dependent_expr, but if EXPR couldn't be folded to a constant,
   return the original expression.  */

tree
maybe_fold_non_dependent_expr (tree expr,
			       tsubst_flags_t complain/*=tf_warning_or_error*/)
{
  tree t = fold_non_dependent_expr (expr, complain);
  if (t && TREE_CONSTANT (t))
    return t;

  return expr;
}

/* Like maybe_constant_init but first fully instantiate the argument.  */

tree
fold_non_dependent_init (tree t,
			 tsubst_flags_t complain /*=tf_warning_or_error*/,
			 bool manifestly_const_eval /*=false*/,
			 tree object /* = NULL_TREE */)
{
  if (t == NULL_TREE)
    return NULL_TREE;

  if (processing_template_decl)
    {
      t = fold_non_dependent_expr_template (t, complain,
					    manifestly_const_eval, object);
      /* maybe_constant_init does this stripping, so do it here too.  */
      if (TREE_CODE (t) == TARGET_EXPR)
	{
	  tree init = TARGET_EXPR_INITIAL (t);
	  if (TREE_CODE (init) == CONSTRUCTOR)
	    t = init;
	}
      return t;
    }

  return maybe_constant_init (t, object, manifestly_const_eval);
}

/* Like maybe_constant_value, but returns a CONSTRUCTOR directly, rather
   than wrapped in a TARGET_EXPR.
   ALLOW_NON_CONSTANT is false if T is required to be a constant expression.
   MANIFESTLY_CONST_EVAL is true if T is manifestly const-evaluated as
   per P0595 even when ALLOW_NON_CONSTANT is true.  */

static tree
maybe_constant_init_1 (tree t, tree decl, bool allow_non_constant,
		       bool manifestly_const_eval)
{
  if (!t)
    return t;
  if (TREE_CODE (t) == EXPR_STMT)
    t = TREE_OPERAND (t, 0);
  if (TREE_CODE (t) == CONVERT_EXPR
      && VOID_TYPE_P (TREE_TYPE (t)))
    t = TREE_OPERAND (t, 0);
  if (TREE_CODE (t) == INIT_EXPR)
    t = TREE_OPERAND (t, 1);
  if (TREE_CODE (t) == TARGET_EXPR)
    t = TARGET_EXPR_INITIAL (t);
  if (!is_nondependent_static_init_expression (t))
    /* Don't try to evaluate it.  */;
  else if (CONSTANT_CLASS_P (t) && TREE_CODE (t) != PTRMEM_CST)
    /* No evaluation needed.  PTRMEM_CST needs the immediate fn check.  */;
  else
    {
      /* [basic.start.static] allows constant-initialization of variables with
	 static or thread storage duration even if it isn't required, but we
	 shouldn't bend the rules the same way for automatic variables.  */
      bool is_static = (decl && DECL_P (decl)
			&& (TREE_STATIC (decl) || DECL_EXTERNAL (decl)));
      if (is_static)
	manifestly_const_eval = true;

      if (cp_unevaluated_operand && !manifestly_const_eval)
	return fold_to_constant (t);

      t = cxx_eval_outermost_constant_expr (t, allow_non_constant, !is_static,
					    mce_value (manifestly_const_eval),
					    false, decl);
    }
  if (TREE_CODE (t) == TARGET_EXPR)
    {
      tree init = TARGET_EXPR_INITIAL (t);
      if (TREE_CODE (init) == CONSTRUCTOR)
	t = init;
    }
  return t;
}

/* Wrapper for maybe_constant_init_1 which permits non constants.  */

tree
maybe_constant_init (tree t, tree decl, bool manifestly_const_eval)
{
  return maybe_constant_init_1 (t, decl, true, manifestly_const_eval);
}

/* Wrapper for maybe_constant_init_1 which does not permit non constants.  */

tree
cxx_constant_init (tree t, tree decl)
{
  return maybe_constant_init_1 (t, decl, false, true);
}

#if 0
/* FIXME see ADDR_EXPR section in potential_constant_expression_1.  */
/* Return true if the object referred to by REF has automatic or thread
   local storage.  */

enum { ck_ok, ck_bad, ck_unknown };
static int
check_automatic_or_tls (tree ref)
{
  machine_mode mode;
  poly_int64 bitsize, bitpos;
  tree offset;
  int volatilep = 0, unsignedp = 0;
  tree decl = get_inner_reference (ref, &bitsize, &bitpos, &offset,
				   &mode, &unsignedp, &volatilep, false);
  duration_kind dk;

  /* If there isn't a decl in the middle, we don't know the linkage here,
     and this isn't a constant expression anyway.  */
  if (!DECL_P (decl))
    return ck_unknown;
  dk = decl_storage_duration (decl);
  return (dk == dk_auto || dk == dk_thread) ? ck_bad : ck_ok;
}
#endif

/* Data structure for passing data from potential_constant_expression_1
   to check_for_return_continue via cp_walk_tree.  */
struct check_for_return_continue_data {
  hash_set<tree> *pset;
  tree continue_stmt;
  tree break_stmt;
};

/* Helper function for potential_constant_expression_1 SWITCH_STMT handling,
   called through cp_walk_tree.  Return the first RETURN_EXPR found, or note
   the first CONTINUE_STMT and/or BREAK_STMT if RETURN_EXPR is not found.  */
static tree
check_for_return_continue (tree *tp, int *walk_subtrees, void *data)
{
  tree t = *tp, s, b;
  check_for_return_continue_data *d = (check_for_return_continue_data *) data;
  switch (TREE_CODE (t))
    {
    case RETURN_EXPR:
      return t;

    case CONTINUE_STMT:
      if (d->continue_stmt == NULL_TREE)
	d->continue_stmt = t;
      break;

    case BREAK_STMT:
      if (d->break_stmt == NULL_TREE)
	d->break_stmt = t;
      break;

#define RECUR(x) \
      if (tree r = cp_walk_tree (&x, check_for_return_continue, data,	\
				 d->pset))				\
	return r

      /* For loops, walk subtrees manually, so that continue stmts found
	 inside of the bodies of the loops are ignored.  */
    case DO_STMT:
      *walk_subtrees = 0;
      RECUR (DO_COND (t));
      s = d->continue_stmt;
      b = d->break_stmt;
      RECUR (DO_BODY (t));
      d->continue_stmt = s;
      d->break_stmt = b;
      break;

    case WHILE_STMT:
      *walk_subtrees = 0;
      RECUR (WHILE_COND (t));
      s = d->continue_stmt;
      b = d->break_stmt;
      RECUR (WHILE_BODY (t));
      d->continue_stmt = s;
      d->break_stmt = b;
      break;

    case FOR_STMT:
      *walk_subtrees = 0;
      RECUR (FOR_INIT_STMT (t));
      RECUR (FOR_COND (t));
      RECUR (FOR_EXPR (t));
      s = d->continue_stmt;
      b = d->break_stmt;
      RECUR (FOR_BODY (t));
      d->continue_stmt = s;
      d->break_stmt = b;
      break;

    case RANGE_FOR_STMT:
      *walk_subtrees = 0;
      RECUR (RANGE_FOR_EXPR (t));
      s = d->continue_stmt;
      b = d->break_stmt;
      RECUR (RANGE_FOR_BODY (t));
      d->continue_stmt = s;
      d->break_stmt = b;
      break;

    case SWITCH_STMT:
      *walk_subtrees = 0;
      RECUR (SWITCH_STMT_COND (t));
      b = d->break_stmt;
      RECUR (SWITCH_STMT_BODY (t));
      d->break_stmt = b;
      break;
#undef RECUR

    case STATEMENT_LIST:
    case CONSTRUCTOR:
      break;

    default:
      if (!EXPR_P (t))
	*walk_subtrees = 0;
      break;
    }

  return NULL_TREE;
}

/* Return true if T denotes a potentially constant expression.  Issue
   diagnostic as appropriate under control of FLAGS.  If WANT_RVAL is true,
   an lvalue-rvalue conversion is implied.  If NOW is true, we want to
   consider the expression in the current context, independent of constexpr
   substitution.  If FUNDEF_P is true, we're checking a constexpr function body
   and hard errors should not be reported by constexpr_error.

   C++0x [expr.const] used to say

   6 An expression is a potential constant expression if it is
     a constant expression where all occurrences of function
     parameters are replaced by arbitrary constant expressions
     of the appropriate type.

   2  A conditional expression is a constant expression unless it
      involves one of the following as a potentially evaluated
      subexpression (3.2), but subexpressions of logical AND (5.14),
      logical OR (5.15), and conditional (5.16) operations that are
      not evaluated are not considered.   */

static bool
potential_constant_expression_1 (tree t, bool want_rval, bool strict, bool now,
				 bool fundef_p, tsubst_flags_t flags,
				 tree *jump_target)
{
#define RECUR(T,RV) \
  potential_constant_expression_1 ((T), (RV), strict, now, fundef_p, flags, \
				   jump_target)

  enum { any = false, rval = true };
  int i;
  tree tmp;

  if (t == error_mark_node)
    return false;
  if (t == NULL_TREE)
    return true;
  location_t loc = cp_expr_loc_or_input_loc (t);

  if (*jump_target)
    /* If we are jumping, ignore everything.  This is simpler than the
       cxx_eval_constant_expression handling because we only need to be
       conservatively correct, and we don't necessarily have a constant value
       available, so we don't bother with switch tracking.  */
    return true;

  if (TREE_THIS_VOLATILE (t) && want_rval
      && !FUNC_OR_METHOD_TYPE_P (TREE_TYPE (t)))
    {
      if (flags & tf_error)
	constexpr_error (loc, fundef_p, "lvalue-to-rvalue conversion of "
			 "a volatile lvalue %qE with type %qT", t,
			 TREE_TYPE (t));
      return false;
    }
  if (CONSTANT_CLASS_P (t))
    return true;
  if (CODE_CONTAINS_STRUCT (TREE_CODE (t), TS_TYPED)
      && TREE_TYPE (t) == error_mark_node)
    return false;

  switch (TREE_CODE (t))
    {
    case FUNCTION_DECL:
    case BASELINK:
    case TEMPLATE_DECL:
    case OVERLOAD:
    case TEMPLATE_ID_EXPR:
    case LABEL_DECL:
    case CASE_LABEL_EXPR:
    case PREDICT_EXPR:
    case CONST_DECL:
    case SIZEOF_EXPR:
    case ALIGNOF_EXPR:
    case OFFSETOF_EXPR:
    case NOEXCEPT_EXPR:
    case TEMPLATE_PARM_INDEX:
    case TRAIT_EXPR:
    case IDENTIFIER_NODE:
    case USERDEF_LITERAL:
      /* We can see a FIELD_DECL in a pointer-to-member expression.  */
    case FIELD_DECL:
    case RESULT_DECL:
    case USING_DECL:
    case USING_STMT:
    case PLACEHOLDER_EXPR:
    case REQUIRES_EXPR:
    case STATIC_ASSERT:
    case DEBUG_BEGIN_STMT:
      return true;

    case RETURN_EXPR:
      if (!RECUR (TREE_OPERAND (t, 0), any))
	return false;
      /* FALLTHROUGH */

    case BREAK_STMT:
    case CONTINUE_STMT:
      *jump_target = t;
      return true;

    case PARM_DECL:
      if (now && want_rval)
	{
	  tree type = TREE_TYPE (t);
	  if (dependent_type_p (type)
	      || !COMPLETE_TYPE_P (processing_template_decl
				   ? type : complete_type (type))
	      || is_really_empty_class (type, /*ignore_vptr*/false))
	    /* An empty class has no data to read.  */
	    return true;
	  if (flags & tf_error)
	    constexpr_error (input_location, fundef_p,
			     "%qE is not a constant expression", t);
	  return false;
	}
      return true;

    case AGGR_INIT_EXPR:
    case CALL_EXPR:
      /* -- an invocation of a function other than a constexpr function
            or a constexpr constructor.  */
      {
        tree fun = get_function_named_in_call (t);
        const int nargs = call_expr_nargs (t);
	i = 0;

	if (fun == NULL_TREE)
	  {
	    /* Reset to allow the function to continue past the end
	       of the block below.  Otherwise return early.  */
	    bool bail = true;

	    if (TREE_CODE (t) == CALL_EXPR
		&& CALL_EXPR_FN (t) == NULL_TREE)
	      switch (CALL_EXPR_IFN (t))
		{
		/* These should be ignored, they are optimized away from
		   constexpr functions.  */
		case IFN_UBSAN_NULL:
		case IFN_UBSAN_BOUNDS:
		case IFN_UBSAN_VPTR:
		case IFN_FALLTHROUGH:
		case IFN_ASSUME:
		  return true;

		case IFN_ADD_OVERFLOW:
		case IFN_SUB_OVERFLOW:
		case IFN_MUL_OVERFLOW:
		case IFN_LAUNDER:
		case IFN_VEC_CONVERT:
		  bail = false;
		  break;

		default:
		  break;
		}

	    if (bail)
	      {
		/* fold_call_expr can't do anything with IFN calls.  */
		if (flags & tf_error)
		  constexpr_error (loc, fundef_p,
				   "call to internal function %qE", t);
		return false;
	      }
	  }

	if (fun && is_overloaded_fn (fun))
	  {
	    if (!RECUR (fun, true))
	      return false;
	    fun = get_fns (fun);

	    if (TREE_CODE (fun) == FUNCTION_DECL)
	      {
		if (builtin_valid_in_constant_expr_p (fun))
		  return true;
		if (!maybe_constexpr_fn (fun)
		    /* Allow any built-in function; if the expansion
		       isn't constant, we'll deal with that then.  */
		    && !fndecl_built_in_p (fun)
		    /* In C++20, replaceable global allocation functions
		       are constant expressions.  */
		    && (!cxx_replaceable_global_alloc_fn (fun)
			|| TREE_CODE (t) != CALL_EXPR
			|| (!CALL_FROM_NEW_OR_DELETE_P (t)
			    && (current_function_decl == NULL_TREE
				|| !is_std_allocator_allocate
						(current_function_decl))))
		    /* Allow placement new in std::construct_at.  */
		    && (!cxx_placement_new_fn (fun)
			|| TREE_CODE (t) != CALL_EXPR
			|| current_function_decl == NULL_TREE
			|| !is_std_construct_at (current_function_decl))
		    && !cxx_dynamic_cast_fn_p (fun))
		  {
		    if ((flags & tf_error)
			&& constexpr_error (loc, fundef_p,
					    "call to non-%<constexpr%> "
					    "function %qD", fun))
		      explain_invalid_constexpr_fn (fun);
		    return false;
		  }
	      }

	    fun = OVL_FIRST (fun);
	    /* Skip initial arguments to base constructors.  */
	    if (DECL_BASE_CONSTRUCTOR_P (fun))
	      i = num_artificial_parms_for (fun);
	  }
	else if (fun)
          {
	    if (TREE_TYPE (fun)
		&& FUNCTION_POINTER_TYPE_P (TREE_TYPE (fun)))
	      want_rval = rval;
	    else
	      want_rval = any;
	    if (RECUR (fun, want_rval))
	      /* Might end up being a constant function pointer.  But it
		 could also be a function object with constexpr op(), so
		 we pass 'any' so that the underlying VAR_DECL is deemed
		 as potentially-constant even though it wasn't declared
		 constexpr.  */;
	    else
	      return false;
          }
        for (; i < nargs; ++i)
          {
            tree x = get_nth_callarg (t, i);
	    /* In a template, reference arguments haven't been converted to
	       REFERENCE_TYPE and we might not even know if the parameter
	       is a reference, so accept lvalue constants too.  */
	    bool rv = processing_template_decl ? any : rval;
	    /* Don't require an immediately constant value, as constexpr
	       substitution might not use the value of the argument.  */
	    bool sub_now = false;
	    if (!potential_constant_expression_1 (x, rv, strict,
						  sub_now, fundef_p, flags,
						  jump_target))
	      return false;
          }
        return true;
      }

    case NON_LVALUE_EXPR:
      /* -- an lvalue-to-rvalue conversion (4.1) unless it is applied to
            -- an lvalue of integral type that refers to a non-volatile
               const variable or static data member initialized with
               constant expressions, or

            -- an lvalue of literal type that refers to non-volatile
               object defined with constexpr, or that refers to a
               sub-object of such an object;  */
      return RECUR (TREE_OPERAND (t, 0), rval);

    case EXCESS_PRECISION_EXPR:
      return RECUR (TREE_OPERAND (t, 0), rval);

    case VAR_DECL:
      if (DECL_HAS_VALUE_EXPR_P (t))
	{
	  if (now && is_normal_capture_proxy (t))
	    {
	      /* -- in a lambda-expression, a reference to this or to a
		 variable with automatic storage duration defined outside that
		 lambda-expression, where the reference would be an
		 odr-use.  */

	      if (want_rval)
		/* Since we're doing an lvalue-rvalue conversion, this might
		   not be an odr-use, so evaluate the variable directly. */
		return RECUR (DECL_CAPTURED_VARIABLE (t), rval);

	      if (flags & tf_error)
		{
		  tree cap = DECL_CAPTURED_VARIABLE (t);
		  auto_diagnostic_group d;
		  if (constexpr_error (input_location, fundef_p,
				       "lambda capture of %qE is not a "
				       "constant expression", cap)
		      && decl_constant_var_p (cap))
		    inform (input_location, "because it is used as a glvalue");
		}
	      return false;
	    }
	  /* Treat __PRETTY_FUNCTION__ inside a template function as
	     potentially-constant.  */
	  else if (DECL_PRETTY_FUNCTION_P (t)
		   && DECL_VALUE_EXPR (t) == error_mark_node)
	    return true;
	  return RECUR (DECL_VALUE_EXPR (t), rval);
	}
      if (want_rval
	  && (now || !var_in_maybe_constexpr_fn (t))
	  && !type_dependent_expression_p (t)
	  && !decl_maybe_constant_var_p (t)
	  && (strict
	      || !CP_TYPE_CONST_NON_VOLATILE_P (TREE_TYPE (t))
	      || (DECL_INITIAL (t)
		  && !DECL_INITIALIZED_BY_CONSTANT_EXPRESSION_P (t)))
	  && COMPLETE_TYPE_P (TREE_TYPE (t))
	  && !is_really_empty_class (TREE_TYPE (t), /*ignore_vptr*/false))
        {
	  if (flags & tf_error)
	    non_const_var_error (loc, t, fundef_p);
          return false;
        }
      return true;

    case NOP_EXPR:
      if (REINTERPRET_CAST_P (t))
	{
	  if (flags & tf_error)
	    constexpr_error (loc, fundef_p, "%<reinterpret_cast%> is not a "
			     "constant expression");
	  return false;
	}
      /* FALLTHRU */
    case CONVERT_EXPR:
    case VIEW_CONVERT_EXPR:
      /* -- a reinterpret_cast.  FIXME not implemented, and this rule
	 may change to something more specific to type-punning (DR 1312).  */
      {
        tree from = TREE_OPERAND (t, 0);
	if (location_wrapper_p (t))
	  {
	    iloc_sentinel ils = loc;
	    return (RECUR (from, want_rval));
	  }
	if (INDIRECT_TYPE_P (TREE_TYPE (t)))
	  {
	    STRIP_ANY_LOCATION_WRAPPER (from);
	    if (TREE_CODE (from) == INTEGER_CST
		&& !integer_zerop (from))
	      {
		if (flags & tf_error)
		  constexpr_error (loc, fundef_p,
				   "%<reinterpret_cast%> from integer to "
				   "pointer");
		return false;
	      }
	  }
        return (RECUR (from, TREE_CODE (t) != VIEW_CONVERT_EXPR));
      }

    case ADDRESSOF_EXPR:
      /* This is like ADDR_EXPR, except it won't form pointer-to-member.  */
      t = TREE_OPERAND (t, 0);
      goto handle_addr_expr;

    case ADDR_EXPR:
      /* -- a unary operator & that is applied to an lvalue that
            designates an object with thread or automatic storage
            duration;  */
      t = TREE_OPERAND (t, 0);

      if (TREE_CODE (t) == OFFSET_REF && PTRMEM_OK_P (t))
	/* A pointer-to-member constant.  */
	return true;

    handle_addr_expr:
#if 0
      /* FIXME adjust when issue 1197 is fully resolved.  For now don't do
         any checking here, as we might dereference the pointer later.  If
         we remove this code, also remove check_automatic_or_tls.  */
      i = check_automatic_or_tls (t);
      if (i == ck_ok)
	return true;
      if (i == ck_bad)
        {
          if (flags & tf_error)
            error ("address-of an object %qE with thread local or "
                   "automatic storage is not a constant expression", t);
          return false;
        }
#endif
      return RECUR (t, any);

    case COMPONENT_REF:
    case ARROW_EXPR:
    case OFFSET_REF:
      /* -- a class member access unless its postfix-expression is
            of literal type or of pointer to literal type.  */
      /* This test would be redundant, as it follows from the
	 postfix-expression being a potential constant expression.  */
      if (type_unknown_p (t))
	return true;
      if (is_overloaded_fn (t))
	/* In a template, a COMPONENT_REF of a function expresses ob.fn(),
	   which uses ob as an lvalue.  */
	want_rval = false;
      gcc_fallthrough ();

    case REALPART_EXPR:
    case IMAGPART_EXPR:
    case BIT_FIELD_REF:
      return RECUR (TREE_OPERAND (t, 0), want_rval);

    case EXPR_PACK_EXPANSION:
      return RECUR (PACK_EXPANSION_PATTERN (t), want_rval);

    case INDIRECT_REF:
      {
        tree x = TREE_OPERAND (t, 0);
        STRIP_NOPS (x);
        if (is_this_parameter (x) && !is_capture_proxy (x))
	  {
	    if (now || !var_in_maybe_constexpr_fn (x))
	      {
		if (flags & tf_error)
		  constexpr_error (loc, fundef_p, "use of %<this%> in a "
				   "constant expression");
		return false;
	      }
	    return true;
	  }
	return RECUR (x, rval);
      }

    case STATEMENT_LIST:
      for (tree stmt : tsi_range (t))
	if (!RECUR (stmt, any))
	  return false;
      return true;

    case MODIFY_EXPR:
      if (cxx_dialect < cxx14)
	goto fail;
      if (!RECUR (TREE_OPERAND (t, 0), any))
	return false;
      /* Just ignore clobbers.  */
      if (TREE_CLOBBER_P (TREE_OPERAND (t, 1)))
	return true;
      if (!RECUR (TREE_OPERAND (t, 1), rval))
	return false;
      return true;

    case MODOP_EXPR:
      if (cxx_dialect < cxx14)
	goto fail;
      if (!RECUR (TREE_OPERAND (t, 0), rval))
	return false;
      if (!RECUR (TREE_OPERAND (t, 2), rval))
	return false;
      return true;

    case DO_STMT:
      if (!RECUR (DO_COND (t), rval))
	return false;
      if (!RECUR (DO_BODY (t), any))
	return false;
      if (breaks (jump_target) || continues (jump_target))
	*jump_target = NULL_TREE;
      return true;

    case FOR_STMT:
      if (!RECUR (FOR_INIT_STMT (t), any))
	return false;
      tmp = FOR_COND (t);
      if (!RECUR (tmp, rval))
	return false;
      if (tmp)
	{
	  if (!processing_template_decl)
	    tmp = cxx_eval_outermost_constant_expr (tmp, true);
	  /* If we couldn't evaluate the condition, it might not ever be
	     true.  */
	  if (!integer_onep (tmp))
	    {
	      /* Before returning true, check if the for body can contain
		 a return.  */
	      hash_set<tree> pset;
	      check_for_return_continue_data data = { &pset, NULL_TREE,
						      NULL_TREE };
	      if (tree ret_expr
		  = cp_walk_tree (&FOR_BODY (t), check_for_return_continue,
				  &data, &pset))
		*jump_target = ret_expr;
	      return true;
	    }
	}
      if (!RECUR (FOR_EXPR (t), any))
	return false;
      if (!RECUR (FOR_BODY (t), any))
	return false;
      if (breaks (jump_target) || continues (jump_target))
	*jump_target = NULL_TREE;
      return true;

    case RANGE_FOR_STMT:
      if (!RECUR (RANGE_FOR_INIT_STMT (t), any))
	return false;
      if (!RECUR (RANGE_FOR_EXPR (t), any))
	return false;
      if (!RECUR (RANGE_FOR_BODY (t), any))
	return false;
      if (breaks (jump_target) || continues (jump_target))
	*jump_target = NULL_TREE;
      return true;

    case WHILE_STMT:
      tmp = WHILE_COND (t);
      if (!RECUR (tmp, rval))
	return false;
      if (!processing_template_decl)
	tmp = cxx_eval_outermost_constant_expr (tmp, true);
      /* If we couldn't evaluate the condition, it might not ever be true.  */
      if (!integer_onep (tmp))
	{
	  /* Before returning true, check if the while body can contain
	     a return.  */
	  hash_set<tree> pset;
	  check_for_return_continue_data data = { &pset, NULL_TREE,
						  NULL_TREE  };
	  if (tree ret_expr
	      = cp_walk_tree (&WHILE_BODY (t), check_for_return_continue,
			      &data, &pset))
	    *jump_target = ret_expr;
	  return true;
	}
      if (!RECUR (WHILE_BODY (t), any))
	return false;
      if (breaks (jump_target) || continues (jump_target))
	*jump_target = NULL_TREE;
      return true;

    case SWITCH_STMT:
      if (!RECUR (SWITCH_STMT_COND (t), rval))
	return false;
      /* FIXME we don't check SWITCH_STMT_BODY currently, because even
	 unreachable labels would be checked and it is enough if there is
	 a single switch cond value for which it is a valid constant
	 expression.  We need to check if there are any RETURN_EXPRs
	 or CONTINUE_STMTs inside of the body though, as in that case
	 we need to set *jump_target.  */
      else
	{
	  hash_set<tree> pset;
	  check_for_return_continue_data data = { &pset, NULL_TREE,
						  NULL_TREE };
	  if (tree ret_expr
	      = cp_walk_tree (&SWITCH_STMT_BODY (t), check_for_return_continue,
			      &data, &pset))
	    /* The switch might return.  */
	    *jump_target = ret_expr;
	  else if (data.continue_stmt)
	    /* The switch can't return, but might continue.  */
	    *jump_target = data.continue_stmt;
	}
      return true;

    case STMT_EXPR:
      return RECUR (STMT_EXPR_STMT (t), rval);

    case LAMBDA_EXPR:
      if (cxx_dialect >= cxx17)
	/* In C++17 lambdas can be constexpr, don't give up yet.  */
	return true;
      else if (flags & tf_error)
	constexpr_error (loc, fundef_p, "lambda-expression is not a "
			 "constant expression before C++17");
      return false;

    case NEW_EXPR:
    case VEC_NEW_EXPR:
    case DELETE_EXPR:
    case VEC_DELETE_EXPR:
      if (cxx_dialect >= cxx20)
	/* In C++20, new-expressions are potentially constant.  */
	return true;
      else if (flags & tf_error)
	constexpr_error (loc, fundef_p, "new-expression is not a "
			 "constant expression before C++20");
      return false;

    case DYNAMIC_CAST_EXPR:
    case PSEUDO_DTOR_EXPR:
    case THROW_EXPR:
    case OMP_PARALLEL:
    case OMP_TASK:
    case OMP_FOR:
    case OMP_SIMD:
    case OMP_DISTRIBUTE:
    case OMP_TASKLOOP:
    case OMP_LOOP:
    case OMP_TEAMS:
    case OMP_TARGET_DATA:
    case OMP_TARGET:
    case OMP_SECTIONS:
    case OMP_ORDERED:
    case OMP_CRITICAL:
    case OMP_SINGLE:
    case OMP_SCAN:
    case OMP_SCOPE:
    case OMP_SECTION:
    case OMP_MASTER:
    case OMP_MASKED:
    case OMP_TASKGROUP:
    case OMP_TARGET_UPDATE:
    case OMP_TARGET_ENTER_DATA:
    case OMP_TARGET_EXIT_DATA:
    case OMP_ATOMIC:
    case OMP_ATOMIC_READ:
    case OMP_ATOMIC_CAPTURE_OLD:
    case OMP_ATOMIC_CAPTURE_NEW:
    case OMP_DEPOBJ:
    case OACC_PARALLEL:
    case OACC_KERNELS:
    case OACC_SERIAL:
    case OACC_DATA:
    case OACC_HOST_DATA:
    case OACC_LOOP:
    case OACC_CACHE:
    case OACC_DECLARE:
    case OACC_ENTER_DATA:
    case OACC_EXIT_DATA:
    case OACC_UPDATE:
    case OMP_ARRAY_SECTION:
      /* GCC internal stuff.  */
    case VA_ARG_EXPR:
    case TRANSACTION_EXPR:
    case AT_ENCODE_EXPR:
    fail:
      if (flags & tf_error)
	 constexpr_error (loc, fundef_p, "expression %qE is not a constant "
			  "expression", t);
      return false;

    case ASM_EXPR:
      if (flags & tf_error)
	inline_asm_in_constexpr_error (loc, fundef_p);
      return false;

    case OBJ_TYPE_REF:
      if (cxx_dialect >= cxx20)
	/* In C++20 virtual calls can be constexpr, don't give up yet.  */
	return true;
      else if (flags & tf_error)
	constexpr_error (loc, fundef_p, "virtual functions cannot be "
			 "%<constexpr%> before C++20");
      return false;

    case TYPEID_EXPR:
      /* In C++20, a typeid expression whose operand is of polymorphic
	 class type can be constexpr.  */
      {
        tree e = TREE_OPERAND (t, 0);
	if (cxx_dialect < cxx20
	    && strict
	    && !TYPE_P (e)
	    && !type_dependent_expression_p (e)
	    && TYPE_POLYMORPHIC_P (TREE_TYPE (e)))
          {
            if (flags & tf_error)
	      constexpr_error (loc, fundef_p, "%<typeid%> is not a "
			       "constant expression because %qE is "
			       "of polymorphic type", e);
            return false;
          }
        return true;
      }

    case POINTER_DIFF_EXPR:
    case MINUS_EXPR:
      want_rval = true;
      goto binary;

    case LT_EXPR:
    case LE_EXPR:
    case GT_EXPR:
    case GE_EXPR:
    case EQ_EXPR:
    case NE_EXPR:
    case SPACESHIP_EXPR:
      want_rval = true;
      goto binary;

    case PREINCREMENT_EXPR:
    case POSTINCREMENT_EXPR:
    case PREDECREMENT_EXPR:
    case POSTDECREMENT_EXPR:
      if (cxx_dialect < cxx14)
	goto fail;
      goto unary;

    case BIT_NOT_EXPR:
      /* A destructor.  */
      if (TYPE_P (TREE_OPERAND (t, 0)))
	return true;
      /* fall through.  */

    case CONJ_EXPR:
    case SAVE_EXPR:
    case FIX_TRUNC_EXPR:
    case FLOAT_EXPR:
    case NEGATE_EXPR:
    case ABS_EXPR:
    case ABSU_EXPR:
    case TRUTH_NOT_EXPR:
    case FIXED_CONVERT_EXPR:
    case UNARY_PLUS_EXPR:
    case UNARY_LEFT_FOLD_EXPR:
    case UNARY_RIGHT_FOLD_EXPR:
    unary:
      return RECUR (TREE_OPERAND (t, 0), rval);

    case CAST_EXPR:
    case CONST_CAST_EXPR:
    case STATIC_CAST_EXPR:
    case REINTERPRET_CAST_EXPR:
    case IMPLICIT_CONV_EXPR:
      if (!cast_valid_in_integral_constant_expression_p (TREE_TYPE (t)))
	/* In C++98, a conversion to non-integral type can't be part of a
	   constant expression.  */
	{
	  if (flags & tf_error)
	    constexpr_error (loc, fundef_p,
			     "cast to non-integral type %qT in a constant "
			     "expression", TREE_TYPE (t));
	  return false;
	}
      /* This might be a conversion from a class to a (potentially) literal
	 type.  Let's consider it potentially constant since the conversion
	 might be a constexpr user-defined conversion.  */
      else if (cxx_dialect >= cxx11
	       && (dependent_type_p (TREE_TYPE (t))
		   || !COMPLETE_TYPE_P (TREE_TYPE (t))
		   || literal_type_p (TREE_TYPE (t)))
	       && TREE_OPERAND (t, 0))
	{
	  tree type = TREE_TYPE (TREE_OPERAND (t, 0));
	  /* If this is a dependent type, it could end up being a class
	     with conversions.  */
	  if (type == NULL_TREE || WILDCARD_TYPE_P (type))
	    return true;
	  /* Or a non-dependent class which has conversions.  */
	  else if (CLASS_TYPE_P (type)
		   && (TYPE_HAS_CONVERSION (type) || dependent_scope_p (type)))
	    return true;
	}

      return (RECUR (TREE_OPERAND (t, 0),
		     !TYPE_REF_P (TREE_TYPE (t))));

    case BIND_EXPR:
      return RECUR (BIND_EXPR_BODY (t), want_rval);

    case CLEANUP_POINT_EXPR:
    case MUST_NOT_THROW_EXPR:
    case TRY_CATCH_EXPR:
    case TRY_BLOCK:
    case EH_SPEC_BLOCK:
    case EXPR_STMT:
    case PAREN_EXPR:
      /* For convenience.  */
    case LOOP_EXPR:
    case EXIT_EXPR:
      return RECUR (TREE_OPERAND (t, 0), want_rval);

    case DECL_EXPR:
      tmp = DECL_EXPR_DECL (t);
      if (VAR_P (tmp) && !DECL_ARTIFICIAL (tmp)
	  && (processing_template_decl
	      ? !decl_maybe_constant_var_p (tmp)
	      : !decl_constant_var_p (tmp)))
	{
	  if (CP_DECL_THREAD_LOCAL_P (tmp) && !DECL_REALLY_EXTERN (tmp))
	    {
	      if (flags & tf_error)
		constexpr_error (DECL_SOURCE_LOCATION (tmp), fundef_p,
				 "%qD defined %<thread_local%> in "
				 "%<constexpr%> context", tmp);
	      return false;
	    }
	  else if (TREE_STATIC (tmp))
	    {
	      if (flags & tf_error)
		constexpr_error (DECL_SOURCE_LOCATION (tmp), fundef_p,
				 "%qD defined %<static%> in %<constexpr%> "
				 "context", tmp);
	      return false;
	    }
	  else if (!check_for_uninitialized_const_var
		   (tmp, /*constexpr_context_p=*/true, flags))
	    return false;
	}
      if (VAR_P (tmp))
	return RECUR (DECL_INITIAL (tmp), want_rval);
      return true;

    case TRY_FINALLY_EXPR:
      return (RECUR (TREE_OPERAND (t, 0), want_rval)
	      && RECUR (TREE_OPERAND (t, 1), any));

    case SCOPE_REF:
      return RECUR (TREE_OPERAND (t, 1), want_rval);

    case TARGET_EXPR:
      if (!TARGET_EXPR_DIRECT_INIT_P (t)
	  && !TARGET_EXPR_ELIDING_P (t)
	  && !literal_type_p (TREE_TYPE (t)))
	{
	  if (flags & tf_error)
	    {
	      auto_diagnostic_group d;
	      if (constexpr_error (loc, fundef_p,
				   "temporary of non-literal type %qT in a "
				   "constant expression", TREE_TYPE (t)))
		explain_non_literal_class (TREE_TYPE (t));
	    }
	  return false;
	}
      /* FALLTHRU */
    case INIT_EXPR:
      return RECUR (TREE_OPERAND (t, 1), rval);

    case CONSTRUCTOR:
      {
        vec<constructor_elt, va_gc> *v = CONSTRUCTOR_ELTS (t);
        constructor_elt *ce;
        for (i = 0; vec_safe_iterate (v, i, &ce); ++i)
	  if (!RECUR (ce->value, want_rval))
	    return false;
	return true;
      }

    case TREE_LIST:
      {
	gcc_assert (TREE_PURPOSE (t) == NULL_TREE
		    || DECL_P (TREE_PURPOSE (t)));
	if (!RECUR (TREE_VALUE (t), want_rval))
	  return false;
	if (TREE_CHAIN (t) == NULL_TREE)
	  return true;
	return RECUR (TREE_CHAIN (t), want_rval);
      }

    case TRUNC_DIV_EXPR:
    case CEIL_DIV_EXPR:
    case FLOOR_DIV_EXPR:
    case ROUND_DIV_EXPR:
    case TRUNC_MOD_EXPR:
    case CEIL_MOD_EXPR:
    case ROUND_MOD_EXPR:
      {
	tree denom = TREE_OPERAND (t, 1);
	if (!RECUR (denom, rval))
	  return false;
	/* We can't call cxx_eval_outermost_constant_expr on an expression
	   that hasn't been through instantiate_non_dependent_expr yet.  */
	if (!processing_template_decl)
	  denom = cxx_eval_outermost_constant_expr (denom, true);
	if (integer_zerop (denom))
	  {
	    if (flags & tf_error)
	      constexpr_error (input_location, fundef_p,
			       "division by zero is not a constant expression");
	    return false;
	  }
	else
	  {
	    want_rval = true;
	    return RECUR (TREE_OPERAND (t, 0), want_rval);
	  }
      }

    case COMPOUND_EXPR:
      {
	/* check_return_expr sometimes wraps a TARGET_EXPR in a
	   COMPOUND_EXPR; don't get confused.  */
	tree op0 = TREE_OPERAND (t, 0);
	tree op1 = TREE_OPERAND (t, 1);
	STRIP_NOPS (op1);
	if (TREE_CODE (op0) == TARGET_EXPR && op1 == TARGET_EXPR_SLOT (op0))
	  return RECUR (op0, want_rval);
	else
	  goto binary;
      }

      /* If the first operand is the non-short-circuit constant, look at
	 the second operand; otherwise we only care about the first one for
	 potentiality.  */
    case TRUTH_AND_EXPR:
    case TRUTH_ANDIF_EXPR:
      tmp = boolean_true_node;
      goto truth;
    case TRUTH_OR_EXPR:
    case TRUTH_ORIF_EXPR:
      tmp = boolean_false_node;
    truth:
      {
	tree op0 = TREE_OPERAND (t, 0);
	tree op1 = TREE_OPERAND (t, 1);
	if (!RECUR (op0, rval))
	  return false;
	if (!(flags & tf_error) && RECUR (op1, rval))
	  /* When quiet, try to avoid expensive trial evaluation by first
	     checking potentiality of the second operand.  */
	  return true;
	if (!processing_template_decl)
	  op0 = cxx_eval_outermost_constant_expr (op0, true);
	if (tree_int_cst_equal (op0, tmp))
	  return (flags & tf_error) ? RECUR (op1, rval) : false;
	else
	  return true;
      }

    case PLUS_EXPR:
    case MULT_EXPR:
    case POINTER_PLUS_EXPR:
    case RDIV_EXPR:
    case EXACT_DIV_EXPR:
    case MIN_EXPR:
    case MAX_EXPR:
    case LSHIFT_EXPR:
    case RSHIFT_EXPR:
    case LROTATE_EXPR:
    case RROTATE_EXPR:
    case BIT_IOR_EXPR:
    case BIT_XOR_EXPR:
    case BIT_AND_EXPR:
    case TRUTH_XOR_EXPR:
    case UNORDERED_EXPR:
    case ORDERED_EXPR:
    case UNLT_EXPR:
    case UNLE_EXPR:
    case UNGT_EXPR:
    case UNGE_EXPR:
    case UNEQ_EXPR:
    case LTGT_EXPR:
    case RANGE_EXPR:
    case COMPLEX_EXPR:
      want_rval = true;
      /* Fall through.  */
    case ARRAY_REF:
    case ARRAY_RANGE_REF:
    case MEMBER_REF:
    case DOTSTAR_EXPR:
    case MEM_REF:
    case BINARY_LEFT_FOLD_EXPR:
    case BINARY_RIGHT_FOLD_EXPR:
    binary:
      for (i = 0; i < 2; ++i)
	if (!RECUR (TREE_OPERAND (t, i), want_rval))
	  return false;
      return true;

    case VEC_PERM_EXPR:
     for (i = 0; i < 3; ++i)
      if (!RECUR (TREE_OPERAND (t, i), true))
	return false;
     return true;

    case COND_EXPR:
      if (COND_EXPR_IS_VEC_DELETE (t) && cxx_dialect < cxx20)
	{
	  if (flags & tf_error)
	    constexpr_error (loc, fundef_p, "%<delete[]%> is not a "
			     "constant expression");
	  return false;
	}
      /* Fall through.  */
    case IF_STMT:
    case VEC_COND_EXPR:
      /* If the condition is a known constant, we know which of the legs we
	 care about; otherwise we only require that the condition and
	 either of the legs be potentially constant.  */
      tmp = TREE_OPERAND (t, 0);
      if (!RECUR (tmp, rval))
	return false;
      if (!processing_template_decl)
	tmp = cxx_eval_outermost_constant_expr (tmp, true);
      /* potential_constant_expression* isn't told if it is called for
	 manifestly_const_eval or not, so for consteval if always
	 process both branches as if the condition is not a known
	 constant.  */
      if (TREE_CODE (t) != IF_STMT || !IF_STMT_CONSTEVAL_P (t))
	{
	  if (integer_zerop (tmp))
	    return RECUR (TREE_OPERAND (t, 2), want_rval);
	  else if (TREE_CODE (tmp) == INTEGER_CST)
	    return RECUR (TREE_OPERAND (t, 1), want_rval);
	}
      tmp = *jump_target;
      for (i = 1; i < 3; ++i)
	{
	  tree this_jump_target = tmp;
	  if (potential_constant_expression_1 (TREE_OPERAND (t, i),
					       want_rval, strict, now, fundef_p,
					       tf_none, &this_jump_target))
	    {
	      if (returns (&this_jump_target))
		*jump_target = this_jump_target;
	      else if (!returns (jump_target))
		{
		  if (breaks (&this_jump_target)
		      || continues (&this_jump_target))
		    *jump_target = this_jump_target;
		  if (i == 1)
		    {
		      /* If the then branch is potentially constant, but
			 does not return, check if the else branch
			 couldn't return, break or continue.  */
		      hash_set<tree> pset;
		      check_for_return_continue_data data = { &pset, NULL_TREE,
							      NULL_TREE };
		      if (tree ret_expr
			= cp_walk_tree (&TREE_OPERAND (t, 2),
					check_for_return_continue, &data,
					&pset))
			*jump_target = ret_expr;
		      else if (*jump_target == NULL_TREE)
			{
			  if (data.continue_stmt)
			    *jump_target = data.continue_stmt;
			  else if (data.break_stmt)
			    *jump_target = data.break_stmt;
			}
		    }
		}
	      return true;
	    }
	}
      if (flags & tf_error)
	{
	  if (TREE_CODE (t) == IF_STMT)
	    constexpr_error (loc, fundef_p, "neither branch of %<if%> is a "
			     "constant expression");
	  else
	    constexpr_error (loc, fundef_p, "expression %qE is not a "
			     "constant expression", t);
	}
      return false;

    case VEC_INIT_EXPR:
      if (VEC_INIT_EXPR_IS_CONSTEXPR (t))
	return true;
      if (flags & tf_error)
	{
	  if (constexpr_error (loc, fundef_p, "non-constant array "
			       "initialization"))
	    diagnose_non_constexpr_vec_init (t);
	}
      return false;

    case TYPE_DECL:
    case TAG_DEFN:
      /* We can see these in statement-expressions.  */
      return true;

    case CLEANUP_STMT:
      if (!RECUR (CLEANUP_BODY (t), any))
	return false;
      if (!CLEANUP_EH_ONLY (t) && !RECUR (CLEANUP_EXPR (t), any))
	return false;
      return true;

    case EMPTY_CLASS_EXPR:
      return true;

    case GOTO_EXPR:
      {
	tree *target = &TREE_OPERAND (t, 0);
	/* Gotos representing break, continue and cdtor return are OK.  */
	if (breaks (target) || continues (target) || returns (target))
	  {
	    *jump_target = *target;
	    return true;
	  }
	if (flags & tf_error)
	  constexpr_error (loc, fundef_p, "%<goto%> is not a constant "
			   "expression");
	return false;
      }

    case ASSERTION_STMT:
    case PRECONDITION_STMT:
    case POSTCONDITION_STMT:
      if (!checked_contract_p (get_contract_semantic (t)))
	return true;
      return RECUR (CONTRACT_CONDITION (t), rval);

    case LABEL_EXPR:
      t = LABEL_EXPR_LABEL (t);
      if (DECL_ARTIFICIAL (t) || cxx_dialect >= cxx23)
	return true;
      else if (flags & tf_error)
	constexpr_error (loc, fundef_p, "label definition in %<constexpr%> "
			 "function only available with %<-std=c++2b%> or "
			 "%<-std=gnu++2b%>");
      return false;

    case ANNOTATE_EXPR:
      return RECUR (TREE_OPERAND (t, 0), rval);

    case BIT_CAST_EXPR:
      return RECUR (TREE_OPERAND (t, 0), rval);

    /* Coroutine await, yield and return expressions are not.  */
    case CO_AWAIT_EXPR:
    case CO_YIELD_EXPR:
    case CO_RETURN_EXPR:
      return false;

    case NONTYPE_ARGUMENT_PACK:
      {
	tree args = ARGUMENT_PACK_ARGS (t);
	int len = TREE_VEC_LENGTH (args);
	for (int i = 0; i < len; ++i)
	  if (!RECUR (TREE_VEC_ELT (args, i), any))
	    return false;
	return true;
      }

    default:
      if (objc_non_constant_expr_p (t))
	return false;

      sorry ("unexpected AST of kind %s", get_tree_code_name (TREE_CODE (t)));
      gcc_unreachable ();
      return false;
    }
#undef RECUR
}

bool
potential_constant_expression_1 (tree t, bool want_rval, bool strict, bool now,
				 bool fundef_p, tsubst_flags_t flags)
{
  if (flags & tf_error)
    {
      /* Check potentiality quietly first, as that could be performed more
	 efficiently in some cases (currently only for TRUTH_*_EXPR).  If
	 that fails, replay the check noisily to give errors.  */
      flags &= ~tf_error;
      if (potential_constant_expression_1 (t, want_rval, strict, now, fundef_p,
					   flags))
	return true;
      flags |= tf_error;
    }

  tree target = NULL_TREE;
  return potential_constant_expression_1 (t, want_rval, strict, now, fundef_p,
					  flags, &target);
}

/* The main entry point to the above.  */

bool
potential_constant_expression (tree t)
{
  return potential_constant_expression_1 (t, /*want_rval*/false, /*strict*/true,
					  /*now*/false, /*fundef_p*/false,
					  tf_none);
}

/* As above, but require a constant rvalue.  */

bool
potential_rvalue_constant_expression (tree t)
{
  return potential_constant_expression_1 (t, /*want_rval*/true, /*strict*/true,
					  /*now*/false, /*fundef_p*/false,
					  tf_none);
}

/* Like above, but complain about non-constant expressions.  */

bool
require_potential_constant_expression (tree t)
{
  return potential_constant_expression_1 (t, /*want_rval*/false, /*strict*/true,
					  /*now*/false, /*fundef_p*/false,
					  tf_warning_or_error);
}

/* Cross product of the above.  */

bool
require_potential_rvalue_constant_expression (tree t)
{
  return potential_constant_expression_1 (t, /*want_rval*/true, /*strict*/true,
					  /*now*/false, /*fundef_p*/false,
					  tf_warning_or_error);
}

/* Like require_potential_rvalue_constant_expression, but fundef_p is true.  */

bool
require_potential_rvalue_constant_expression_fncheck (tree t)
{
  return potential_constant_expression_1 (t, /*want_rval*/true, /*strict*/true,
					  /*now*/false, /*fundef_p*/true,
					  tf_warning_or_error);
}

/* Like above, but don't consider PARM_DECL a potential_constant_expression.  */

bool
require_rvalue_constant_expression (tree t)
{
  return potential_constant_expression_1 (t, /*want_rval*/true, /*strict*/true,
					  /*now*/true, /*fundef_p*/false,
					  tf_warning_or_error);
}

/* Like potential_constant_expression, but don't consider possible constexpr
   substitution of the current function.  That is, PARM_DECL qualifies under
   potential_constant_expression, but not here.

   This is basically what you can check when any actual constant values might
   be value-dependent.  */

bool
is_constant_expression (tree t)
{
  return potential_constant_expression_1 (t, /*want_rval*/false, /*strict*/true,
					  /*now*/true, /*fundef_p*/false,
					  tf_none);
}

/* As above, but expect an rvalue.  */

bool
is_rvalue_constant_expression (tree t)
{
  return potential_constant_expression_1 (t, /*want_rval*/true, /*strict*/true,
					  /*now*/true, /*fundef_p*/false,
					  tf_none);
}

/* Like above, but complain about non-constant expressions.  */

bool
require_constant_expression (tree t)
{
  return potential_constant_expression_1 (t, /*want_rval*/false, /*strict*/true,
					  /*now*/true, /*fundef_p*/false,
					  tf_warning_or_error);
}

/* Like is_constant_expression, but allow const variables that are not allowed
   under constexpr rules.  */

bool
is_static_init_expression (tree t)
{
  return potential_constant_expression_1 (t, /*want_rval*/false,
					  /*strict*/false, /*now*/true,
					  /*fundef_p*/false, tf_none);
}

/* Returns true if T is a potential constant expression that is not
   instantiation-dependent, and therefore a candidate for constant folding even
   in a template.  */

bool
is_nondependent_constant_expression (tree t)
{
  return (!type_unknown_p (t)
	  && is_constant_expression (t)
	  && !instantiation_dependent_expression_p (t));
}

/* Returns true if T is a potential static initializer expression that is not
   instantiation-dependent.  */

bool
is_nondependent_static_init_expression (tree t)
{
  return (!type_unknown_p (t)
	  && is_static_init_expression (t)
	  && !instantiation_dependent_expression_p (t));
}

/* True iff FN is an implicitly constexpr function.  */

bool
decl_implicit_constexpr_p (tree fn)
{
  if (!(flag_implicit_constexpr
	&& TREE_CODE (fn) == FUNCTION_DECL
	&& DECL_DECLARED_CONSTEXPR_P (fn)))
    return false;

  if (DECL_CLONED_FUNCTION_P (fn))
    fn = DECL_CLONED_FUNCTION (fn);

  return (DECL_LANG_SPECIFIC (fn)
	  && DECL_LANG_SPECIFIC (fn)->u.fn.implicit_constexpr);
}

/* Finalize constexpr processing after parsing.  */

void
fini_constexpr (void)
{
  /* The contexpr call and fundef copies tables are no longer needed.  */
  constexpr_call_table = NULL;
  fundef_copies_table = NULL;
}

#include "gt-cp-constexpr.h"<|MERGE_RESOLUTION|>--- conflicted
+++ resolved
@@ -7831,27 +7831,11 @@
       break;
 
     case EH_ELSE_EXPR:
-<<<<<<< HEAD
-      /* Evaluate any cleanup that applies to non-EH exits, this only for
-	 the output of the diagnostics ??? what is really meant to happen
-	 at constexpr-time?...  */
-      cxx_eval_constant_expression (ctx, TREE_OPERAND (t, 0), vc_discard,
-				      non_constant_p, overflow_p);
-
-      /* The presence of a contract should not affect the constexpr.  */
-      if (CONTRACT_EH_ELSE_P (t))
-	break;
-      if (!*non_constant_p)
-	/* Also evaluate the EH handler.  */
-	cxx_eval_constant_expression (ctx, TREE_OPERAND (t, 1), vc_discard,
-				      non_constant_p, overflow_p);
-=======
       /* Evaluate any cleanup that applies to non-EH exits.  */
       cxx_eval_constant_expression (ctx, TREE_OPERAND (t, 0), vc_discard,
 				    non_constant_p, overflow_p);
 
       /* We do not have constexpr exceptions yet, so skip the EH path.  */
->>>>>>> 13fba3ad
       break;
 
     case CLEANUP_STMT:
