/* Breadth-first and depth-first routines for
   searching multiple-inheritance lattice for GNU C++.
   Copyright (C) 1987-2017 Free Software Foundation, Inc.
   Contributed by Michael Tiemann (tiemann@cygnus.com)

This file is part of GCC.

GCC is free software; you can redistribute it and/or modify
it under the terms of the GNU General Public License as published by
the Free Software Foundation; either version 3, or (at your option)
any later version.

GCC is distributed in the hope that it will be useful,
but WITHOUT ANY WARRANTY; without even the implied warranty of
MERCHANTABILITY or FITNESS FOR A PARTICULAR PURPOSE.  See the
GNU General Public License for more details.

You should have received a copy of the GNU General Public License
along with GCC; see the file COPYING3.  If not see
<http://www.gnu.org/licenses/>.  */

/* High-level class interface.  */

#include "config.h"
#include "system.h"
#include "coretypes.h"
#include "cp-tree.h"
#include "intl.h"
#include "toplev.h"
#include "spellcheck-tree.h"
#include "stringpool.h"
#include "attribs.h"

static int is_subobject_of_p (tree, tree);
static tree dfs_lookup_base (tree, void *);
static tree dfs_dcast_hint_pre (tree, void *);
static tree dfs_dcast_hint_post (tree, void *);
static tree dfs_debug_mark (tree, void *);
static int check_hidden_convs (tree, int, int, tree, tree, tree);
static tree split_conversions (tree, tree, tree, tree);
static int lookup_conversions_r (tree, int, int, tree, tree, tree *);
static int look_for_overrides_r (tree, tree);
static tree lookup_field_r (tree, void *);
static tree dfs_accessible_post (tree, void *);
static tree dfs_walk_once_accessible (tree, bool,
				      tree (*pre_fn) (tree, void *),
				      tree (*post_fn) (tree, void *),
				      void *data);
static tree dfs_access_in_type (tree, void *);
static access_kind access_in_type (tree, tree);
static tree dfs_get_pure_virtuals (tree, void *);


/* Data for lookup_base and its workers.  */

struct lookup_base_data_s
{
  tree t;		/* type being searched.  */
  tree base;		/* The base type we're looking for.  */
  tree binfo;		/* Found binfo.  */
  bool via_virtual;	/* Found via a virtual path.  */
  bool ambiguous;	/* Found multiply ambiguous */
  bool repeated_base;	/* Whether there are repeated bases in the
			    hierarchy.  */
  bool want_any;	/* Whether we want any matching binfo.  */
};

/* Worker function for lookup_base.  See if we've found the desired
   base and update DATA_ (a pointer to LOOKUP_BASE_DATA_S).  */

static tree
dfs_lookup_base (tree binfo, void *data_)
{
  struct lookup_base_data_s *data = (struct lookup_base_data_s *) data_;

  if (SAME_BINFO_TYPE_P (BINFO_TYPE (binfo), data->base))
    {
      if (!data->binfo)
	{
	  data->binfo = binfo;
	  data->via_virtual
	    = binfo_via_virtual (data->binfo, data->t) != NULL_TREE;

	  if (!data->repeated_base)
	    /* If there are no repeated bases, we can stop now.  */
	    return binfo;

	  if (data->want_any && !data->via_virtual)
	    /* If this is a non-virtual base, then we can't do
	       better.  */
	    return binfo;

	  return dfs_skip_bases;
	}
      else
	{
	  gcc_assert (binfo != data->binfo);

	  /* We've found more than one matching binfo.  */
	  if (!data->want_any)
	    {
	      /* This is immediately ambiguous.  */
	      data->binfo = NULL_TREE;
	      data->ambiguous = true;
	      return error_mark_node;
	    }

	  /* Prefer one via a non-virtual path.  */
	  if (!binfo_via_virtual (binfo, data->t))
	    {
	      data->binfo = binfo;
	      data->via_virtual = false;
	      return binfo;
	    }

	  /* There must be repeated bases, otherwise we'd have stopped
	     on the first base we found.  */
	  return dfs_skip_bases;
	}
    }

  return NULL_TREE;
}

/* Returns true if type BASE is accessible in T.  (BASE is known to be
   a (possibly non-proper) base class of T.)  If CONSIDER_LOCAL_P is
   true, consider any special access of the current scope, or access
   bestowed by friendship.  */

bool
accessible_base_p (tree t, tree base, bool consider_local_p)
{
  tree decl;

  /* [class.access.base]

     A base class is said to be accessible if an invented public
     member of the base class is accessible.

     If BASE is a non-proper base, this condition is trivially
     true.  */
  if (same_type_p (t, base))
    return true;
  /* Rather than inventing a public member, we use the implicit
     public typedef created in the scope of every class.  */
  decl = TYPE_FIELDS (base);
  while (!DECL_SELF_REFERENCE_P (decl))
    decl = DECL_CHAIN (decl);
  while (ANON_AGGR_TYPE_P (t))
    t = TYPE_CONTEXT (t);
  return accessible_p (t, decl, consider_local_p);
}

/* Lookup BASE in the hierarchy dominated by T.  Do access checking as
   ACCESS specifies.  Return the binfo we discover.  If KIND_PTR is
   non-NULL, fill with information about what kind of base we
   discovered.

   If the base is inaccessible, or ambiguous, then error_mark_node is
   returned.  If the tf_error bit of COMPLAIN is not set, no error
   is issued.  */

tree
lookup_base (tree t, tree base, base_access access,
	     base_kind *kind_ptr, tsubst_flags_t complain)
{
  tree binfo;
  tree t_binfo;
  base_kind bk;

  /* "Nothing" is definitely not derived from Base.  */
  if (t == NULL_TREE)
    {
      if (kind_ptr)
	*kind_ptr = bk_not_base;
      return NULL_TREE;
    }

  if (t == error_mark_node || base == error_mark_node)
    {
      if (kind_ptr)
	*kind_ptr = bk_not_base;
      return error_mark_node;
    }
  gcc_assert (TYPE_P (base));

  if (!TYPE_P (t))
    {
      t_binfo = t;
      t = BINFO_TYPE (t);
    }
  else
    {
      t = complete_type (TYPE_MAIN_VARIANT (t));
      t_binfo = TYPE_BINFO (t);
    }

  base = TYPE_MAIN_VARIANT (base);

  /* If BASE is incomplete, it can't be a base of T--and instantiating it
     might cause an error.  */
  if (t_binfo && CLASS_TYPE_P (base) && COMPLETE_OR_OPEN_TYPE_P (base))
    {
      struct lookup_base_data_s data;

      data.t = t;
      data.base = base;
      data.binfo = NULL_TREE;
      data.ambiguous = data.via_virtual = false;
      data.repeated_base = CLASSTYPE_REPEATED_BASE_P (t);
      data.want_any = access == ba_any;

      dfs_walk_once (t_binfo, dfs_lookup_base, NULL, &data);
      binfo = data.binfo;

      if (!binfo)
	bk = data.ambiguous ? bk_ambig : bk_not_base;
      else if (binfo == t_binfo)
	bk = bk_same_type;
      else if (data.via_virtual)
	bk = bk_via_virtual;
      else
	bk = bk_proper_base;
    }
  else
    {
      binfo = NULL_TREE;
      bk = bk_not_base;
    }

  /* Check that the base is unambiguous and accessible.  */
  if (access != ba_any)
    switch (bk)
      {
      case bk_not_base:
	break;

      case bk_ambig:
	if (complain & tf_error)
	  error ("%qT is an ambiguous base of %qT", base, t);
	binfo = error_mark_node;
	break;

      default:
	if ((access & ba_check_bit)
	    /* If BASE is incomplete, then BASE and TYPE are probably
	       the same, in which case BASE is accessible.  If they
	       are not the same, then TYPE is invalid.  In that case,
	       there's no need to issue another error here, and
	       there's no implicit typedef to use in the code that
	       follows, so we skip the check.  */
	    && COMPLETE_TYPE_P (base)
	    && !accessible_base_p (t, base, !(access & ba_ignore_scope)))
	  {
	    if (complain & tf_error)
	      error ("%qT is an inaccessible base of %qT", base, t);
	    binfo = error_mark_node;
	    bk = bk_inaccessible;
	  }
	break;
      }

  if (kind_ptr)
    *kind_ptr = bk;

  return binfo;
}

/* Data for dcast_base_hint walker.  */

struct dcast_data_s
{
  tree subtype;   /* The base type we're looking for.  */
  int virt_depth; /* Number of virtual bases encountered from most
		     derived.  */
  tree offset;    /* Best hint offset discovered so far.  */
  bool repeated_base;  /* Whether there are repeated bases in the
			  hierarchy.  */
};

/* Worker for dcast_base_hint.  Search for the base type being cast
   from.  */

static tree
dfs_dcast_hint_pre (tree binfo, void *data_)
{
  struct dcast_data_s *data = (struct dcast_data_s *) data_;

  if (BINFO_VIRTUAL_P (binfo))
    data->virt_depth++;

  if (SAME_BINFO_TYPE_P (BINFO_TYPE (binfo), data->subtype))
    {
      if (data->virt_depth)
	{
	  data->offset = ssize_int (-1);
	  return data->offset;
	}
      if (data->offset)
	data->offset = ssize_int (-3);
      else
	data->offset = BINFO_OFFSET (binfo);

      return data->repeated_base ? dfs_skip_bases : data->offset;
    }

  return NULL_TREE;
}

/* Worker for dcast_base_hint.  Track the virtual depth.  */

static tree
dfs_dcast_hint_post (tree binfo, void *data_)
{
  struct dcast_data_s *data = (struct dcast_data_s *) data_;

  if (BINFO_VIRTUAL_P (binfo))
    data->virt_depth--;

  return NULL_TREE;
}

/* The dynamic cast runtime needs a hint about how the static SUBTYPE type
   started from is related to the required TARGET type, in order to optimize
   the inheritance graph search. This information is independent of the
   current context, and ignores private paths, hence get_base_distance is
   inappropriate. Return a TREE specifying the base offset, BOFF.
   BOFF >= 0, there is only one public non-virtual SUBTYPE base at offset BOFF,
      and there are no public virtual SUBTYPE bases.
   BOFF == -1, SUBTYPE occurs as multiple public virtual or non-virtual bases.
   BOFF == -2, SUBTYPE is not a public base.
   BOFF == -3, SUBTYPE occurs as multiple public non-virtual bases.  */

tree
dcast_base_hint (tree subtype, tree target)
{
  struct dcast_data_s data;

  data.subtype = subtype;
  data.virt_depth = 0;
  data.offset = NULL_TREE;
  data.repeated_base = CLASSTYPE_REPEATED_BASE_P (target);

  dfs_walk_once_accessible (TYPE_BINFO (target), /*friends=*/false,
			    dfs_dcast_hint_pre, dfs_dcast_hint_post, &data);
  return data.offset ? data.offset : ssize_int (-2);
}

/* Search for a member with name NAME in a multiple inheritance
   lattice specified by TYPE.  If it does not exist, return NULL_TREE.
   If the member is ambiguously referenced, return `error_mark_node'.
   Otherwise, return a DECL with the indicated name.  If WANT_TYPE is
   true, type declarations are preferred.  */

/* Return the FUNCTION_DECL, RECORD_TYPE, UNION_TYPE, or
   NAMESPACE_DECL corresponding to the innermost non-block scope.  */

tree
current_scope (void)
{
  /* There are a number of cases we need to be aware of here:
			 current_class_type	current_function_decl
     global			NULL			NULL
     fn-local			NULL			SET
     class-local		SET			NULL
     class->fn			SET			SET
     fn->class			SET			SET

     Those last two make life interesting.  If we're in a function which is
     itself inside a class, we need decls to go into the fn's decls (our
     second case below).  But if we're in a class and the class itself is
     inside a function, we need decls to go into the decls for the class.  To
     achieve this last goal, we must see if, when both current_class_ptr and
     current_function_decl are set, the class was declared inside that
     function.  If so, we know to put the decls into the class's scope.  */
  if (current_function_decl && current_class_type
      && ((DECL_FUNCTION_MEMBER_P (current_function_decl)
	   && same_type_p (DECL_CONTEXT (current_function_decl),
			   current_class_type))
	  || (DECL_FRIEND_CONTEXT (current_function_decl)
	      && same_type_p (DECL_FRIEND_CONTEXT (current_function_decl),
			      current_class_type))))
    return current_function_decl;

  if (current_class_type)
    return current_class_type;

  if (current_function_decl)
    return current_function_decl;

  return current_namespace;
}

/* Returns nonzero if we are currently in a function scope.  Note
   that this function returns zero if we are within a local class, but
   not within a member function body of the local class.  */

int
at_function_scope_p (void)
{
  tree cs = current_scope ();
  /* Also check cfun to make sure that we're really compiling
     this function (as opposed to having set current_function_decl
     for access checking or some such).  */
  return (cs && TREE_CODE (cs) == FUNCTION_DECL
	  && cfun && cfun->decl == current_function_decl);
}

/* Returns true if the innermost active scope is a class scope.  */

bool
at_class_scope_p (void)
{
  tree cs = current_scope ();
  return cs && TYPE_P (cs);
}

/* Returns true if the innermost active scope is a namespace scope.  */

bool
at_namespace_scope_p (void)
{
  tree cs = current_scope ();
  return cs && TREE_CODE (cs) == NAMESPACE_DECL;
}

/* Return the scope of DECL, as appropriate when doing name-lookup.  */

tree
context_for_name_lookup (tree decl)
{
  /* [class.union]

     For the purposes of name lookup, after the anonymous union
     definition, the members of the anonymous union are considered to
     have been defined in the scope in which the anonymous union is
     declared.  */
  tree context = DECL_CONTEXT (decl);

  while (context && TYPE_P (context)
	 && (ANON_AGGR_TYPE_P (context) || UNSCOPED_ENUM_P (context)))
    context = TYPE_CONTEXT (context);
  if (!context)
    context = global_namespace;

  return context;
}

/* Returns true iff DECL is declared in TYPE.  */

static bool
member_declared_in_type (tree decl, tree type)
{
  /* A normal declaration obviously counts.  */
  if (context_for_name_lookup (decl) == type)
    return true;
  /* So does a using or access declaration.  */
  if (DECL_LANG_SPECIFIC (decl) && !DECL_DISCRIMINATOR_P (decl)
      && purpose_member (type, DECL_ACCESS (decl)))
    return true;
  return false;
}

/* The accessibility routines use BINFO_ACCESS for scratch space
   during the computation of the accessibility of some declaration.  */

/* Avoid walking up past a declaration of the member.  */

static tree
dfs_access_in_type_pre (tree binfo, void *data)
{
  tree decl = (tree) data;
  tree type = BINFO_TYPE (binfo);
  if (member_declared_in_type (decl, type))
    return dfs_skip_bases;
  return NULL_TREE;
}

#define BINFO_ACCESS(NODE) \
  ((access_kind) ((TREE_PUBLIC (NODE) << 1) | TREE_PRIVATE (NODE)))

/* Set the access associated with NODE to ACCESS.  */

#define SET_BINFO_ACCESS(NODE, ACCESS)			\
  ((TREE_PUBLIC (NODE) = ((ACCESS) & 2) != 0),	\
   (TREE_PRIVATE (NODE) = ((ACCESS) & 1) != 0))

/* Called from access_in_type via dfs_walk.  Calculate the access to
   DATA (which is really a DECL) in BINFO.  */

static tree
dfs_access_in_type (tree binfo, void *data)
{
  tree decl = (tree) data;
  tree type = BINFO_TYPE (binfo);
  access_kind access = ak_none;

  if (context_for_name_lookup (decl) == type)
    {
      /* If we have descended to the scope of DECL, just note the
	 appropriate access.  */
      if (TREE_PRIVATE (decl))
	access = ak_private;
      else if (TREE_PROTECTED (decl))
	access = ak_protected;
      else
	access = ak_public;
    }
  else
    {
      /* First, check for an access-declaration that gives us more
	 access to the DECL.  */
      if (DECL_LANG_SPECIFIC (decl) && !DECL_DISCRIMINATOR_P (decl))
	{
	  tree decl_access = purpose_member (type, DECL_ACCESS (decl));

	  if (decl_access)
	    {
	      decl_access = TREE_VALUE (decl_access);

	      if (decl_access == access_public_node)
		access = ak_public;
	      else if (decl_access == access_protected_node)
		access = ak_protected;
	      else if (decl_access == access_private_node)
		access = ak_private;
	      else
		gcc_unreachable ();
	    }
	}

      if (!access)
	{
	  int i;
	  tree base_binfo;
	  vec<tree, va_gc> *accesses;

	  /* Otherwise, scan our baseclasses, and pick the most favorable
	     access.  */
	  accesses = BINFO_BASE_ACCESSES (binfo);
	  for (i = 0; BINFO_BASE_ITERATE (binfo, i, base_binfo); i++)
	    {
	      tree base_access = (*accesses)[i];
	      access_kind base_access_now = BINFO_ACCESS (base_binfo);

	      if (base_access_now == ak_none || base_access_now == ak_private)
		/* If it was not accessible in the base, or only
		   accessible as a private member, we can't access it
		   all.  */
		base_access_now = ak_none;
	      else if (base_access == access_protected_node)
		/* Public and protected members in the base become
		   protected here.  */
		base_access_now = ak_protected;
	      else if (base_access == access_private_node)
		/* Public and protected members in the base become
		   private here.  */
		base_access_now = ak_private;

	      /* See if the new access, via this base, gives more
		 access than our previous best access.  */
	      if (base_access_now != ak_none
		  && (access == ak_none || base_access_now < access))
		{
		  access = base_access_now;

		  /* If the new access is public, we can't do better.  */
		  if (access == ak_public)
		    break;
		}
	    }
	}
    }

  /* Note the access to DECL in TYPE.  */
  SET_BINFO_ACCESS (binfo, access);

  return NULL_TREE;
}

/* Return the access to DECL in TYPE.  */

static access_kind
access_in_type (tree type, tree decl)
{
  tree binfo = TYPE_BINFO (type);

  /* We must take into account

       [class.paths]

       If a name can be reached by several paths through a multiple
       inheritance graph, the access is that of the path that gives
       most access.

    The algorithm we use is to make a post-order depth-first traversal
    of the base-class hierarchy.  As we come up the tree, we annotate
    each node with the most lenient access.  */
  dfs_walk_once (binfo, dfs_access_in_type_pre, dfs_access_in_type, decl);

  return BINFO_ACCESS (binfo);
}

/* Returns nonzero if it is OK to access DECL named in TYPE through an object
   of OTYPE in the context of DERIVED.  */

static int
protected_accessible_p (tree decl, tree derived, tree type, tree otype)
{
  /* We're checking this clause from [class.access.base]

       m as a member of N is protected, and the reference occurs in a
       member or friend of class N, or in a member or friend of a
       class P derived from N, where m as a member of P is public, private
       or protected.

    Here DERIVED is a possible P, DECL is m and TYPE is N.  */

  /* If DERIVED isn't derived from N, then it can't be a P.  */
  if (!DERIVED_FROM_P (type, derived))
    return 0;

  /* [class.protected]

     When a friend or a member function of a derived class references
     a protected nonstatic member of a base class, an access check
     applies in addition to those described earlier in clause
     _class.access_) Except when forming a pointer to member
     (_expr.unary.op_), the access must be through a pointer to,
     reference to, or object of the derived class itself (or any class
     derived from that class) (_expr.ref_).  If the access is to form
     a pointer to member, the nested-name-specifier shall name the
     derived class (or any class derived from that class).  */
  if (DECL_NONSTATIC_MEMBER_P (decl)
      && !DERIVED_FROM_P (derived, otype))
    return 0;

  return 1;
}

/* Returns nonzero if SCOPE is a type or a friend of a type which would be able
   to access DECL through TYPE.  OTYPE is the type of the object.  */

static int
friend_accessible_p (tree scope, tree decl, tree type, tree otype)
{
  /* We're checking this clause from [class.access.base]

       m as a member of N is protected, and the reference occurs in a
       member or friend of class N, or in a member or friend of a
       class P derived from N, where m as a member of P is public, private
       or protected.

    Here DECL is m and TYPE is N.  SCOPE is the current context,
    and we check all its possible Ps.  */
  tree befriending_classes;
  tree t;

  if (!scope)
    return 0;

  if (is_global_friend (scope))
    return 1;

  /* Is SCOPE itself a suitable P?  */
  if (TYPE_P (scope) && protected_accessible_p (decl, scope, type, otype))
    return 1;

  if (DECL_DECLARES_FUNCTION_P (scope))
    befriending_classes = DECL_BEFRIENDING_CLASSES (scope);
  else if (TYPE_P (scope))
    befriending_classes = CLASSTYPE_BEFRIENDING_CLASSES (scope);
  else
    return 0;

  for (t = befriending_classes; t; t = TREE_CHAIN (t))
    if (protected_accessible_p (decl, TREE_VALUE (t), type, otype))
      return 1;

  /* Nested classes have the same access as their enclosing types, as
     per DR 45 (this is a change from C++98).  */
  if (TYPE_P (scope))
    if (friend_accessible_p (TYPE_CONTEXT (scope), decl, type, otype))
      return 1;

  if (DECL_DECLARES_FUNCTION_P (scope))
    {
      /* Perhaps this SCOPE is a member of a class which is a
	 friend.  */
      if (DECL_CLASS_SCOPE_P (scope)
	  && friend_accessible_p (DECL_CONTEXT (scope), decl, type, otype))
	return 1;
    }

  /* Maybe scope's template is a friend.  */
  if (tree tinfo = get_template_info (scope))
    {
      tree tmpl = TI_TEMPLATE (tinfo);
      if (DECL_CLASS_TEMPLATE_P (tmpl))
	tmpl = TREE_TYPE (tmpl);
      else
	tmpl = DECL_TEMPLATE_RESULT (tmpl);
      if (tmpl != scope)
	{
	  /* Increment processing_template_decl to make sure that
	     dependent_type_p works correctly.  */
	  ++processing_template_decl;
	  int ret = friend_accessible_p (tmpl, decl, type, otype);
	  --processing_template_decl;
	  if (ret)
	    return 1;
	}
    }

  /* If is_friend is true, we should have found a befriending class.  */
  gcc_checking_assert (!is_friend (type, scope));

  return 0;
}

struct dfs_accessible_data
{
  tree decl;
  tree object_type;
};

/* Avoid walking up past a declaration of the member.  */

static tree
dfs_accessible_pre (tree binfo, void *data)
{
  dfs_accessible_data *d = (dfs_accessible_data *)data;
  tree type = BINFO_TYPE (binfo);
  if (member_declared_in_type (d->decl, type))
    return dfs_skip_bases;
  return NULL_TREE;
}

/* Called via dfs_walk_once_accessible from accessible_p */

static tree
dfs_accessible_post (tree binfo, void *data)
{
  /* access_in_type already set BINFO_ACCESS for us.  */
  access_kind access = BINFO_ACCESS (binfo);
  tree N = BINFO_TYPE (binfo);
  dfs_accessible_data *d = (dfs_accessible_data *)data;
  tree decl = d->decl;
  tree scope = current_nonlambda_scope ();

  /* A member m is accessible at the point R when named in class N if */
  switch (access)
    {
    case ak_none:
      return NULL_TREE;

    case ak_public:
      /* m as a member of N is public, or */
      return binfo;

    case ak_private:
      {
	/* m as a member of N is private, and R occurs in a member or friend of
	   class N, or */
	if (scope && TREE_CODE (scope) != NAMESPACE_DECL
	    && is_friend (N, scope))
	  return binfo;
	return NULL_TREE;
      }

    case ak_protected:
      {
	/* m as a member of N is protected, and R occurs in a member or friend
	   of class N, or in a member or friend of a class P derived from N,
	   where m as a member of P is public, private, or protected  */
	if (friend_accessible_p (scope, decl, N, d->object_type))
	  return binfo;
	return NULL_TREE;
      }

    default:
      gcc_unreachable ();
    }
}

/* Like accessible_p below, but within a template returns true iff DECL is
   accessible in TYPE to all possible instantiations of the template.  */

int
accessible_in_template_p (tree type, tree decl)
{
  int save_ptd = processing_template_decl;
  processing_template_decl = 0;
  int val = accessible_p (type, decl, false);
  processing_template_decl = save_ptd;
  return val;
}

/* DECL is a declaration from a base class of TYPE, which was the
   class used to name DECL.  Return nonzero if, in the current
   context, DECL is accessible.  If TYPE is actually a BINFO node,
   then we can tell in what context the access is occurring by looking
   at the most derived class along the path indicated by BINFO.  If
   CONSIDER_LOCAL is true, do consider special access the current
   scope or friendship thereof we might have.  */

int
accessible_p (tree type, tree decl, bool consider_local_p)
{
  tree binfo;
  access_kind access;

  /* If this declaration is in a block or namespace scope, there's no
     access control.  */
  if (!TYPE_P (context_for_name_lookup (decl)))
    return 1;

  /* There is no need to perform access checks inside a thunk.  */
  if (current_function_decl && DECL_THUNK_P (current_function_decl))
    return 1;

  /* In a template declaration, we cannot be sure whether the
     particular specialization that is instantiated will be a friend
     or not.  Therefore, all access checks are deferred until
     instantiation.  However, PROCESSING_TEMPLATE_DECL is set in the
     parameter list for a template (because we may see dependent types
     in default arguments for template parameters), and access
     checking should be performed in the outermost parameter list.  */
  if (processing_template_decl
      && !expanding_concept ()
      && (!processing_template_parmlist || processing_template_decl > 1))
    return 1;

  tree otype = NULL_TREE;
  if (!TYPE_P (type))
    {
      /* When accessing a non-static member, the most derived type in the
	 binfo chain is the type of the object; remember that type for
	 protected_accessible_p.  */
      for (tree b = type; b; b = BINFO_INHERITANCE_CHAIN (b))
	otype = BINFO_TYPE (b);
      type = BINFO_TYPE (type);
    }
  else
    otype = type;

  /* [class.access.base]

     A member m is accessible when named in class N if

     --m as a member of N is public, or

     --m as a member of N is private, and the reference occurs in a
       member or friend of class N, or

     --m as a member of N is protected, and the reference occurs in a
       member or friend of class N, or in a member or friend of a
       class P derived from N, where m as a member of P is public, private or
       protected, or

     --there exists a base class B of N that is accessible at the point
       of reference, and m is accessible when named in class B.

    We walk the base class hierarchy, checking these conditions.  */

  /* We walk using TYPE_BINFO (type) because access_in_type will set
     BINFO_ACCESS on it and its bases.  */
  binfo = TYPE_BINFO (type);

  /* Compute the accessibility of DECL in the class hierarchy
     dominated by type.  */
  access = access_in_type (type, decl);
  if (access == ak_public)
    return 1;

  /* If we aren't considering the point of reference, only the first bullet
     applies.  */
  if (!consider_local_p)
    return 0;

  dfs_accessible_data d = { decl, otype };

  /* Walk the hierarchy again, looking for a base class that allows
     access.  */
  return dfs_walk_once_accessible (binfo, /*friends=*/true,
				   dfs_accessible_pre,
				   dfs_accessible_post, &d)
    != NULL_TREE;
}

struct lookup_field_info {
  /* The type in which we're looking.  */
  tree type;
  /* The name of the field for which we're looking.  */
  tree name;
  /* If non-NULL, the current result of the lookup.  */
  tree rval;
  /* The path to RVAL.  */
  tree rval_binfo;
  /* If non-NULL, the lookup was ambiguous, and this is a list of the
     candidates.  */
  tree ambiguous;
  /* If nonzero, we are looking for types, not data members.  */
  int want_type;
  /* If something went wrong, a message indicating what.  */
  const char *errstr;
};

/* Nonzero for a class member means that it is shared between all objects
   of that class.

   [class.member.lookup]:If the resulting set of declarations are not all
   from sub-objects of the same type, or the set has a  nonstatic  member
   and  includes members from distinct sub-objects, there is an ambiguity
   and the program is ill-formed.

   This function checks that T contains no nonstatic members.  */

int
shared_member_p (tree t)
{
  if (VAR_P (t) || TREE_CODE (t) == TYPE_DECL \
      || TREE_CODE (t) == CONST_DECL)
    return 1;
  if (is_overloaded_fn (t))
    {
      for (ovl_iterator iter (get_fns (t)); iter; ++iter)
	if (DECL_NONSTATIC_MEMBER_FUNCTION_P (*iter))
	  return 0;
      return 1;
    }
  return 0;
}

/* Routine to see if the sub-object denoted by the binfo PARENT can be
   found as a base class and sub-object of the object denoted by
   BINFO.  */

static int
is_subobject_of_p (tree parent, tree binfo)
{
  tree probe;

  for (probe = parent; probe; probe = BINFO_INHERITANCE_CHAIN (probe))
    {
      if (probe == binfo)
	return 1;
      if (BINFO_VIRTUAL_P (probe))
	return (binfo_for_vbase (BINFO_TYPE (probe), BINFO_TYPE (binfo))
		!= NULL_TREE);
    }
  return 0;
}

/* DATA is really a struct lookup_field_info.  Look for a field with
   the name indicated there in BINFO.  If this function returns a
   non-NULL value it is the result of the lookup.  Called from
   lookup_field via breadth_first_search.  */

static tree
lookup_field_r (tree binfo, void *data)
{
  struct lookup_field_info *lfi = (struct lookup_field_info *) data;
  tree type = BINFO_TYPE (binfo);
  tree nval = NULL_TREE;

  /* If this is a dependent base, don't look in it.  */
  if (BINFO_DEPENDENT_BASE_P (binfo))
    return NULL_TREE;

  /* If this base class is hidden by the best-known value so far, we
     don't need to look.  */
  if (lfi->rval_binfo && BINFO_INHERITANCE_CHAIN (binfo) == lfi->rval_binfo
      && !BINFO_VIRTUAL_P (binfo))
    return dfs_skip_bases;

  nval = get_class_binding (type, lfi->name, lfi->want_type);
<<<<<<< HEAD

  /* If we're looking up a type (as with an elaborated type specifier)
     we ignore all non-types we find.  */
  if (lfi->want_type && nval && !DECL_DECLARES_TYPE_P (nval))
    {
      nval = NULL_TREE;
      if (CLASSTYPE_NESTED_UTDS (type))
	if (binding_entry e = binding_table_find (CLASSTYPE_NESTED_UTDS (type),
						  lfi->name))
	  nval = TYPE_MAIN_DECL (e->type);
    }
=======
>>>>>>> b991151b

  /* If we're looking up a type (as with an elaborated type specifier)
     we ignore all non-types we find.  */
  if (lfi->want_type && nval && !DECL_DECLARES_TYPE_P (nval))
    {
      nval = NULL_TREE;
      if (CLASSTYPE_NESTED_UTDS (type))
	if (binding_entry e = binding_table_find (CLASSTYPE_NESTED_UTDS (type),
						  lfi->name))
	  nval = TYPE_MAIN_DECL (e->type);
    }

  /* If there is no declaration with the indicated name in this type,
     then there's nothing to do.  */
  if (!nval)
    goto done;

  /* If the lookup already found a match, and the new value doesn't
     hide the old one, we might have an ambiguity.  */
  if (lfi->rval_binfo
      && !is_subobject_of_p (lfi->rval_binfo, binfo))

    {
      if (nval == lfi->rval && shared_member_p (nval))
	/* The two things are really the same.  */
	;
      else if (is_subobject_of_p (binfo, lfi->rval_binfo))
	/* The previous value hides the new one.  */
	;
      else
	{
	  /* We have a real ambiguity.  We keep a chain of all the
	     candidates.  */
	  if (!lfi->ambiguous && lfi->rval)
	    {
	      /* This is the first time we noticed an ambiguity.  Add
		 what we previously thought was a reasonable candidate
		 to the list.  */
	      lfi->ambiguous = tree_cons (NULL_TREE, lfi->rval, NULL_TREE);
	      TREE_TYPE (lfi->ambiguous) = error_mark_node;
	    }

	  /* Add the new value.  */
	  lfi->ambiguous = tree_cons (NULL_TREE, nval, lfi->ambiguous);
	  TREE_TYPE (lfi->ambiguous) = error_mark_node;
	  lfi->errstr = G_("request for member %qD is ambiguous");
	}
    }
  else
    {
      lfi->rval = nval;
      lfi->rval_binfo = binfo;
    }

 done:
  /* Don't look for constructors or destructors in base classes.  */
  if (IDENTIFIER_CDTOR_P (lfi->name))
    return dfs_skip_bases;
  return NULL_TREE;
}

/* Return a "baselink" with BASELINK_BINFO, BASELINK_ACCESS_BINFO,
   BASELINK_FUNCTIONS, and BASELINK_OPTYPE set to BINFO, ACCESS_BINFO,
   FUNCTIONS, and OPTYPE respectively.  */

tree
build_baselink (tree binfo, tree access_binfo, tree functions, tree optype)
{
  tree baselink;

  gcc_assert (TREE_CODE (functions) == FUNCTION_DECL
	      || TREE_CODE (functions) == TEMPLATE_DECL
	      || TREE_CODE (functions) == TEMPLATE_ID_EXPR
	      || TREE_CODE (functions) == OVERLOAD);
  gcc_assert (!optype || TYPE_P (optype));
  gcc_assert (TREE_TYPE (functions));

  baselink = make_node (BASELINK);
  TREE_TYPE (baselink) = TREE_TYPE (functions);
  BASELINK_BINFO (baselink) = binfo;
  BASELINK_ACCESS_BINFO (baselink) = access_binfo;
  BASELINK_FUNCTIONS (baselink) = functions;
  BASELINK_OPTYPE (baselink) = optype;

  return baselink;
}

/* Look for a member named NAME in an inheritance lattice dominated by
   XBASETYPE.  If PROTECT is 0 or two, we do not check access.  If it
   is 1, we enforce accessibility.  If PROTECT is zero, then, for an
   ambiguous lookup, we return NULL.  If PROTECT is 1, we issue error
   messages about inaccessible or ambiguous lookup.  If PROTECT is 2,
   we return a TREE_LIST whose TREE_TYPE is error_mark_node and whose
   TREE_VALUEs are the list of ambiguous candidates.

   WANT_TYPE is 1 when we should only return TYPE_DECLs.

   If nothing can be found return NULL_TREE and do not issue an error.

   If non-NULL, failure information is written back to AFI.  */

tree
lookup_member (tree xbasetype, tree name, int protect, bool want_type,
	       tsubst_flags_t complain, access_failure_info *afi)
{
  tree rval, rval_binfo = NULL_TREE;
  tree type = NULL_TREE, basetype_path = NULL_TREE;
  struct lookup_field_info lfi;

  /* rval_binfo is the binfo associated with the found member, note,
     this can be set with useful information, even when rval is not
     set, because it must deal with ALL members, not just non-function
     members.  It is used for ambiguity checking and the hidden
     checks.  Whereas rval is only set if a proper (not hidden)
     non-function member is found.  */

  const char *errstr = 0;

  if (name == error_mark_node
      || xbasetype == NULL_TREE
      || xbasetype == error_mark_node)
    return NULL_TREE;

  gcc_assert (identifier_p (name));

  if (TREE_CODE (xbasetype) == TREE_BINFO)
    {
      type = BINFO_TYPE (xbasetype);
      basetype_path = xbasetype;
    }
  else
    {
      if (!RECORD_OR_UNION_CODE_P (TREE_CODE (xbasetype)))
	return NULL_TREE;
      type = xbasetype;
      xbasetype = NULL_TREE;
    }

  type = complete_type (type);

  /* Make sure we're looking for a member of the current instantiation in the
     right partial specialization.  */
  if (flag_concepts && dependent_type_p (type))
    if (tree t = currently_open_class (type))
      type = t;

  if (!basetype_path)
    basetype_path = TYPE_BINFO (type);

  if (!basetype_path)
    return NULL_TREE;

  memset (&lfi, 0, sizeof (lfi));
  lfi.type = type;
  lfi.name = name;
  lfi.want_type = want_type;
  dfs_walk_all (basetype_path, &lookup_field_r, NULL, &lfi);
  rval = lfi.rval;
  rval_binfo = lfi.rval_binfo;
  if (rval_binfo)
    type = BINFO_TYPE (rval_binfo);
  errstr = lfi.errstr;

  /* If we are not interested in ambiguities, don't report them;
     just return NULL_TREE.  */
  if (!protect && lfi.ambiguous)
    return NULL_TREE;

  if (protect == 2)
    {
      if (lfi.ambiguous)
	return lfi.ambiguous;
      else
	protect = 0;
    }

  /* [class.access]

     In the case of overloaded function names, access control is
     applied to the function selected by overloaded resolution.  

     We cannot check here, even if RVAL is only a single non-static
     member function, since we do not know what the "this" pointer
     will be.  For:

        class A { protected: void f(); };
        class B : public A { 
          void g(A *p) {
            f(); // OK
            p->f(); // Not OK.
          }
        };

    only the first call to "f" is valid.  However, if the function is
    static, we can check.  */
  if (rval && protect 
      && !really_overloaded_fn (rval))
    {
      tree decl = is_overloaded_fn (rval) ? get_first_fn (rval) : rval;
      if (!DECL_NONSTATIC_MEMBER_FUNCTION_P (decl)
	  && !perform_or_defer_access_check (basetype_path, decl, decl,
					     complain, afi))
	rval = error_mark_node;
    }

  if (errstr && protect)
    {
      if (complain & tf_error)
	{
	  error (errstr, name, type);
	  if (lfi.ambiguous)
	    print_candidates (lfi.ambiguous);
	}
      rval = error_mark_node;
    }

  if (rval && is_overloaded_fn (rval))
    rval = build_baselink (rval_binfo, basetype_path, rval,
			   (IDENTIFIER_CONV_OP_P (name)
			   ? TREE_TYPE (name): NULL_TREE));
  return rval;
}

/* Helper class for lookup_member_fuzzy.  */

class lookup_field_fuzzy_info
{
 public:
  lookup_field_fuzzy_info (bool want_type_p) :
    m_want_type_p (want_type_p), m_candidates () {}

  void fuzzy_lookup_field (tree type);

  /* If true, we are looking for types, not data members.  */
  bool m_want_type_p;
  /* The result: a vec of identifiers.  */
  auto_vec<tree> m_candidates;
};

/* Locate all fields within TYPE, append them to m_candidates.  */

void
lookup_field_fuzzy_info::fuzzy_lookup_field (tree type)
{
  if (!CLASS_TYPE_P (type))
    return;

  for (tree field = TYPE_FIELDS (type); field; field = DECL_CHAIN (field))
    {
      if (!m_want_type_p || DECL_DECLARES_TYPE_P (field))
	if (DECL_NAME (field))
	  m_candidates.safe_push (DECL_NAME (field));
    }
}


/* Helper function for lookup_member_fuzzy, called via dfs_walk_all
   DATA is really a lookup_field_fuzzy_info.  Look for a field with
   the name indicated there in BINFO.  Gathers pertinent identifiers into
   m_candidates.  */

static tree
lookup_field_fuzzy_r (tree binfo, void *data)
{
  lookup_field_fuzzy_info *lffi = (lookup_field_fuzzy_info *) data;
  tree type = BINFO_TYPE (binfo);

  lffi->fuzzy_lookup_field (type);

  return NULL_TREE;
}

/* Like lookup_member, but try to find the closest match for NAME,
   rather than an exact match, and return an identifier (or NULL_TREE).
   Do not complain.  */

tree
lookup_member_fuzzy (tree xbasetype, tree name, bool want_type_p)
{
  tree type = NULL_TREE, basetype_path = NULL_TREE;
  struct lookup_field_fuzzy_info lffi (want_type_p);

  /* rval_binfo is the binfo associated with the found member, note,
     this can be set with useful information, even when rval is not
     set, because it must deal with ALL members, not just non-function
     members.  It is used for ambiguity checking and the hidden
     checks.  Whereas rval is only set if a proper (not hidden)
     non-function member is found.  */

  if (name == error_mark_node
      || xbasetype == NULL_TREE
      || xbasetype == error_mark_node)
    return NULL_TREE;

  gcc_assert (identifier_p (name));

  if (TREE_CODE (xbasetype) == TREE_BINFO)
    {
      type = BINFO_TYPE (xbasetype);
      basetype_path = xbasetype;
    }
  else
    {
      if (!RECORD_OR_UNION_CODE_P (TREE_CODE (xbasetype)))
	return NULL_TREE;
      type = xbasetype;
      xbasetype = NULL_TREE;
    }

  type = complete_type (type);

  /* Make sure we're looking for a member of the current instantiation in the
     right partial specialization.  */
  if (flag_concepts && dependent_type_p (type))
    type = currently_open_class (type);

  if (!basetype_path)
    basetype_path = TYPE_BINFO (type);

  if (!basetype_path)
    return NULL_TREE;

  /* Populate lffi.m_candidates.  */
  dfs_walk_all (basetype_path, &lookup_field_fuzzy_r, NULL, &lffi);

  return find_closest_identifier (name, &lffi.m_candidates);
}

/* Like lookup_member, except that if we find a function member we
   return NULL_TREE.  */

tree
lookup_field (tree xbasetype, tree name, int protect, bool want_type)
{
  tree rval = lookup_member (xbasetype, name, protect, want_type,
			     tf_warning_or_error);

  /* Ignore functions, but propagate the ambiguity list.  */
  if (!error_operand_p (rval)
      && (rval && BASELINK_P (rval)))
    return NULL_TREE;

  return rval;
}

/* Like lookup_member, except that if we find a non-function member we
   return NULL_TREE.  */

tree
lookup_fnfields (tree xbasetype, tree name, int protect)
{
  tree rval = lookup_member (xbasetype, name, protect, /*want_type=*/false,
			     tf_warning_or_error);

  /* Ignore non-functions, but propagate the ambiguity list.  */
  if (!error_operand_p (rval)
      && (rval && !BASELINK_P (rval)))
    return NULL_TREE;

  return rval;
}

/* DECL is the result of a qualified name lookup.  QUALIFYING_SCOPE is
   the class or namespace used to qualify the name.  CONTEXT_CLASS is
   the class corresponding to the object in which DECL will be used.
   Return a possibly modified version of DECL that takes into account
   the CONTEXT_CLASS.

   In particular, consider an expression like `B::m' in the context of
   a derived class `D'.  If `B::m' has been resolved to a BASELINK,
   then the most derived class indicated by the BASELINK_BINFO will be
   `B', not `D'.  This function makes that adjustment.  */

tree
adjust_result_of_qualified_name_lookup (tree decl,
					tree qualifying_scope,
					tree context_class)
{
  if (context_class && context_class != error_mark_node
      && CLASS_TYPE_P (context_class)
      && CLASS_TYPE_P (qualifying_scope)
      && DERIVED_FROM_P (qualifying_scope, context_class)
      && BASELINK_P (decl))
    {
      tree base;

      /* Look for the QUALIFYING_SCOPE as a base of the CONTEXT_CLASS.
	 Because we do not yet know which function will be chosen by
	 overload resolution, we cannot yet check either accessibility
	 or ambiguity -- in either case, the choice of a static member
	 function might make the usage valid.  */
      base = lookup_base (context_class, qualifying_scope,
			  ba_unique, NULL, tf_none);
      if (base && base != error_mark_node)
	{
	  BASELINK_ACCESS_BINFO (decl) = base;
	  tree decl_binfo
	    = lookup_base (base, BINFO_TYPE (BASELINK_BINFO (decl)),
			   ba_unique, NULL, tf_none);
	  if (decl_binfo && decl_binfo != error_mark_node)
	    BASELINK_BINFO (decl) = decl_binfo;
	}
    }

  if (BASELINK_P (decl))
    BASELINK_QUALIFIED_P (decl) = true;

  return decl;
}


/* Walk the class hierarchy within BINFO, in a depth-first traversal.
   PRE_FN is called in preorder, while POST_FN is called in postorder.
   If PRE_FN returns DFS_SKIP_BASES, child binfos will not be
   walked.  If PRE_FN or POST_FN returns a different non-NULL value,
   that value is immediately returned and the walk is terminated.  One
   of PRE_FN and POST_FN can be NULL.  At each node, PRE_FN and
   POST_FN are passed the binfo to examine and the caller's DATA
   value.  All paths are walked, thus virtual and morally virtual
   binfos can be multiply walked.  */

tree
dfs_walk_all (tree binfo, tree (*pre_fn) (tree, void *),
	      tree (*post_fn) (tree, void *), void *data)
{
  tree rval;
  unsigned ix;
  tree base_binfo;

  /* Call the pre-order walking function.  */
  if (pre_fn)
    {
      rval = pre_fn (binfo, data);
      if (rval)
	{
	  if (rval == dfs_skip_bases)
	    goto skip_bases;
	  return rval;
	}
    }

  /* Find the next child binfo to walk.  */
  for (ix = 0; BINFO_BASE_ITERATE (binfo, ix, base_binfo); ix++)
    {
      rval = dfs_walk_all (base_binfo, pre_fn, post_fn, data);
      if (rval)
	return rval;
    }

 skip_bases:
  /* Call the post-order walking function.  */
  if (post_fn)
    {
      rval = post_fn (binfo, data);
      gcc_assert (rval != dfs_skip_bases);
      return rval;
    }

  return NULL_TREE;
}

/* Worker for dfs_walk_once.  This behaves as dfs_walk_all, except
   that binfos are walked at most once.  */

static tree
dfs_walk_once_r (tree binfo, tree (*pre_fn) (tree, void *),
		 tree (*post_fn) (tree, void *), hash_set<tree> *pset,
		 void *data)
{
  tree rval;
  unsigned ix;
  tree base_binfo;

  /* Call the pre-order walking function.  */
  if (pre_fn)
    {
      rval = pre_fn (binfo, data);
      if (rval)
	{
	  if (rval == dfs_skip_bases)
	    goto skip_bases;

	  return rval;
	}
    }

  /* Find the next child binfo to walk.  */
  for (ix = 0; BINFO_BASE_ITERATE (binfo, ix, base_binfo); ix++)
    {
      if (BINFO_VIRTUAL_P (base_binfo))
	if (pset->add (base_binfo))
	  continue;

      rval = dfs_walk_once_r (base_binfo, pre_fn, post_fn, pset, data);
      if (rval)
	return rval;
    }

 skip_bases:
  /* Call the post-order walking function.  */
  if (post_fn)
    {
      rval = post_fn (binfo, data);
      gcc_assert (rval != dfs_skip_bases);
      return rval;
    }

  return NULL_TREE;
}

/* Like dfs_walk_all, except that binfos are not multiply walked.  For
   non-diamond shaped hierarchies this is the same as dfs_walk_all.
   For diamond shaped hierarchies we must mark the virtual bases, to
   avoid multiple walks.  */

tree
dfs_walk_once (tree binfo, tree (*pre_fn) (tree, void *),
	       tree (*post_fn) (tree, void *), void *data)
{
  static int active = 0;  /* We must not be called recursively. */
  tree rval;

  gcc_assert (pre_fn || post_fn);
  gcc_assert (!active);
  active++;

  if (!CLASSTYPE_DIAMOND_SHAPED_P (BINFO_TYPE (binfo)))
    /* We are not diamond shaped, and therefore cannot encounter the
       same binfo twice.  */
    rval = dfs_walk_all (binfo, pre_fn, post_fn, data);
  else
    {
      hash_set<tree> pset;
      rval = dfs_walk_once_r (binfo, pre_fn, post_fn, &pset, data);
    }

  active--;

  return rval;
}

/* Worker function for dfs_walk_once_accessible.  Behaves like
   dfs_walk_once_r, except (a) FRIENDS_P is true if special
   access given by the current context should be considered, (b) ONCE
   indicates whether bases should be marked during traversal.  */

static tree
dfs_walk_once_accessible_r (tree binfo, bool friends_p, hash_set<tree> *pset,
			    tree (*pre_fn) (tree, void *),
			    tree (*post_fn) (tree, void *), void *data)
{
  tree rval = NULL_TREE;
  unsigned ix;
  tree base_binfo;

  /* Call the pre-order walking function.  */
  if (pre_fn)
    {
      rval = pre_fn (binfo, data);
      if (rval)
	{
	  if (rval == dfs_skip_bases)
	    goto skip_bases;

	  return rval;
	}
    }

  /* Find the next child binfo to walk.  */
  for (ix = 0; BINFO_BASE_ITERATE (binfo, ix, base_binfo); ix++)
    {
      bool mark = pset && BINFO_VIRTUAL_P (base_binfo);

      if (mark && pset->contains (base_binfo))
	continue;

      /* If the base is inherited via private or protected
	 inheritance, then we can't see it, unless we are a friend of
	 the current binfo.  */
      if (BINFO_BASE_ACCESS (binfo, ix) != access_public_node)
	{
	  tree scope;
	  if (!friends_p)
	    continue;
	  scope = current_scope ();
	  if (!scope
	      || TREE_CODE (scope) == NAMESPACE_DECL
	      || !is_friend (BINFO_TYPE (binfo), scope))
	    continue;
	}

      if (mark)
	pset->add (base_binfo);

      rval = dfs_walk_once_accessible_r (base_binfo, friends_p, pset,
					 pre_fn, post_fn, data);
      if (rval)
	return rval;
    }

 skip_bases:
  /* Call the post-order walking function.  */
  if (post_fn)
    {
      rval = post_fn (binfo, data);
      gcc_assert (rval != dfs_skip_bases);
      return rval;
    }

  return NULL_TREE;
}

/* Like dfs_walk_once except that only accessible bases are walked.
   FRIENDS_P indicates whether friendship of the local context
   should be considered when determining accessibility.  */

static tree
dfs_walk_once_accessible (tree binfo, bool friends_p,
			    tree (*pre_fn) (tree, void *),
			    tree (*post_fn) (tree, void *), void *data)
{
  hash_set<tree> *pset = NULL;
  if (CLASSTYPE_DIAMOND_SHAPED_P (BINFO_TYPE (binfo)))
    pset = new hash_set<tree>;
  tree rval = dfs_walk_once_accessible_r (binfo, friends_p, pset,
					  pre_fn, post_fn, data);

  if (pset)
    delete pset;
  return rval;
}

/* Return true iff the code of T is CODE, and it has compatible
   type with TYPE.  */

static bool
matches_code_and_type_p (tree t, enum tree_code code, tree type)
{
  if (TREE_CODE (t) != code)
    return false;
  if (!cxx_types_compatible_p (TREE_TYPE (t), type))
    return false;
  return true;
}

/* Subroutine of direct_accessor_p and reference_accessor_p.
   Determine if COMPONENT_REF is a simple field lookup of this->FIELD_DECL.
   We expect a tree of the form:
	     <component_ref:
	       <indirect_ref:S>
		 <nop_expr:P*
		   <parm_decl (this)>
		 <field_decl (FIELD_DECL)>>>.  */

static bool
field_access_p (tree component_ref, tree field_decl, tree field_type)
{
  if (!matches_code_and_type_p (component_ref, COMPONENT_REF, field_type))
    return false;

  tree indirect_ref = TREE_OPERAND (component_ref, 0);
  if (TREE_CODE (indirect_ref) != INDIRECT_REF)
    return false;

  tree ptr = STRIP_NOPS (TREE_OPERAND (indirect_ref, 0));
  if (!is_this_parameter (ptr))
    return false;

  /* Must access the correct field.  */
  if (TREE_OPERAND (component_ref, 1) != field_decl)
    return false;
  return true;
}

/* Subroutine of field_accessor_p.

   Assuming that INIT_EXPR has already had its code and type checked,
   determine if it is a simple accessor for FIELD_DECL
   (of type FIELD_TYPE).

   Specifically, a simple accessor within struct S of the form:
       T get_field () { return m_field; }
   should have a DECL_SAVED_TREE of the form:
       <return_expr
	 <init_expr:T
	   <result_decl:T
	   <nop_expr:T
	     <component_ref:
	       <indirect_ref:S>
		 <nop_expr:P*
		   <parm_decl (this)>
		 <field_decl (FIELD_DECL)>>>.  */

static bool
direct_accessor_p (tree init_expr, tree field_decl, tree field_type)
{
  tree result_decl = TREE_OPERAND (init_expr, 0);
  if (!matches_code_and_type_p (result_decl, RESULT_DECL, field_type))
    return false;

  tree component_ref = STRIP_NOPS (TREE_OPERAND (init_expr, 1));
  if (!field_access_p (component_ref, field_decl, field_type))
    return false;

  return true;
}

/* Subroutine of field_accessor_p.

   Assuming that INIT_EXPR has already had its code and type checked,
   determine if it is a "reference" accessor for FIELD_DECL
   (of type FIELD_REFERENCE_TYPE).

   Specifically, a simple accessor within struct S of the form:
       T& get_field () { return m_field; }
   should have a DECL_SAVED_TREE of the form:
       <return_expr
	 <init_expr:T&
	   <result_decl:T&
	   <nop_expr: T&
	     <addr_expr: T*
	       <component_ref:T
		 <indirect_ref:S
		   <nop_expr
		     <parm_decl (this)>>
		   <field (FIELD_DECL)>>>>>>.  */
static bool
reference_accessor_p (tree init_expr, tree field_decl, tree field_type,
		      tree field_reference_type)
{
  tree result_decl = TREE_OPERAND (init_expr, 0);
  if (!matches_code_and_type_p (result_decl, RESULT_DECL, field_reference_type))
    return false;

  tree field_pointer_type = build_pointer_type (field_type);
  tree addr_expr = STRIP_NOPS (TREE_OPERAND (init_expr, 1));
  if (!matches_code_and_type_p (addr_expr, ADDR_EXPR, field_pointer_type))
    return false;

  tree component_ref = STRIP_NOPS (TREE_OPERAND (addr_expr, 0));

  if (!field_access_p (component_ref, field_decl, field_type))
    return false;

  return true;
}

/* Return true if FN is an accessor method for FIELD_DECL.
   i.e. a method of the form { return FIELD; }, with no
   conversions.

   If CONST_P, then additionally require that FN be a const
   method.  */

static bool
field_accessor_p (tree fn, tree field_decl, bool const_p)
{
  if (TREE_CODE (fn) != FUNCTION_DECL)
    return false;

  /* We don't yet support looking up static data, just fields.  */
  if (TREE_CODE (field_decl) != FIELD_DECL)
    return false;

  tree fntype = TREE_TYPE (fn);
  if (TREE_CODE (fntype) != METHOD_TYPE)
    return false;

  /* If the field is accessed via a const "this" argument, verify
     that the "this" parameter is const.  */
  if (const_p)
    {
      tree this_type = type_of_this_parm (fntype);
      if (!TYPE_READONLY (this_type))
	return false;
    }

  tree saved_tree = DECL_SAVED_TREE (fn);

  if (saved_tree == NULL_TREE)
    return false;

  if (TREE_CODE (saved_tree) != RETURN_EXPR)
    return false;

  tree init_expr = TREE_OPERAND (saved_tree, 0);
  if (TREE_CODE (init_expr) != INIT_EXPR)
    return false;

  /* Determine if this is a simple accessor within struct S of the form:
       T get_field () { return m_field; }.  */
   tree field_type = TREE_TYPE (field_decl);
  if (cxx_types_compatible_p (TREE_TYPE (init_expr), field_type))
    return direct_accessor_p (init_expr, field_decl, field_type);

  /* Failing that, determine if it is an accessor of the form:
       T& get_field () { return m_field; }.  */
  tree field_reference_type = cp_build_reference_type (field_type, false);
  if (cxx_types_compatible_p (TREE_TYPE (init_expr), field_reference_type))
    return reference_accessor_p (init_expr, field_decl, field_type,
				 field_reference_type);

  return false;
}

/* Callback data for dfs_locate_field_accessor_pre.  */

struct locate_field_data
{
  locate_field_data (tree field_decl_, bool const_p_)
  : field_decl (field_decl_), const_p (const_p_) {}

  tree field_decl;
  bool const_p;
};

/* Return a FUNCTION_DECL that is an "accessor" method for DATA, a FIELD_DECL,
   callable via binfo, if one exists, otherwise return NULL_TREE.

   Callback for dfs_walk_once_accessible for use within
   locate_field_accessor.  */

static tree
dfs_locate_field_accessor_pre (tree binfo, void *data)
{
  locate_field_data *lfd = (locate_field_data *)data;
  tree type = BINFO_TYPE (binfo);

  vec<tree, va_gc> *method_vec;
  tree fn;
  size_t i;

  if (!CLASS_TYPE_P (type))
    return NULL_TREE;

  method_vec = CLASSTYPE_METHOD_VEC (type);
  if (!method_vec)
    return NULL_TREE;

  for (i = 0; vec_safe_iterate (method_vec, i, &fn); ++i)
    if (fn)
      if (field_accessor_p (fn, lfd->field_decl, lfd->const_p))
	return fn;

  return NULL_TREE;
}

/* Return a FUNCTION_DECL that is an "accessor" method for FIELD_DECL,
   callable via BASETYPE_PATH, if one exists, otherwise return NULL_TREE.  */

tree
locate_field_accessor (tree basetype_path, tree field_decl, bool const_p)
{
  if (TREE_CODE (basetype_path) != TREE_BINFO)
    return NULL_TREE;

  /* Walk the hierarchy, looking for a method of some base class that allows
     access to the field.  */
  locate_field_data lfd (field_decl, const_p);
  return dfs_walk_once_accessible (basetype_path, /*friends=*/true,
				   dfs_locate_field_accessor_pre,
				   NULL, &lfd);
}

/* Check that virtual overrider OVERRIDER is acceptable for base function
   BASEFN. Issue diagnostic, and return zero, if unacceptable.  */

static int
check_final_overrider (tree overrider, tree basefn)
{
  tree over_type = TREE_TYPE (overrider);
  tree base_type = TREE_TYPE (basefn);
  tree over_return = fndecl_declared_return_type (overrider);
  tree base_return = fndecl_declared_return_type (basefn);
  tree over_throw, base_throw;

  int fail = 0;

  if (DECL_INVALID_OVERRIDER_P (overrider))
    return 0;

  if (same_type_p (base_return, over_return))
    /* OK */;
  else if ((CLASS_TYPE_P (over_return) && CLASS_TYPE_P (base_return))
	   || (TREE_CODE (base_return) == TREE_CODE (over_return)
	       && POINTER_TYPE_P (base_return)))
    {
      /* Potentially covariant.  */
      unsigned base_quals, over_quals;

      fail = !POINTER_TYPE_P (base_return);
      if (!fail)
	{
	  fail = cp_type_quals (base_return) != cp_type_quals (over_return);

	  base_return = TREE_TYPE (base_return);
	  over_return = TREE_TYPE (over_return);
	}
      base_quals = cp_type_quals (base_return);
      over_quals = cp_type_quals (over_return);

      if ((base_quals & over_quals) != over_quals)
	fail = 1;

      if (CLASS_TYPE_P (base_return) && CLASS_TYPE_P (over_return))
	{
	  /* Strictly speaking, the standard requires the return type to be
	     complete even if it only differs in cv-quals, but that seems
	     like a bug in the wording.  */
	  if (!same_type_ignoring_top_level_qualifiers_p (base_return,
							  over_return))
	    {
	      tree binfo = lookup_base (over_return, base_return,
					ba_check, NULL, tf_none);

	      if (!binfo || binfo == error_mark_node)
		fail = 1;
	    }
	}
      else if (can_convert_standard (TREE_TYPE (base_type),
				     TREE_TYPE (over_type),
				     tf_warning_or_error))
	/* GNU extension, allow trivial pointer conversions such as
	   converting to void *, or qualification conversion.  */
	{
	  if (pedwarn (DECL_SOURCE_LOCATION (overrider), 0,
		       "invalid covariant return type for %q#D", overrider))
	    inform (DECL_SOURCE_LOCATION (basefn),
		    "  overriding %q#D", basefn);
	}
      else
	fail = 2;
    }
  else
    fail = 2;
  if (!fail)
    /* OK */;
  else
    {
      if (fail == 1)
	{
	  error ("invalid covariant return type for %q+#D", overrider);
	  error ("  overriding %q+#D", basefn);
	}
      else
	{
	  error ("conflicting return type specified for %q+#D", overrider);
	  error ("  overriding %q+#D", basefn);
	}
      DECL_INVALID_OVERRIDER_P (overrider) = 1;
      return 0;
    }

  /* Check throw specifier is at least as strict.  */
  maybe_instantiate_noexcept (basefn);
  maybe_instantiate_noexcept (overrider);
  base_throw = TYPE_RAISES_EXCEPTIONS (TREE_TYPE (basefn));
  over_throw = TYPE_RAISES_EXCEPTIONS (TREE_TYPE (overrider));

  if (!comp_except_specs (base_throw, over_throw, ce_derived))
    {
      error ("looser throw specifier for %q+#F", overrider);
      error ("  overriding %q+#F", basefn);
      DECL_INVALID_OVERRIDER_P (overrider) = 1;
      return 0;
    }

  /* Check for conflicting type attributes.  But leave transaction_safe for
     set_one_vmethod_tm_attributes.  */
  if (!comp_type_attributes (over_type, base_type)
      && !tx_safe_fn_type_p (base_type)
      && !tx_safe_fn_type_p (over_type))
    {
      error ("conflicting type attributes specified for %q+#D", overrider);
      error ("  overriding %q+#D", basefn);
      DECL_INVALID_OVERRIDER_P (overrider) = 1;
      return 0;
    }

  /* A function declared transaction_safe_dynamic that overrides a function
     declared transaction_safe (but not transaction_safe_dynamic) is
     ill-formed.  */
  if (tx_safe_fn_type_p (base_type)
      && lookup_attribute ("transaction_safe_dynamic",
			   DECL_ATTRIBUTES (overrider))
      && !lookup_attribute ("transaction_safe_dynamic",
			    DECL_ATTRIBUTES (basefn)))
    {
      error_at (DECL_SOURCE_LOCATION (overrider),
		"%qD declared %<transaction_safe_dynamic%>", overrider);
      inform (DECL_SOURCE_LOCATION (basefn),
	      "overriding %qD declared %<transaction_safe%>", basefn);
    }

  if (DECL_DELETED_FN (basefn) != DECL_DELETED_FN (overrider))
    {
      if (DECL_DELETED_FN (overrider))
	{
	  error ("deleted function %q+D", overrider);
	  error ("overriding non-deleted function %q+D", basefn);
	  maybe_explain_implicit_delete (overrider);
	}
      else
	{
	  error ("non-deleted function %q+D", overrider);
	  error ("overriding deleted function %q+D", basefn);
	}
      return 0;
    }
  if (DECL_FINAL_P (basefn))
    {
      error ("virtual function %q+D", overrider);
      error ("overriding final function %q+D", basefn);
      return 0;
    }
  return 1;
}

/* Given a class TYPE, and a function decl FNDECL, look for
   virtual functions in TYPE's hierarchy which FNDECL overrides.
   We do not look in TYPE itself, only its bases.

   Returns nonzero, if we find any. Set FNDECL's DECL_VIRTUAL_P, if we
   find that it overrides anything.

   We check that every function which is overridden, is correctly
   overridden.  */

int
look_for_overrides (tree type, tree fndecl)
{
  tree binfo = TYPE_BINFO (type);
  tree base_binfo;
  int ix;
  int found = 0;

  /* A constructor for a class T does not override a function T
     in a base class.  */
  if (DECL_CONSTRUCTOR_P (fndecl))
    return 0;

  for (ix = 0; BINFO_BASE_ITERATE (binfo, ix, base_binfo); ix++)
    {
      tree basetype = BINFO_TYPE (base_binfo);

      if (TYPE_POLYMORPHIC_P (basetype))
	found += look_for_overrides_r (basetype, fndecl);
    }
  return found;
}

/* Look in TYPE for virtual functions with the same signature as
   FNDECL.  */

tree
look_for_overrides_here (tree type, tree fndecl)
{
  tree ovl = get_class_binding (type, DECL_NAME (fndecl));

  for (ovl_iterator iter (ovl); iter; ++iter)
    {
      tree fn = *iter;

      if (!DECL_VIRTUAL_P (fn))
	/* Not a virtual.  */;
      else if (DECL_CONTEXT (fn) != type)
	/* Introduced with a using declaration.  */;
      else if (DECL_STATIC_FUNCTION_P (fndecl))
	{
	  tree btypes = TYPE_ARG_TYPES (TREE_TYPE (fn));
	  tree dtypes = TYPE_ARG_TYPES (TREE_TYPE (fndecl));
	  if (compparms (TREE_CHAIN (btypes), dtypes))
	    return fn;
	}
      else if (same_signature_p (fndecl, fn))
	return fn;
    }

  return NULL_TREE;
}

/* Look in TYPE for virtual functions overridden by FNDECL. Check both
   TYPE itself and its bases.  */

static int
look_for_overrides_r (tree type, tree fndecl)
{
  tree fn = look_for_overrides_here (type, fndecl);
  if (fn)
    {
      if (DECL_STATIC_FUNCTION_P (fndecl))
	{
	  /* A static member function cannot match an inherited
	     virtual member function.  */
	  error ("%q+#D cannot be declared", fndecl);
	  error ("  since %q+#D declared in base class", fn);
	}
      else
	{
	  /* It's definitely virtual, even if not explicitly set.  */
	  DECL_VIRTUAL_P (fndecl) = 1;
	  check_final_overrider (fndecl, fn);
	}
      return 1;
    }

  /* We failed to find one declared in this class. Look in its bases.  */
  return look_for_overrides (type, fndecl);
}

/* Called via dfs_walk from dfs_get_pure_virtuals.  */

static tree
dfs_get_pure_virtuals (tree binfo, void *data)
{
  tree type = (tree) data;

  /* We're not interested in primary base classes; the derived class
     of which they are a primary base will contain the information we
     need.  */
  if (!BINFO_PRIMARY_P (binfo))
    {
      tree virtuals;

      for (virtuals = BINFO_VIRTUALS (binfo);
	   virtuals;
	   virtuals = TREE_CHAIN (virtuals))
	if (DECL_PURE_VIRTUAL_P (BV_FN (virtuals)))
	  vec_safe_push (CLASSTYPE_PURE_VIRTUALS (type), BV_FN (virtuals));
    }

  return NULL_TREE;
}

/* Set CLASSTYPE_PURE_VIRTUALS for TYPE.  */

void
get_pure_virtuals (tree type)
{
  /* Clear the CLASSTYPE_PURE_VIRTUALS list; whatever is already there
     is going to be overridden.  */
  CLASSTYPE_PURE_VIRTUALS (type) = NULL;
  /* Now, run through all the bases which are not primary bases, and
     collect the pure virtual functions.  We look at the vtable in
     each class to determine what pure virtual functions are present.
     (A primary base is not interesting because the derived class of
     which it is a primary base will contain vtable entries for the
     pure virtuals in the base class.  */
  dfs_walk_once (TYPE_BINFO (type), NULL, dfs_get_pure_virtuals, type);
}

/* Debug info for C++ classes can get very large; try to avoid
   emitting it everywhere.

   Note that this optimization wins even when the target supports
   BINCL (if only slightly), and reduces the amount of work for the
   linker.  */

void
maybe_suppress_debug_info (tree t)
{
  if (write_symbols == NO_DEBUG)
    return;

  /* We might have set this earlier in cp_finish_decl.  */
  TYPE_DECL_SUPPRESS_DEBUG (TYPE_MAIN_DECL (t)) = 0;

  /* Always emit the information for each class every time. */
  if (flag_emit_class_debug_always)
    return;

  /* If we already know how we're handling this class, handle debug info
     the same way.  */
  if (CLASSTYPE_INTERFACE_KNOWN (t))
    {
      if (CLASSTYPE_INTERFACE_ONLY (t))
	TYPE_DECL_SUPPRESS_DEBUG (TYPE_MAIN_DECL (t)) = 1;
      /* else don't set it.  */
    }
  /* If the class has a vtable, write out the debug info along with
     the vtable.  */
  else if (TYPE_CONTAINS_VPTR_P (t))
    TYPE_DECL_SUPPRESS_DEBUG (TYPE_MAIN_DECL (t)) = 1;

  /* Otherwise, just emit the debug info normally.  */
}

/* Note that we want debugging information for a base class of a class
   whose vtable is being emitted.  Normally, this would happen because
   calling the constructor for a derived class implies calling the
   constructors for all bases, which involve initializing the
   appropriate vptr with the vtable for the base class; but in the
   presence of optimization, this initialization may be optimized
   away, so we tell finish_vtable_vardecl that we want the debugging
   information anyway.  */

static tree
dfs_debug_mark (tree binfo, void * /*data*/)
{
  tree t = BINFO_TYPE (binfo);

  if (CLASSTYPE_DEBUG_REQUESTED (t))
    return dfs_skip_bases;

  CLASSTYPE_DEBUG_REQUESTED (t) = 1;

  return NULL_TREE;
}

/* Write out the debugging information for TYPE, whose vtable is being
   emitted.  Also walk through our bases and note that we want to
   write out information for them.  This avoids the problem of not
   writing any debug info for intermediate basetypes whose
   constructors, and thus the references to their vtables, and thus
   the vtables themselves, were optimized away.  */

void
note_debug_info_needed (tree type)
{
  if (TYPE_DECL_SUPPRESS_DEBUG (TYPE_NAME (type)))
    {
      TYPE_DECL_SUPPRESS_DEBUG (TYPE_NAME (type)) = 0;
      rest_of_type_compilation (type, namespace_bindings_p ());
    }

  dfs_walk_all (TYPE_BINFO (type), dfs_debug_mark, NULL, 0);
}

/* Helper for lookup_conversions_r.  TO_TYPE is the type converted to
   by a conversion op in base BINFO.  VIRTUAL_DEPTH is nonzero if
   BINFO is morally virtual, and VIRTUALNESS is nonzero if virtual
   bases have been encountered already in the tree walk.  PARENT_CONVS
   is the list of lists of conversion functions that could hide CONV
   and OTHER_CONVS is the list of lists of conversion functions that
   could hide or be hidden by CONV, should virtualness be involved in
   the hierarchy.  Merely checking the conversion op's name is not
   enough because two conversion operators to the same type can have
   different names.  Return nonzero if we are visible.  */

static int
check_hidden_convs (tree binfo, int virtual_depth, int virtualness,
		    tree to_type, tree parent_convs, tree other_convs)
{
  tree level, probe;

  /* See if we are hidden by a parent conversion.  */
  for (level = parent_convs; level; level = TREE_CHAIN (level))
    for (probe = TREE_VALUE (level); probe; probe = TREE_CHAIN (probe))
      if (same_type_p (to_type, TREE_TYPE (probe)))
	return 0;

  if (virtual_depth || virtualness)
    {
     /* In a virtual hierarchy, we could be hidden, or could hide a
	conversion function on the other_convs list.  */
      for (level = other_convs; level; level = TREE_CHAIN (level))
	{
	  int we_hide_them;
	  int they_hide_us;
	  tree *prev, other;

	  if (!(virtual_depth || TREE_STATIC (level)))
	    /* Neither is morally virtual, so cannot hide each other.  */
	    continue;

	  if (!TREE_VALUE (level))
	    /* They evaporated away already.  */
	    continue;

	  they_hide_us = (virtual_depth
			  && original_binfo (binfo, TREE_PURPOSE (level)));
	  we_hide_them = (!they_hide_us && TREE_STATIC (level)
			  && original_binfo (TREE_PURPOSE (level), binfo));

	  if (!(we_hide_them || they_hide_us))
	    /* Neither is within the other, so no hiding can occur.  */
	    continue;

	  for (prev = &TREE_VALUE (level), other = *prev; other;)
	    {
	      if (same_type_p (to_type, TREE_TYPE (other)))
		{
		  if (they_hide_us)
		    /* We are hidden.  */
		    return 0;

		  if (we_hide_them)
		    {
		      /* We hide the other one.  */
		      other = TREE_CHAIN (other);
		      *prev = other;
		      continue;
		    }
		}
	      prev = &TREE_CHAIN (other);
	      other = *prev;
	    }
	}
    }
  return 1;
}

/* Helper for lookup_conversions_r.  PARENT_CONVS is a list of lists
   of conversion functions, the first slot will be for the current
   binfo, if MY_CONVS is non-NULL.  CHILD_CONVS is the list of lists
   of conversion functions from children of the current binfo,
   concatenated with conversions from elsewhere in the hierarchy --
   that list begins with OTHER_CONVS.  Return a single list of lists
   containing only conversions from the current binfo and its
   children.  */

static tree
split_conversions (tree my_convs, tree parent_convs,
		   tree child_convs, tree other_convs)
{
  tree t;
  tree prev;

  /* Remove the original other_convs portion from child_convs.  */
  for (prev = NULL, t = child_convs;
       t != other_convs; prev = t, t = TREE_CHAIN (t))
    continue;

  if (prev)
    TREE_CHAIN (prev) = NULL_TREE;
  else
    child_convs = NULL_TREE;

  /* Attach the child convs to any we had at this level.  */
  if (my_convs)
    {
      my_convs = parent_convs;
      TREE_CHAIN (my_convs) = child_convs;
    }
  else
    my_convs = child_convs;

  return my_convs;
}

/* Worker for lookup_conversions.  Lookup conversion functions in
   BINFO and its children.  VIRTUAL_DEPTH is nonzero, if BINFO is in a
   morally virtual base, and VIRTUALNESS is nonzero, if we've
   encountered virtual bases already in the tree walk.  PARENT_CONVS
   is a list of conversions within parent binfos.  OTHER_CONVS are
   conversions found elsewhere in the tree.  Return the conversions
   found within this portion of the graph in CONVS.  Return nonzero if
   we encountered virtualness.  We keep template and non-template
   conversions separate, to avoid unnecessary type comparisons.

   The located conversion functions are held in lists of lists.  The
   TREE_VALUE of the outer list is the list of conversion functions
   found in a particular binfo.  The TREE_PURPOSE of both the outer
   and inner lists is the binfo at which those conversions were
   found.  TREE_STATIC is set for those lists within of morally
   virtual binfos.  The TREE_VALUE of the inner list is the conversion
   function or overload itself.  The TREE_TYPE of each inner list node
   is the converted-to type.  */

static int
lookup_conversions_r (tree binfo, int virtual_depth, int virtualness,
		      tree parent_convs, tree other_convs, tree *convs)
{
  int my_virtualness = 0;
  tree my_convs = NULL_TREE;
  tree child_convs = NULL_TREE;

  /* If we have no conversion operators, then don't look.  */
  if (!TYPE_HAS_CONVERSION (BINFO_TYPE (binfo)))
    {
      *convs = NULL_TREE;

      return 0;
    }

  if (BINFO_VIRTUAL_P (binfo))
    virtual_depth++;

  /* First, locate the unhidden ones at this level.  */
  if (tree conv = get_class_binding (BINFO_TYPE (binfo), conv_op_identifier))
  for (ovl_iterator iter (conv); iter; ++iter)
    {
      tree fn = *iter;
      tree type = DECL_CONV_FN_TYPE (fn);

      if (TREE_CODE (fn) != TEMPLATE_DECL && type_uses_auto (type))
	{
	  mark_used (fn);
	  type = DECL_CONV_FN_TYPE (fn);
	}

      if (check_hidden_convs (binfo, virtual_depth, virtualness,
			      type, parent_convs, other_convs))
	{
	  my_convs = tree_cons (binfo, fn, my_convs);
	  TREE_TYPE (my_convs) = type;
	  if (virtual_depth)
	    {
	      TREE_STATIC (my_convs) = 1;
	      my_virtualness = 1;
	    }
	}
    }

  if (my_convs)
    {
      parent_convs = tree_cons (binfo, my_convs, parent_convs);
      if (virtual_depth)
	TREE_STATIC (parent_convs) = 1;
    }

  child_convs = other_convs;

  /* Now iterate over each base, looking for more conversions.  */
  unsigned i;
  tree base_binfo;
  for (i = 0; BINFO_BASE_ITERATE (binfo, i, base_binfo); i++)
    {
      tree base_convs;
      unsigned base_virtualness;

      base_virtualness = lookup_conversions_r (base_binfo,
					       virtual_depth, virtualness,
					       parent_convs, child_convs,
					       &base_convs);
      if (base_virtualness)
	my_virtualness = virtualness = 1;
      child_convs = chainon (base_convs, child_convs);
    }

  *convs = split_conversions (my_convs, parent_convs,
			      child_convs, other_convs);

  return my_virtualness;
}

/* Return a TREE_LIST containing all the non-hidden user-defined
   conversion functions for TYPE (and its base-classes).  The
   TREE_VALUE of each node is the FUNCTION_DECL of the conversion
   function.  The TREE_PURPOSE is the BINFO from which the conversion
   functions in this node were selected.  This function is effectively
   performing a set of member lookups as lookup_fnfield does, but
   using the type being converted to as the unique key, rather than the
   field name.  */

tree
lookup_conversions (tree type)
{
  tree convs;

  complete_type (type);
  if (!CLASS_TYPE_P (type) || !TYPE_BINFO (type))
    return NULL_TREE;

  lookup_conversions_r (TYPE_BINFO (type), 0, 0, NULL_TREE, NULL_TREE, &convs);

  tree list = NULL_TREE;
  
  /* Flatten the list-of-lists */
  for (; convs; convs = TREE_CHAIN (convs))
    {
      tree probe, next;

      for (probe = TREE_VALUE (convs); probe; probe = next)
	{
	  next = TREE_CHAIN (probe);

	  TREE_CHAIN (probe) = list;
	  list = probe;
	}
    }

  return list;
}

/* Returns the binfo of the first direct or indirect virtual base derived
   from BINFO, or NULL if binfo is not via virtual.  */

tree
binfo_from_vbase (tree binfo)
{
  for (; binfo; binfo = BINFO_INHERITANCE_CHAIN (binfo))
    {
      if (BINFO_VIRTUAL_P (binfo))
	return binfo;
    }
  return NULL_TREE;
}

/* Returns the binfo of the first direct or indirect virtual base derived
   from BINFO up to the TREE_TYPE, LIMIT, or NULL if binfo is not
   via virtual.  */

tree
binfo_via_virtual (tree binfo, tree limit)
{
  if (limit && !CLASSTYPE_VBASECLASSES (limit))
    /* LIMIT has no virtual bases, so BINFO cannot be via one.  */
    return NULL_TREE;

  for (; binfo && !SAME_BINFO_TYPE_P (BINFO_TYPE (binfo), limit);
       binfo = BINFO_INHERITANCE_CHAIN (binfo))
    {
      if (BINFO_VIRTUAL_P (binfo))
	return binfo;
    }
  return NULL_TREE;
}

/* BINFO is for a base class in some hierarchy.  Return true iff it is a
   direct base.  */

bool
binfo_direct_p (tree binfo)
{
  tree d_binfo = BINFO_INHERITANCE_CHAIN (binfo);
  if (BINFO_INHERITANCE_CHAIN (d_binfo))
    /* A second inheritance chain means indirect.  */
    return false;
  if (!BINFO_VIRTUAL_P (binfo))
    /* Non-virtual, so only one inheritance chain means direct.  */
    return true;
  /* A virtual base looks like a direct base, so we need to look through the
     direct bases to see if it's there.  */
  tree b_binfo;
  for (int i = 0; BINFO_BASE_ITERATE (d_binfo, i, b_binfo); ++i)
    if (b_binfo == binfo)
      return true;
  return false;
}

/* BINFO is a base binfo in the complete type BINFO_TYPE (HERE).
   Find the equivalent binfo within whatever graph HERE is located.
   This is the inverse of original_binfo.  */

tree
copied_binfo (tree binfo, tree here)
{
  tree result = NULL_TREE;

  if (BINFO_VIRTUAL_P (binfo))
    {
      tree t;

      for (t = here; BINFO_INHERITANCE_CHAIN (t);
	   t = BINFO_INHERITANCE_CHAIN (t))
	continue;

      result = binfo_for_vbase (BINFO_TYPE (binfo), BINFO_TYPE (t));
    }
  else if (BINFO_INHERITANCE_CHAIN (binfo))
    {
      tree cbinfo;
      tree base_binfo;
      int ix;

      cbinfo = copied_binfo (BINFO_INHERITANCE_CHAIN (binfo), here);
      for (ix = 0; BINFO_BASE_ITERATE (cbinfo, ix, base_binfo); ix++)
	if (SAME_BINFO_TYPE_P (BINFO_TYPE (base_binfo), BINFO_TYPE (binfo)))
	  {
	    result = base_binfo;
	    break;
	  }
    }
  else
    {
      gcc_assert (SAME_BINFO_TYPE_P (BINFO_TYPE (here), BINFO_TYPE (binfo)));
      result = here;
    }

  gcc_assert (result);
  return result;
}

tree
binfo_for_vbase (tree base, tree t)
{
  unsigned ix;
  tree binfo;
  vec<tree, va_gc> *vbases;

  for (vbases = CLASSTYPE_VBASECLASSES (t), ix = 0;
       vec_safe_iterate (vbases, ix, &binfo); ix++)
    if (SAME_BINFO_TYPE_P (BINFO_TYPE (binfo), base))
      return binfo;
  return NULL;
}

/* BINFO is some base binfo of HERE, within some other
   hierarchy. Return the equivalent binfo, but in the hierarchy
   dominated by HERE.  This is the inverse of copied_binfo.  If BINFO
   is not a base binfo of HERE, returns NULL_TREE.  */

tree
original_binfo (tree binfo, tree here)
{
  tree result = NULL;

  if (SAME_BINFO_TYPE_P (BINFO_TYPE (binfo), BINFO_TYPE (here)))
    result = here;
  else if (BINFO_VIRTUAL_P (binfo))
    result = (CLASSTYPE_VBASECLASSES (BINFO_TYPE (here))
	      ? binfo_for_vbase (BINFO_TYPE (binfo), BINFO_TYPE (here))
	      : NULL_TREE);
  else if (BINFO_INHERITANCE_CHAIN (binfo))
    {
      tree base_binfos;

      base_binfos = original_binfo (BINFO_INHERITANCE_CHAIN (binfo), here);
      if (base_binfos)
	{
	  int ix;
	  tree base_binfo;

	  for (ix = 0; (base_binfo = BINFO_BASE_BINFO (base_binfos, ix)); ix++)
	    if (SAME_BINFO_TYPE_P (BINFO_TYPE (base_binfo),
				   BINFO_TYPE (binfo)))
	      {
		result = base_binfo;
		break;
	      }
	}
    }

  return result;
}

/* True iff TYPE has any dependent bases (and therefore we can't say
   definitively that another class is not a base of an instantiation of
   TYPE).  */

bool
any_dependent_bases_p (tree type)
{
  if (!type || !CLASS_TYPE_P (type) || !processing_template_decl)
    return false;

  unsigned i;
  tree base_binfo;
  FOR_EACH_VEC_SAFE_ELT (BINFO_BASE_BINFOS (TYPE_BINFO (type)), i, base_binfo)
    if (BINFO_DEPENDENT_BASE_P (base_binfo))
      return true;

  return false;
}<|MERGE_RESOLUTION|>--- conflicted
+++ resolved
@@ -976,20 +976,6 @@
     return dfs_skip_bases;
 
   nval = get_class_binding (type, lfi->name, lfi->want_type);
-<<<<<<< HEAD
-
-  /* If we're looking up a type (as with an elaborated type specifier)
-     we ignore all non-types we find.  */
-  if (lfi->want_type && nval && !DECL_DECLARES_TYPE_P (nval))
-    {
-      nval = NULL_TREE;
-      if (CLASSTYPE_NESTED_UTDS (type))
-	if (binding_entry e = binding_table_find (CLASSTYPE_NESTED_UTDS (type),
-						  lfi->name))
-	  nval = TYPE_MAIN_DECL (e->type);
-    }
-=======
->>>>>>> b991151b
 
   /* If we're looking up a type (as with an elaborated type specifier)
      we ignore all non-types we find.  */
