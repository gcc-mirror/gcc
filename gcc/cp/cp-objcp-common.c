--- conflicted
+++ resolved
@@ -358,14 +358,10 @@
 cp_register_dumps (gcc::dump_manager *dumps)
 {
   class_dump_id = dumps->dump_register
-<<<<<<< HEAD
-    (".class", "lang-class", "lang-class", TDF_LANG, OPTGROUP_NONE, false);
+    (".class", "lang-class", "lang-class", DK_lang, OPTGROUP_NONE, false);
 
   module_dump_id = dumps->dump_register
-    (".module", "lang-module", "lang-module", TDF_LANG, OPTGROUP_NONE, false);
-=======
-    (".class", "lang-class", "lang-class", DK_lang, OPTGROUP_NONE, false);
->>>>>>> 2a8a8d7b
+    (".module", "lang-module", "lang-module", DK_lang, OPTGROUP_NONE, false);
 }
 
 void
