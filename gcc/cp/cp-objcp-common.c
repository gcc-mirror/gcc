--- conflicted
+++ resolved
@@ -360,13 +360,12 @@
   class_dump_id = dumps->dump_register
     (".class", "lang-class", "lang-class", DK_lang, OPTGROUP_NONE, false);
 
-<<<<<<< HEAD
+
   module_dump_id = dumps->dump_register
     (".module", "lang-module", "lang-module", DK_lang, OPTGROUP_NONE, false);
-=======
+
   raw_dump_id = dumps->dump_register
     (".raw", "lang-raw", "lang-raw", DK_lang, OPTGROUP_NONE, false);
->>>>>>> 65cc1407
 }
 
 void
