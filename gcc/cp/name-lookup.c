/* Definitions for C++ name lookup routines.
   Copyright (C) 2003-2019 Free Software Foundation, Inc.
   Contributed by Gabriel Dos Reis <gdr@integrable-solutions.net>

This file is part of GCC.

GCC is free software; you can redistribute it and/or modify
it under the terms of the GNU General Public License as published by
the Free Software Foundation; either version 3, or (at your option)
any later version.

GCC is distributed in the hope that it will be useful,
but WITHOUT ANY WARRANTY; without even the implied warranty of
MERCHANTABILITY or FITNESS FOR A PARTICULAR PURPOSE.  See the
GNU General Public License for more details.

You should have received a copy of the GNU General Public License
along with GCC; see the file COPYING3.  If not see
<http://www.gnu.org/licenses/>.  */

#include "config.h"
#define INCLUDE_UNIQUE_PTR
#include "system.h"
#include "coretypes.h"
#include "cp-tree.h"
#include "timevar.h"
#include "stringpool.h"
#include "print-tree.h"
#include "attribs.h"
#include "debug.h"
#include "c-family/c-pragma.h"
#include "params.h"
#include "gcc-rich-location.h"
#include "spellcheck-tree.h"
#include "parser.h"
#include "c-family/name-hint.h"
#include "c-family/known-headers.h"
#include "c-family/c-spellcheck.h"
#include "bitmap.h"
#include "intl.h"

static cxx_binding *cxx_binding_make (tree value, tree type);
static cp_binding_level *innermost_nonclass_level (void);
static void set_identifier_type_value_with_scope (tree id, tree decl,
						  cp_binding_level *b);
static name_hint maybe_suggest_missing_std_header (location_t location,
						   tree name);
static name_hint suggest_alternatives_for_1 (location_t location, tree name,
					     bool suggest_misspellings);

/* Create an overload suitable for recording an artificial TYPE_DECL
   and another decl.  We use this machanism to implement the struct
   stat hack.  */

#define STAT_HACK_P(N) ((N) && TREE_CODE (N) == OVERLOAD && OVL_LOOKUP_P (N))
#define STAT_TYPE_VISIBLE_P(N) TREE_USED (OVERLOAD_CHECK (N))
#define STAT_TYPE(N) TREE_TYPE (N)
#define STAT_DECL(N) OVL_FUNCTION (N)
#define STAT_VISIBLE(N) OVL_CHAIN (N)
#define MAYBE_STAT_DECL(N) (STAT_HACK_P (N) ? STAT_DECL (N) : N)
#define MAYBE_STAT_TYPE(N) (STAT_HACK_P (N) ? STAT_TYPE (N) : NULL_TREE)
/* When a STAT_HACK_P is true, OVL_USING_P and OVL_EXPORT_P are valid
   and apply to the hacked type.  */

/* Create a STAT_HACK node with DECL as the value binding and TYPE as
   the type binding.  */

static tree
stat_hack (tree decl = NULL_TREE, tree type = NULL_TREE)
{
  tree result = make_node (OVERLOAD);

  /* Mark this as a lookup, so we can tell this is a stat hack.  */
  OVL_LOOKUP_P (result) = true;
  STAT_DECL (result) = decl;
  STAT_TYPE (result) = type;
  return result;
}

/* Create a local binding level for NAME.  */

static cxx_binding *
create_local_binding (cp_binding_level *level, tree name)
{
  cxx_binding *binding = cxx_binding_make (NULL, NULL);

  INHERITED_VALUE_BINDING_P (binding) = false;
  LOCAL_BINDING_P (binding) = true;
  binding->scope = level;
  binding->previous = IDENTIFIER_BINDING (name);

  IDENTIFIER_BINDING (name) = binding;
  
  return binding;
}

/* Find the binding for NAME in namespace NS.  If CREATE_P is true,
   make an empty binding if there wasn't one.  */

static tree *
find_namespace_slot (tree ns, tree name, bool create_p = false)
{
  tree *slot = DECL_NAMESPACE_BINDINGS (ns)
    ->find_slot_with_hash (name, name ? IDENTIFIER_HASH_VALUE (name) : 0,
			   create_p ? INSERT : NO_INSERT);
  return slot;
}

static tree
find_namespace_value (tree ns, tree name)
{
  tree *b = find_namespace_slot (ns, name);

  return b ? MAYBE_STAT_DECL (*b) : NULL_TREE;
}

/* Look in *SLOT for a the binding of NAME in imported module IX.
   Returns pointer to binding's slot, or NULL if not found.  Does a
   binary search, as this is mainly used for random access during
   importing.  Do not use for the fixed slots.  */

static mc_slot *
search_imported_binding_slot (tree *slot, unsigned ix)
{
  gcc_assert (ix >= MODULE_IMPORT_BASE);

  if (!*slot)
    return NULL;

  if (TREE_CODE (*slot) != MODULE_VECTOR)
    return NULL;
  
  unsigned clusters = MODULE_VECTOR_NUM_CLUSTERS (*slot);
  module_cluster *cluster = MODULE_VECTOR_CLUSTER_BASE (*slot);

  if (MODULE_VECTOR_SLOTS_PER_CLUSTER == MODULE_SLOTS_FIXED)
    {
      clusters--;
      cluster++;
    }

  while (clusters > 1)
    {
      unsigned half = clusters / 2;
      gcc_checking_assert (cluster[half].indices[0].span);
      if (cluster[half].indices[0].base > ix)
	clusters = half;
      else
	{
	  clusters -= half;
	  cluster += half;
	}
    }

  if (clusters)
    /* Is it in this cluster?  */
    for (unsigned off = 0; off != MODULE_VECTOR_SLOTS_PER_CLUSTER; off++)
      {
	if (!cluster->indices[off].span)
	  break;
	if (cluster->indices[off].base > ix)
	  break;

	if (cluster->indices[off].base + cluster->indices[off].span > ix)
	  return &cluster->slots[off];
      }

  return NULL;
}

/* Get the fixed binding slot IX.  Creating the vector if CREATE is
   non-zero.  If CREATE is < 0, make sure there is at least 1 spare
   slot for an import.  (It is an error for CREATE < 0 and the slot to
   already exist.)  */

static tree *
get_fixed_binding_slot (tree *slot, tree name, unsigned ix, int create)
{
  gcc_checking_assert (ix <= MODULE_SLOT_PARTITION);

  /* An assumption is that the fixed slots all reside in one cluster.  */
  gcc_checking_assert (MODULE_VECTOR_SLOTS_PER_CLUSTER >= MODULE_IMPORT_BASE);

  if (!*slot || TREE_CODE (*slot) != MODULE_VECTOR)
    {
      if (ix == MODULE_SLOT_CURRENT)
	/* The current TU can just use slot directly.  */
	return slot;

      if (!create)
	return NULL;

      /* The partition slot is not needed when we know we're not a
	 non-header module.  */
      bool partition_slot = !not_module_p () && !module_header_p ();
      unsigned want = ((MODULE_SLOTS_FIXED + partition_slot + (create < 0)
			+ MODULE_VECTOR_SLOTS_PER_CLUSTER - 1)
		       / MODULE_VECTOR_SLOTS_PER_CLUSTER);
      tree new_vec = make_module_vec (name, want);
      MODULE_VECTOR_NUM_CLUSTERS (new_vec) = want;
      module_cluster *cluster = MODULE_VECTOR_CLUSTER_BASE (new_vec);

      /* Initialize the fixed slots.  */
      for (unsigned jx = MODULE_IMPORT_BASE; jx--;)
	{
	  cluster[0].indices[jx].base = 0;
	  cluster[0].indices[jx].span = 1;
	  cluster[0].slots[jx] = NULL_TREE;
	}

      /* Propagate a non-internal namespace to the global slot.  */
      if (*slot && TREE_PUBLIC (*slot)
	  && TREE_CODE (*slot) == NAMESPACE_DECL
	  && !DECL_NAMESPACE_ALIAS (*slot))
	cluster[0].slots[MODULE_SLOT_GLOBAL] = *slot;

      /* Propagate existing value to current slot.  */
      cluster[0].slots[MODULE_SLOT_CURRENT] = *slot;

      *slot = new_vec;

      if (partition_slot)
	{
	  unsigned off = MODULE_SLOT_PARTITION % MODULE_VECTOR_SLOTS_PER_CLUSTER;
	  unsigned ind = MODULE_SLOT_PARTITION / MODULE_VECTOR_SLOTS_PER_CLUSTER;
	  cluster[ind].indices[off].base = 0;
	  cluster[ind].indices[off].span = 1;
	  cluster[ind].slots[off] = NULL_TREE;
	}
    }
  else
    gcc_checking_assert (create >= 0);

  unsigned off = ix % MODULE_VECTOR_SLOTS_PER_CLUSTER;
  module_cluster &cluster
    = MODULE_VECTOR_CLUSTER (*slot, ix / MODULE_VECTOR_SLOTS_PER_CLUSTER);

  /* There must always be slots for these indices  */
  gcc_checking_assert (cluster.indices[off].span == 1
		       && !cluster.indices[off].base
		       && !cluster.slots[off].is_lazy ());

  return reinterpret_cast<tree *> (&cluster.slots[off]);
}

/* *SLOT is a namespace binding slot.  Append a slot for imported
   module IX.  */

static mc_slot *
append_imported_binding_slot (tree *slot, tree name, unsigned ix)
{
  gcc_checking_assert (ix >= MODULE_IMPORT_BASE);

  if (!*slot ||  TREE_CODE (*slot) != MODULE_VECTOR)
    /* Make an initial module vector.  */
    get_fixed_binding_slot (slot, name, MODULE_SLOT_GLOBAL, -1);
  else if (!MODULE_VECTOR_CLUSTER_LAST (*slot)
	   ->indices[MODULE_VECTOR_SLOTS_PER_CLUSTER - 1].span)
    /* There is space in the last cluster.  */;
  else if (MODULE_VECTOR_NUM_CLUSTERS (*slot)
	   != MODULE_VECTOR_ALLOC_CLUSTERS (*slot))
    /* There is space in the vector.  */
    MODULE_VECTOR_NUM_CLUSTERS (*slot)++;
  else
    {
      /* Extend the vector.  */
      unsigned have = MODULE_VECTOR_NUM_CLUSTERS (*slot);
      unsigned want = (have * 3 + 1) / 2;

      if (want > (unsigned short)~0)
	want = (unsigned short)~0;

      tree new_vec = make_module_vec (name, want);
      MODULE_VECTOR_NUM_CLUSTERS (new_vec) = have + 1;
      memcpy (MODULE_VECTOR_CLUSTER_BASE (new_vec),
	      MODULE_VECTOR_CLUSTER_BASE (*slot),
	      have * sizeof (module_cluster));
      *slot = new_vec;
    }

  module_cluster *last = MODULE_VECTOR_CLUSTER_LAST (*slot);
  for (unsigned off = 0; off != MODULE_VECTOR_SLOTS_PER_CLUSTER; off++)
    if (!last->indices[off].span)
      {
	/* Fill the free slot of the cluster.  */
	last->indices[off].base = ix;
	last->indices[off].span = 1;
	last->slots[off] = NULL_TREE;
	return &last->slots[off];
      }

  gcc_unreachable ();
}

/* Add DECL to the list of things declared in binding level B.  */

static void
add_decl_to_level (cp_binding_level *b, tree decl)
{
  gcc_assert (b->kind != sk_class);

  /* Make sure we don't create a circular list.  xref_tag can end
     up pushing the same artificial decl more than once.  We
     should have already detected that in update_binding.  */
  gcc_assert (b->names != decl);

  /* We build up the list in reverse order, and reverse it later if
     necessary.  */
  TREE_CHAIN (decl) = b->names;
  b->names = decl;

  /* If appropriate, add decl to separate list of statics.  We include
     extern variables because they might turn out to be static later.
     It's OK for this list to contain a few false positives.  */
  if (b->kind == sk_namespace
      && ((VAR_P (decl) && (TREE_STATIC (decl) || DECL_EXTERNAL (decl)))
	  || (TREE_CODE (decl) == FUNCTION_DECL
	      && (!TREE_PUBLIC (decl)
		  || decl_anon_ns_mem_p (decl)
		  || DECL_DECLARED_INLINE_P (decl)))))
    vec_safe_push (static_decls, decl);
}

/* Find the binding for NAME in the local binding level B.  */

static cxx_binding *
find_local_binding (cp_binding_level *b, tree name)
{
  if (cxx_binding *binding = IDENTIFIER_BINDING (name))
    for (;; b = b->level_chain)
      {
	if (binding->scope == b)
	  return binding;

	/* Cleanup contours are transparent to the language.  */
	if (b->kind != sk_cleanup)
	  break;
      }
  return NULL;
}

struct name_lookup
{
public:
  typedef std::pair<tree, tree> using_pair;
  typedef vec<using_pair, va_heap, vl_embed> using_queue;

public:
  tree name;	/* The identifier being looked for.  */
  tree value;	/* A (possibly ambiguous) set of things found.  */
  tree type;	/* A type that has been found.  */
  int flags;	/* Lookup flags.  */
  bool deduping; /* Full deduping is needed because using declarations
		    are in play.  */
  vec<tree, va_heap, vl_embed> *scopes;
  name_lookup *previous; /* Previously active lookup.  */

protected:
  /* Marked scope stack for outermost name lookup.  */
  static vec<tree, va_heap, vl_embed> *shared_scopes;
  /* Currently active lookup.  */
  static name_lookup *active;

public:
  name_lookup (tree n, int f = 0)
  : name (n), value (NULL_TREE), type (NULL_TREE), flags (f),
    deduping (false), scopes (NULL), previous (NULL)
  {
    preserve_state ();
  }
  ~name_lookup ()
  {
    restore_state ();
  }

private: /* Uncopyable, unmovable, unassignable. I am a rock. */
  name_lookup (const name_lookup &);
  name_lookup &operator= (const name_lookup &);

protected:
  static bool seen_p (tree scope)
  {
    return LOOKUP_SEEN_P (scope);
  }
  static bool found_p (tree scope)
  {
    return LOOKUP_FOUND_P (scope);
  }
  
  void mark_seen (tree scope); /* Mark and add to scope vector. */
  static void mark_found (tree scope)
  {
    gcc_checking_assert (seen_p (scope));
    LOOKUP_FOUND_P (scope) = true;
  }
  bool see_and_mark (tree scope)
  {
    bool ret = seen_p (scope);
    if (!ret)
      mark_seen (scope);
    return ret;
  }
  bool find_and_mark (tree scope);

private:
  void preserve_state ();
  void restore_state ();

private:
  static tree ambiguous (tree thing, tree current);
  void add_overload (tree fns);
  void add_value (tree new_val);
  void add_type (tree new_type);
  bool process_binding (tree val_bind, tree type_bind);
  unsigned process_module_binding (tree val_bind, tree type_bind, unsigned);
  /* Look in only namespace.  */
  bool search_namespace_only (tree scope);
  /* Look in namespace and its (recursive) inlines. Ignore using
     directives.  Return true if something found (inc dups). */
  bool search_namespace (tree scope);
  /* Look in the using directives of namespace + inlines using
     qualified lookup rules.  */
  bool search_usings (tree scope);

private:
  using_queue *queue_namespace (using_queue *queue, int depth, tree scope);
  using_queue *do_queue_usings (using_queue *queue, int depth,
				vec<tree, va_gc> *usings);
  using_queue *queue_usings (using_queue *queue, int depth,
			     vec<tree, va_gc> *usings)
  {
    if (usings)
      queue = do_queue_usings (queue, depth, usings);
    return queue;
  }

private:
  void add_fns (tree);
  void adl_expr (tree);
  void adl_type (tree);
  void adl_template_arg (tree);
  void adl_class (tree);
  void adl_enum (tree);
  void adl_bases (tree);
  void adl_class_only (tree);
  void adl_namespace (tree);
  void adl_class_fns (tree);
  void adl_namespace_fns (tree, bitmap, bitmap);

public:
  /* Search namespace + inlines + maybe usings as qualified lookup.  */
  bool search_qualified (tree scope, bool usings = true);

  /* Search namespace + inlines + usings as unqualified lookup.  */
  bool search_unqualified (tree scope, cp_binding_level *);

  /* ADL lookup of ARGS.  */
  tree search_adl (tree fns, vec<tree, va_gc> *args);
};

/* Scope stack shared by all outermost lookups.  This avoids us
   allocating and freeing on every single lookup.  */
vec<tree, va_heap, vl_embed> *name_lookup::shared_scopes;

/* Currently active lookup.  */
name_lookup *name_lookup::active;

/* Name lookup is recursive, becase ADL can cause template
   instatiation.  This is of course a rare event, so we optimize for
   it not happening.  When we discover an active name-lookup, which
   must be an ADL lookup,  we need to unmark the marked scopes and also
   unmark the lookup we might have been accumulating.  */

void
name_lookup::preserve_state ()
{
  previous = active;
  if (previous)
    {
      unsigned length = vec_safe_length (previous->scopes);
      vec_safe_reserve (previous->scopes, length * 2);
      for (unsigned ix = length; ix--;)
	{
	  tree decl = (*previous->scopes)[ix];

	  gcc_checking_assert (LOOKUP_SEEN_P (decl));
	  LOOKUP_SEEN_P (decl) = false;

	  /* Preserve the FOUND_P state on the interrupted lookup's
	     stack.  */
	  if (LOOKUP_FOUND_P (decl))
	    {
	      LOOKUP_FOUND_P (decl) = false;
	      previous->scopes->quick_push (decl);
	    }
	}

      /* Unmark the outer partial lookup.  */
      if (previous->deduping)
	lookup_mark (previous->value, false);
    }
  else
    scopes = shared_scopes;
  active = this;
}

/* Restore the marking state of a lookup we interrupted.  */

void
name_lookup::restore_state ()
{
  if (deduping)
    lookup_mark (value, false);

  /* Unmark and empty this lookup's scope stack.  */
  for (unsigned ix = vec_safe_length (scopes); ix--;)
    {
      tree decl = scopes->pop ();
      gcc_checking_assert (LOOKUP_SEEN_P (decl));
      LOOKUP_SEEN_P (decl) = false;
      LOOKUP_FOUND_P (decl) = false;
    }

  active = previous;
  if (previous)
    {
      free (scopes);

      unsigned length = vec_safe_length (previous->scopes);
      for (unsigned ix = 0; ix != length; ix++)
	{
	  tree decl = (*previous->scopes)[ix];
	  if (LOOKUP_SEEN_P (decl))
	    {
	      /* The remainder of the scope stack must be recording
		 FOUND_P decls, which we want to pop off.  */
	      do
		{
		  tree decl = previous->scopes->pop ();
		  gcc_checking_assert (LOOKUP_SEEN_P (decl)
				       && !LOOKUP_FOUND_P (decl));
		  LOOKUP_FOUND_P (decl) = true;
		}
	      while (++ix != length);
	      break;
	    }

	  gcc_checking_assert (!LOOKUP_FOUND_P (decl));
	  LOOKUP_SEEN_P (decl) = true;
	}

      /* Remark the outer partial lookup.  */
      if (previous->deduping)
	lookup_mark (previous->value, true);
    }
  else
    shared_scopes = scopes;
}

void
name_lookup::mark_seen (tree scope)
{
  gcc_checking_assert (!seen_p (scope));
  LOOKUP_SEEN_P (scope) = true;
  vec_safe_push (scopes, scope);
}

bool
name_lookup::find_and_mark (tree scope)
{
  bool result = LOOKUP_FOUND_P (scope);
  if (!result)
    {
      LOOKUP_FOUND_P (scope) = true;
      if (!LOOKUP_SEEN_P (scope))
	vec_safe_push (scopes, scope);
    }

  return result;
}

/* THING and CURRENT are ambiguous, concatenate them.  */

tree
name_lookup::ambiguous (tree thing, tree current)
{
  if (TREE_CODE (current) != TREE_LIST)
    {
      current = build_tree_list (NULL_TREE, current);
      TREE_TYPE (current) = error_mark_node;
    }
  current = tree_cons (NULL_TREE, thing, current);
  TREE_TYPE (current) = error_mark_node;

  return current;
}

/* FNS is a new overload set to add to the exising set.  */

void
name_lookup::add_overload (tree fns)
{
  if (!deduping && TREE_CODE (fns) == OVERLOAD)
    {
      tree probe = fns;
      if (flags & LOOKUP_HIDDEN)
	probe = ovl_skip_hidden (probe);
      if (probe && TREE_CODE (probe) == OVERLOAD
	  && OVL_DEDUP_P (probe))
	{
	  /* We're about to add something found by multiple paths, so
	     need to engage deduping mode.  */
	  lookup_mark (value, true);
	  deduping = true;
	}
    }

  value = lookup_maybe_add (fns, value, deduping);
}

/* Add a NEW_VAL, a found value binding into the current value binding.  */

void
name_lookup::add_value (tree new_val)
{
  if (OVL_P (new_val) && (!value || OVL_P (value)))
    add_overload (new_val);
  else if (!value)
    value = new_val;
  else if (value == new_val)
    ;
  else if ((TREE_CODE (value) == TYPE_DECL
	    && TREE_CODE (new_val) == TYPE_DECL
	    && same_type_p (TREE_TYPE (value), TREE_TYPE (new_val))))
    /* Typedefs to the same type. */;
  else if (TREE_CODE (value) == NAMESPACE_DECL
	   && TREE_CODE (new_val) == NAMESPACE_DECL
	   && ORIGINAL_NAMESPACE (value) == ORIGINAL_NAMESPACE (new_val))
    /* Namespace (possibly aliased) to the same namespace.  Locate
       the namespace*/
    value = ORIGINAL_NAMESPACE (value);
  else
    {
      if (deduping)
	{
	  /* Disengage deduping mode.  */
	  lookup_mark (value, false);
	  deduping = false;
	}
      value = ambiguous (new_val, value);
    }
}

/* Add a NEW_TYPE, a found type binding into the current type binding.  */

void
name_lookup::add_type (tree new_type)
{
  if (!type)
    type = new_type;
  else if (TREE_CODE (type) == TREE_LIST
	   || !same_type_p (TREE_TYPE (type), TREE_TYPE (new_type)))
    type = ambiguous (new_type, type);
}

/* Process a found binding containing NEW_VAL and NEW_TYPE.  Returns
   true if we actually found something noteworthy.  */

bool
name_lookup::process_binding (tree new_val, tree new_type)
{
  /* Did we really see a type? */
  if (new_type
      && (LOOKUP_NAMESPACES_ONLY (flags)
	  || (!(flags & LOOKUP_HIDDEN)
	      && DECL_LANG_SPECIFIC (new_type)
	      && DECL_ANTICIPATED (new_type))))
    new_type = NULL_TREE;

  if (new_val && !(flags & LOOKUP_HIDDEN))
    new_val = ovl_skip_hidden (new_val);

  /* Do we really see a value? */
  if (new_val)
    switch (TREE_CODE (new_val))
      {
      case TEMPLATE_DECL:
	/* If we expect types or namespaces, and not templates,
	   or this is not a template class.  */
	if ((LOOKUP_QUALIFIERS_ONLY (flags)
	     && !DECL_TYPE_TEMPLATE_P (new_val)))
	  new_val = NULL_TREE;
	break;
      case TYPE_DECL:
	if (LOOKUP_NAMESPACES_ONLY (flags)
	    || (new_type && (flags & LOOKUP_PREFER_TYPES)))
	  new_val = NULL_TREE;
	break;
      case NAMESPACE_DECL:
	if (LOOKUP_TYPES_ONLY (flags))
	  new_val = NULL_TREE;
	break;
      default:
	if (LOOKUP_QUALIFIERS_ONLY (flags))
	  new_val = NULL_TREE;
      }

  if (!new_val)
    {
      new_val = new_type;
      new_type = NULL_TREE;
    }

  /* Merge into the lookup  */
  if (new_val)
    add_value (new_val);
  if (new_type)
    add_type (new_type);

  return new_val != NULL_TREE;
}

/* If we're importing a module containing this binding, add it to the
   lookup set.  The trickiness is with namespaces, we only want to
   find it once.  */

unsigned
name_lookup::process_module_binding (tree new_val, tree new_type,
				     unsigned marker)
{
  /* Optimize for (re-)finding a public namespace.  We only need to
     look once.  */
  if (new_val && !new_type
      && TREE_CODE (new_val) == NAMESPACE_DECL
      && TREE_PUBLIC (new_val)
      && !DECL_NAMESPACE_ALIAS (new_val))
    {
      if (marker & 2)
	return marker;
      marker |= 2;
    }

  if (new_type || new_val)
    marker |= process_binding (new_val, new_type);

  return marker;
}

/* Look in exactly namespace SCOPE.  */

bool
name_lookup::search_namespace_only (tree scope)
{
  bool found = false;
  if (tree *binding = find_namespace_slot (scope, name))
    {
      tree val = *binding;
      if (TREE_CODE (val) == MODULE_VECTOR)
	{
	  /* I presume the binding list is going to be sparser than
	     the import bitmap.  Hence iterate over the former
	     checking for bits set in the bitmap.  */
	  bitmap imports = get_import_bitmap ();
	  module_cluster *cluster = MODULE_VECTOR_CLUSTER_BASE (val);
	  int marker = 0;

	  if (tree bind = cluster->slots[MODULE_SLOT_CURRENT])
	    marker = process_module_binding (MAYBE_STAT_DECL (bind),
					     MAYBE_STAT_TYPE (bind),
					     marker);

	  /* Scan the imported bindings.  */
	  unsigned ix = MODULE_VECTOR_NUM_CLUSTERS (val);
	  if (MODULE_VECTOR_SLOTS_PER_CLUSTER == MODULE_IMPORT_BASE)
	    {
	      ix--;
	      cluster++;
	    }

	  /* Do this in forward order, so we load modules in an order
	     the user expects.  */
	  for (; ix--; cluster++)
	    for (unsigned jx = 0; jx != MODULE_VECTOR_SLOTS_PER_CLUSTER; jx++)
	      {
		/* Are we importing this module?  */
		if (unsigned base = cluster->indices[jx].base)
		  if (unsigned span = cluster->indices[jx].span)
		    do
		      if (bitmap_bit_p (imports, base))
			goto found;
		    while (++base, --span);
		continue;

	      found:;
		/* Is it loaded?  */
		if (cluster->slots[jx].is_lazy ())
		  {
		    gcc_assert (cluster->indices[jx].span == 1);
		    lazy_load_binding (cluster->indices[jx].base,
				       scope, name, &cluster->slots[jx], true);
		  }
		tree bind = cluster->slots[jx];
		if (!bind)
		  /* Load errors could mean there's nothing here.  */
		  continue;

		/* Extract what we can see from here.  If there's no
		   stat_hack, then everything was exported.  */
		tree type = NULL_TREE;

		// FIXME: Isn't STAT_HACK_P always true?  Or does its
		// lack imply everything is visible?
		if (STAT_HACK_P (bind))
		  {
		    if (STAT_TYPE_VISIBLE_P (bind))
		      type = STAT_TYPE (bind);
		    bind = STAT_VISIBLE (bind);
		  }

		/* And process it.  */
		marker = process_module_binding (bind, type, marker);
	      }
	  found |= marker & 1;
	}
      else
	/* Only a current module binding, visible from the current module.  */
	found |= process_binding (MAYBE_STAT_DECL (val), MAYBE_STAT_TYPE (val));
    }

  return found;
}

/* Conditionally look in namespace SCOPE and inline children.  */

bool
name_lookup::search_namespace (tree scope)
{
  if (see_and_mark (scope))
    /* We've visited this scope before.  Return what we found then.  */
    return found_p (scope);

  /* Look in exactly namespace. */
  bool found = search_namespace_only (scope);

  /* Don't look into inline children, if we're looking for an
     anonymous name -- it must be in the current scope, if anywhere.  */
  if (name)
    /* Recursively look in its inline children.  */
    if (vec<tree, va_gc> *inlinees = DECL_NAMESPACE_INLINEES (scope))
      for (unsigned ix = inlinees->length (); ix--;)
	found |= search_namespace ((*inlinees)[ix]);

  if (found)
    mark_found (scope);

  return found;
}

/* Recursively follow using directives of SCOPE & its inline children.
   Such following is essentially a flood-fill algorithm.  */

bool
name_lookup::search_usings (tree scope)
{
  /* We do not check seen_p here, as that was already set during the
     namespace_only walk.  */
  if (found_p (scope))
    return true;

  bool found = false;
  if (vec<tree, va_gc> *usings = NAMESPACE_LEVEL (scope)->using_directives)
    for (unsigned ix = usings->length (); ix--;)
      found |= search_qualified ((*usings)[ix], true);

  /* Look in its inline children.  */
  if (vec<tree, va_gc> *inlinees = DECL_NAMESPACE_INLINEES (scope))
    for (unsigned ix = inlinees->length (); ix--;)
      found |= search_usings ((*inlinees)[ix]);

  if (found)
    mark_found (scope);

  return found;
}

/* Qualified namespace lookup in SCOPE.
   1) Look in SCOPE (+inlines).  If found, we're done.
   2) Otherwise, if USINGS is true,
      recurse for every using directive of SCOPE (+inlines).

   Trickiness is (a) loops and (b) multiple paths to same namespace.
   In both cases we want to not repeat any lookups, and know whether
   to stop the caller's step #2.  Do this via the FOUND_P marker.  */

bool
name_lookup::search_qualified (tree scope, bool usings)
{
  bool found = false;

  if (seen_p (scope))
    found = found_p (scope);
  else 
    {
      found = search_namespace (scope);
      if (!found && usings)
	found = search_usings (scope);
    }

  return found;
}

/* Add SCOPE to the unqualified search queue, recursively add its
   inlines and those via using directives.  */

name_lookup::using_queue *
name_lookup::queue_namespace (using_queue *queue, int depth, tree scope)
{
  if (see_and_mark (scope))
    return queue;

  /* Record it.  */
  tree common = scope;
  while (SCOPE_DEPTH (common) > depth)
    common = CP_DECL_CONTEXT (common);
  vec_safe_push (queue, using_pair (common, scope));

  /* Queue its inline children.  */
  if (vec<tree, va_gc> *inlinees = DECL_NAMESPACE_INLINEES (scope))
    for (unsigned ix = inlinees->length (); ix--;)
      queue = queue_namespace (queue, depth, (*inlinees)[ix]);

  /* Queue its using targets.  */
  queue = queue_usings (queue, depth, NAMESPACE_LEVEL (scope)->using_directives);

  return queue;
}

/* Add the namespaces in USINGS to the unqualified search queue.  */

name_lookup::using_queue *
name_lookup::do_queue_usings (using_queue *queue, int depth,
			      vec<tree, va_gc> *usings)
{
  for (unsigned ix = usings->length (); ix--;)
    queue = queue_namespace (queue, depth, (*usings)[ix]);

  return queue;
}

/* Unqualified namespace lookup in SCOPE.
   1) add scope+inlins to worklist.
   2) recursively add target of every using directive
   3) for each worklist item where SCOPE is common ancestor, search it
   4) if nothing find, scope=parent, goto 1.  */

bool
name_lookup::search_unqualified (tree scope, cp_binding_level *level)
{
  /* Make static to avoid continual reallocation.  We're not
     recursive.  */
  static using_queue *queue = NULL;
  bool found = false;
  int length = vec_safe_length (queue);

  /* Queue local using-directives.  */
  for (; level->kind != sk_namespace; level = level->level_chain)
    queue = queue_usings (queue, SCOPE_DEPTH (scope), level->using_directives);

  for (; !found; scope = CP_DECL_CONTEXT (scope))
    {
      gcc_assert (!DECL_NAMESPACE_ALIAS (scope));
      int depth = SCOPE_DEPTH (scope);

      /* Queue namespaces reachable from SCOPE. */
      queue = queue_namespace (queue, depth, scope);

      /* Search every queued namespace where SCOPE is the common
	 ancestor.  Adjust the others.  */
      unsigned ix = length;
      do
	{
	  using_pair &pair = (*queue)[ix];
	  while (pair.first == scope)
	    {
	      found |= search_namespace_only (pair.second);
	      pair = queue->pop ();
	      if (ix == queue->length ())
		goto done;
	    }
	  /* The depth is the same as SCOPE, find the parent scope.  */
	  if (SCOPE_DEPTH (pair.first) == depth)
	    pair.first = CP_DECL_CONTEXT (pair.first);
	  ix++;
	}
      while (ix < queue->length ());
    done:;
      if (scope == global_namespace)
	break;

      /* If looking for hidden names, we only look in the innermost
	 namespace scope.  [namespace.memdef]/3 If a friend
	 declaration in a non-local class first declares a class,
	 function, class template or function template the friend is a
	 member of the innermost enclosing namespace.  See also
	 [basic.lookup.unqual]/7 */
      if (flags & LOOKUP_HIDDEN)
	break;
    }

  /* Restore to incoming length.  */
  vec_safe_truncate (queue, length);

  return found;
}

/* FNS is a value binding.  If it is a (set of overloaded) functions,
   add them into the current value.  */

void
name_lookup::add_fns (tree fns)
{
  if (!fns)
    return;
  else if (TREE_CODE (fns) == OVERLOAD)
    {
      if (TREE_TYPE (fns) != unknown_type_node)
	fns = OVL_FUNCTION (fns);
    }
  else if (!DECL_DECLARES_FUNCTION_P (fns))
    return;

  add_overload (fns);
}

/* Add the overloaded fns of SCOPE.  */

void
name_lookup::adl_namespace_fns (tree scope, bitmap imports, bitmap inst_path)
{
  if (tree *binding = find_namespace_slot (scope, name))
    {
      tree val = *binding;
      if (TREE_CODE (val) != MODULE_VECTOR)
	add_fns (ovl_skip_hidden (MAYBE_STAT_DECL (val)));
      else
	{
	  /* I presume the binding list is going to be sparser than
	     the import bitmap.  Hence iterate over the former
	     checking for bits set in the bitmap.  */
	  module_cluster *cluster = MODULE_VECTOR_CLUSTER_BASE (val);

	  if (tree bind = cluster->slots[MODULE_SLOT_CURRENT])
	    /* The current TU's bindings must be visible, we don't
	       need to check the bitmaps.  */
	    add_fns (ovl_skip_hidden (MAYBE_STAT_DECL (bind)));

	  /* Scan the imported bindings.  */
	  unsigned ix = MODULE_VECTOR_NUM_CLUSTERS (val);
	  if (MODULE_VECTOR_SLOTS_PER_CLUSTER == MODULE_IMPORT_BASE)
	    {
	      ix--;
	      cluster++;
	    }

	  /* Do this in forward order, so we load modules in an order
	     the user expects.  */
	  for (; ix--; cluster++)
	    for (unsigned jx = 0; jx != MODULE_VECTOR_SLOTS_PER_CLUSTER; jx++)
	      {
		/* Functions are never on merged slots.  */
		if (!cluster->indices[jx].base
		    || cluster->indices[jx].span != 1)
		  continue;

		/* Is this slot visible?  */
		if (!bitmap_bit_p (imports, cluster->indices[jx].base))
		  continue;

		/* Is it loaded.  */
		if (cluster->slots[jx].is_lazy ())
		  lazy_load_binding (cluster->indices[jx].base,
				     scope, name, &cluster->slots[jx], true);

		tree bind = cluster->slots[jx];
		if (!bind)
		  /* Load errors could mean there's nothing here.  */
		  continue;

		// FIXME: See comment in search_namespace_only
		if (STAT_HACK_P (bind))
		  {
		    /* Modules of the instantiation path are as-if
		       from the module.  */
		    if (inst_path
			&& bitmap_bit_p (inst_path, cluster->indices[jx].base))
		      bind = ovl_skip_hidden (STAT_DECL (bind));
		    else
		      bind = STAT_VISIBLE (bind);
		  }

		add_fns (bind);
	      }
	}
    }
}

/* Add the hidden friends of SCOPE.  */

void
name_lookup::adl_class_fns (tree type)
{
  /* Add friends.  */
  for (tree list = DECL_FRIENDLIST (TYPE_MAIN_DECL (type));
       list; list = TREE_CHAIN (list))
    if (name == FRIEND_NAME (list))
      {
	tree context = NULL_TREE; /* Lazily computed.  */
	for (tree friends = FRIEND_DECLS (list); friends;
	     friends = TREE_CHAIN (friends))
	  {
	    tree fn = TREE_VALUE (friends);

	    /* Only interested in anticipated friends.  (Non-anticipated
	       ones will have been inserted during the namespace
	       adl.)  */
	    if (!DECL_ANTICIPATED (fn))
	      continue;

	    /* Only interested in global functions with potentially hidden
	       (i.e. unqualified) declarations.  */
	    if (!context)
	      context = decl_namespace_context (type);
	    if (CP_DECL_CONTEXT (fn) != context)
	      continue;

	    /* Template specializations are never found by name lookup.
	       (Templates themselves can be found, but not template
	       specializations.)  */
	    if (TREE_CODE (fn) == FUNCTION_DECL && DECL_USE_TEMPLATE (fn))
	      continue;

	    add_fns (fn);
	  }
      }
}

/* Find the containing non-inlined namespace, add it and all its
   inlinees.  */

void
name_lookup::adl_namespace (tree scope)
{
  if (see_and_mark (scope))
    return;

  /* Look down into inline namespaces.  */
  if (vec<tree, va_gc> *inlinees = DECL_NAMESPACE_INLINEES (scope))
    for (unsigned ix = inlinees->length (); ix--;)
      adl_namespace ((*inlinees)[ix]);

  if (DECL_NAMESPACE_INLINE_P (scope))
    /* Mark parent.  */
    adl_namespace (CP_DECL_CONTEXT (scope));
}

/* Adds the class and its friends to the lookup structure.  */

void
name_lookup::adl_class_only (tree type)
{
  /* Backend-built structures, such as __builtin_va_list, aren't
     affected by all this.  */
  if (!CLASS_TYPE_P (type))
    return;

  type = TYPE_MAIN_VARIANT (type);

  if (see_and_mark (type))
    return;

  tree context = decl_namespace_context (type);
  adl_namespace (context);
}

/* Adds the class and its bases to the lookup structure.
   Returns true on error.  */

void
name_lookup::adl_bases (tree type)
{
  adl_class_only (type);

  /* Process baseclasses.  */
  if (tree binfo = TYPE_BINFO (type))
    {
      tree base_binfo;
      int i;

      for (i = 0; BINFO_BASE_ITERATE (binfo, i, base_binfo); i++)
	adl_bases (BINFO_TYPE (base_binfo));
    }
}

/* Adds everything associated with a class argument type to the lookup
   structure.

   If T is a class type (including unions), its associated classes are: the
   class itself; the class of which it is a member, if any; and its direct
   and indirect base classes. Its associated namespaces are the namespaces
   of which its associated classes are members. Furthermore, if T is a
   class template specialization, its associated namespaces and classes
   also include: the namespaces and classes associated with the types of
   the template arguments provided for template type parameters (excluding
   template template parameters); the namespaces of which any template
   template arguments are members; and the classes of which any member
   templates used as template template arguments are members. [ Note:
   non-type template arguments do not contribute to the set of associated
   namespaces.  --end note] */

void
name_lookup::adl_class (tree type)
{
  /* Backend build structures, such as __builtin_va_list, aren't
     affected by all this.  */
  if (!CLASS_TYPE_P (type))
    return;

  type = TYPE_MAIN_VARIANT (type);

  /* We don't set found here because we have to have set seen first,
     which is done in the adl_bases walk.  */
  if (found_p (type))
    return;

  complete_type (type);
  adl_bases (type);
  mark_found (type);

  if (TYPE_CLASS_SCOPE_P (type))
    adl_class_only (TYPE_CONTEXT (type));

  /* Process template arguments.  */
  if (CLASSTYPE_TEMPLATE_INFO (type)
      && PRIMARY_TEMPLATE_P (CLASSTYPE_TI_TEMPLATE (type)))
    {
      tree list = INNERMOST_TEMPLATE_ARGS (CLASSTYPE_TI_ARGS (type));
      for (int i = 0; i < TREE_VEC_LENGTH (list); ++i)
	adl_template_arg (TREE_VEC_ELT (list, i));
    }
}

void
name_lookup::adl_enum (tree type)
{
  type = TYPE_MAIN_VARIANT (type);
  if (see_and_mark (type))
    return;

  if (TYPE_CLASS_SCOPE_P (type))
    adl_class_only (TYPE_CONTEXT (type));
  else
    adl_namespace (decl_namespace_context (type));
}

void
name_lookup::adl_expr (tree expr)
{
  if (!expr)
    return;

  gcc_assert (!TYPE_P (expr));

  if (TREE_TYPE (expr) != unknown_type_node)
    {
      adl_type (TREE_TYPE (expr));
      return;
    }

  if (TREE_CODE (expr) == ADDR_EXPR)
    expr = TREE_OPERAND (expr, 0);
  if (TREE_CODE (expr) == COMPONENT_REF
      || TREE_CODE (expr) == OFFSET_REF)
    expr = TREE_OPERAND (expr, 1);
  expr = MAYBE_BASELINK_FUNCTIONS (expr);

  if (OVL_P (expr))
    for (lkp_iterator iter (expr); iter; ++iter)
      adl_type (TREE_TYPE (*iter));
  else if (TREE_CODE (expr) == TEMPLATE_ID_EXPR)
    {
      /* The working paper doesn't currently say how to handle
	 template-id arguments.  The sensible thing would seem to be
	 to handle the list of template candidates like a normal
	 overload set, and handle the template arguments like we do
	 for class template specializations.  */

      /* First the templates.  */
      adl_expr (TREE_OPERAND (expr, 0));

      /* Now the arguments.  */
      if (tree args = TREE_OPERAND (expr, 1))
	for (int ix = TREE_VEC_LENGTH (args); ix--;)
	  adl_template_arg (TREE_VEC_ELT (args, ix));
    }
}

void
name_lookup::adl_type (tree type)
{
  if (!type)
    return;

  if (TYPE_PTRDATAMEM_P (type))
    {
      /* Pointer to member: associate class type and value type.  */
      adl_type (TYPE_PTRMEM_CLASS_TYPE (type));
      adl_type (TYPE_PTRMEM_POINTED_TO_TYPE (type));
      return;
    }

  switch (TREE_CODE (type))
    {
    case RECORD_TYPE:
      if (TYPE_PTRMEMFUNC_P (type))
	{
	  adl_type (TYPE_PTRMEMFUNC_FN_TYPE (type));
	  return;
	}
      /* FALLTHRU */
    case UNION_TYPE:
      adl_class (type);
      return;

    case METHOD_TYPE:
      /* The basetype is referenced in the first arg type, so just
	 fall through.  */
    case FUNCTION_TYPE:
      /* Associate the parameter types.  */
      for (tree args = TYPE_ARG_TYPES (type); args; args = TREE_CHAIN (args))
	adl_type (TREE_VALUE (args));
      /* FALLTHROUGH */

    case POINTER_TYPE:
    case REFERENCE_TYPE:
    case ARRAY_TYPE:
      adl_type (TREE_TYPE (type));
      return;

    case ENUMERAL_TYPE:
      adl_enum (type);
      return;

    case LANG_TYPE:
      gcc_assert (type == unknown_type_node
		  || type == init_list_type_node);
      return;

    case TYPE_PACK_EXPANSION:
      adl_type (PACK_EXPANSION_PATTERN (type));
      return;

    default:
      break;
    }
}

/* Adds everything associated with a template argument to the lookup
   structure.  */

void
name_lookup::adl_template_arg (tree arg)
{
  /* [basic.lookup.koenig]

     If T is a template-id, its associated namespaces and classes are
     ... the namespaces and classes associated with the types of the
     template arguments provided for template type parameters
     (excluding template template parameters); the namespaces in which
     any template template arguments are defined; and the classes in
     which any member templates used as template template arguments
     are defined.  [Note: non-type template arguments do not
     contribute to the set of associated namespaces.  ]  */

  /* Consider first template template arguments.  */
  if (TREE_CODE (arg) == TEMPLATE_TEMPLATE_PARM
      || TREE_CODE (arg) == UNBOUND_CLASS_TEMPLATE)
    ;
  else if (TREE_CODE (arg) == TEMPLATE_DECL)
    {
      tree ctx = CP_DECL_CONTEXT (arg);

      /* It's not a member template.  */
      if (TREE_CODE (ctx) == NAMESPACE_DECL)
	adl_namespace (ctx);
      /* Otherwise, it must be member template.  */
      else
	adl_class_only (ctx);
    }
  /* It's an argument pack; handle it recursively.  */
  else if (ARGUMENT_PACK_P (arg))
    {
      tree args = ARGUMENT_PACK_ARGS (arg);
      int i, len = TREE_VEC_LENGTH (args);
      for (i = 0; i < len; ++i) 
	adl_template_arg (TREE_VEC_ELT (args, i));
    }
  /* It's not a template template argument, but it is a type template
     argument.  */
  else if (TYPE_P (arg))
    adl_type (arg);
}

/* Perform ADL lookup.  FNS is the existing lookup result and ARGS are
   the call arguments.  */

tree
name_lookup::search_adl (tree fns, vec<tree, va_gc> *args)
{
  gcc_checking_assert (!vec_safe_length (scopes));
  /* Gather each associated entity onto the lookup's scope list.  */
  unsigned ix;
  tree arg;

  FOR_EACH_VEC_ELT_REVERSE (*args, ix, arg)
    /* OMP reduction operators put an ADL-significant type as the
       first arg. */
    if (TYPE_P (arg))
      adl_type (arg);
    else
      adl_expr (arg);

  if (vec_safe_length (scopes))
    {
      /* Now do the lookups.  */
      if (fns)
	{
	  deduping = true;
	  lookup_mark (fns, true);
	}
      value = fns;

      bitmap inst_path = NULL;
      bitmap visible = module_visible_instantiation_path (&inst_path);

      for (unsigned ix = scopes->length (); ix--;)
	{
	  tree scope = (*scopes)[ix];
	  if (TREE_CODE (scope) == NAMESPACE_DECL)
	    adl_namespace_fns (scope, visible, inst_path);
	  else
	    {
	      if (RECORD_OR_UNION_TYPE_P (scope))
		adl_class_fns (scope);

	      if (modules_p ())
		{
		  /* Add fns in the innermost namespace partition of the
		     type.  */
		  tree owner = get_module_owner (TYPE_NAME (scope));
		  unsigned mod = MAYBE_DECL_MODULE_OWNER (owner);

		  /* If the module was in the inst path, we'll look at its
		     namespace partition anyway.  */
		  if (mod >= MODULE_IMPORT_BASE
		      && !(inst_path && bitmap_bit_p (inst_path, mod)))
		    {
		      tree ns = CP_DECL_CONTEXT (owner);
		      if (tree *slot = find_namespace_slot (ns, name, false))
			if (mc_slot *mslot
			    = search_imported_binding_slot (slot, mod))
			  {
			    if (mslot->is_lazy ())
			      lazy_load_binding (mod, ns, name, mslot, true);
			    else if (!deduping)
			      {
				deduping = true;
				lookup_mark (value, true);
			      }

			    if (tree bind = *mslot)
			      add_fns (ovl_skip_hidden (MAYBE_STAT_DECL (bind)));
			  }
		    }
		}
	    }
	}

      fns = value;
    }

  return fns;
}

static bool qualified_namespace_lookup (tree, name_lookup *);
static void consider_binding_level (tree name,
				    best_match <tree, const char *> &bm,
				    cp_binding_level *lvl,
				    bool look_within_fields,
				    enum lookup_name_fuzzy_kind kind);
static void diagnose_name_conflict (tree, tree);

/* ADL lookup of NAME.  FNS is the result of regular lookup, and we
   don't add duplicates to it.  ARGS is the vector of call
   arguments (which will not be empty).  */

tree
lookup_arg_dependent (tree name, tree fns, vec<tree, va_gc> *args)
{
  bool subtime = timevar_cond_start (TV_NAME_LOOKUP);
  name_lookup lookup (name);
  fns = lookup.search_adl (fns, args);
  timevar_cond_stop (TV_NAME_LOOKUP, subtime);
  return fns;
}

/* FNS is an overload set of conversion functions.  Return the
   overloads converting to TYPE.  */

static tree
extract_conversion_operator (tree fns, tree type)
{
  tree convs = NULL_TREE;
  tree tpls = NULL_TREE;

  for (ovl_iterator iter (fns); iter; ++iter)
    {
      if (same_type_p (DECL_CONV_FN_TYPE (*iter), type))
	convs = lookup_add (*iter, convs);

      if (TREE_CODE (*iter) == TEMPLATE_DECL)
	tpls = lookup_add (*iter, tpls);
    }

  if (!convs)
    convs = tpls;

  return convs;
}

/* Binary search of (ordered) MEMBER_VEC for NAME.  */

static tree
member_vec_binary_search (vec<tree, va_gc> *member_vec, tree name)
{
  for (unsigned lo = 0, hi = member_vec->length (); lo < hi;)
    {
      unsigned mid = (lo + hi) / 2;
      tree binding = (*member_vec)[mid];
      tree binding_name = OVL_NAME (binding);

      if (binding_name > name)
	hi = mid;
      else if (binding_name < name)
	lo = mid + 1;
      else
	return binding;
    }

  return NULL_TREE;
}

/* Linear search of (unordered) MEMBER_VEC for NAME.  */

static tree
member_vec_linear_search (vec<tree, va_gc> *member_vec, tree name)
{
  for (int ix = member_vec->length (); ix--;)
    if (tree binding = (*member_vec)[ix])
      if (OVL_NAME (binding) == name)
	return binding;

  return NULL_TREE;
}

/* Linear search of (partially ordered) fields of KLASS for NAME.  */

static tree
fields_linear_search (tree klass, tree name, bool want_type)
{
  for (tree fields = TYPE_FIELDS (klass); fields; fields = DECL_CHAIN (fields))
    {
      tree decl = fields;

      if (TREE_CODE (decl) == FIELD_DECL
	  && ANON_AGGR_TYPE_P (TREE_TYPE (decl)))
	{
	  if (tree temp = search_anon_aggr (TREE_TYPE (decl), name, want_type))
	    return temp;
	}

      if (DECL_NAME (decl) != name)
	continue;
      
      if (TREE_CODE (decl) == USING_DECL)
	{
	  decl = strip_using_decl (decl);
	  if (is_overloaded_fn (decl))
	    continue;
	}

      if (DECL_DECLARES_FUNCTION_P (decl))
	/* Functions are found separately.  */
	continue;

      if (!want_type || DECL_DECLARES_TYPE_P (decl))
	return decl;
    }

  return NULL_TREE;
}

/* Look for NAME member inside of anonymous aggregate ANON.  Although
   such things should only contain FIELD_DECLs, we check that too
   late, and would give very confusing errors if we weren't
   permissive here.  */

tree
search_anon_aggr (tree anon, tree name, bool want_type)
{
  gcc_assert (COMPLETE_TYPE_P (anon));
  tree ret = get_class_binding_direct (anon, name, want_type);
  return ret;
}

/* Look for NAME as an immediate member of KLASS (including
   anon-members or unscoped enum member).  TYPE_OR_FNS is zero for
   regular search.  >0 to get a type binding (if there is one) and <0
   if you want (just) the member function binding.

   Use this if you do not want lazy member creation.  */

tree
get_class_binding_direct (tree klass, tree name, bool want_type)
{
  gcc_checking_assert (RECORD_OR_UNION_TYPE_P (klass));

  /* Conversion operators can only be found by the marker conversion
     operator name.  */
  bool conv_op = IDENTIFIER_CONV_OP_P (name);
  tree lookup = conv_op ? conv_op_identifier : name;
  tree val = NULL_TREE;
  vec<tree, va_gc> *member_vec = CLASSTYPE_MEMBER_VEC (klass);

  if (COMPLETE_TYPE_P (klass) && member_vec)
    {
      val = member_vec_binary_search (member_vec, lookup);
      if (!val)
	;
      else if (STAT_HACK_P (val))
	val = want_type ? STAT_TYPE (val) : STAT_DECL (val);
      else if (want_type && !DECL_DECLARES_TYPE_P (val))
	val = NULL_TREE;
    }
  else
    {
      if (member_vec && !want_type)
	val = member_vec_linear_search (member_vec, lookup);

<<<<<<< HEAD
      if (type_or_fns < 0)
	/* Don't bother looking for field.  We don't want it.  */;
      else if (!val || (TREE_CODE (val) == OVERLOAD && OVL_DEDUP_P (val)))
=======
      if (!val || (TREE_CODE (val) == OVERLOAD && OVL_DEDUP_P (val)))
>>>>>>> 9a54a0d9
	/* Dependent using declarations are a 'field', make sure we
	   return that even if we saw an overload already.  */
	if (tree field_val = fields_linear_search (klass, lookup, want_type))
	  {
	    if (!val)
	      val = field_val;
	    else if (TREE_CODE (field_val) == USING_DECL)
	      val = ovl_make (field_val, val);
	  }
    }

  /* Extract the conversion operators asked for, unless the general
     conversion operator was requested.   */
  if (val && conv_op)
    {
      gcc_checking_assert (OVL_FUNCTION (val) == conv_op_marker);
      val = OVL_CHAIN (val);
      if (tree type = TREE_TYPE (name))
	val = extract_conversion_operator (val, type);
    }

  return val;
}

/* We're about to lookup NAME in KLASS.  Make sure any lazily declared
   members are now declared.  */

static void
maybe_lazily_declare (tree klass, tree name)
{
  /* Lazily declare functions, if we're going to search these.  */
  if (IDENTIFIER_CTOR_P (name))
    {
      if (CLASSTYPE_LAZY_DEFAULT_CTOR (klass))
	lazily_declare_fn (sfk_constructor, klass);
      if (CLASSTYPE_LAZY_COPY_CTOR (klass))
	lazily_declare_fn (sfk_copy_constructor, klass);
      if (CLASSTYPE_LAZY_MOVE_CTOR (klass))
	lazily_declare_fn (sfk_move_constructor, klass);
    }
  else if (IDENTIFIER_DTOR_P (name))
    {
      if (CLASSTYPE_LAZY_DESTRUCTOR (klass))
	lazily_declare_fn (sfk_destructor, klass);
    }
  else if (name == assign_op_identifier)
    {
      if (CLASSTYPE_LAZY_COPY_ASSIGN (klass))
	lazily_declare_fn (sfk_copy_assignment, klass);
      if (CLASSTYPE_LAZY_MOVE_ASSIGN (klass))
	lazily_declare_fn (sfk_move_assignment, klass);
    }
}

/* Look for NAME's binding in exactly KLASS.  See
   get_class_binding_direct for argument description.  Does lazy
   special function creation as necessary.  */

tree
get_class_binding (tree klass, tree name, bool want_type)
{
  klass = complete_type (klass);

  if (COMPLETE_TYPE_P (klass))
    maybe_lazily_declare (klass, name);

  return get_class_binding_direct (klass, name, want_type);
}

/* Find the slot containing overloads called 'NAME'.  If there is no
   such slot and the class is complete, create an empty one, at the
   correct point in the sorted member vector.  Otherwise return NULL.
   Deals with conv_op marker handling.  */

tree *
find_member_slot (tree klass, tree name)
{
  bool complete_p = COMPLETE_TYPE_P (klass);

  vec<tree, va_gc> *member_vec = CLASSTYPE_MEMBER_VEC (klass);
  if (!member_vec)
    {
      vec_alloc (member_vec, 8);
      CLASSTYPE_MEMBER_VEC (klass) = member_vec;
      if (complete_p)
	{
	  /* If the class is complete but had no member_vec, we need
	     to add the TYPE_FIELDS into it.  We're also most likely
	     to be adding ctors & dtors, so ask for 6 spare slots (the
	     abstract cdtors and their clones).  */
	  set_class_bindings (klass, 6);
	  member_vec = CLASSTYPE_MEMBER_VEC (klass);
	}
    }

  if (IDENTIFIER_CONV_OP_P (name))
    name = conv_op_identifier;

  unsigned ix, length = member_vec->length ();
  for (ix = 0; ix < length; ix++)
    {
      tree *slot = &(*member_vec)[ix];
      tree fn_name = OVL_NAME (*slot);

      if (fn_name == name)
	{
	  /* If we found an existing slot, it must be a function set.
	     Even with insertion after completion, because those only
	     happen with artificial fns that have unspellable names.
	     This means we do not have to deal with the stat hack
	     either.  */
	  gcc_checking_assert (OVL_P (*slot));
	  if (name == conv_op_identifier)
	    {
	      gcc_checking_assert (OVL_FUNCTION (*slot) == conv_op_marker);
	      /* Skip the conv-op marker. */
	      slot = &OVL_CHAIN (*slot);
	    }
	  return slot;
	}

      if (complete_p && fn_name > name)
	break;
    }

  /* No slot found, add one if the class is complete.  */
  if (complete_p)
    {
      /* Do exact allocation, as we don't expect to add many.  */
      gcc_assert (name != conv_op_identifier);
      vec_safe_reserve_exact (member_vec, 1);
      CLASSTYPE_MEMBER_VEC (klass) = member_vec;
      member_vec->quick_insert (ix, NULL_TREE);
      return &(*member_vec)[ix];
    }

  return NULL;
}

/* KLASS is an incomplete class to which we're adding a method NAME.
   Add a slot and deal with conv_op marker handling.  */

tree *
add_member_slot (tree klass, tree name)
{
  gcc_assert (!COMPLETE_TYPE_P (klass));

  vec<tree, va_gc> *member_vec = CLASSTYPE_MEMBER_VEC (klass);
  vec_safe_push (member_vec, NULL_TREE);
  CLASSTYPE_MEMBER_VEC (klass) = member_vec;

  tree *slot = &member_vec->last ();
  if (IDENTIFIER_CONV_OP_P (name))
    {
      /* Install the marker prefix.  */
      *slot = ovl_make (conv_op_marker, NULL_TREE);
      slot = &OVL_CHAIN (*slot);
    }

  return slot;
}

/* Comparison function to compare two MEMBER_VEC entries by name.
   Because we can have duplicates during insertion of TYPE_FIELDS, we
   do extra checking so deduping doesn't have to deal with so many
   cases.  */

static int
member_name_cmp (const void *a_p, const void *b_p)
{
  tree a = *(const tree *)a_p;
  tree b = *(const tree *)b_p;
  tree name_a = DECL_NAME (TREE_CODE (a) == OVERLOAD ? OVL_FUNCTION (a) : a);
  tree name_b = DECL_NAME (TREE_CODE (b) == OVERLOAD ? OVL_FUNCTION (b) : b);

  gcc_checking_assert (name_a && name_b);
  if (name_a != name_b)
    return name_a < name_b ? -1 : +1;

  if (name_a == conv_op_identifier)
    {
      /* Strip the conv-op markers. */
      gcc_checking_assert (OVL_FUNCTION (a) == conv_op_marker
			   && OVL_FUNCTION (b) == conv_op_marker);
      a = OVL_CHAIN (a);
      b = OVL_CHAIN (b);
    }

  if (TREE_CODE (a) == OVERLOAD)
    a = OVL_FUNCTION (a);
  if (TREE_CODE (b) == OVERLOAD)
    b = OVL_FUNCTION (b);

  /* We're in STAT_HACK or USING_DECL territory (or possibly error-land). */
  if (TREE_CODE (a) != TREE_CODE (b))
    {
      /* If one of them is a TYPE_DECL, it loses.  */
      if (TREE_CODE (a) == TYPE_DECL)
	return +1;
      else if (TREE_CODE (b) == TYPE_DECL)
	return -1;

      /* If one of them is a USING_DECL, it loses.  */
      if (TREE_CODE (a) == USING_DECL)
	return +1;
      else if (TREE_CODE (b) == USING_DECL)
	return -1;

      /* There are no other cases with different kinds of decls, as
	 duplicate detection should have kicked in earlier.  However,
	 some erroneous cases get though. */
      gcc_assert (errorcount);
    }
  
  /* Using source location would be the best thing here, but we can
     get identically-located decls in the following circumstances:

     1) duplicate artificial type-decls for the same type.

     2) pack expansions of using-decls.

     We should not be doing #1, but in either case it doesn't matter
     how we order these.  Use UID as a proxy for source ordering, so
     that identically-located decls still have a well-defined stable
     ordering.  */
  if (DECL_UID (a) != DECL_UID (b))
    return DECL_UID (a) < DECL_UID (b) ? -1 : +1;
  gcc_assert (a == b);
  return 0;
}

static struct {
  gt_pointer_operator new_value;
  void *cookie;
} resort_data;

/* This routine compares two fields like member_name_cmp but using the
   pointer operator in resort_field_decl_data.  We don't have to deal
   with duplicates here.  */

static int
resort_member_name_cmp (const void *a_p, const void *b_p)
{
  tree a = *(const tree *)a_p;
  tree b = *(const tree *)b_p;
  tree name_a = OVL_NAME (a);
  tree name_b = OVL_NAME (b);

  resort_data.new_value (&name_a, resort_data.cookie);
  resort_data.new_value (&name_b, resort_data.cookie);

  gcc_checking_assert (name_a != name_b);

  return name_a < name_b ? -1 : +1;
}

/* Resort CLASSTYPE_MEMBER_VEC because pointers have been reordered.  */

void
resort_type_member_vec (void *obj, void */*orig_obj*/,
			gt_pointer_operator new_value, void* cookie)
{
  if (vec<tree, va_gc> *member_vec = (vec<tree, va_gc> *) obj)
    {
      resort_data.new_value = new_value;
      resort_data.cookie = cookie;
      member_vec->qsort (resort_member_name_cmp);
    }
}

/* Recursively count the number of fields in KLASS, including anonymous
   union members.  */

static unsigned
count_class_fields (tree klass)
{
  unsigned n_fields = 0;

  for (tree fields = TYPE_FIELDS (klass); fields; fields = DECL_CHAIN (fields))
    if (DECL_DECLARES_FUNCTION_P (fields))
      /* Functions are dealt with separately.  */;
    else if (TREE_CODE (fields) == FIELD_DECL
	     && ANON_AGGR_TYPE_P (TREE_TYPE (fields)))
      n_fields += count_class_fields (TREE_TYPE (fields));
    else if (DECL_NAME (fields))
      n_fields += 1;

  return n_fields;
}

/* Append all the nonfunction members fields of KLASS to MEMBER_VEC.
   Recurse for anonymous members.  MEMBER_VEC must have space.  */

static void
member_vec_append_class_fields (vec<tree, va_gc> *member_vec, tree klass)
{
  for (tree fields = TYPE_FIELDS (klass); fields; fields = DECL_CHAIN (fields))
    if (DECL_DECLARES_FUNCTION_P (fields))
      /* Functions are handled separately.  */;
    else if (TREE_CODE (fields) == FIELD_DECL
	     && ANON_AGGR_TYPE_P (TREE_TYPE (fields)))
      member_vec_append_class_fields (member_vec, TREE_TYPE (fields));
    else if (DECL_NAME (fields))
      {
	tree field = fields;
	/* Mark a conv-op USING_DECL with the conv-op-marker.  */
	if (TREE_CODE (field) == USING_DECL
	    && IDENTIFIER_CONV_OP_P (DECL_NAME (field)))
	  field = ovl_make (conv_op_marker, field);
	member_vec->quick_push (field);
      }
}

/* Append all of the enum values of ENUMTYPE to MEMBER_VEC.
   MEMBER_VEC must have space.  */

static void
member_vec_append_enum_values (vec<tree, va_gc> *member_vec, tree enumtype)
{
  for (tree values = TYPE_VALUES (enumtype);
       values; values = TREE_CHAIN (values))
    member_vec->quick_push (TREE_VALUE (values));
}

/* MEMBER_VEC has just had new DECLs added to it, but is sorted.
   DeDup adjacent DECLS of the same name.  We already dealt with
   conflict resolution when adding the fields or methods themselves.
   There are three cases (which could all be combined):
   1) a TYPE_DECL and non TYPE_DECL.  Deploy STAT_HACK as appropriate.
   2) a USING_DECL and an overload.  If the USING_DECL is dependent,
   it wins.  Otherwise the OVERLOAD does.
   3) two USING_DECLS. ...

   member_name_cmp will have ordered duplicates as
   <fns><using><type>  */

static void
member_vec_dedup (vec<tree, va_gc> *member_vec)
{
  unsigned len = member_vec->length ();
  unsigned store = 0;

  if (!len)
    return;

  tree name = OVL_NAME ((*member_vec)[0]);
  for (unsigned jx, ix = 0; ix < len; ix = jx)
    {
      tree current = NULL_TREE;
      tree to_type = NULL_TREE;
      tree to_using = NULL_TREE;
      tree marker = NULL_TREE;

      for (jx = ix; jx < len; jx++)
	{
	  tree next = (*member_vec)[jx];
	  if (jx != ix)
	    {
	      tree next_name = OVL_NAME (next);
	      if (next_name != name)
		{
		  name = next_name;
		  break;
		}
	    }

	  if (IDENTIFIER_CONV_OP_P (name))
	    {
	      marker = next;
	      next = OVL_CHAIN (next);
	    }

	  if (TREE_CODE (next) == USING_DECL)
	    {
	      if (IDENTIFIER_CTOR_P (name))
		/* Dependent inherited ctor. */
		continue;

	      next = strip_using_decl (next);
	      if (TREE_CODE (next) == USING_DECL)
		{
		  to_using = next;
		  continue;
		}

	      if (is_overloaded_fn (next))
		continue;
	    }

	  if (DECL_DECLARES_TYPE_P (next))
	    {
	      to_type = next;
	      continue;
	    }

	  if (!current)
	    current = next;
	}

      if (to_using)
	{
	  if (!current)
	    current = to_using;
	  else
	    current = ovl_make (to_using, current);
	}

      if (to_type)
	{
	  if (!current)
	    current = to_type;
	  else
	    current = stat_hack (current, to_type);
	}

      if (current)
	{
	  if (marker)
	    {
	      OVL_CHAIN (marker) = current;
	      current = marker;
	    }
	  (*member_vec)[store++] = current;
	}
    }

  while (store++ < len)
    member_vec->pop ();
}

/* Add the non-function members to CLASSTYPE_MEMBER_VEC.  If there is
   no existing MEMBER_VEC and fewer than 8 fields, do nothing.  We
   know there must be at least 1 field -- the self-reference
   TYPE_DECL, except for anon aggregates, which will have at least
   one field anyway.  */

void 
set_class_bindings (tree klass, unsigned extra)
{
  unsigned n_fields = count_class_fields (klass);
  vec<tree, va_gc> *member_vec = CLASSTYPE_MEMBER_VEC (klass);

  if (member_vec || n_fields >= 8)
    {
      /* Append the new fields.  */
      vec_safe_reserve_exact (member_vec, extra + n_fields);
      member_vec_append_class_fields (member_vec, klass);
    }

  if (member_vec)
    {
      CLASSTYPE_MEMBER_VEC (klass) = member_vec;
      member_vec->qsort (member_name_cmp);
      member_vec_dedup (member_vec);
    }
}

/* Insert lately defined enum ENUMTYPE into KLASS for the sorted case.  */

void
insert_late_enum_def_bindings (tree klass, tree enumtype)
{
  int n_fields;
  vec<tree, va_gc> *member_vec = CLASSTYPE_MEMBER_VEC (klass);

  /* The enum bindings will already be on the TYPE_FIELDS, so don't
     count them twice.  */
  if (!member_vec)
    n_fields = count_class_fields (klass);
  else
    n_fields = list_length (TYPE_VALUES (enumtype));

  if (member_vec || n_fields >= 8)
    {
      vec_safe_reserve_exact (member_vec, n_fields);
      if (CLASSTYPE_MEMBER_VEC (klass))
	member_vec_append_enum_values (member_vec, enumtype);
      else
	member_vec_append_class_fields (member_vec, klass);
      CLASSTYPE_MEMBER_VEC (klass) = member_vec;
      member_vec->qsort (member_name_cmp);
      member_vec_dedup (member_vec);
    }
}

/* Compute the chain index of a binding_entry given the HASH value of its
   name and the total COUNT of chains.  COUNT is assumed to be a power
   of 2.  */

#define ENTRY_INDEX(HASH, COUNT) (((HASH) >> 3) & ((COUNT) - 1))

/* A free list of "binding_entry"s awaiting for re-use.  */

static GTY((deletable)) binding_entry free_binding_entry = NULL;

/* The binding oracle; see cp-tree.h.  */

cp_binding_oracle_function *cp_binding_oracle;

/* If we have a binding oracle, ask it for all namespace-scoped
   definitions of NAME.  */

static inline void
query_oracle (tree name)
{
  if (!cp_binding_oracle)
    return;

  /* LOOKED_UP holds the set of identifiers that we have already
     looked up with the oracle.  */
  static hash_set<tree> looked_up;
  if (looked_up.add (name))
    return;

  cp_binding_oracle (CP_ORACLE_IDENTIFIER, name);
}

/* Create a binding_entry object for (NAME, TYPE).  */

static inline binding_entry
binding_entry_make (tree name, tree type)
{
  binding_entry entry;

  if (free_binding_entry)
    {
      entry = free_binding_entry;
      free_binding_entry = entry->chain;
    }
  else
    entry = ggc_alloc<binding_entry_s> ();

  entry->name = name;
  entry->type = type;
  entry->chain = NULL;

  return entry;
}

/* Put ENTRY back on the free list.  */
#if 0
static inline void
binding_entry_free (binding_entry entry)
{
  entry->name = NULL;
  entry->type = NULL;
  entry->chain = free_binding_entry;
  free_binding_entry = entry;
}
#endif

/* The datatype used to implement the mapping from names to types at
   a given scope.  */
struct GTY(()) binding_table_s {
  /* Array of chains of "binding_entry"s  */
  binding_entry * GTY((length ("%h.chain_count"))) chain;

  /* The number of chains in this table.  This is the length of the
     member "chain" considered as an array.  */
  size_t chain_count;

  /* Number of "binding_entry"s in this table.  */
  size_t entry_count;
};

/* Construct TABLE with an initial CHAIN_COUNT.  */

static inline void
binding_table_construct (binding_table table, size_t chain_count)
{
  table->chain_count = chain_count;
  table->entry_count = 0;
  table->chain = ggc_cleared_vec_alloc<binding_entry> (table->chain_count);
}

/* Make TABLE's entries ready for reuse.  */
#if 0
static void
binding_table_free (binding_table table)
{
  size_t i;
  size_t count;

  if (table == NULL)
    return;

  for (i = 0, count = table->chain_count; i < count; ++i)
    {
      binding_entry temp = table->chain[i];
      while (temp != NULL)
	{
	  binding_entry entry = temp;
	  temp = entry->chain;
	  binding_entry_free (entry);
	}
      table->chain[i] = NULL;
    }
  table->entry_count = 0;
}
#endif

/* Allocate a table with CHAIN_COUNT, assumed to be a power of two.  */

static inline binding_table
binding_table_new (size_t chain_count)
{
  binding_table table = ggc_alloc<binding_table_s> ();
  table->chain = NULL;
  binding_table_construct (table, chain_count);
  return table;
}

/* Expand TABLE to twice its current chain_count.  */

static void
binding_table_expand (binding_table table)
{
  const size_t old_chain_count = table->chain_count;
  const size_t old_entry_count = table->entry_count;
  const size_t new_chain_count = 2 * old_chain_count;
  binding_entry *old_chains = table->chain;
  size_t i;

  binding_table_construct (table, new_chain_count);
  for (i = 0; i < old_chain_count; ++i)
    {
      binding_entry entry = old_chains[i];
      for (; entry != NULL; entry = old_chains[i])
	{
	  const unsigned int hash = IDENTIFIER_HASH_VALUE (entry->name);
	  const size_t j = ENTRY_INDEX (hash, new_chain_count);

	  old_chains[i] = entry->chain;
	  entry->chain = table->chain[j];
	  table->chain[j] = entry;
	}
    }
  table->entry_count = old_entry_count;
}

/* Insert a binding for NAME to TYPE into TABLE.  */

static void
binding_table_insert (binding_table table, tree name, tree type)
{
  const unsigned int hash = IDENTIFIER_HASH_VALUE (name);
  const size_t i = ENTRY_INDEX (hash, table->chain_count);
  binding_entry entry = binding_entry_make (name, type);

  entry->chain = table->chain[i];
  table->chain[i] = entry;
  ++table->entry_count;

  if (3 * table->chain_count < 5 * table->entry_count)
    binding_table_expand (table);
}

/* Return the binding_entry, if any, that maps NAME.  */

binding_entry
binding_table_find (binding_table table, tree name)
{
  const unsigned int hash = IDENTIFIER_HASH_VALUE (name);
  binding_entry entry = table->chain[ENTRY_INDEX (hash, table->chain_count)];

  while (entry != NULL && entry->name != name)
    entry = entry->chain;

  return entry;
}

/* Apply PROC -- with DATA -- to all entries in TABLE.  */

void
binding_table_foreach (binding_table table, bt_foreach_proc proc, void *data)
{
  size_t chain_count;
  size_t i;

  if (!table)
    return;

  chain_count = table->chain_count;
  for (i = 0; i < chain_count; ++i)
    {
      binding_entry entry = table->chain[i];
      for (; entry != NULL; entry = entry->chain)
	proc (entry, data);
    }
}

#ifndef ENABLE_SCOPE_CHECKING
#  define ENABLE_SCOPE_CHECKING 0
#else
#  define ENABLE_SCOPE_CHECKING 1
#endif

/* A free list of "cxx_binding"s, connected by their PREVIOUS.  */

static GTY((deletable)) cxx_binding *free_bindings;

/* Initialize VALUE and TYPE field for BINDING, and set the PREVIOUS
   field to NULL.  */

static inline void
cxx_binding_init (cxx_binding *binding, tree value, tree type)
{
  binding->value = value;
  binding->type = type;
  binding->previous = NULL;
}

/* (GC)-allocate a binding object with VALUE and TYPE member initialized.  */

static cxx_binding *
cxx_binding_make (tree value, tree type)
{
  cxx_binding *binding;
  if (free_bindings)
    {
      binding = free_bindings;
      free_bindings = binding->previous;
    }
  else
    binding = ggc_alloc<cxx_binding> ();

  cxx_binding_init (binding, value, type);

  return binding;
}

/* Put BINDING back on the free list.  */

static inline void
cxx_binding_free (cxx_binding *binding)
{
  binding->scope = NULL;
  binding->previous = free_bindings;
  free_bindings = binding;
}

/* Create a new binding for NAME (with the indicated VALUE and TYPE
   bindings) in the class scope indicated by SCOPE.  */

static cxx_binding *
new_class_binding (tree name, tree value, tree type, cp_binding_level *scope)
{
  cp_class_binding cb = {cxx_binding_make (value, type), name};
  cxx_binding *binding = cb.base;
  vec_safe_push (scope->class_shadowed, cb);
  binding->scope = scope;
  return binding;
}

/* Make DECL the innermost binding for ID.  The LEVEL is the binding
   level at which this declaration is being bound.  */

void
push_binding (tree id, tree decl, cp_binding_level* level)
{
  cxx_binding *binding;

  if (level != class_binding_level)
    {
      binding = cxx_binding_make (decl, NULL_TREE);
      binding->scope = level;
    }
  else
    binding = new_class_binding (id, decl, /*type=*/NULL_TREE, level);

  /* Now, fill in the binding information.  */
  binding->previous = IDENTIFIER_BINDING (id);
  INHERITED_VALUE_BINDING_P (binding) = 0;
  LOCAL_BINDING_P (binding) = (level != class_binding_level);

  /* And put it on the front of the list of bindings for ID.  */
  IDENTIFIER_BINDING (id) = binding;
}

/* Remove the binding for DECL which should be the innermost binding
   for ID.  */

void
pop_local_binding (tree id, tree decl)
{
  cxx_binding *binding;

  if (!id || IDENTIFIER_ANON_P (id))
    /* It's easiest to write the loops that call this function without
       checking whether or not the entities involved have names.  We
       get here for such an entity.  */
    return;

  /* Get the innermost binding for ID.  */
  binding = IDENTIFIER_BINDING (id);

  /* The name should be bound.  */
  gcc_assert (binding != NULL);

  /* The DECL will be either the ordinary binding or the type
     binding for this identifier.  Remove that binding.  */
  if (binding->value == decl)
    binding->value = NULL_TREE;
  else
    {
      gcc_assert (binding->type == decl);
      binding->type = NULL_TREE;
    }

  if (!binding->value && !binding->type)
    {
      /* We're completely done with the innermost binding for this
	 identifier.  Unhook it from the list of bindings.  */
      IDENTIFIER_BINDING (id) = binding->previous;

      /* Add it to the free list.  */
      cxx_binding_free (binding);
    }
}

/* Remove the bindings for the decls of the current level and leave
   the current scope.  */

void
pop_bindings_and_leave_scope (void)
{
  for (tree t = get_local_decls (); t; t = DECL_CHAIN (t))
    {
      tree decl = TREE_CODE (t) == TREE_LIST ? TREE_VALUE (t) : t;
      tree name = OVL_NAME (decl);

      pop_local_binding (name, decl);
    }

  leave_scope ();
}

/* Strip non dependent using declarations. If DECL is dependent,
   surreptitiously create a typename_type and return it.  */

tree
strip_using_decl (tree decl)
{
  if (decl == NULL_TREE)
    return NULL_TREE;

  while (TREE_CODE (decl) == USING_DECL && !DECL_DEPENDENT_P (decl))
    decl = USING_DECL_DECLS (decl);

  if (TREE_CODE (decl) == USING_DECL && DECL_DEPENDENT_P (decl)
      && USING_DECL_TYPENAME_P (decl))
    {
      /* We have found a type introduced by a using
	 declaration at class scope that refers to a dependent
	 type.
	     
	 using typename :: [opt] nested-name-specifier unqualified-id ;
      */
      decl = make_typename_type (USING_DECL_SCOPE (decl),
				 DECL_NAME (decl),
				 typename_type, tf_error);
      if (decl != error_mark_node)
	decl = TYPE_NAME (decl);
    }

  return decl;
}

/* Return true if OVL is an overload for an anticipated builtin.  */

static bool
anticipated_builtin_p (tree ovl)
{
  if (TREE_CODE (ovl) != OVERLOAD)
    return false;

  if (!OVL_HIDDEN_P (ovl))
    return false;

  tree fn = OVL_FUNCTION (ovl);
  gcc_checking_assert (DECL_ANTICIPATED (fn));

  if (DECL_HIDDEN_FRIEND_P (fn))
    return false;

  return true;
}

/* BINDING records an existing declaration for a name in the current scope.
   But, DECL is another declaration for that same identifier in the
   same scope.  This is the `struct stat' hack whereby a non-typedef
   class name or enum-name can be bound at the same level as some other
   kind of entity.
   3.3.7/1

     A class name (9.1) or enumeration name (7.2) can be hidden by the
     name of an object, function, or enumerator declared in the same scope.
     If a class or enumeration name and an object, function, or enumerator
     are declared in the same scope (in any order) with the same name, the
     class or enumeration name is hidden wherever the object, function, or
     enumerator name is visible.

   It's the responsibility of the caller to check that
   inserting this name is valid here.  Returns nonzero if the new binding
   was successful.  */

static bool
supplement_binding_1 (cxx_binding *binding, tree decl)
{
  tree bval = binding->value;
  bool ok = true;
  tree target_bval = strip_using_decl (bval);
  tree target_decl = strip_using_decl (decl);

  if (TREE_CODE (target_decl) == TYPE_DECL && DECL_ARTIFICIAL (target_decl)
      && target_decl != target_bval
      && (TREE_CODE (target_bval) != TYPE_DECL
	  /* We allow pushing an enum multiple times in a class
	     template in order to handle late matching of underlying
	     type on an opaque-enum-declaration followed by an
	     enum-specifier.  */
	  || (processing_template_decl
	      && TREE_CODE (TREE_TYPE (target_decl)) == ENUMERAL_TYPE
	      && TREE_CODE (TREE_TYPE (target_bval)) == ENUMERAL_TYPE
	      && (dependent_type_p (ENUM_UNDERLYING_TYPE
				    (TREE_TYPE (target_decl)))
		  || dependent_type_p (ENUM_UNDERLYING_TYPE
				       (TREE_TYPE (target_bval)))))))
    /* The new name is the type name.  */
    binding->type = decl;
  else if (/* TARGET_BVAL is null when push_class_level_binding moves
	      an inherited type-binding out of the way to make room
	      for a new value binding.  */
	   !target_bval
	   /* TARGET_BVAL is error_mark_node when TARGET_DECL's name
	      has been used in a non-class scope prior declaration.
	      In that case, we should have already issued a
	      diagnostic; for graceful error recovery purpose, pretend
	      this was the intended declaration for that name.  */
	   || target_bval == error_mark_node
	   /* If TARGET_BVAL is anticipated but has not yet been
	      declared, pretend it is not there at all.  */
	   || anticipated_builtin_p (target_bval))
    binding->value = decl;
  else if (TREE_CODE (target_bval) == TYPE_DECL
	   && DECL_ARTIFICIAL (target_bval)
	   && target_decl != target_bval
	   && (TREE_CODE (target_decl) != TYPE_DECL
	       || same_type_p (TREE_TYPE (target_decl),
			       TREE_TYPE (target_bval))))
    {
      /* The old binding was a type name.  It was placed in
	 VALUE field because it was thought, at the point it was
	 declared, to be the only entity with such a name.  Move the
	 type name into the type slot; it is now hidden by the new
	 binding.  */
      binding->type = bval;
      binding->value = decl;
      binding->value_is_inherited = false;
    }
  else if (TREE_CODE (target_bval) == TYPE_DECL
	   && TREE_CODE (target_decl) == TYPE_DECL
	   && DECL_NAME (target_decl) == DECL_NAME (target_bval)
	   && binding->scope->kind != sk_class
	   && (same_type_p (TREE_TYPE (target_decl), TREE_TYPE (target_bval))
	       /* If either type involves template parameters, we must
		  wait until instantiation.  */
	       || uses_template_parms (TREE_TYPE (target_decl))
	       || uses_template_parms (TREE_TYPE (target_bval))))
    /* We have two typedef-names, both naming the same type to have
       the same name.  In general, this is OK because of:

	 [dcl.typedef]

	 In a given scope, a typedef specifier can be used to redefine
	 the name of any type declared in that scope to refer to the
	 type to which it already refers.

       However, in class scopes, this rule does not apply due to the
       stricter language in [class.mem] prohibiting redeclarations of
       members.  */
    ok = false;
  /* There can be two block-scope declarations of the same variable,
     so long as they are `extern' declarations.  However, there cannot
     be two declarations of the same static data member:

       [class.mem]

       A member shall not be declared twice in the
       member-specification.  */
  else if (VAR_P (target_decl)
	   && VAR_P (target_bval)
	   && DECL_EXTERNAL (target_decl) && DECL_EXTERNAL (target_bval)
	   && !DECL_CLASS_SCOPE_P (target_decl))
    {
      duplicate_decls (decl, binding->value, /*newdecl_is_friend=*/false);
      ok = false;
    }
  else if (TREE_CODE (decl) == NAMESPACE_DECL
	   && TREE_CODE (bval) == NAMESPACE_DECL
	   && DECL_NAMESPACE_ALIAS (decl)
	   && DECL_NAMESPACE_ALIAS (bval)
	   && ORIGINAL_NAMESPACE (bval) == ORIGINAL_NAMESPACE (decl))
    /* [namespace.alias]

      In a declarative region, a namespace-alias-definition can be
      used to redefine a namespace-alias declared in that declarative
      region to refer only to the namespace to which it already
      refers.  */
    ok = false;
  else
    {
      if (!error_operand_p (bval))
	diagnose_name_conflict (decl, bval);
      ok = false;
    }

  return ok;
}

/* Diagnose a name conflict between DECL and BVAL.  */

static void
diagnose_name_conflict (tree decl, tree bval)
{
  if (TREE_CODE (decl) == TREE_CODE (bval)
      && TREE_CODE (decl) != NAMESPACE_DECL
      && !DECL_DECLARES_FUNCTION_P (decl)
      && (TREE_CODE (decl) != TYPE_DECL
	  || DECL_ARTIFICIAL (decl) == DECL_ARTIFICIAL (bval))
      && CP_DECL_CONTEXT (decl) == CP_DECL_CONTEXT (bval))
    error ("redeclaration of %q#D", decl);
  else
    error ("%q#D conflicts with a previous declaration", decl);

  inform (location_of (bval), "previous declaration %q#D", bval);
}

/* Wrapper for supplement_binding_1.  */

static bool
supplement_binding (cxx_binding *binding, tree decl)
{
  bool ret;
  bool subtime = timevar_cond_start (TV_NAME_LOOKUP);
  ret = supplement_binding_1 (binding, decl);
  timevar_cond_stop (TV_NAME_LOOKUP, subtime);
  return ret;
}

/* Replace BINDING's current value on its scope's name list with
   NEWVAL.  */

static void
update_local_overload (cxx_binding *binding, tree newval)
{
  tree *d;

  for (d = &binding->scope->names; ; d = &TREE_CHAIN (*d))
    if (*d == binding->value)
      {
	/* Stitch new list node in.  */
	*d = tree_cons (NULL_TREE, NULL_TREE, TREE_CHAIN (*d));
	break;
      }
    else if (TREE_CODE (*d) == TREE_LIST && TREE_VALUE (*d) == binding->value)
      break;

  TREE_VALUE (*d) = newval;
}

/* Compares the parameter-type-lists of ONE and TWO and
   returns false if they are different.  If the DECLs are template
   functions, the return types and the template parameter lists are
   compared too (DR 565).  */

static bool
matching_fn_p (tree one, tree two)
{
  if (!compparms (TYPE_ARG_TYPES (TREE_TYPE (one)),
		  TYPE_ARG_TYPES (TREE_TYPE (two))))
    return false;

  if (TREE_CODE (one) == TEMPLATE_DECL
      && TREE_CODE (two) == TEMPLATE_DECL)
    {
      /* Compare template parms.  */
      if (!comp_template_parms (DECL_TEMPLATE_PARMS (one),
				DECL_TEMPLATE_PARMS (two)))
	return false;

      /* And return type.  */
      if (!same_type_p (TREE_TYPE (TREE_TYPE (one)),
			TREE_TYPE (TREE_TYPE (two))))
	return false;
    }

  return true;
}

/* Push DECL into nonclass LEVEL BINDING or SLOT.  OLD is the current
   binding value (possibly with anticipated builtins stripped).
   Diagnose conflicts and return updated decl.  */

static tree
update_binding (cp_binding_level *level, cxx_binding *binding, tree *slot,
		tree old, tree decl, bool is_friend)
{
  tree to_val = decl;
  tree old_type = slot ? MAYBE_STAT_TYPE (*slot) : binding->type;
  tree to_type = old_type;

  gcc_assert (!level || level->kind == sk_namespace ? !binding
	      : level->kind != sk_class && !slot);

  if (old == error_mark_node)
    old = NULL_TREE;

  if (TREE_CODE (decl) == TYPE_DECL && DECL_ARTIFICIAL (decl))
    {
      tree other = to_type;

      if (old && TREE_CODE (old) == TYPE_DECL && DECL_ARTIFICIAL (old))
	other = old;

      /* Pushing an artificial typedef.  See if this matches either
	 the type slot or the old value slot.  */
      if (!other)
	;
      else if (same_type_p (TREE_TYPE (other), TREE_TYPE (decl)))
	/* Two artificial decls to same type.  Do nothing.  */
	return other;
      else
	goto conflict;

      if (old)
	{
	  /* Slide decl into the type slot, keep old unaltered  */
	  to_type = decl;
	  to_val = old;
	  goto done;
	}
    }

  if (old && TREE_CODE (old) == TYPE_DECL && DECL_ARTIFICIAL (old))
    {
      /* Slide old into the type slot.  */
      to_type = old;
      old = NULL_TREE;
    }

  if (DECL_DECLARES_FUNCTION_P (decl))
    {
      if (!old)
	;
      else if (OVL_P (old))
	{
	  for (ovl_iterator iter (old); iter; ++iter)
	    {
	      tree fn = *iter;

	      if (iter.using_p () && matching_fn_p (fn, decl))
		{
		  /* If a function declaration in namespace scope or
		     block scope has the same name and the same
		     parameter-type- list (8.3.5) as a function
		     introduced by a using-declaration, and the
		     declarations do not declare the same function,
		     the program is ill-formed.  [namespace.udecl]/14 */
		  if (tree match = duplicate_decls (decl, fn, is_friend))
		    return match;
		  else
		    /* FIXME: To preserve existing error behavior, we
		       still push the decl.  This might change.  */
		    diagnose_name_conflict (decl, fn);
		}
	    }
	}
      else
	goto conflict;

      if (to_type != old_type
	  && warn_shadow
	  && MAYBE_CLASS_TYPE_P (TREE_TYPE (to_type))
	  && !(DECL_IN_SYSTEM_HEADER (decl)
	       && DECL_IN_SYSTEM_HEADER (to_type)))
	warning (OPT_Wshadow, "%q#D hides constructor for %q#D",
		 decl, to_type);

      to_val = ovl_insert (decl, old, false);
    }
  else if (!old)
    ;
  else if (TREE_CODE (old) != TREE_CODE (decl))
    /* Different kinds of decls conflict.  */
    goto conflict;
  else if (TREE_CODE (old) == TYPE_DECL)
    {
      if (same_type_p (TREE_TYPE (old), TREE_TYPE (decl)))
	/* Two type decls to the same type.  Do nothing.  */
	return old;
      else
	goto conflict;
    }
  else if (TREE_CODE (old) == NAMESPACE_DECL)
    {
      /* Two maybe-aliased namespaces.  If they're to the same target
	 namespace, that's ok.  */
      if (ORIGINAL_NAMESPACE (old) != ORIGINAL_NAMESPACE (decl))
	goto conflict;

      /* The new one must be an alias at this point.  */
      gcc_assert (DECL_NAMESPACE_ALIAS (decl));
      return old;
    }
  else if (TREE_CODE (old) == VAR_DECL)
    {
      /* There can be two block-scope declarations of the same
	 variable, so long as they are `extern' declarations.  */
      if (!DECL_EXTERNAL (old) || !DECL_EXTERNAL (decl))
	goto conflict;
      else if (tree match = duplicate_decls (decl, old, false))
	return match;
      else
	goto conflict;
    }
  else
    {
    conflict:
      diagnose_name_conflict (decl, old);
      to_val = NULL_TREE;
    }

 done:
  if (to_val)
    {
      if (slot || to_type == decl || to_val == decl)
	{
	  /* Don't add namespaces here.  They're done in
	     push_namespace.  */
	  if (level && (TREE_CODE (decl) != NAMESPACE_DECL
			|| DECL_NAMESPACE_ALIAS (decl)))
	    add_decl_to_level (level, decl);
	}
      else
	{
	  gcc_checking_assert (binding->value && OVL_P (binding->value));
	  update_local_overload (binding, to_val);
	}

      if (slot)
	{
	  if (STAT_HACK_P (*slot))
	    {
	      STAT_TYPE (*slot) = to_type;
	      STAT_DECL (*slot) = to_val;
	    }
	  else if (to_type)
	    *slot = stat_hack (to_val, to_type);
	  else
	    *slot = to_val;
	}
      else
	{
	  binding->type = to_type;
	  binding->value = to_val;
	}
    }

  return decl;
}

/* Table of identifiers to extern C declarations (or LISTS thereof).  */

static GTY(()) hash_table<named_decl_hash> *extern_c_decls;

/* DECL has C linkage. If we have an existing instance, make sure the
   new one is compatible.  Make sure it has the same exception
   specification [7.5, 7.6].  Add DECL to the map.  */

static void
check_extern_c_conflict (tree decl)
{
  /* Ignore artificial or system header decls.  */
  if (DECL_ARTIFICIAL (decl) || DECL_IN_SYSTEM_HEADER (decl))
    return;

  /* This only applies to decls at namespace scope.  */
  if (!DECL_NAMESPACE_SCOPE_P (decl))
    return;

  if (!extern_c_decls)
    extern_c_decls = hash_table<named_decl_hash>::create_ggc (127);

  tree *slot = extern_c_decls
    ->find_slot_with_hash (DECL_NAME (decl),
			   IDENTIFIER_HASH_VALUE (DECL_NAME (decl)), INSERT);
  if (tree old = *slot)
    {
      if (TREE_CODE (old) == OVERLOAD)
	old = OVL_FUNCTION (old);

      int mismatch = 0;
      if (DECL_CONTEXT (old) == DECL_CONTEXT (decl))
	; /* If they're in the same context, we'll have already complained
	     about a (possible) mismatch, when inserting the decl.  */
      else if (!decls_match (decl, old))
	mismatch = 1;
      else if (TREE_CODE (decl) == FUNCTION_DECL
	       && !comp_except_specs (TYPE_RAISES_EXCEPTIONS (TREE_TYPE (old)),
				      TYPE_RAISES_EXCEPTIONS (TREE_TYPE (decl)),
				      ce_normal))
	mismatch = -1;
      else if (DECL_ASSEMBLER_NAME_SET_P (old))
	SET_DECL_ASSEMBLER_NAME (decl, DECL_ASSEMBLER_NAME (old));

      if (mismatch)
	{
	  auto_diagnostic_group d;
	  pedwarn (input_location, 0,
		   "conflicting C language linkage declaration %q#D", decl);
	  inform (DECL_SOURCE_LOCATION (old),
		  "previous declaration %q#D", old);
	  if (mismatch < 0)
	    inform (input_location,
		    "due to different exception specifications");
	}
      else
	{
	  if (old == *slot)
	    /* The hash table expects OVERLOADS, so construct one with
	       OLD as both the function and the chain.  This allocate
	       an excess OVERLOAD node, but it's rare to have multiple
	       extern "C" decls of the same name.  And we save
	       complicating the hash table logic (which is used
	       elsewhere).  */
	    *slot = ovl_make (old, old);

	  slot = &OVL_CHAIN (*slot);

	  /* Chain it on for c_linkage_binding's use.  */
	  *slot = tree_cons (NULL_TREE, decl, *slot);
	}
    }
  else
    *slot = decl;
}

/* Returns a list of C-linkage decls with the name NAME.  Used in
   c-family/c-pragma.c to implement redefine_extname pragma.  */

tree
c_linkage_bindings (tree name)
{
  if (extern_c_decls)
    if (tree *slot = extern_c_decls
	->find_slot_with_hash (name, IDENTIFIER_HASH_VALUE (name), NO_INSERT))
      {
	tree result = *slot;
	if (TREE_CODE (result) == OVERLOAD)
	  result = OVL_CHAIN (result);
	return result;
      }

  return NULL_TREE;
}

/* Subroutine of check_local_shadow.  */

static void
inform_shadowed (tree shadowed)
{
  inform (DECL_SOURCE_LOCATION (shadowed),
	  "shadowed declaration is here");
}

/* DECL is being declared at a local scope.  Emit suitable shadow
   warnings.  */

static void
check_local_shadow (tree decl)
{
  /* Don't complain about the parms we push and then pop
     while tentatively parsing a function declarator.  */
  if (TREE_CODE (decl) == PARM_DECL && !DECL_CONTEXT (decl))
    return;

  /* External decls are something else.  */
  if (DECL_EXTERNAL (decl))
    return;

  tree old = NULL_TREE;
  cp_binding_level *old_scope = NULL;
  if (cxx_binding *binding = outer_binding (DECL_NAME (decl), NULL, true))
    {
      old = binding->value;
      old_scope = binding->scope;
    }

  if (old
      && (TREE_CODE (old) == PARM_DECL
	  || VAR_P (old)
	  || (TREE_CODE (old) == TYPE_DECL
	      && (!DECL_ARTIFICIAL (old)
		  || TREE_CODE (decl) == TYPE_DECL)))
      && DECL_FUNCTION_SCOPE_P (old)
      && (!DECL_ARTIFICIAL (decl)
	  || is_capture_proxy (decl)
	  || DECL_IMPLICIT_TYPEDEF_P (decl)
	  || (VAR_P (decl) && DECL_ANON_UNION_VAR_P (decl))))
    {
      /* DECL shadows a local thing possibly of interest.  */

      /* DR 2211: check that captures and parameters
	 do not have the same name. */
      if (is_capture_proxy (decl))
	{
	  if (current_lambda_expr ()
	      && DECL_CONTEXT (old) == lambda_function (current_lambda_expr ())
	      && TREE_CODE (old) == PARM_DECL
	      && DECL_NAME (decl) != this_identifier)
	    {
	      error_at (DECL_SOURCE_LOCATION (old),
			"lambda parameter %qD "
			"previously declared as a capture", old);
	    }
	  return;
	}
      /* Don't complain if it's from an enclosing function.  */
      else if (DECL_CONTEXT (old) == current_function_decl
	  && TREE_CODE (decl) != PARM_DECL
	  && TREE_CODE (old) == PARM_DECL)
	{
	  /* Go to where the parms should be and see if we find
	     them there.  */
	  cp_binding_level *b = current_binding_level->level_chain;

	  if (FUNCTION_NEEDS_BODY_BLOCK (current_function_decl))
	    /* Skip the ctor/dtor cleanup level.  */
	    b = b->level_chain;

	  /* ARM $8.3 */
	  if (b->kind == sk_function_parms)
	    {
	      error ("declaration of %q#D shadows a parameter", decl);
	      return;
	    }
	}

      /* The local structure or class can't use parameters of
	 the containing function anyway.  */
      if (DECL_CONTEXT (old) != current_function_decl)
	{
	  for (cp_binding_level *scope = current_binding_level;
	       scope != old_scope; scope = scope->level_chain)
	    if (scope->kind == sk_class
		&& !LAMBDA_TYPE_P (scope->this_entity))
	      return;
	}
      /* Error if redeclaring a local declared in a
	 init-statement or in the condition of an if or
	 switch statement when the new declaration is in the
	 outermost block of the controlled statement.
	 Redeclaring a variable from a for or while condition is
	 detected elsewhere.  */
      else if (VAR_P (old)
	       && old_scope == current_binding_level->level_chain
	       && (old_scope->kind == sk_cond || old_scope->kind == sk_for))
	{
	  auto_diagnostic_group d;
	  error ("redeclaration of %q#D", decl);
	  inform (DECL_SOURCE_LOCATION (old),
		  "%q#D previously declared here", old);
	  return;
	}
      /* C++11:
	 3.3.3/3:  The name declared in an exception-declaration (...)
	 shall not be redeclared in the outermost block of the handler.
	 3.3.3/2:  A parameter name shall not be redeclared (...) in
	 the outermost block of any handler associated with a
	 function-try-block.
	 3.4.1/15: The function parameter names shall not be redeclared
	 in the exception-declaration nor in the outermost block of a
	 handler for the function-try-block.  */
      else if ((TREE_CODE (old) == VAR_DECL
		&& old_scope == current_binding_level->level_chain
		&& old_scope->kind == sk_catch)
	       || (TREE_CODE (old) == PARM_DECL
		   && (current_binding_level->kind == sk_catch
		       || current_binding_level->level_chain->kind == sk_catch)
		   && in_function_try_handler))
	{
	  auto_diagnostic_group d;
	  if (permerror (input_location, "redeclaration of %q#D", decl))
	    inform (DECL_SOURCE_LOCATION (old),
		    "%q#D previously declared here", old);
	  return;
	}

      /* If '-Wshadow=compatible-local' is specified without other
	 -Wshadow= flags, we will warn only when the type of the
	 shadowing variable (DECL) can be converted to that of the
	 shadowed parameter (OLD_LOCAL). The reason why we only check
	 if DECL's type can be converted to OLD_LOCAL's type (but not the
	 other way around) is because when users accidentally shadow a
	 parameter, more than often they would use the variable
	 thinking (mistakenly) it's still the parameter. It would be
	 rare that users would use the variable in the place that
	 expects the parameter but thinking it's a new decl.  */

      enum opt_code warning_code;
      if (warn_shadow)
	warning_code = OPT_Wshadow;
      else if (warn_shadow_local)
	warning_code = OPT_Wshadow_local;
      else if (warn_shadow_compatible_local
	       && (same_type_p (TREE_TYPE (old), TREE_TYPE (decl))
		   || (!dependent_type_p (TREE_TYPE (decl))
		       && !dependent_type_p (TREE_TYPE (old))
		       /* If the new decl uses auto, we don't yet know
			  its type (the old type cannot be using auto
			  at this point, without also being
			  dependent).  This is an indication we're
			  (now) doing the shadow checking too
			  early.  */
		       && !type_uses_auto (TREE_TYPE (decl))
		       && can_convert (TREE_TYPE (old), TREE_TYPE (decl),
				       tf_none))))
	warning_code = OPT_Wshadow_compatible_local;
      else
	return;

      const char *msg;
      if (TREE_CODE (old) == PARM_DECL)
	msg = "declaration of %q#D shadows a parameter";
      else if (is_capture_proxy (old))
	msg = "declaration of %qD shadows a lambda capture";
      else
	msg = "declaration of %qD shadows a previous local";

      auto_diagnostic_group d;
      if (warning_at (input_location, warning_code, msg, decl))
	inform_shadowed (old);
      return;
    }

  if (!warn_shadow)
    return;

  /* Don't warn for artificial things that are not implicit typedefs.  */
  if (DECL_ARTIFICIAL (decl) && !DECL_IMPLICIT_TYPEDEF_P (decl))
    return;
  
  if (nonlambda_method_basetype ())
    if (tree member = lookup_member (current_nonlambda_class_type (),
				     DECL_NAME (decl), /*protect=*/0,
				     /*want_type=*/false, tf_warning_or_error))
      {
	member = MAYBE_BASELINK_FUNCTIONS (member);

	/* Warn if a variable shadows a non-function, or the variable
	   is a function or a pointer-to-function.  */
	if (!OVL_P (member)
	    || TREE_CODE (decl) == FUNCTION_DECL
	    || TYPE_PTRFN_P (TREE_TYPE (decl))
	    || TYPE_PTRMEMFUNC_P (TREE_TYPE (decl)))
	  {
	    auto_diagnostic_group d;
	    if (warning_at (input_location, OPT_Wshadow,
			    "declaration of %qD shadows a member of %qT",
			    decl, current_nonlambda_class_type ())
		&& DECL_P (member))
	      inform_shadowed (member);
	  }
	return;
      }

  /* Now look for a namespace shadow.  */
  old = find_namespace_value (current_namespace, DECL_NAME (decl));
  if (old
      && (VAR_P (old)
	  || (TREE_CODE (old) == TYPE_DECL
	      && (!DECL_ARTIFICIAL (old)
		  || TREE_CODE (decl) == TYPE_DECL)))
      && !instantiating_current_function_p ())
    /* XXX shadow warnings in outer-more namespaces */
    {
      auto_diagnostic_group d;
      if (warning_at (input_location, OPT_Wshadow,
		      "declaration of %qD shadows a global declaration",
		      decl))
	inform_shadowed (old);
      return;
    }

  return;
}

/* DECL is being pushed inside function CTX.  Set its context, if
   needed.  */

static void
set_decl_context_in_fn (tree ctx, tree decl)
{
  if (!DECL_CONTEXT (decl)
      /* A local declaration for a function doesn't constitute
	 nesting.  */
      && TREE_CODE (decl) != FUNCTION_DECL
      /* A local declaration for an `extern' variable is in the
	 scope of the current namespace, not the current
	 function.  */
      && !(VAR_P (decl) && DECL_EXTERNAL (decl))
      /* When parsing the parameter list of a function declarator,
	 don't set DECL_CONTEXT to an enclosing function.  When we
	 push the PARM_DECLs in order to process the function body,
	 current_binding_level->this_entity will be set.  */
      && !(TREE_CODE (decl) == PARM_DECL
	   && current_binding_level->kind == sk_function_parms
	   && current_binding_level->this_entity == NULL))
    DECL_CONTEXT (decl) = ctx;

  /* If this is the declaration for a namespace-scope function,
     but the declaration itself is in a local scope, mark the
     declaration.  */
  if (TREE_CODE (decl) == FUNCTION_DECL && DECL_NAMESPACE_SCOPE_P (decl))
    DECL_LOCAL_FUNCTION_P (decl) = 1;
}

/* DECL is a local-scope decl with linkage.  SHADOWED is true if the
   name is already bound at the current level.

   [basic.link] If there is a visible declaration of an entity with
   linkage having the same name and type, ignoring entities declared
   outside the innermost enclosing namespace scope, the block scope
   declaration declares that same entity and receives the linkage of
   the previous declaration.

   Also, make sure that this decl matches any existing external decl
   in the enclosing namespace.  */

static void
set_local_extern_decl_linkage (tree decl, bool shadowed)
{
  tree ns_value = decl; /* Unique marker.  */

  if (!shadowed)
    {
      tree loc_value = innermost_non_namespace_value (DECL_NAME (decl));
      if (!loc_value)
	{
	  ns_value
	    = find_namespace_value (current_namespace, DECL_NAME (decl));
	  loc_value = ns_value;
	}
      if (loc_value == error_mark_node
	  /* An ambiguous lookup.  */
	  || (loc_value && TREE_CODE (loc_value) == TREE_LIST))
	loc_value = NULL_TREE;

      for (ovl_iterator iter (loc_value); iter; ++iter)
	if (!iter.hidden_p ()
	    && (TREE_STATIC (*iter) || DECL_EXTERNAL (*iter))
	    && decls_match (*iter, decl))
	  {
	    /* The standard only says that the local extern inherits
	       linkage from the previous decl; in particular, default
	       args are not shared.  Add the decl into a hash table to
	       make sure only the previous decl in this case is seen
	       by the middle end.  */
	    struct cxx_int_tree_map *h;

	    /* We inherit the outer decl's linkage.  But we're a
	       different decl.  */
	    TREE_PUBLIC (decl) = TREE_PUBLIC (*iter);

	    if (cp_function_chain->extern_decl_map == NULL)
	      cp_function_chain->extern_decl_map
		= hash_table<cxx_int_tree_map_hasher>::create_ggc (20);

	    h = ggc_alloc<cxx_int_tree_map> ();
	    h->uid = DECL_UID (decl);
	    h->to = *iter;
	    cxx_int_tree_map **loc = cp_function_chain->extern_decl_map
	      ->find_slot (h, INSERT);
	    *loc = h;
	    break;
	  }
    }

  if (TREE_PUBLIC (decl))
    {
      /* DECL is externally visible.  Make sure it matches a matching
	 decl in the namespace scope.  We only really need to check
	 this when inserting the decl, not when we find an existing
	 match in the current scope.  However, in practice we're
	 going to be inserting a new decl in the majority of cases --
	 who writes multiple extern decls for the same thing in the
	 same local scope?  Doing it here often avoids a duplicate
	 namespace lookup.  */

      /* Avoid repeating a lookup.  */
      if (ns_value == decl)
	ns_value = find_namespace_value (current_namespace, DECL_NAME (decl));

      if (ns_value == error_mark_node
	  || (ns_value && TREE_CODE (ns_value) == TREE_LIST))
	ns_value = NULL_TREE;

      for (ovl_iterator iter (ns_value); iter; ++iter)
	{
	  tree other = *iter;

	  if (!(TREE_PUBLIC (other) || DECL_EXTERNAL (other)))
	    ; /* Not externally visible.   */
	  else if (DECL_EXTERN_C_P (decl) && DECL_EXTERN_C_P (other))
	    ; /* Both are extern "C", we'll check via that mechanism.  */
	  else if (TREE_CODE (other) != TREE_CODE (decl)
		   || ((VAR_P (decl) || matching_fn_p (other, decl))
		       && !comptypes (TREE_TYPE (decl), TREE_TYPE (other),
				      COMPARE_REDECLARATION)))
	    {
	      auto_diagnostic_group d;
	      if (permerror (DECL_SOURCE_LOCATION (decl),
			     "local external declaration %q#D", decl))
		inform (DECL_SOURCE_LOCATION (other),
			"does not match previous declaration %q#D", other);
	      break;
	    }
	}
    }
}

/* NS needs to be exported, mark it and all its parents as exported.  */

static void
implicitly_export_namespace (tree ns)
{
  while (!DECL_MODULE_EXPORT_P (ns))
    {
      DECL_MODULE_EXPORT_P (ns) = true;
      ns = CP_DECL_CONTEXT (ns);
    }
}

/* DECL has just been bound at LEVEL.  finish up the bookkeeping.  */

static void
newbinding_bookkeeping (tree name, tree decl, cp_binding_level *level)
{
  if (TREE_CODE (decl) == TYPE_DECL)
    {
      tree type = TREE_TYPE (decl);

      if (type != error_mark_node)
	{
	  if (TYPE_NAME (type) != decl)
	    set_underlying_type (decl);

	  if (level->kind == sk_namespace)
	    SET_IDENTIFIER_TYPE_VALUE (name, global_type_node);
	  else
	    {
	      set_identifier_type_value_with_scope (name, decl, level);

	      /* If this is a locally defined typedef in a function
		 that is not a template instantation, record it to
		 implement -Wunused-local-typedefs.  */
	      if (!instantiating_current_function_p ())
		record_locally_defined_typedef (decl);
	    }
	}
    }
  else if (VAR_P (decl))
    maybe_register_incomplete_var (decl);

  if ((VAR_P (decl) || TREE_CODE (decl) == FUNCTION_DECL)
      && DECL_EXTERN_C_P (decl))
    check_extern_c_conflict (decl);
}

static void
add_mergeable_decl (tree *gslot, tree decl)
{
  *gslot = ovl_make (decl, *gslot);
}

/* DECL is a global or module-purview entity.  Record it in the global
   or partition slot.  We have already checked for duplicates.  */

static void
record_mergeable_decl (tree *slot, tree name, tree decl)
{
  bool partition = module_not_header_p ();
  tree *gslot = get_fixed_binding_slot
    (slot, name, partition ? MODULE_SLOT_PARTITION : MODULE_SLOT_GLOBAL, true);
  add_mergeable_decl (gslot, decl);
}

/* DECL is a new declaration that may be duplicated in OVL.  Use TPL,
   RET & ARGS to find its clone, or NULL.

   We're conservative with matches, so ambiguous decls will be
   registered as different, then lead to a lookup error if the two
   modules are both visible.  Perhaps we want to do something similar
   to duplicate decls to get ODR errors on loading?  We already have
   some special casing for namespaces.  */

static tree
check_mergeable_decl (tree decl, tree ovl, tree tpl, tree ret, tree args)
{
  for (ovl_iterator iter (ovl); iter; ++iter)
    {
      gcc_assert (!iter.using_p ());
      tree match = *iter;

      tree d_inner = decl;
      tree m_inner = match;

    again:
      if (TREE_CODE (d_inner) != TREE_CODE (m_inner))
	{
	  if (TREE_CODE (match) == NAMESPACE_DECL
	      && !DECL_NAMESPACE_ALIAS (match))
	    /* Namespaces are never overloaded.  */
	    return match;
	  continue;
	}

      switch (TREE_CODE (d_inner))
	{
	case TEMPLATE_DECL:
	  if (comp_template_parms (tpl, DECL_TEMPLATE_PARMS (m_inner)))
	    {
	      d_inner = DECL_TEMPLATE_RESULT (d_inner);
	      m_inner = DECL_TEMPLATE_RESULT (m_inner);
	      goto again;
	    }
	  break;

	case FUNCTION_DECL:
	  if (TREE_TYPE (m_inner)
	      && (d_inner == decl
		  || same_type_p (ret, TREE_TYPE (TREE_TYPE (m_inner))))
	      && compparms (args, TYPE_ARG_TYPES (TREE_TYPE (m_inner))))
	    return match;
	  break;

	default:
	  return match;
	}
    }

  return NULL_TREE;
}

/* DECL is being pushed.  Check whether it hides or ambiguates
   somethig seen as an import.  This include decls seen in our own
   interface, which is OK.  Also, check for merging a
   global/partition decl.  */

static tree
check_module_override (tree decl, tree mvec, bool is_friend,
		       tree scope, tree name)
{
  bitmap imports = get_import_bitmap ();
  module_cluster *cluster = MODULE_VECTOR_CLUSTER_BASE (mvec);
  unsigned ix = MODULE_VECTOR_NUM_CLUSTERS (mvec);

  if (MODULE_VECTOR_SLOTS_PER_CLUSTER == MODULE_IMPORT_BASE)
    {
      cluster++;
      ix--;
    }

  for (; ix--; cluster++)
    for (unsigned jx = 0; jx != MODULE_VECTOR_SLOTS_PER_CLUSTER; jx++)
      {
	/* Are we importing this module?  */
	if (cluster->indices[jx].span != 1)
	  continue;
	if (!cluster->indices[jx].base)
	  continue;
	if (!bitmap_bit_p (imports, cluster->indices[jx].base))
	  continue;
	/* Is it loaded? */
	if (cluster->slots[jx].is_lazy ())
	  {
	    gcc_assert (cluster->indices[jx].span == 1);
	    lazy_load_binding (cluster->indices[jx].base,
			       scope, name, &cluster->slots[jx], true);
	  }
	tree bind = cluster->slots[jx];
	if (!bind)
	  /* Errors could cause there to be nothing.  */
	  continue;

	tree type = NULL_TREE;
	if (STAT_HACK_P (bind))
	  {
	    if (STAT_TYPE_VISIBLE_P (bind))
	      type = STAT_TYPE (bind);
	    bind = STAT_VISIBLE (bind);
	  }

	// FIXME: Deal with shadowed type?
	gcc_checking_assert (!type);

	for (ovl_iterator iter (bind); iter; ++iter)
	  if (iter.using_p ())
	    ;
	  else if (tree match = duplicate_decls (decl, *iter, is_friend))
	    {
	      if (TREE_CODE (match) == TYPE_DECL)
		/* The IDENTIFIER will have the type referring to the
		   now-smashed TYPE_DECL, because ...?  Reset it.  */
		SET_IDENTIFIER_TYPE_VALUE (name, TREE_TYPE (match));
	      return match;
	    }
      }

  if (TREE_PUBLIC (scope) && TREE_PUBLIC (decl) && !not_module_p ()
      /* Namespaces are dealt with specially in
	 make_namespace_finish.  */
      && !(TREE_CODE (decl) == NAMESPACE_DECL && !DECL_NAMESPACE_ALIAS (decl)))
    {
      /* Look in the appropriate mergeable decl slot.  */
      tree mergeable = NULL_TREE;
      if (module_not_header_p ())
	mergeable = MODULE_VECTOR_CLUSTER (mvec, MODULE_SLOT_PARTITION
					   / MODULE_VECTOR_SLOTS_PER_CLUSTER)
	  .slots[MODULE_SLOT_PARTITION % MODULE_VECTOR_SLOTS_PER_CLUSTER];
      else
	mergeable = MODULE_VECTOR_CLUSTER (mvec, 0).slots[MODULE_SLOT_GLOBAL];

      if (mergeable)
	{
	  tree tpl = NULL_TREE;
	  tree ret = NULL_TREE;
	  tree args = NULL_TREE;
	  tree inner = decl;

	  if (TREE_CODE (decl) == TEMPLATE_DECL)
	    {
	      tpl = DECL_TEMPLATE_PARMS (decl);
	      inner = DECL_TEMPLATE_RESULT (decl);
	    }

	  if (TREE_CODE (inner) == FUNCTION_DECL)
	    {
	      if (inner != decl)
		ret = TREE_TYPE (TREE_TYPE (inner));
	      args = TYPE_ARG_TYPES (TREE_TYPE (inner));
	    }

	  if (tree match
	      = check_mergeable_decl (decl, mergeable, tpl, ret, args))
	    {
	      match = duplicate_decls (decl, match, is_friend);
	      if (TREE_CODE (match) == TYPE_DECL)
		SET_IDENTIFIER_TYPE_VALUE (name, TREE_TYPE (match));
	      return match;
	    }
	}
    }

  return NULL_TREE;
}

/* Record DECL as belonging to the current lexical scope.  Check for
   errors (such as an incompatible declaration for the same name
   already seen in the same scope).  IS_FRIEND is true if DECL is
   declared as a friend.

   Returns either DECL or an old decl for the same name.  If an old
   decl is returned, it may have been smashed to agree with what DECL
   says.  */

static tree
do_pushdecl (tree decl, bool is_friend)
{
  if (decl == error_mark_node)
    return error_mark_node;

  if (!DECL_TEMPLATE_PARM_P (decl) && current_function_decl)
    set_decl_context_in_fn (current_function_decl, decl);

  /* The binding level we will be pushing into.  During local class
     pushing, we want to push to the containing scope.  */
  cp_binding_level *level = current_binding_level;
  while (level->kind == sk_class)
    level = level->level_chain;

  /* An anonymous namespace has a NULL DECL_NAME, but we still want to
     insert it.  Other NULL-named decls, not so much.  */
  tree name = DECL_NAME (decl);
  if (name ? !IDENTIFIER_ANON_P (name) : TREE_CODE (decl) == NAMESPACE_DECL)
    {
      cxx_binding *binding = NULL; /* Local scope binding.  */
      tree ns = NULL_TREE; /* Searched namespace.  */
      tree *slot = NULL; /* Binding slot in namespace.  */
      tree *mslot = NULL; /* Current module slot in namespace.  */
      tree old = NULL_TREE;

      if (level->kind == sk_namespace)
	{
	  /* We look in the decl's namespace for an existing
	     declaration, even though we push into the current
	     namespace.  */
	  ns = (DECL_NAMESPACE_SCOPE_P (decl)
		? CP_DECL_CONTEXT (decl) : current_namespace);
	  /* Create the binding, if this is current namespace, because
	     that's where we'll be pushing anyway.  */
	  slot = find_namespace_slot (ns, name, ns == current_namespace);
	  if (slot)
	    {
	      mslot = get_fixed_binding_slot (slot, name, MODULE_SLOT_CURRENT,
					      ns == current_namespace);
	      old = MAYBE_STAT_DECL (*mslot);
	    }
	}
      else
	{
	  binding = find_local_binding (level, name);
	  if (binding)
	    old = binding->value;
	}

      if (current_function_decl && VAR_OR_FUNCTION_DECL_P (decl)
	  && DECL_EXTERNAL (decl))
	set_local_extern_decl_linkage (decl, old != NULL_TREE);

      if (old == error_mark_node)
	old = NULL_TREE;

      for (ovl_iterator iter (old); iter; ++iter)
	if (iter.using_p ())
	  ; /* Ignore using decls here.  */
	else if (tree match = duplicate_decls (decl, *iter, is_friend))
	  {
	    if (match == error_mark_node)
	      ;
	    else if (TREE_CODE (match) == TYPE_DECL)
	      /* The IDENTIFIER will have the type referring to the
		 now-smashed TYPE_DECL, because ...?  Reset it.  */
	      SET_IDENTIFIER_TYPE_VALUE (name, TREE_TYPE (match));
	    else if (iter.hidden_p () && !DECL_HIDDEN_P (match))
	      {
		/* Unhiding a previously hidden decl.  */
		tree head = iter.reveal_node (old);
		if (head != old)
		  {
		    if (!ns)
		      {
			update_local_overload (binding, head);
			binding->value = head;
		      }
		    else if (STAT_HACK_P (*slot))
		      STAT_DECL (*slot) = head;
		    else
		      *slot = head;
		  }
		if (DECL_EXTERN_C_P (match))
		  /* We need to check and register the decl now.  */
		  check_extern_c_conflict (match);
	      }
	    return match;
	  }

      /* Check for redeclaring an import.  */
      if (slot && *slot && TREE_CODE (*slot) == MODULE_VECTOR)
	if (tree match
	    = check_module_override (decl, *slot, is_friend, ns, name))
	  {
	    if (match == error_mark_node)
	      return match;

	    /* We found a decl in an interface, push it into this
	       binding.  */
	    decl = update_binding (NULL, binding, mslot, old,
				   match, is_friend);

	    if (match == decl && DECL_MODULE_EXPORT_P (decl)
		&& !DECL_MODULE_EXPORT_P (level->this_entity))
	      implicitly_export_namespace (level->this_entity);

	    return decl;
	  }

      /* We are pushing a new decl.  */

      /* Skip a hidden builtin we failed to match already.  There can
	 only be one.  */
      if (old && anticipated_builtin_p (old))
	old = OVL_CHAIN (old);

      check_template_shadow (decl);

      if (DECL_DECLARES_FUNCTION_P (decl))
	{
	  check_default_args (decl);

	  if (is_friend)
	    {
	      if (level->kind != sk_namespace)
		{
		  /* In a local class, a friend function declaration must
		     find a matching decl in the innermost non-class scope.
		     [class.friend/11] */
		  error ("friend declaration %qD in local class without "
			 "prior local declaration", decl);
		  /* Don't attempt to push it.  */
		  return error_mark_node;
		}
	      /* Hide it from ordinary lookup.  */
	      DECL_ANTICIPATED (decl) = DECL_HIDDEN_FRIEND_P (decl) = true;
	    }
	}

      if (level->kind != sk_namespace)
	{
	  check_local_shadow (decl);

	  if (TREE_CODE (decl) == NAMESPACE_DECL)
	    /* A local namespace alias.  */
	    set_identifier_type_value (name, NULL_TREE);

	  if (!binding)
	    binding = create_local_binding (level, name);
	}
      else if (!slot)
	{
	  ns = current_namespace;
	  slot = find_namespace_slot (ns, name, true);
	  mslot = get_fixed_binding_slot (slot, name, MODULE_SLOT_CURRENT, true);
	  /* Update OLD to reflect the namespace we're going to be
	     pushing into.  */
	  old = MAYBE_STAT_DECL (*mslot);
	}

      old = update_binding (level, binding, mslot, old, decl, is_friend);

      if (old != decl)
	/* An existing decl matched, use it.  */
	decl = old;
      else
	{
	  newbinding_bookkeeping (name, decl, level);

	  if (level->kind == sk_namespace
	      && TREE_PUBLIC (level->this_entity))
	    {
	      if (DECL_MODULE_EXPORT_P (decl)
		  && !DECL_MODULE_EXPORT_P (level->this_entity))
		implicitly_export_namespace (level->this_entity);

	      if (DECL_SOURCE_LOCATION (decl) != BUILTINS_LOCATION
		  && TREE_PUBLIC (decl) && !not_module_p ())
		record_mergeable_decl (slot, name, decl);
	    }
	}
    }
  else
    add_decl_to_level (level, decl);

  return decl;
}

/* Record a decl-node X as belonging to the current lexical scope.
   It's a friend if IS_FRIEND is true -- which affects exactly where
   we push it.  */

tree
pushdecl (tree x, bool is_friend)
{
  bool subtime = timevar_cond_start (TV_NAME_LOOKUP);
  tree ret = do_pushdecl (x, is_friend);
  timevar_cond_stop (TV_NAME_LOOKUP, subtime);
  return ret;
}

/* Lookup NAME in ENUMERAL_TYPE ETYPE.  */

static tree
lookup_enum_member (tree etype, tree name)
{
  if (COMPLETE_TYPE_P (etype))
    for (tree values = TYPE_VALUES (etype);
	 values; values = TREE_CHAIN (values))
      {
	tree decl = TREE_VALUE (values);
	if (name == DECL_NAME (decl))
	  return decl;
      }

  return NULL_TREE;
}

/* DECL is a yet-to-be-loaded mergeable entity in namespace CTX slot
   NAME.  PARTITION is true if it is from a module partition
   (otherwise it is a global module entity), TPL, RET and ARGS are its
   distinguishing features (some of which may be NULL).  Look for an
   existing mergeable that matches and return that if found.
   Otherwise add this DECL into the mergeable list.  */

tree
match_mergeable_decl (tree decl, tree ctx, tree name, bool partition,
		      tree tpl, tree ret, tree args)
{
  tree *slot = find_namespace_slot (ctx, name, true);
  tree *gslot = get_fixed_binding_slot
    (slot, name, partition ? MODULE_SLOT_PARTITION : MODULE_SLOT_GLOBAL, true);

  if (tree match = check_mergeable_decl (decl, *gslot, tpl, ret, args))
    return match;

  add_mergeable_decl (gslot, decl);

  return NULL_TREE;
}

/* Given a namespace-level binding BINDING, extract the current
   module's VALUE and TYPE bindings.  If PARTITIONS is non-NULL, it
   is a bitmap of the partitions to merge.  */

tree
extract_module_binding (tree &binding, tree ns, bitmap partitions)
{
  auto_vec<tree> ovls (partitions ? bitmap_count_bits (partitions) : 0);
  tree *slot = NULL;

  if (TREE_CODE (binding) == MODULE_VECTOR)
    {
      module_cluster *cluster = MODULE_VECTOR_CLUSTER_BASE (binding);

      slot = reinterpret_cast <tree *> (&cluster->slots[MODULE_SLOT_CURRENT]);
      if (partitions)
	{
	  /* Lazy loading can cause nested lookups due to template
	     instantiations (this isn't right, but it is what we
	     currently do).  That means deduping needs nesting.  To
	     avoid that, do two passes.  When template instantiations
	     are streamed too, the two-pass nature can go away.  */

	  /* Collect the slots.  */
	  unsigned ix = MODULE_VECTOR_NUM_CLUSTERS (binding);
	  if (MODULE_VECTOR_SLOTS_PER_CLUSTER == MODULE_IMPORT_BASE)
	    {
	      ix--;
	      cluster++;
	    }

	  /* Do this in forward order, so we load modules in an order
	     the user expects.  */
	  for (; ix--; cluster++)
	    for (unsigned jx = 0; jx != MODULE_VECTOR_SLOTS_PER_CLUSTER; jx++)
	      {
		/* Are we importing this module?  */
		if (unsigned base = cluster->indices[jx].base)
		  if (unsigned span = cluster->indices[jx].span)
		    do
		      if (bitmap_bit_p (partitions, base))
			goto found;
		    while (++base, --span);
		continue;

	      found:;
		/* Is it loaded?  */
		if (cluster->slots[jx].is_lazy ())
		  {
		    gcc_assert (cluster->indices[jx].span == 1);
		    lazy_load_binding (cluster->indices[jx].base, ns,
				       MODULE_VECTOR_NAME (binding),
				       &cluster->slots[jx], true);
		  }

		/* Load errors could mean there's nothing here.  */
		if (tree bind = cluster->slots[jx])
		  ovls.quick_push (bind);
	      }
	}
    }
  else
    slot = &binding;

  /* This TU's bindings.  */
  tree type = MAYBE_STAT_TYPE (*slot);
  slot = &MAYBE_STAT_DECL (*slot);
  tree value = ovl_skip_hidden (*slot);

  /* Keep implicit typedef in type slot.  */
  if (value && DECL_IMPLICIT_TYPEDEF_P (value))
    {
      type = value;
      value = NULL_TREE;
    }

  if (unsigned ix = ovls.length ())
    {
      /* Now dedup it all.  */

      /* Dedup: Engage!  */
      lookup_mark (value, true);
      do
	{
	  tree bind = ovls.pop ();
	  tree btype = MAYBE_STAT_TYPE (bind);
	  tree bval = MAYBE_STAT_DECL (bind);

	  /* We should never see an anonymous namespace.  */
	  gcc_assert (!(TREE_CODE (bval) == NAMESPACE_DECL
			&& !DECL_NAME (bval)));

	  /* As above, keep implicit typedef in btype.  */
	  if (DECL_IMPLICIT_TYPEDEF_P (bval))
	    {
	      btype = bval;
	      bval = NULL;
	    }

	  if (btype)
	    {
	      /* Types must be the same.  */
	      gcc_assert (!type || type == btype);
	      type = btype;
	    }

	  if (bval)
	    value = lookup_maybe_add (bval, value, true);
	}
      while (--ix);

      /* Disengage!  */
      lookup_mark (value, false);
    }

  if (type)
    value = lookup_add (type, value);

  return value;
}

/* Imported module MOD has a binding to NS::NAME, stored in section
   SNUM.  */

bool
import_module_binding  (tree ns, tree name, unsigned mod, unsigned snum)
{
  tree *slot = find_namespace_slot (ns, name, true);
  mc_slot *mslot = append_imported_binding_slot (slot, name, mod);

  if (mslot->is_lazy () || *mslot)
    /* Oops, something was already there.  */
    return false;

  mslot->set_lazy (snum);
  return true;
}

static void
mark_pending_on_decl (tree decl)
{
  if (TREE_CODE (decl) == TEMPLATE_DECL)
    {
      DECL_TEMPLATE_LAZY_SPECIALIZATIONS_P (decl) = true;
      decl = DECL_TEMPLATE_RESULT (decl);
    }

  if (DECL_IMPLICIT_TYPEDEF_P (decl))
    {
      // FIXME: Walk it
    }
}

static void
mark_pending_on_binding (tree binding)
{
  for (ovl_iterator iter (binding); iter; ++iter)
    if (!iter.using_p ())
      mark_pending_on_decl (*iter);
}

/* During an import NAME is being bound within namespace NS and
   MODULE.  There should be no existing binding.  VALUE and TYPE are
   the value and type bindings.  */

bool
set_module_binding (tree ns, tree name, unsigned mod, bool inter_p,
		    tree value, tree type, tree visible)
{
  if (!value)
    /* Bogus BMIs could give rise to nothing to bind.  */
    return false;

  gcc_assert (TREE_CODE (value) != NAMESPACE_DECL
	      || DECL_NAMESPACE_ALIAS (value));
  gcc_checking_assert (mod >= MODULE_IMPORT_BASE);

  tree *slot = find_namespace_slot (ns, name, true);
  mc_slot *mslot = search_imported_binding_slot (slot, mod);

  if (!mslot || !mslot->is_lazy ())
    /* Again, bogus BMI could give find to missing or already loaded slot.  */
    return false;

  if (MODULE_VECTOR_LAZY_SPEC_P (*slot))
    {
      mark_pending_on_binding (value);
      if (type)
	mark_pending_on_decl (type);
    }

  tree bind = value;
  if (type || visible != bind)
    {
      bind = stat_hack (bind, type);
      STAT_VISIBLE (bind) = visible;
      if ((inter_p && TREE_PUBLIC (ns))
	  || (type && DECL_MODULE_EXPORT_P (type)))
	STAT_TYPE_VISIBLE_P (bind) = true;
    }

  *mslot = bind;

  return true;
}

bool
note_pending_specializations (tree ns, tree name, unsigned import_kind)
{
  tree *slot = find_namespace_slot (ns, name, false);
  /* We should have already created a vector on this slot.  */
  // FIXME: What if we specialize a member of an anonymous namespace?
  if (!slot || TREE_CODE (*slot) != MODULE_VECTOR)
    return false;

  tree vec = *slot;
  MODULE_VECTOR_LAZY_SPEC_P (vec) = true;

  if (import_kind < MODULE_IMPORT_BASE)
    {
      /* Mark the global or partition slot.  */
      unsigned ix = (import_kind == MODULE_PURVIEW
		     ? MODULE_SLOT_PARTITION : MODULE_SLOT_GLOBAL);
      module_cluster &cluster
	= MODULE_VECTOR_CLUSTER (vec, ix / MODULE_VECTOR_SLOTS_PER_CLUSTER);
      unsigned off = ix % MODULE_VECTOR_SLOTS_PER_CLUSTER;
      gcc_checking_assert (cluster.indices[off].base == 0
			   && cluster.indices[off].span == 1);
      if (tree binding = cluster.slots[off])
	for (ovl_iterator iter (binding); iter; ++iter)
	  mark_pending_on_decl (*iter);
    }
  else
    {
      /* Mark every slot's loaded entities.  */
      module_cluster *cluster = MODULE_VECTOR_CLUSTER_BASE (vec);
      unsigned ix = MODULE_VECTOR_NUM_CLUSTERS (vec);
      if (MODULE_VECTOR_SLOTS_PER_CLUSTER == MODULE_IMPORT_BASE)
	{
	  ix--;
	  cluster++;
	}

      for (; ix--; cluster++)
	for (unsigned jx = 0; jx != MODULE_VECTOR_SLOTS_PER_CLUSTER; jx++)
	  {
	    if (unsigned base = cluster->indices[jx].base)
	      /* Spans of > 1 are namespaces.  */
	      if (cluster->indices[jx].span == 1
		  && !cluster->slots[jx].is_lazy ()
		  && module_normal_import_p (base))
		{
		  tree binding = cluster->slots[jx];
		  mark_pending_on_binding (MAYBE_STAT_DECL (binding));
		  if (tree type = MAYBE_STAT_TYPE (binding))
		    mark_pending_on_decl (type);
		}
	  }
    }

  return true;
}

void
note_loaded_specializations (tree ns, tree name)
{
  /* NS and NAME are from internal data, so we're not presuming the
     fidelity of a BMI here.  */
  tree *slot = find_namespace_slot (ns, name, false);
  tree vec = *slot;

  MODULE_VECTOR_LAZY_SPEC_P (vec) = false;
}

void
add_module_decl (tree ns, tree name, tree decl)
{
  gcc_assert (!DECL_CHAIN (decl));
  add_decl_to_level (NAMESPACE_LEVEL (ns), decl);
  newbinding_bookkeeping (name, decl, NAMESPACE_LEVEL (ns));
}

static tree
get_binding_or_decl (tree ctx, tree name, unsigned mod)
{
  tree binding = NULL_TREE;

  switch (TREE_CODE (ctx))
    {
    case NAMESPACE_DECL:
      /* Although there must be a binding, we're dealing with
	 untrustworthy data, so check for NULL.  */
      if (tree *slot = find_namespace_slot (ctx, name))
	{
	  /* We reference ourselves via the dependency table.  */
	  gcc_assert (mod >= MODULE_IMPORT_BASE);
	  if (mc_slot *mslot = search_imported_binding_slot (slot, mod))
	    {
	      /* During an import we reference a dependent import.  */
	      if (mslot->is_lazy ())
		lazy_load_binding (mod, ctx, name, mslot, false);
	      binding = *mslot;
	    }
	}
      break;

    case RECORD_TYPE:
    case UNION_TYPE:
      if (COMPLETE_TYPE_P (ctx))
	{
	  if (IDENTIFIER_CONV_OP_P (name))
	    name = conv_op_identifier;

	  /* The originating module might not have lazily declared
	     members, but the referencing module will have done so.
	     We need to repeat that declaration at this point.  */
	  maybe_lazily_declare (ctx, name);
	  if (vec<tree, va_gc> *member_vec = CLASSTYPE_MEMBER_VEC (ctx))
	    binding = member_vec_binary_search (member_vec, name);
	  else
	    // FIXME: Force such classes to have a member vec
	    for (tree decl = TYPE_FIELDS (ctx); decl; decl = DECL_CHAIN (decl))
	      if (name == DECL_NAME (decl))
		return decl;
	}
      break;

    case ENUMERAL_TYPE:
      return lookup_enum_member (ctx, name);

    default:
      break;
    }

  return binding;
}

/* Find a decl by name & type.  */

tree
lookup_by_type (tree ctx, tree name, tree type)
{
  if (tree *slot = find_namespace_slot (ctx, name, false))
    {
      slot = get_fixed_binding_slot (slot, name, MODULE_SLOT_CURRENT, 0);
      if (slot)
	for (ovl_iterator iter (*slot); iter; ++iter)
	  {
	    tree decl = *iter;
	    if (same_type_p (TREE_TYPE (decl), type))
	      return decl;
	  }
    }

  return NULL_TREE;
}

/* CTX contains a module MOD binding for NAME.  Use ident to find the
   binding we want.  Return NULL if nothing found (that would be an
   error).  */

tree
lookup_by_ident (tree ctx, tree name, unsigned mod, int ident)
{
  if (ident == -2)
    return CLASS_TYPE_P (ctx) ? TYPE_NAME (CLASSTYPE_AS_BASE (ctx)) : NULL;

  tree binding = get_binding_or_decl (ctx, name, mod);

  if (!binding)
    return binding;

  if (TREE_CODE (binding) != OVERLOAD)
    return binding;

  if (ident < 0)
    return MAYBE_STAT_TYPE (binding);

  binding = MAYBE_STAT_DECL (binding);
  for (ovl_iterator iter (binding); iter; ++iter)
    if (!ident--)
      return *iter;

  return NULL_TREE;
}

int
get_lookup_ident (tree ctx, tree name, unsigned mod, tree decl)
{
  if (name == as_base_identifier)
    return -2;

  // FIXME: Deal with anon members
  gcc_checking_assert (name && !IDENTIFIER_ANON_P (name));

  tree binding = get_binding_or_decl (ctx, name, mod);

  gcc_checking_assert (binding);
  
  if (binding == decl)
    return 0;

  gcc_checking_assert (TREE_CODE (binding) == OVERLOAD);
  if (decl == MAYBE_STAT_TYPE (binding))
    return -1;

  binding = MAYBE_STAT_DECL (binding);
  int ident = 0;

  for (ovl_iterator iter (binding); ; ++iter, ++ident)
    if (*iter == decl)
      return ident;

  gcc_unreachable ();
}

tree
get_imported_namespace (tree ctx, tree name, unsigned mod)
{
  tree binding = NULL_TREE;

  if (tree *slot = find_namespace_slot (ctx, name))
    {
      if (mod == MODULE_PURVIEW || mod == MODULE_NONE)
	{
	  mod = mod == MODULE_NONE ? MODULE_SLOT_GLOBAL : MODULE_SLOT_CURRENT;
	  tree *mslot = get_fixed_binding_slot (slot, name, mod, false);
	  if (mslot)
	    binding = *mslot;
	}
      else if (mc_slot *mslot = search_imported_binding_slot (slot, mod))
	{
	  if (!mslot->is_lazy ())
	    binding = *mslot;
	}

      if (binding)
	{
	  binding = MAYBE_STAT_DECL (binding);
	  if (TREE_CODE (binding) != NAMESPACE_DECL
	      || DECL_NAMESPACE_ALIAS (binding))
	    binding = NULL_TREE;
	}
    }

  return binding;
}

/* Enter DECL into the symbol table, if that's appropriate.  Returns
   DECL, or a modified version thereof.  */

tree
maybe_push_decl (tree decl)
{
  tree type = TREE_TYPE (decl);

  /* Add this decl to the current binding level, but not if it comes
     from another scope, e.g. a static member variable.  TEM may equal
     DECL or it may be a previous decl of the same name.  */
  if (decl == error_mark_node
      || (TREE_CODE (decl) != PARM_DECL
	  && DECL_CONTEXT (decl) != NULL_TREE
	  /* Definitions of namespace members outside their namespace are
	     possible.  */
	  && !DECL_NAMESPACE_SCOPE_P (decl))
      || (TREE_CODE (decl) == TEMPLATE_DECL && !namespace_bindings_p ())
      || type == unknown_type_node
      /* The declaration of a template specialization does not affect
	 the functions available for overload resolution, so we do not
	 call pushdecl.  */
      || (TREE_CODE (decl) == FUNCTION_DECL
	  && DECL_TEMPLATE_SPECIALIZATION (decl)))
    return decl;
  else
    return pushdecl (decl);
}

/* Bind DECL to ID in the current_binding_level, assumed to be a local
   binding level.  If IS_USING is true, DECL got here through a
   using-declaration.  */

static void
push_local_binding (tree id, tree decl, bool is_using)
{
  /* Skip over any local classes.  This makes sense if we call
     push_local_binding with a friend decl of a local class.  */
  cp_binding_level *b = innermost_nonclass_level ();

  gcc_assert (b->kind != sk_namespace);
  if (find_local_binding (b, id))
    {
      /* Supplement the existing binding.  */
      if (!supplement_binding (IDENTIFIER_BINDING (id), decl))
	/* It didn't work.  Something else must be bound at this
	   level.  Do not add DECL to the list of things to pop
	   later.  */
	return;
    }
  else
    /* Create a new binding.  */
    push_binding (id, decl, b);

  if (TREE_CODE (decl) == OVERLOAD || is_using)
    /* We must put the OVERLOAD or using into a TREE_LIST since we
       cannot use the decl's chain itself.  */
    decl = build_tree_list (NULL_TREE, decl);

  /* And put DECL on the list of things declared by the current
     binding level.  */
  add_decl_to_level (b, decl);
}


/* true means unconditionally make a BLOCK for the next level pushed.  */

static bool keep_next_level_flag;

static int binding_depth = 0;

static void
indent (int depth)
{
  int i;

  for (i = 0; i < depth * 2; i++)
    putc (' ', stderr);
}

/* Return a string describing the kind of SCOPE we have.  */
static const char *
cp_binding_level_descriptor (cp_binding_level *scope)
{
  /* The order of this table must match the "scope_kind"
     enumerators.  */
  static const char* scope_kind_names[] = {
    "block-scope",
    "cleanup-scope",
    "try-scope",
    "catch-scope",
    "for-scope",
    "function-parameter-scope",
    "class-scope",
    "namespace-scope",
    "template-parameter-scope",
    "template-explicit-spec-scope"
  };
  const scope_kind kind = scope->explicit_spec_p
    ? sk_template_spec : scope->kind;

  return scope_kind_names[kind];
}

/* Output a debugging information about SCOPE when performing
   ACTION at LINE.  */
static void
cp_binding_level_debug (cp_binding_level *scope, int line, const char *action)
{
  const char *desc = cp_binding_level_descriptor (scope);
  if (scope->this_entity)
    verbatim ("%s %<%s(%E)%> %p %d\n", action, desc,
	      scope->this_entity, (void *) scope, line);
  else
    verbatim ("%s %s %p %d\n", action, desc, (void *) scope, line);
}

/* A chain of binding_level structures awaiting reuse.  */

static GTY((deletable)) cp_binding_level *free_binding_level;

/* Insert SCOPE as the innermost binding level.  */

void
push_binding_level (cp_binding_level *scope)
{
  /* Add it to the front of currently active scopes stack.  */
  scope->level_chain = current_binding_level;
  current_binding_level = scope;
  keep_next_level_flag = false;

  if (ENABLE_SCOPE_CHECKING)
    {
      scope->binding_depth = binding_depth;
      indent (binding_depth);
      cp_binding_level_debug (scope, LOCATION_LINE (input_location),
			      "push");
      binding_depth++;
    }
}

/* Create a new KIND scope and make it the top of the active scopes stack.
   ENTITY is the scope of the associated C++ entity (namespace, class,
   function, C++0x enumeration); it is NULL otherwise.  */

cp_binding_level *
begin_scope (scope_kind kind, tree entity)
{
  cp_binding_level *scope;

  /* Reuse or create a struct for this binding level.  */
  if (!ENABLE_SCOPE_CHECKING && free_binding_level)
    {
      scope = free_binding_level;
      free_binding_level = scope->level_chain;
      memset (scope, 0, sizeof (cp_binding_level));
    }
  else
    scope = ggc_cleared_alloc<cp_binding_level> ();

  scope->this_entity = entity;
  scope->more_cleanups_ok = true;
  switch (kind)
    {
    case sk_cleanup:
      scope->keep = true;
      break;

    case sk_template_spec:
      scope->explicit_spec_p = true;
      kind = sk_template_parms;
      /* Fall through.  */
    case sk_template_parms:
    case sk_block:
    case sk_try:
    case sk_catch:
    case sk_for:
    case sk_cond:
    case sk_class:
    case sk_scoped_enum:
    case sk_function_parms:
    case sk_transaction:
    case sk_omp:
      scope->keep = keep_next_level_flag;
      break;

    case sk_namespace:
      NAMESPACE_LEVEL (entity) = scope;
      break;

    default:
      /* Should not happen.  */
      gcc_unreachable ();
      break;
    }
  scope->kind = kind;

  push_binding_level (scope);

  return scope;
}

/* We're about to leave current scope.  Pop the top of the stack of
   currently active scopes.  Return the enclosing scope, now active.  */

cp_binding_level *
leave_scope (void)
{
  cp_binding_level *scope = current_binding_level;

  if (scope->kind == sk_namespace && class_binding_level)
    current_binding_level = class_binding_level;

  /* We cannot leave a scope, if there are none left.  */
  if (NAMESPACE_LEVEL (global_namespace))
    gcc_assert (!global_scope_p (scope));

  if (ENABLE_SCOPE_CHECKING)
    {
      indent (--binding_depth);
      cp_binding_level_debug (scope, LOCATION_LINE (input_location),
			      "leave");
    }

  /* Move one nesting level up.  */
  current_binding_level = scope->level_chain;

  /* Namespace-scopes are left most probably temporarily, not
     completely; they can be reopened later, e.g. in namespace-extension
     or any name binding activity that requires us to resume a
     namespace.  For classes, we cache some binding levels.  For other
     scopes, we just make the structure available for reuse.  */
  if (scope->kind != sk_namespace
      && scope->kind != sk_class)
    {
      scope->level_chain = free_binding_level;
      gcc_assert (!ENABLE_SCOPE_CHECKING
		  || scope->binding_depth == binding_depth);
      free_binding_level = scope;
    }

  if (scope->kind == sk_class)
    {
      /* Reset DEFINING_CLASS_P to allow for reuse of a
	 class-defining scope in a non-defining context.  */
      scope->defining_class_p = 0;

      /* Find the innermost enclosing class scope, and reset
	 CLASS_BINDING_LEVEL appropriately.  */
      class_binding_level = NULL;
      for (scope = current_binding_level; scope; scope = scope->level_chain)
	if (scope->kind == sk_class)
	  {
	    class_binding_level = scope;
	    break;
	  }
    }

  return current_binding_level;
}

static void
resume_scope (cp_binding_level* b)
{
  /* Resuming binding levels is meant only for namespaces,
     and those cannot nest into classes.  */
  gcc_assert (!class_binding_level);
  /* Also, resuming a non-directly nested namespace is a no-no.  */
  gcc_assert (b->level_chain == current_binding_level);
  current_binding_level = b;
  if (ENABLE_SCOPE_CHECKING)
    {
      b->binding_depth = binding_depth;
      indent (binding_depth);
      cp_binding_level_debug (b, LOCATION_LINE (input_location), "resume");
      binding_depth++;
    }
}

/* Return the innermost binding level that is not for a class scope.  */

static cp_binding_level *
innermost_nonclass_level (void)
{
  cp_binding_level *b;

  b = current_binding_level;
  while (b->kind == sk_class)
    b = b->level_chain;

  return b;
}

/* We're defining an object of type TYPE.  If it needs a cleanup, but
   we're not allowed to add any more objects with cleanups to the current
   scope, create a new binding level.  */

void
maybe_push_cleanup_level (tree type)
{
  if (type != error_mark_node
      && TYPE_HAS_NONTRIVIAL_DESTRUCTOR (type)
      && current_binding_level->more_cleanups_ok == 0)
    {
      begin_scope (sk_cleanup, NULL);
      current_binding_level->statement_list = push_stmt_list ();
    }
}

/* Return true if we are in the global binding level.  */

bool
global_bindings_p (void)
{
  return global_scope_p (current_binding_level);
}

/* True if we are currently in a toplevel binding level.  This
   means either the global binding level or a namespace in a toplevel
   binding level.  Since there are no non-toplevel namespace levels,
   this really means any namespace or template parameter level.  We
   also include a class whose context is toplevel.  */

bool
toplevel_bindings_p (void)
{
  cp_binding_level *b = innermost_nonclass_level ();

  return b->kind == sk_namespace || b->kind == sk_template_parms;
}

/* True if this is a namespace scope, or if we are defining a class
   which is itself at namespace scope, or whose enclosing class is
   such a class, etc.  */

bool
namespace_bindings_p (void)
{
  cp_binding_level *b = innermost_nonclass_level ();

  return b->kind == sk_namespace;
}

/* True if the innermost non-class scope is a block scope.  */

bool
local_bindings_p (void)
{
  cp_binding_level *b = innermost_nonclass_level ();
  return b->kind < sk_function_parms || b->kind == sk_omp;
}

/* True if the current level needs to have a BLOCK made.  */

bool
kept_level_p (void)
{
  return (current_binding_level->blocks != NULL_TREE
	  || current_binding_level->keep
	  || current_binding_level->kind == sk_cleanup
	  || current_binding_level->names != NULL_TREE
	  || current_binding_level->using_directives);
}

/* Returns the kind of the innermost scope.  */

scope_kind
innermost_scope_kind (void)
{
  return current_binding_level->kind;
}

/* Returns true if this scope was created to store template parameters.  */

bool
template_parm_scope_p (void)
{
  return innermost_scope_kind () == sk_template_parms;
}

/* If KEEP is true, make a BLOCK node for the next binding level,
   unconditionally.  Otherwise, use the normal logic to decide whether
   or not to create a BLOCK.  */

void
keep_next_level (bool keep)
{
  keep_next_level_flag = keep;
}

/* Return the list of declarations of the current local scope.  */

tree
get_local_decls (void)
{
  gcc_assert (current_binding_level->kind != sk_namespace
	      && current_binding_level->kind != sk_class);
  return current_binding_level->names;
}

/* Return how many function prototypes we are currently nested inside.  */

int
function_parm_depth (void)
{
  int level = 0;
  cp_binding_level *b;

  for (b = current_binding_level;
       b->kind == sk_function_parms;
       b = b->level_chain)
    ++level;

  return level;
}

/* For debugging.  */
static int no_print_functions = 0;
static int no_print_builtins = 0;

static void
print_binding_level (cp_binding_level* lvl)
{
  tree t;
  int i = 0, len;
  if (lvl->this_entity)
    print_node_brief (stderr, "entity=", lvl->this_entity, 1);
  fprintf (stderr, " blocks=%p", (void *) lvl->blocks);
  if (lvl->more_cleanups_ok)
    fprintf (stderr, " more-cleanups-ok");
  if (lvl->have_cleanups)
    fprintf (stderr, " have-cleanups");
  fprintf (stderr, "\n");
  if (lvl->names)
    {
      fprintf (stderr, " names:\t");
      /* We can probably fit 3 names to a line?  */
      for (t = lvl->names; t; t = TREE_CHAIN (t))
	{
	  if (no_print_functions && (TREE_CODE (t) == FUNCTION_DECL))
	    continue;
	  if (no_print_builtins
	      && (TREE_CODE (t) == TYPE_DECL)
	      && DECL_IS_BUILTIN (t))
	    continue;

	  /* Function decls tend to have longer names.  */
	  if (TREE_CODE (t) == FUNCTION_DECL)
	    len = 3;
	  else
	    len = 2;
	  i += len;
	  if (i > 6)
	    {
	      fprintf (stderr, "\n\t");
	      i = len;
	    }
	  print_node_brief (stderr, "", t, 0);
	  if (t == error_mark_node)
	    break;
	}
      if (i)
	fprintf (stderr, "\n");
    }
  if (vec_safe_length (lvl->class_shadowed))
    {
      size_t i;
      cp_class_binding *b;
      fprintf (stderr, " class-shadowed:");
      FOR_EACH_VEC_ELT (*lvl->class_shadowed, i, b)
	fprintf (stderr, " %s ", IDENTIFIER_POINTER (b->identifier));
      fprintf (stderr, "\n");
    }
  if (lvl->type_shadowed)
    {
      fprintf (stderr, " type-shadowed:");
      for (t = lvl->type_shadowed; t; t = TREE_CHAIN (t))
	{
	  fprintf (stderr, " %s ", IDENTIFIER_POINTER (TREE_PURPOSE (t)));
	}
      fprintf (stderr, "\n");
    }
}

DEBUG_FUNCTION void
debug (cp_binding_level &ref)
{
  print_binding_level (&ref);
}

DEBUG_FUNCTION void
debug (cp_binding_level *ptr)
{
  if (ptr)
    debug (*ptr);
  else
    fprintf (stderr, "<nil>\n");
}

static void
print_other_binding_stack (cp_binding_level *stack)
{
  cp_binding_level *level;
  for (level = stack; !global_scope_p (level); level = level->level_chain)
    {
      fprintf (stderr, "binding level %p\n", (void *) level);
      print_binding_level (level);
    }
}

DEBUG_FUNCTION void
print_binding_stack (void)
{
  cp_binding_level *b;
  fprintf (stderr, "current_binding_level=%p\n"
	   "class_binding_level=%p\n"
	   "NAMESPACE_LEVEL (global_namespace)=%p\n",
	   (void *) current_binding_level, (void *) class_binding_level,
	   (void *) NAMESPACE_LEVEL (global_namespace));
  if (class_binding_level)
    {
      for (b = class_binding_level; b; b = b->level_chain)
	if (b == current_binding_level)
	  break;
      if (b)
	b = class_binding_level;
      else
	b = current_binding_level;
    }
  else
    b = current_binding_level;
  print_other_binding_stack (b);
  fprintf (stderr, "global:\n");
  print_binding_level (NAMESPACE_LEVEL (global_namespace));
}

/* Return the type associated with ID.  */

static tree
identifier_type_value_1 (tree id)
{
  /* There is no type with that name, anywhere.  */
  if (REAL_IDENTIFIER_TYPE_VALUE (id) == NULL_TREE)
    return NULL_TREE;
  /* This is not the type marker, but the real thing.  */
  if (REAL_IDENTIFIER_TYPE_VALUE (id) != global_type_node)
    return REAL_IDENTIFIER_TYPE_VALUE (id);
  /* Have to search for it. It must be on the global level, now.
     Ask lookup_name not to return non-types.  */
  id = lookup_name_real (id, 2, 1, /*block_p=*/true, 0, 0);
  if (id)
    return TREE_TYPE (id);
  return NULL_TREE;
}

/* Wrapper for identifier_type_value_1.  */

tree
identifier_type_value (tree id)
{
  tree ret;
  timevar_start (TV_NAME_LOOKUP);
  ret = identifier_type_value_1 (id);
  timevar_stop (TV_NAME_LOOKUP);
  return ret;
}

/* Push a definition of struct, union or enum tag named ID.  into
   binding_level B.  DECL is a TYPE_DECL for the type.  We assume that
   the tag ID is not already defined.  */

static void
set_identifier_type_value_with_scope (tree id, tree decl, cp_binding_level *b)
{
  tree type;

  if (b->kind != sk_namespace)
    {
      /* Shadow the marker, not the real thing, so that the marker
	 gets restored later.  */
      tree old_type_value = REAL_IDENTIFIER_TYPE_VALUE (id);
      b->type_shadowed
	= tree_cons (id, old_type_value, b->type_shadowed);
      type = decl ? TREE_TYPE (decl) : NULL_TREE;
      TREE_TYPE (b->type_shadowed) = type;
    }
  else
    {
      tree *slot = find_namespace_slot (current_namespace, id, true);
      gcc_assert (decl);
      update_binding (b, NULL, slot, MAYBE_STAT_DECL (*slot), decl, false);

      /* Store marker instead of real type.  */
      type = global_type_node;
    }
  SET_IDENTIFIER_TYPE_VALUE (id, type);
}

/* As set_identifier_type_value_with_scope, but using
   current_binding_level.  */

void
set_identifier_type_value (tree id, tree decl)
{
  set_identifier_type_value_with_scope (id, decl, current_binding_level);
}

/* Return the name for the constructor (or destructor) for the
   specified class.  */

tree
constructor_name (tree type)
{
  tree decl = TYPE_NAME (TYPE_MAIN_VARIANT (type));

  return decl ? DECL_NAME (decl) : NULL_TREE;
}

/* Returns TRUE if NAME is the name for the constructor for TYPE,
   which must be a class type.  */

bool
constructor_name_p (tree name, tree type)
{
  gcc_assert (MAYBE_CLASS_TYPE_P (type));

  /* These don't have names.  */
  if (TREE_CODE (type) == DECLTYPE_TYPE
      || TREE_CODE (type) == TYPEOF_TYPE)
    return false;

  if (name && name == constructor_name (type))
    return true;

  return false;
}

/* Same as pushdecl, but define X in binding-level LEVEL.  We rely on the
   caller to set DECL_CONTEXT properly.

   Note that this must only be used when X will be the new innermost
   binding for its name, as we tack it onto the front of IDENTIFIER_BINDING
   without checking to see if the current IDENTIFIER_BINDING comes from a
   closer binding level than LEVEL.  */

static tree
do_pushdecl_with_scope (tree x, cp_binding_level *level, bool is_friend)
{
  cp_binding_level *b;

  if (level->kind == sk_class)
    {
      b = class_binding_level;
      class_binding_level = level;
      pushdecl_class_level (x);
      class_binding_level = b;
    }
  else
    {
      tree function_decl = current_function_decl;
      if (level->kind == sk_namespace)
	current_function_decl = NULL_TREE;
      b = current_binding_level;
      current_binding_level = level;
      x = pushdecl (x, is_friend);
      current_binding_level = b;
      current_function_decl = function_decl;
    }
  return x;
}

/* Inject X into the local scope just before the function parms.  */

tree
pushdecl_outermost_localscope (tree x)
{
  cp_binding_level *b = NULL;
  bool subtime = timevar_cond_start (TV_NAME_LOOKUP);

  /* Find the scope just inside the function parms.  */
  for (cp_binding_level *n = current_binding_level;
       n->kind != sk_function_parms; n = b->level_chain)
    b = n;

  tree ret = b ? do_pushdecl_with_scope (x, b, false) : error_mark_node;
  timevar_cond_stop (TV_NAME_LOOKUP, subtime);

  return ret;
}

/* Process a local-scope or namespace-scope using declaration.  SCOPE
   is the nominated scope to search for NAME.  VALUE_P and TYPE_P
   point to the binding for NAME in the current scope and are
   updated.  */

static bool
do_nonmember_using_decl (name_lookup &lookup, bool fn_scope_p,
			 bool insert_p, tree *value_p, tree *type_p)
{
  tree value = *value_p;
  tree type = *type_p;
  bool failed = false;

  /* Shift the old and new bindings around so we're comparing class and
     enumeration names to each other.  */
  if (value && DECL_IMPLICIT_TYPEDEF_P (value))
    {
      type = value;
      value = NULL_TREE;
    }

  if (lookup.value && DECL_IMPLICIT_TYPEDEF_P (lookup.value))
    {
      lookup.type = lookup.value;
      lookup.value = NULL_TREE;
    }

  /* Only process exporting if we're going to be inserting.  */
  bool revealing_p = insert_p && !fn_scope_p && module_has_bmi_p ();

  if (!lookup.value)
    /* Nothing.  */;
  else if (OVL_P (lookup.value) && (!value || OVL_P (value)))
    {
      for (lkp_iterator usings (lookup.value); usings; ++usings)
	{
	  tree new_fn = *usings;
	  bool exporting = revealing_p && module_exporting_p ();
	  if (exporting
	      && !DECL_MODULE_EXPORT_P (new_fn)
	      && (MAYBE_DECL_MODULE_OWNER (new_fn)
		  || !TREE_PUBLIC (CP_DECL_CONTEXT (new_fn))
		  || DECL_THIS_STATIC (new_fn)))
	    {
	      error ("%q#D does not have external linkage", new_fn);
	      inform (DECL_SOURCE_LOCATION (new_fn),
		      "%q#D declared here", new_fn);
	      exporting = false;
	    }

	  /* [namespace.udecl]

	     If a function declaration in namespace scope or block
	     scope has the same name and the same parameter types as a
	     function introduced by a using declaration the program is
	     ill-formed.  */
	  bool found = false;
	  for (ovl_iterator old (value); !found && old; ++old)
	    {
	      tree old_fn = *old;

	      if (new_fn == old_fn)
		{
		  /* The function already exists in the current
		     namespace.  We will still want to insert it if
		     it is revealing a not-revealed thing.  */
		  if (!revealing_p)
		    found = true;
		  else if (old.using_p ())
		    {
		      if (exporting)
			/* Update in place.  'tis ok.  */
			OVL_EXPORT_P (old.get_using ()) = true;
		      found = true;
		    }
		  // FIXME: This can cause the same decl to appear
		  // twice on a single overload.  That very likely
		  // breaks a dedup invariant.
		  break;
		}
	      else if (old.using_p ())
		continue; /* This is a using decl. */
	      else if (old.hidden_p () && !DECL_HIDDEN_FRIEND_P (old_fn))
		continue; /* This is an anticipated builtin.  */
	      else if (!matching_fn_p (new_fn, old_fn))
		continue; /* Parameters do not match.  */
	      else if (decls_match (new_fn, old_fn))
		{
		  /* Extern "C" in different namespaces.  */
		  found = true;
		  break;
		}
	      else
		{
		  diagnose_name_conflict (new_fn, old_fn);
		  failed = true;
		  found = true;
		  break;
		}
	    }

	  if (!found && insert_p)
	    /* Unlike the decl-pushing case we don't drop anticipated
	       builtins here.  They don't cause a problem, and we'd
	       like to match them with a future declaration.  */
	    value = ovl_insert (new_fn, value, exporting ? -1 : +1);
	}
    }
  else if (value
	   /* Ignore anticipated builtins.  */
	   && !anticipated_builtin_p (value)
	   && (fn_scope_p || !decls_match (lookup.value, value)))
    {
      diagnose_name_conflict (lookup.value, value);
      failed = true;
    }
  else if (insert_p)
    // FIXME:exporting non fn?
    value = lookup.value;

  if (lookup.type && lookup.type != type)
    {
      // FIXME: Exporting etc?
      if (type && !decls_match (lookup.type, type))
	{
	  diagnose_name_conflict (lookup.type, type);
	  failed = true;
	}
      else if (insert_p)
	type = lookup.type;
    }

  if (insert_p)
    {
      /* If value is empty, shift any class or enumeration name back.  */
      if (!value)
	{
	  value = type;
	  type = NULL_TREE;
	}
      *value_p = value;
      *type_p = type;
    }

  return failed;
}

/* Returns true if ANCESTOR encloses DESCENDANT, including matching.
   Both are namespaces.  */

bool
is_nested_namespace (tree ancestor, tree descendant, bool inline_only)
{
  int depth = SCOPE_DEPTH (ancestor);

  if (!depth && !inline_only)
    /* The global namespace encloses everything.  */
    return true;

  while (SCOPE_DEPTH (descendant) > depth
	 && (!inline_only || DECL_NAMESPACE_INLINE_P (descendant)))
    descendant = CP_DECL_CONTEXT (descendant);

  return ancestor == descendant;
}

/* Returns true if ROOT (a namespace, class, or function) encloses
   CHILD.  CHILD may be either a class type or a namespace.  */

bool
is_ancestor (tree root, tree child)
{
  gcc_assert ((TREE_CODE (root) == NAMESPACE_DECL
	       || TREE_CODE (root) == FUNCTION_DECL
	       || CLASS_TYPE_P (root)));
  gcc_assert ((TREE_CODE (child) == NAMESPACE_DECL
	       || CLASS_TYPE_P (child)));

  /* The global namespace encloses everything.  */
  if (root == global_namespace)
    return true;

  /* Search until we reach namespace scope.  */
  while (TREE_CODE (child) != NAMESPACE_DECL)
    {
      /* If we've reached the ROOT, it encloses CHILD.  */
      if (root == child)
	return true;
      /* Go out one level.  */
      if (TYPE_P (child))
	child = TYPE_NAME (child);
      child = CP_DECL_CONTEXT (child);
    }

  if (TREE_CODE (root) == NAMESPACE_DECL)
    return is_nested_namespace (root, child);

  return false;
}

/* Enter the class or namespace scope indicated by T suitable for name
   lookup.  T can be arbitrary scope, not necessary nested inside the
   current scope.  Returns a non-null scope to pop iff pop_scope
   should be called later to exit this scope.  */

tree
push_scope (tree t)
{
  if (TREE_CODE (t) == NAMESPACE_DECL)
    push_decl_namespace (t);
  else if (CLASS_TYPE_P (t))
    {
      if (!at_class_scope_p ()
	  || !same_type_p (current_class_type, t))
	push_nested_class (t);
      else
	/* T is the same as the current scope.  There is therefore no
	   need to re-enter the scope.  Since we are not actually
	   pushing a new scope, our caller should not call
	   pop_scope.  */
	t = NULL_TREE;
    }

  return t;
}

/* Leave scope pushed by push_scope.  */

void
pop_scope (tree t)
{
  if (t == NULL_TREE)
    return;
  if (TREE_CODE (t) == NAMESPACE_DECL)
    pop_decl_namespace ();
  else if CLASS_TYPE_P (t)
    pop_nested_class ();
}

/* Subroutine of push_inner_scope.  */

static void
push_inner_scope_r (tree outer, tree inner)
{
  tree prev;

  if (outer == inner
      || (TREE_CODE (inner) != NAMESPACE_DECL && !CLASS_TYPE_P (inner)))
    return;

  prev = CP_DECL_CONTEXT (TREE_CODE (inner) == NAMESPACE_DECL ? inner : TYPE_NAME (inner));
  if (outer != prev)
    push_inner_scope_r (outer, prev);
  if (TREE_CODE (inner) == NAMESPACE_DECL)
    {
      cp_binding_level *save_template_parm = 0;
      /* Temporary take out template parameter scopes.  They are saved
	 in reversed order in save_template_parm.  */
      while (current_binding_level->kind == sk_template_parms)
	{
	  cp_binding_level *b = current_binding_level;
	  current_binding_level = b->level_chain;
	  b->level_chain = save_template_parm;
	  save_template_parm = b;
	}

      resume_scope (NAMESPACE_LEVEL (inner));
      current_namespace = inner;

      /* Restore template parameter scopes.  */
      while (save_template_parm)
	{
	  cp_binding_level *b = save_template_parm;
	  save_template_parm = b->level_chain;
	  b->level_chain = current_binding_level;
	  current_binding_level = b;
	}
    }
  else
    pushclass (inner);
}

/* Enter the scope INNER from current scope.  INNER must be a scope
   nested inside current scope.  This works with both name lookup and
   pushing name into scope.  In case a template parameter scope is present,
   namespace is pushed under the template parameter scope according to
   name lookup rule in 14.6.1/6.

   Return the former current scope suitable for pop_inner_scope.  */

tree
push_inner_scope (tree inner)
{
  tree outer = current_scope ();
  if (!outer)
    outer = current_namespace;

  push_inner_scope_r (outer, inner);
  return outer;
}

/* Exit the current scope INNER back to scope OUTER.  */

void
pop_inner_scope (tree outer, tree inner)
{
  if (outer == inner
      || (TREE_CODE (inner) != NAMESPACE_DECL && !CLASS_TYPE_P (inner)))
    return;

  while (outer != inner)
    {
      if (TREE_CODE (inner) == NAMESPACE_DECL)
	{
	  cp_binding_level *save_template_parm = 0;
	  /* Temporary take out template parameter scopes.  They are saved
	     in reversed order in save_template_parm.  */
	  while (current_binding_level->kind == sk_template_parms)
	    {
	      cp_binding_level *b = current_binding_level;
	      current_binding_level = b->level_chain;
	      b->level_chain = save_template_parm;
	      save_template_parm = b;
	    }

	  pop_namespace ();

	  /* Restore template parameter scopes.  */
	  while (save_template_parm)
	    {
	      cp_binding_level *b = save_template_parm;
	      save_template_parm = b->level_chain;
	      b->level_chain = current_binding_level;
	      current_binding_level = b;
	    }
	}
      else
	popclass ();

      inner = CP_DECL_CONTEXT (TREE_CODE (inner) == NAMESPACE_DECL ? inner : TYPE_NAME (inner));
    }
}

/* Do a pushlevel for class declarations.  */

void
pushlevel_class (void)
{
  class_binding_level = begin_scope (sk_class, current_class_type);
}

/* ...and a poplevel for class declarations.  */

void
poplevel_class (void)
{
  cp_binding_level *level = class_binding_level;
  cp_class_binding *cb;
  size_t i;
  tree shadowed;

  bool subtime = timevar_cond_start (TV_NAME_LOOKUP);
  gcc_assert (level != 0);

  /* If we're leaving a toplevel class, cache its binding level.  */
  if (current_class_depth == 1)
    previous_class_level = level;
  for (shadowed = level->type_shadowed;
       shadowed;
       shadowed = TREE_CHAIN (shadowed))
    SET_IDENTIFIER_TYPE_VALUE (TREE_PURPOSE (shadowed), TREE_VALUE (shadowed));

  /* Remove the bindings for all of the class-level declarations.  */
  if (level->class_shadowed)
    {
      FOR_EACH_VEC_ELT (*level->class_shadowed, i, cb)
	{
	  IDENTIFIER_BINDING (cb->identifier) = cb->base->previous;
	  cxx_binding_free (cb->base);
	}
      ggc_free (level->class_shadowed);
      level->class_shadowed = NULL;
    }

  /* Now, pop out of the binding level which we created up in the
     `pushlevel_class' routine.  */
  gcc_assert (current_binding_level == level);
  leave_scope ();
  timevar_cond_stop (TV_NAME_LOOKUP, subtime);
}

/* Set INHERITED_VALUE_BINDING_P on BINDING to true or false, as
   appropriate.  DECL is the value to which a name has just been
   bound.  CLASS_TYPE is the class in which the lookup occurred.  */

static void
set_inherited_value_binding_p (cxx_binding *binding, tree decl,
			       tree class_type)
{
  if (binding->value == decl && TREE_CODE (decl) != TREE_LIST)
    {
      tree context;

      if (TREE_CODE (decl) == OVERLOAD)
	context = ovl_scope (decl);
      else
	{
	  gcc_assert (DECL_P (decl));
	  context = context_for_name_lookup (decl);
	}

      if (is_properly_derived_from (class_type, context))
	INHERITED_VALUE_BINDING_P (binding) = 1;
      else
	INHERITED_VALUE_BINDING_P (binding) = 0;
    }
  else if (binding->value == decl)
    /* We only encounter a TREE_LIST when there is an ambiguity in the
       base classes.  Such an ambiguity can be overridden by a
       definition in this class.  */
    INHERITED_VALUE_BINDING_P (binding) = 1;
  else
    INHERITED_VALUE_BINDING_P (binding) = 0;
}

/* Make the declaration of X appear in CLASS scope.  */

bool
pushdecl_class_level (tree x)
{
  bool is_valid = true;
  bool subtime;

  /* Do nothing if we're adding to an outer lambda closure type,
     outer_binding will add it later if it's needed.  */
  if (current_class_type != class_binding_level->this_entity)
    return true;

  subtime = timevar_cond_start (TV_NAME_LOOKUP);
  /* Get the name of X.  */
  tree name = OVL_NAME (x);

  if (name)
    {
      is_valid = push_class_level_binding (name, x);
      if (TREE_CODE (x) == TYPE_DECL)
	set_identifier_type_value (name, x);
    }
  else if (ANON_AGGR_TYPE_P (TREE_TYPE (x)))
    {
      /* If X is an anonymous aggregate, all of its members are
	 treated as if they were members of the class containing the
	 aggregate, for naming purposes.  */
      location_t save_location = input_location;
      tree anon = TREE_TYPE (x);
      if (vec<tree, va_gc> *member_vec = CLASSTYPE_MEMBER_VEC (anon))
	for (unsigned ix = member_vec->length (); ix--;)
	  {
	    tree binding = (*member_vec)[ix];
	    if (STAT_HACK_P (binding))
	      {
		if (!pushdecl_class_level (STAT_TYPE (binding)))
		  is_valid = false;
		binding = STAT_DECL (binding);
	      }
	    if (!pushdecl_class_level (binding))
	      is_valid = false;
	}
      else
	for (tree f = TYPE_FIELDS (anon); f; f = DECL_CHAIN (f))
	  if (TREE_CODE (f) == FIELD_DECL)
	    {
	      input_location = DECL_SOURCE_LOCATION (f);
	      if (!pushdecl_class_level (f))
		is_valid = false;
	    }
      input_location = save_location;
    }
  timevar_cond_stop (TV_NAME_LOOKUP, subtime);
  return is_valid;
}

/* Return the BINDING (if any) for NAME in SCOPE, which is a class
   scope.  If the value returned is non-NULL, and the PREVIOUS field
   is not set, callers must set the PREVIOUS field explicitly.  */

static cxx_binding *
get_class_binding (tree name, cp_binding_level *scope)
{
  tree class_type;
  tree type_binding;
  tree value_binding;
  cxx_binding *binding;

  class_type = scope->this_entity;

  /* Get the type binding.  */
  type_binding = lookup_member (class_type, name,
				/*protect=*/2, /*want_type=*/true,
				tf_warning_or_error);
  /* Get the value binding.  */
  value_binding = lookup_member (class_type, name,
				 /*protect=*/2, /*want_type=*/false,
				 tf_warning_or_error);

  if (value_binding
      && (TREE_CODE (value_binding) == TYPE_DECL
	  || DECL_CLASS_TEMPLATE_P (value_binding)
	  || (TREE_CODE (value_binding) == TREE_LIST
	      && TREE_TYPE (value_binding) == error_mark_node
	      && (TREE_CODE (TREE_VALUE (value_binding))
		  == TYPE_DECL))))
    /* We found a type binding, even when looking for a non-type
       binding.  This means that we already processed this binding
       above.  */
    ;
  else if (value_binding)
    {
      if (TREE_CODE (value_binding) == TREE_LIST
	  && TREE_TYPE (value_binding) == error_mark_node)
	/* NAME is ambiguous.  */
	;
      else if (BASELINK_P (value_binding))
	/* NAME is some overloaded functions.  */
	value_binding = BASELINK_FUNCTIONS (value_binding);
    }

  /* If we found either a type binding or a value binding, create a
     new binding object.  */
  if (type_binding || value_binding)
    {
      binding = new_class_binding (name,
				   value_binding,
				   type_binding,
				   scope);
      /* This is a class-scope binding, not a block-scope binding.  */
      LOCAL_BINDING_P (binding) = 0;
      set_inherited_value_binding_p (binding, value_binding, class_type);
    }
  else
    binding = NULL;

  return binding;
}

/* Make the declaration(s) of X appear in CLASS scope under the name
   NAME.  Returns true if the binding is valid.  */

static bool
push_class_level_binding_1 (tree name, tree x)
{
  cxx_binding *binding;
  tree decl = x;
  bool ok;

  /* The class_binding_level will be NULL if x is a template
     parameter name in a member template.  */
  if (!class_binding_level)
    return true;

  if (name == error_mark_node)
    return false;

  /* Can happen for an erroneous declaration (c++/60384).  */
  if (!identifier_p (name))
    {
      gcc_assert (errorcount || sorrycount);
      return false;
    }

  /* Check for invalid member names.  But don't worry about a default
     argument-scope lambda being pushed after the class is complete.  */
  gcc_assert (TYPE_BEING_DEFINED (current_class_type)
	      || LAMBDA_TYPE_P (TREE_TYPE (decl)));
  /* Check that we're pushing into the right binding level.  */
  gcc_assert (current_class_type == class_binding_level->this_entity);

  /* We could have been passed a tree list if this is an ambiguous
     declaration. If so, pull the declaration out because
     check_template_shadow will not handle a TREE_LIST.  */
  if (TREE_CODE (decl) == TREE_LIST
      && TREE_TYPE (decl) == error_mark_node)
    decl = TREE_VALUE (decl);

  if (!check_template_shadow (decl))
    return false;

  /* [class.mem]

     If T is the name of a class, then each of the following shall
     have a name different from T:

     -- every static data member of class T;

     -- every member of class T that is itself a type;

     -- every enumerator of every member of class T that is an
	enumerated type;

     -- every member of every anonymous union that is a member of
	class T.

     (Non-static data members were also forbidden to have the same
     name as T until TC1.)  */
  if ((VAR_P (x)
       || TREE_CODE (x) == CONST_DECL
       || (TREE_CODE (x) == TYPE_DECL
	   && !DECL_SELF_REFERENCE_P (x))
       /* A data member of an anonymous union.  */
       || (TREE_CODE (x) == FIELD_DECL
	   && DECL_CONTEXT (x) != current_class_type))
      && DECL_NAME (x) == DECL_NAME (TYPE_NAME (current_class_type)))
    {
      tree scope = context_for_name_lookup (x);
      if (TYPE_P (scope) && same_type_p (scope, current_class_type))
	{
	  error ("%qD has the same name as the class in which it is "
		 "declared",
		 x);
	  return false;
	}
    }

  /* Get the current binding for NAME in this class, if any.  */
  binding = IDENTIFIER_BINDING (name);
  if (!binding || binding->scope != class_binding_level)
    {
      binding = get_class_binding (name, class_binding_level);
      /* If a new binding was created, put it at the front of the
	 IDENTIFIER_BINDING list.  */
      if (binding)
	{
	  binding->previous = IDENTIFIER_BINDING (name);
	  IDENTIFIER_BINDING (name) = binding;
	}
    }

  /* If there is already a binding, then we may need to update the
     current value.  */
  if (binding && binding->value)
    {
      tree bval = binding->value;
      tree old_decl = NULL_TREE;
      tree target_decl = strip_using_decl (decl);
      tree target_bval = strip_using_decl (bval);

      if (INHERITED_VALUE_BINDING_P (binding))
	{
	  /* If the old binding was from a base class, and was for a
	     tag name, slide it over to make room for the new binding.
	     The old binding is still visible if explicitly qualified
	     with a class-key.  */
	  if (TREE_CODE (target_bval) == TYPE_DECL
	      && DECL_ARTIFICIAL (target_bval)
	      && !(TREE_CODE (target_decl) == TYPE_DECL
		   && DECL_ARTIFICIAL (target_decl)))
	    {
	      old_decl = binding->type;
	      binding->type = bval;
	      binding->value = NULL_TREE;
	      INHERITED_VALUE_BINDING_P (binding) = 0;
	    }
	  else
	    {
	      old_decl = bval;
	      /* Any inherited type declaration is hidden by the type
		 declaration in the derived class.  */
	      if (TREE_CODE (target_decl) == TYPE_DECL
		  && DECL_ARTIFICIAL (target_decl))
		binding->type = NULL_TREE;
	    }
	}
      else if (TREE_CODE (target_decl) == OVERLOAD
	       && OVL_P (target_bval))
	old_decl = bval;
      else if (TREE_CODE (decl) == USING_DECL
	       && TREE_CODE (bval) == USING_DECL
	       && same_type_p (USING_DECL_SCOPE (decl),
			       USING_DECL_SCOPE (bval)))
	/* This is a using redeclaration that will be diagnosed later
	   in supplement_binding */
	;
      else if (TREE_CODE (decl) == USING_DECL
	       && TREE_CODE (bval) == USING_DECL
	       && DECL_DEPENDENT_P (decl)
	       && DECL_DEPENDENT_P (bval))
	return true;
      else if (TREE_CODE (decl) == USING_DECL
	       && OVL_P (target_bval))
	old_decl = bval;
      else if (TREE_CODE (bval) == USING_DECL
	       && OVL_P (target_decl))
	return true;

      if (old_decl && binding->scope == class_binding_level)
	{
	  binding->value = x;
	  /* It is always safe to clear INHERITED_VALUE_BINDING_P
	     here.  This function is only used to register bindings
	     from with the class definition itself.  */
	  INHERITED_VALUE_BINDING_P (binding) = 0;
	  return true;
	}
    }

  /* Note that we declared this value so that we can issue an error if
     this is an invalid redeclaration of a name already used for some
     other purpose.  */
  note_name_declared_in_class (name, decl);

  /* If we didn't replace an existing binding, put the binding on the
     stack of bindings for the identifier, and update the shadowed
     list.  */
  if (binding && binding->scope == class_binding_level)
    /* Supplement the existing binding.  */
    ok = supplement_binding (binding, decl);
  else
    {
      /* Create a new binding.  */
      push_binding (name, decl, class_binding_level);
      ok = true;
    }

  return ok;
}

/* Wrapper for push_class_level_binding_1.  */

bool
push_class_level_binding (tree name, tree x)
{
  bool ret;
  bool subtime = timevar_cond_start (TV_NAME_LOOKUP);
  ret = push_class_level_binding_1 (name, x);
  timevar_cond_stop (TV_NAME_LOOKUP, subtime);
  return ret;
}

/* Process "using SCOPE::NAME" in a class scope.  Return the
   USING_DECL created.  */

tree
do_class_using_decl (tree scope, tree name)
{
  if (name == error_mark_node)
    return NULL_TREE;

  if (!scope || !TYPE_P (scope))
    {
      error ("using-declaration for non-member at class scope");
      return NULL_TREE;
    }

  /* Make sure the name is not invalid */
  if (TREE_CODE (name) == BIT_NOT_EXPR)
    {
      error ("%<%T::%D%> names destructor", scope, name);
      return NULL_TREE;
    }

  /* Using T::T declares inheriting ctors, even if T is a typedef.  */
  if (MAYBE_CLASS_TYPE_P (scope)
      && (name == TYPE_IDENTIFIER (scope)
	  || constructor_name_p (name, scope)))
    {
      maybe_warn_cpp0x (CPP0X_INHERITING_CTORS);
      name = ctor_identifier;
      CLASSTYPE_NON_AGGREGATE (current_class_type) = true;
    }

  /* Cannot introduce a constructor name.  */
  if (constructor_name_p (name, current_class_type))
    {
      error ("%<%T::%D%> names constructor in %qT",
	     scope, name, current_class_type);
      return NULL_TREE;
    }

  /* From [namespace.udecl]:

       A using-declaration used as a member-declaration shall refer to a
       member of a base class of the class being defined.

     In general, we cannot check this constraint in a template because
     we do not know the entire set of base classes of the current
     class type. Morover, if SCOPE is dependent, it might match a
     non-dependent base.  */

  tree decl = NULL_TREE;
  if (!dependent_scope_p (scope))
    {
      base_kind b_kind;
      tree binfo = lookup_base (current_class_type, scope, ba_any, &b_kind,
				tf_warning_or_error);
      if (b_kind < bk_proper_base)
	{
	  /* If there are dependent bases, scope might resolve at
	     instantiation time, even if it isn't exactly one of the
	     dependent bases.  */
	  if (b_kind == bk_same_type || !any_dependent_bases_p ())
	    {
	      error_not_base_type (scope, current_class_type);
	      return NULL_TREE;
	    }
	}
      else if (name == ctor_identifier && !binfo_direct_p (binfo))
	{
	  error ("cannot inherit constructors from indirect base %qT", scope);
	  return NULL_TREE;
	}
      else if (!IDENTIFIER_CONV_OP_P (name)
	       || !dependent_type_p (TREE_TYPE (name)))
	{
	  decl = lookup_member (binfo, name, 0, false, tf_warning_or_error);
	  if (!decl)
	    {
	      error ("no members matching %<%T::%D%> in %q#T", scope, name,
		     scope);
	      return NULL_TREE;
	    }

	  /* The binfo from which the functions came does not matter.  */
	  if (BASELINK_P (decl))
	    decl = BASELINK_FUNCTIONS (decl);
	}
    }

  tree value = build_lang_decl (USING_DECL, name, NULL_TREE);
  USING_DECL_DECLS (value) = decl;
  USING_DECL_SCOPE (value) = scope;
  DECL_DEPENDENT_P (value) = !decl;

  return value;
}


/* Return the binding for NAME in NS.  If NS is NULL, look in
   global_namespace.  */

tree
get_namespace_binding (tree ns, tree name)
{
  bool subtime = timevar_cond_start (TV_NAME_LOOKUP);
  if (!ns)
    ns = global_namespace;
  gcc_checking_assert (!DECL_NAMESPACE_ALIAS (ns));
  tree ret = find_namespace_value (ns, name);
  timevar_cond_stop (TV_NAME_LOOKUP, subtime);
  return ret;
}

/* Push internal DECL into the global namespace.  Does not do the
   full overload fn handling and does not add it to the list of things
   in the namespace.  */

void
set_global_binding (tree decl)
{
  bool subtime = timevar_cond_start (TV_NAME_LOOKUP);

  tree *slot = find_namespace_slot (global_namespace, DECL_NAME (decl), true);

  if (*slot)
    /* The user's placed something in the implementor's namespace.  */
    diagnose_name_conflict (decl, MAYBE_STAT_DECL (*slot));

  /* Force the binding, so compiler internals continue to work.  */
  *slot = decl;

  timevar_cond_stop (TV_NAME_LOOKUP, subtime);
}

/* Set the context of a declaration to scope. Complain if we are not
   outside scope.  */

void
set_decl_namespace (tree decl, tree scope, bool friendp)
{
  /* Get rid of namespace aliases.  */
  scope = ORIGINAL_NAMESPACE (scope);

  /* It is ok for friends to be qualified in parallel space.  */
  if (!friendp && !is_nested_namespace (current_namespace, scope))
    error ("declaration of %qD not in a namespace surrounding %qD",
	   decl, scope);
  DECL_CONTEXT (decl) = FROB_CONTEXT (scope);

  /* See whether this has been declared in the namespace or inline
     children.  */
  tree old = NULL_TREE;
  {
    name_lookup lookup (DECL_NAME (decl), LOOKUP_HIDDEN);
    if (!lookup.search_qualified (scope, /*usings=*/false))
      /* No old declaration at all.  */
      goto not_found;
    old = lookup.value;
  }

  /* If it's a TREE_LIST, the result of the lookup was ambiguous.  */
  if (TREE_CODE (old) == TREE_LIST)
    {
    ambiguous:
      DECL_CONTEXT (decl) = FROB_CONTEXT (scope);
      error ("reference to %qD is ambiguous", decl);
      print_candidates (old);
      return;
    }

  if (!DECL_DECLARES_FUNCTION_P (decl))
    {
      /* Don't compare non-function decls with decls_match here, since
	 it can't check for the correct constness at this
	 point.  pushdecl will find those errors later.  */

      /* We might have found it in an inline namespace child of SCOPE.  */
      if (TREE_CODE (decl) == TREE_CODE (old))
	DECL_CONTEXT (decl) = DECL_CONTEXT (old);

    found:
      /* Writing "N::i" to declare something directly in "N" is invalid.  */
      if (CP_DECL_CONTEXT (decl) == current_namespace
	  && at_namespace_scope_p ())
	error ("explicit qualification in declaration of %qD", decl);
      return;
    }

  /* Since decl is a function, old should contain a function decl.  */
  if (!OVL_P (old))
    goto not_found;

  /* We handle these in check_explicit_instantiation_namespace.  */
  if (processing_explicit_instantiation)
    return;
  if (processing_template_decl || processing_specialization)
    /* We have not yet called push_template_decl to turn a
       FUNCTION_DECL into a TEMPLATE_DECL, so the declarations won't
       match.  But, we'll check later, when we construct the
       template.  */
    return;
  /* Instantiations or specializations of templates may be declared as
     friends in any namespace.  */
  if (friendp && DECL_USE_TEMPLATE (decl))
    return;

  tree found;
  found = NULL_TREE;

  for (lkp_iterator iter (old); iter; ++iter)
    {
      if (iter.using_p ())
	continue;

      tree ofn = *iter;

      /* Adjust DECL_CONTEXT first so decls_match will return true
	 if DECL will match a declaration in an inline namespace.  */
      DECL_CONTEXT (decl) = DECL_CONTEXT (ofn);
      if (decls_match (decl, ofn))
	{
	  if (found)
	    {
	      /* We found more than one matching declaration.  */
	      DECL_CONTEXT (decl) = FROB_CONTEXT (scope);
	      goto ambiguous;
	    }
	  found = ofn;
	}
    }

  if (found)
    {
      if (DECL_HIDDEN_FRIEND_P (found))
	{
	  pedwarn (DECL_SOURCE_LOCATION (decl), 0,
		   "%qD has not been declared within %qD", decl, scope);
	  inform (DECL_SOURCE_LOCATION (found),
		  "only here as a %<friend%>");
	}
      DECL_CONTEXT (decl) = DECL_CONTEXT (found);
      goto found;
    }

 not_found:
  /* It didn't work, go back to the explicit scope.  */
  DECL_CONTEXT (decl) = FROB_CONTEXT (scope);
  error ("%qD should have been declared inside %qD", decl, scope);
}

/* Return the namespace where the current declaration is declared.  */

tree
current_decl_namespace (void)
{
  tree result;
  /* If we have been pushed into a different namespace, use it.  */
  if (!vec_safe_is_empty (decl_namespace_list))
    return decl_namespace_list->last ();

  if (current_class_type)
    result = decl_namespace_context (current_class_type);
  else if (current_function_decl)
    result = decl_namespace_context (current_function_decl);
  else
    result = current_namespace;
  return result;
}

/* Process any ATTRIBUTES on a namespace definition.  Returns true if
   attribute visibility is seen.  */

bool
handle_namespace_attrs (tree ns, tree attributes)
{
  tree d;
  bool saw_vis = false;

  if (attributes == error_mark_node)
    return false;

  for (d = attributes; d; d = TREE_CHAIN (d))
    {
      tree name = get_attribute_name (d);
      tree args = TREE_VALUE (d);

      if (is_attribute_p ("visibility", name))
	{
	  /* attribute visibility is a property of the syntactic block
	     rather than the namespace as a whole, so we don't touch the
	     NAMESPACE_DECL at all.  */
	  tree x = args ? TREE_VALUE (args) : NULL_TREE;
	  if (x == NULL_TREE || TREE_CODE (x) != STRING_CST || TREE_CHAIN (args))
	    {
	      warning (OPT_Wattributes,
		       "%qD attribute requires a single NTBS argument",
		       name);
	      continue;
	    }

	  if (!TREE_PUBLIC (ns))
	    warning (OPT_Wattributes,
		     "%qD attribute is meaningless since members of the "
		     "anonymous namespace get local symbols", name);

	  push_visibility (TREE_STRING_POINTER (x), 1);
	  saw_vis = true;
	}
      else if (is_attribute_p ("abi_tag", name))
	{
	  if (!DECL_NAME (ns))
	    {
	      warning (OPT_Wattributes, "ignoring %qD attribute on anonymous "
		       "namespace", name);
	      continue;
	    }
	  if (!DECL_NAMESPACE_INLINE_P (ns))
	    {
	      warning (OPT_Wattributes, "ignoring %qD attribute on non-inline "
		       "namespace", name);
	      continue;
	    }
	  if (!args)
	    {
	      tree dn = DECL_NAME (ns);
	      args = build_string (IDENTIFIER_LENGTH (dn) + 1,
				   IDENTIFIER_POINTER (dn));
	      TREE_TYPE (args) = char_array_type_node;
	      args = fix_string_type (args);
	      args = build_tree_list (NULL_TREE, args);
	    }
	  if (check_abi_tag_args (args, name))
	    DECL_ATTRIBUTES (ns) = tree_cons (name, args,
					      DECL_ATTRIBUTES (ns));
	}
      else
	{
	  warning (OPT_Wattributes, "%qD attribute directive ignored",
		   name);
	  continue;
	}
    }

  return saw_vis;
}

/* Temporarily set the namespace for the current declaration.  */

void
push_decl_namespace (tree decl)
{
  if (TREE_CODE (decl) != NAMESPACE_DECL)
    decl = decl_namespace_context (decl);
  vec_safe_push (decl_namespace_list, ORIGINAL_NAMESPACE (decl));
}

/* [namespace.memdef]/2 */

void
pop_decl_namespace (void)
{
  decl_namespace_list->pop ();
}

/* Process a namespace-alias declaration.  */

void
do_namespace_alias (tree alias, tree name_space)
{
  if (name_space == error_mark_node)
    return;

  gcc_assert (TREE_CODE (name_space) == NAMESPACE_DECL);

  name_space = ORIGINAL_NAMESPACE (name_space);

  /* Build the alias.  */
  alias = build_lang_decl (NAMESPACE_DECL, alias, void_type_node);
  DECL_NAMESPACE_ALIAS (alias) = name_space;
  DECL_EXTERNAL (alias) = 1;
  DECL_CONTEXT (alias) = FROB_CONTEXT (current_scope ());
  pushdecl (alias);

  /* Emit debug info for namespace alias.  */
  if (!building_stmt_list_p ())
    (*debug_hooks->early_global_decl) (alias);
}

/* Like pushdecl, only it places X in the current namespace,
   if appropriate.  */

tree
pushdecl_namespace_level (tree x, bool is_friend)
{
  cp_binding_level *b = current_binding_level;
  tree t;

  bool subtime = timevar_cond_start (TV_NAME_LOOKUP);
  t = do_pushdecl_with_scope
    (x, NAMESPACE_LEVEL (current_namespace), is_friend);

  /* Now, the type_shadowed stack may screw us.  Munge it so it does
     what we want.  */
  if (TREE_CODE (t) == TYPE_DECL)
    {
      tree name = DECL_NAME (t);
      tree newval;
      tree *ptr = (tree *)0;
      for (; !global_scope_p (b); b = b->level_chain)
	{
	  tree shadowed = b->type_shadowed;
	  for (; shadowed; shadowed = TREE_CHAIN (shadowed))
	    if (TREE_PURPOSE (shadowed) == name)
	      {
		ptr = &TREE_VALUE (shadowed);
		/* Can't break out of the loop here because sometimes
		   a binding level will have duplicate bindings for
		   PT names.  It's gross, but I haven't time to fix it.  */
	      }
	}
      newval = TREE_TYPE (t);
      if (ptr == (tree *)0)
	{
	  /* @@ This shouldn't be needed.  My test case "zstring.cc" trips
	     up here if this is changed to an assertion.  --KR  */
	  SET_IDENTIFIER_TYPE_VALUE (name, t);
	}
      else
	{
	  *ptr = newval;
	}
    }
  timevar_cond_stop (TV_NAME_LOOKUP, subtime);
  return t;
}

/* Process a using declaration in non-class scope.  */

void
finish_nonmember_using_decl (tree scope, tree name)
{
  gcc_checking_assert (current_binding_level->kind != sk_class);

  name_lookup lookup (name, 0);
  bool is_enum = UNSCOPED_ENUM_P (scope);

  if (is_enum)
    {
      lookup.value = lookup_enum_member (scope, name);
      scope = CP_DECL_CONTEXT (TYPE_NAME (scope));
    }

  if (TREE_CODE (scope) != NAMESPACE_DECL)
    {
      error ("%qE is not a namespace", scope);
      return;
    }

  gcc_checking_assert (identifier_p (name));

  if (!is_enum)
    qualified_namespace_lookup (scope, &lookup);

  if (!lookup.value)
    {
      error ("%qD not found in %qE", name, scope);
      return;
    }

  if (TREE_CODE (lookup.value) == TREE_LIST)
    {
      error ("reference to %qD is ambiguous", name);
      print_candidates (lookup.value);
      return;
    }

  if (lookup.type && TREE_CODE (lookup.type) == TREE_LIST)
    {
      error ("reference to %qD is ambiguous", name);
      print_candidates (lookup.type);
      return;
    }

  if (TREE_CODE (lookup.value) == NAMESPACE_DECL)
    {
      error ("using-declaration may not name namespace %qD", lookup.value);
      return;
    }

  /* Emit debug info.  */
  if (!processing_template_decl)
    cp_emit_debug_info_for_using (lookup.value,
				  current_binding_level->this_entity);

  if (current_binding_level->kind == sk_namespace)
    {
      tree *slot = find_namespace_slot (current_namespace, name, true);
      tree *mslot = get_fixed_binding_slot (slot, name,
					    MODULE_SLOT_CURRENT, true);
      bool failed = false;

      if (mslot != slot)
	{
	  /* A module vector.  I presume the binding list is going to
	     be sparser than the import bitmap.  Hence iterate over
	     the former checking for bits set in the bitmap.  */
	  bitmap imports = get_import_bitmap ();
	  module_cluster *cluster = MODULE_VECTOR_CLUSTER_BASE (*slot);

	  /* Scan the imported bindings.  */
	  unsigned ix = MODULE_VECTOR_NUM_CLUSTERS (*slot);
	  if (MODULE_VECTOR_SLOTS_PER_CLUSTER == MODULE_IMPORT_BASE)
	    {
	      ix--;
	      cluster++;
	    }

	  /* Do this in forward order, so we load modules in an order
	     the user expects.  */
	  for (; ix--; cluster++)
	    for (unsigned jx = 0; jx != MODULE_VECTOR_SLOTS_PER_CLUSTER; jx++)
	      {
		/* Are we importing this module?  */
		if (unsigned base = cluster->indices[jx].base)
		  if (unsigned span = cluster->indices[jx].span)
		    do
		      if (bitmap_bit_p (imports, base))
			goto found;
		    while (++base, --span);
		continue;

	      found:;
		/* Is it loaded?  */
		if (cluster->slots[jx].is_lazy ())
		  {
		    gcc_assert (cluster->indices[jx].span == 1);
		    lazy_load_binding (cluster->indices[jx].base,
				       scope, name, &cluster->slots[jx], true);
		  }

		tree value = cluster->slots[jx];
		if (!value)
		  /* Load errors could mean there's nothing here.  */
		  continue;

		/* Extract what we can see from here.  If there's no
		   stat_hack, then everything was exported.  */
		tree type = NULL_TREE;

		// FIXME: Isn't STAT_HACK_P always true?  Or does its
		// lack imply everything is visible?
		if (STAT_HACK_P (value))
		  {
		    if (STAT_TYPE_VISIBLE_P (value))
		      type = STAT_TYPE (value);
		    value = STAT_VISIBLE (value);
		  }

		if (do_nonmember_using_decl (lookup, false, false,
					     &value, &type))
		  {
		    failed = true;
		    break;
		  }
	      }
	}

      if (!failed)
	{
	  /* Now do the current slot.  */
	  tree value = MAYBE_STAT_DECL (*mslot);
	  tree type = MAYBE_STAT_TYPE (*mslot);

	  do_nonmember_using_decl (lookup, false, true, &value, &type);

	  // FIXME: Partition mergeableness?
	  if (STAT_HACK_P (*mslot))
	    {
	      STAT_DECL (*mslot) = value;
	      STAT_TYPE (*mslot) = type;
	    }
	  else if (type)
	    *mslot = stat_hack (value, type);
	  else
	    *mslot = value;
	}
    }
  else
    {
      tree using_decl = build_lang_decl (USING_DECL, name, NULL_TREE);
      USING_DECL_SCOPE (using_decl) = scope;
      add_decl_expr (using_decl);

      cxx_binding *binding = find_local_binding (current_binding_level, name);
      tree value = NULL;
      tree type = NULL;
      if (binding)
	{
	  value = binding->value;
	  type = binding->type;
	}

      /* DR 36 questions why using-decls at function scope may not be
	 duplicates.  Disallow it, as C++11 claimed and PR 20420
	 implemented.  */
      do_nonmember_using_decl (lookup, true, true, &value, &type);

      if (!value)
	;
      else if (binding && value == binding->value)
	;
      else if (binding && binding->value && TREE_CODE (value) == OVERLOAD)
	{
	  update_local_overload (IDENTIFIER_BINDING (name), value);
	  IDENTIFIER_BINDING (name)->value = value;
	}
      else
	/* Install the new binding.  */
	// FIXME: Short circuit P_L_B
	push_local_binding (name, value, true);

      if (!type)
	;
      else if (binding && type == binding->type)
	;
      else
	{
	  push_local_binding (name, type, true);
	  set_identifier_type_value (name, type);
	}
    }

}

/* Return the declarations that are members of the namespace NS.  */

tree
cp_namespace_decls (tree ns)
{
  return NAMESPACE_LEVEL (ns)->names;
}

/* Combine prefer_type and namespaces_only into flags.  */

static int
lookup_flags (int prefer_type, int namespaces_only)
{
  if (namespaces_only)
    return LOOKUP_PREFER_NAMESPACES;
  if (prefer_type > 1)
    return LOOKUP_PREFER_TYPES;
  if (prefer_type > 0)
    return LOOKUP_PREFER_BOTH;
  return 0;
}

/* Given a lookup that returned VAL, use FLAGS to decide if we want to
   ignore it or not.  Subroutine of lookup_name_real and
   lookup_type_scope.  */

static bool
qualify_lookup (tree val, int flags)
{
  if (val == NULL_TREE)
    return false;
  if ((flags & LOOKUP_PREFER_NAMESPACES) && TREE_CODE (val) == NAMESPACE_DECL)
    return true;
  if (flags & LOOKUP_PREFER_TYPES)
    {
      tree target_val = strip_using_decl (val);
      if (TREE_CODE (target_val) == TYPE_DECL
	  || TREE_CODE (target_val) == TEMPLATE_DECL)
	return true;
    }
  if (flags & (LOOKUP_PREFER_NAMESPACES | LOOKUP_PREFER_TYPES))
    return false;
  /* Look through lambda things that we shouldn't be able to see.  */
  if (!(flags & LOOKUP_HIDDEN) && is_lambda_ignored_entity (val))
    return false;
  return true;
}

/* Is there a "using namespace std;" directive within USINGS?  */

static bool
using_directives_contain_std_p (vec<tree, va_gc> *usings)
{
  if (!usings)
    return false;

  for (unsigned ix = usings->length (); ix--;)
    if ((*usings)[ix] == std_node)
      return true;

  return false;
}

/* Is there a "using namespace std;" directive within the current
   namespace (or its ancestors)?
   Compare with name_lookup::search_unqualified.  */

static bool
has_using_namespace_std_directive_p ()
{
  for (cp_binding_level *level = current_binding_level;
       level; level = level->level_chain)
    if (using_directives_contain_std_p (level->using_directives))
      return true;

  return false;
}

/* Subclass of deferred_diagnostic, for issuing a note when
   --param cxx-max-namespaces-for-diagnostic-help is reached.

   The note should be issued after the error, but before any other
   deferred diagnostics.  This is handled by decorating a wrapped
   deferred_diagnostic, and emitting a note before that wrapped note is
   deleted.  */

class namespace_limit_reached : public deferred_diagnostic
{
 public:
  namespace_limit_reached (location_t loc, unsigned limit, tree name,
			   gnu::unique_ptr<deferred_diagnostic> wrapped)
  : deferred_diagnostic (loc),
    m_limit (limit), m_name (name),
    m_wrapped (move (wrapped))
  {
  }

  ~namespace_limit_reached ()
  {
    /* Unconditionally warn that the search was truncated.  */
    inform (get_location (),
	    "maximum limit of %d namespaces searched for %qE",
	    m_limit, m_name);
    /* m_wrapped will be implicitly deleted after this, emitting any followup
       diagnostic after the above note.  */
  }

 private:
  unsigned m_limit;
  tree m_name;
  gnu::unique_ptr<deferred_diagnostic> m_wrapped;
};

/* Subclass of deferred_diagnostic, for use when issuing a single suggestion.
   Emit a note showing the location of the declaration of the suggestion.  */

class show_candidate_location : public deferred_diagnostic
{
 public:
  show_candidate_location (location_t loc, tree candidate)
  : deferred_diagnostic (loc),
    m_candidate (candidate)
  {
  }

  ~show_candidate_location ()
  {
    inform (location_of (m_candidate), "%qE declared here", m_candidate);
  }

 private:
  tree m_candidate;
};

/* Subclass of deferred_diagnostic, for use when there are multiple candidates
   to be suggested by suggest_alternatives_for.

   Emit a series of notes showing the various suggestions.  */

class suggest_alternatives : public deferred_diagnostic
{
 public:
  suggest_alternatives (location_t loc, vec<tree> candidates)
  : deferred_diagnostic (loc),
    m_candidates (candidates)
  {
  }

  ~suggest_alternatives ()
  {
    if (m_candidates.length ())
      {
	inform_n (get_location (), m_candidates.length (),
		  "suggested alternative:",
		  "suggested alternatives:");
	for (unsigned ix = 0; ix != m_candidates.length (); ix++)
	  {
	    tree val = m_candidates[ix];

	    inform (location_of (val), "  %qE", val);
	  }
      }
    m_candidates.release ();
  }

 private:
  vec<tree> m_candidates;
};

/* A class for encapsulating the result of a search across
   multiple namespaces (and scoped enums within them) for an
   unrecognized name seen at a given source location.  */

class namespace_hints
{
 public:
  namespace_hints (location_t loc, tree name);

  name_hint convert_candidates_to_name_hint ();
  name_hint maybe_decorate_with_limit (name_hint);

 private:
  void maybe_add_candidate_for_scoped_enum (tree scoped_enum, tree name);

  location_t m_loc;
  tree m_name;
  vec<tree> m_candidates;

  /* Value of "--param cxx-max-namespaces-for-diagnostic-help".  */
  unsigned m_limit;

  /* Was the limit reached?  */
  bool m_limited;
};

/* Constructor for namespace_hints.  Search namespaces and scoped enums,
   looking for an exact match for unrecognized NAME seen at LOC.  */

namespace_hints::namespace_hints (location_t loc, tree name)
: m_loc(loc), m_name (name)
{
  auto_vec<tree> worklist;

  m_candidates = vNULL;
  m_limited = false;
  m_limit = PARAM_VALUE (CXX_MAX_NAMESPACES_FOR_DIAGNOSTIC_HELP);

  /* Breadth-first search of namespaces.  Up to limit namespaces
     searched (limit zero == unlimited).  */
  worklist.safe_push (global_namespace);
  for (unsigned ix = 0; ix != worklist.length (); ix++)
    {
      tree ns = worklist[ix];
      name_lookup lookup (name);

      if (lookup.search_qualified (ns, false))
	m_candidates.safe_push (lookup.value);

      if (!m_limited)
	{
	  /* Look for child namespaces.  We have to do this
	     indirectly because they are chained in reverse order,
	     which is confusing to the user.  */
	  auto_vec<tree> children;

	  for (tree decl = NAMESPACE_LEVEL (ns)->names;
	       decl; decl = TREE_CHAIN (decl))
	    {
	      if (TREE_CODE (decl) == NAMESPACE_DECL
		  && !DECL_NAMESPACE_ALIAS (decl)
		  && !DECL_NAMESPACE_INLINE_P (decl))
		children.safe_push (decl);

	      /* Look for exact matches for NAME within scoped enums.
		 These aren't added to the worklist, and so don't count
		 against the search limit.  */
	      if (TREE_CODE (decl) == TYPE_DECL)
		{
		  tree type = TREE_TYPE (decl);
		  if (SCOPED_ENUM_P (type))
		    maybe_add_candidate_for_scoped_enum (type, name);
		}
	    }

	  while (!m_limited && !children.is_empty ())
	    {
	      if (worklist.length () == m_limit)
		m_limited = true;
	      else
		worklist.safe_push (children.pop ());
	    }
	}
    }
}

/* Drop ownership of m_candidates, using it to generate a name_hint at m_loc
   for m_name, an IDENTIFIER_NODE for which name lookup failed.

   If m_candidates is non-empty, use it to generate a suggestion and/or
   a deferred diagnostic that lists the possible candidate(s).
*/

name_hint
namespace_hints::convert_candidates_to_name_hint ()
{
  /* How many candidates do we have?  */

  /* If we have just one candidate, issue a name_hint with it as a suggestion
     (so that consumers are able to suggest it within the error message and emit
     it as a fix-it hint), and with a note showing the candidate's location.  */
  if (m_candidates.length () == 1)
    {
      tree candidate = m_candidates[0];
      /* Clean up CANDIDATES.  */
      m_candidates.release ();
      return name_hint (expr_to_string (candidate),
			new show_candidate_location (m_loc, candidate));
    }
  else if (m_candidates.length () > 1)
    /* If we have more than one candidate, issue a name_hint without a single
       "suggestion", but with a deferred diagnostic that lists the
       various candidates.  This takes ownership of m_candidates.  */
    return name_hint (NULL, new suggest_alternatives (m_loc, m_candidates));

  /* Otherwise, m_candidates ought to be empty, so no cleanup is necessary.  */
  gcc_assert (m_candidates.length () == 0);
  gcc_assert (m_candidates == vNULL);

  return name_hint ();
}

/* If --param cxx-max-namespaces-for-diagnostic-help was reached,
   then we want to emit a note about after the error, but before
   any other deferred diagnostics.

   Handle this by figuring out what hint is needed, then optionally
   decorating HINT with a namespace_limit_reached wrapper.  */

name_hint
namespace_hints::maybe_decorate_with_limit (name_hint hint)
{
  if (m_limited)
    return name_hint (hint.suggestion (),
		      new namespace_limit_reached (m_loc, m_limit,
						   m_name,
						   hint.take_deferred ()));
  else
    return hint;
}

/* Look inside SCOPED_ENUM for exact matches for NAME.
   If one is found, add its CONST_DECL to m_candidates.  */

void
namespace_hints::maybe_add_candidate_for_scoped_enum (tree scoped_enum,
						      tree name)
{
  gcc_assert (SCOPED_ENUM_P (scoped_enum));

  for (tree iter = TYPE_VALUES (scoped_enum); iter; iter = TREE_CHAIN (iter))
    {
      tree id = TREE_PURPOSE (iter);
      if (id == name)
	{
	  m_candidates.safe_push (TREE_VALUE (iter));
	  return;
	}
    }
}

/* Generate a name_hint at LOCATION for NAME, an IDENTIFIER_NODE for which
   name lookup failed.

   Search through all available namespaces and any scoped enums within them
   and generate a suggestion and/or a deferred diagnostic that lists possible
   candidate(s).

   If no exact matches are found, and SUGGEST_MISSPELLINGS is true, then also
   look for near-matches and suggest the best near-match, if there is one.

   If nothing is found, then an empty name_hint is returned.  */

name_hint
suggest_alternatives_for (location_t location, tree name,
			  bool suggest_misspellings)
{
  /* First, search for exact matches in other namespaces.  */
  namespace_hints ns_hints (location, name);
  name_hint result = ns_hints.convert_candidates_to_name_hint ();

  /* Otherwise, try other approaches.  */
  if (!result)
    result = suggest_alternatives_for_1 (location, name, suggest_misspellings);

  return ns_hints.maybe_decorate_with_limit (gnu::move (result));
}

/* The second half of suggest_alternatives_for, for when no exact matches
   were found in other namespaces.  */

static name_hint
suggest_alternatives_for_1 (location_t location, tree name,
			    bool suggest_misspellings)
{
  /* No candidates were found in the available namespaces.  */

  /* If there's a "using namespace std;" active, and this
     is one of the most common "std::" names, then it's probably a
     missing #include.  */
  if (has_using_namespace_std_directive_p ())
    {
      name_hint hint = maybe_suggest_missing_std_header (location, name);
      if (hint)
	return hint;
    }

  /* Otherwise, consider misspellings.  */
  if (!suggest_misspellings)
    return name_hint ();

  return lookup_name_fuzzy (name, FUZZY_LOOKUP_NAME, location);
}

/* Generate a name_hint at LOCATION for NAME, an IDENTIFIER_NODE for which
   name lookup failed.

   Search through all available namespaces and generate a suggestion and/or
   a deferred diagnostic that lists possible candidate(s).

   This is similiar to suggest_alternatives_for, but doesn't fallback to
   the other approaches used by that function.  */

name_hint
suggest_alternatives_in_other_namespaces (location_t location, tree name)
{
  namespace_hints ns_hints (location, name);

  name_hint result = ns_hints.convert_candidates_to_name_hint ();

  return ns_hints.maybe_decorate_with_limit (gnu::move (result));
}

/* A well-known name within the C++ standard library, returned by
   get_std_name_hint.  */

struct std_name_hint
{
  /* A name within "std::".  */
  const char *name;

  /* The header name defining it within the C++ Standard Library
     (with '<' and '>').  */
  const char *header;

  /* The dialect of C++ in which this was added.  */
  enum cxx_dialect min_dialect;
};

/* Subroutine of maybe_suggest_missing_header for handling unrecognized names
   for some of the most common names within "std::".
   Given non-NULL NAME, return the std_name_hint for it, or NULL.  */

static const std_name_hint *
get_std_name_hint (const char *name)
{
  static const std_name_hint hints[] = {
    /* <any>.  */
    {"any", "<any>", cxx17},
    {"any_cast", "<any>", cxx17},
    {"make_any", "<any>", cxx17},
    /* <array>.  */
    {"array", "<array>", cxx11},
    /* <atomic>.  */
    {"atomic", "<atomic>", cxx11},
    {"atomic_flag", "<atomic>", cxx11},
    /* <bitset>.  */
    {"bitset", "<bitset>", cxx11},
    /* <complex>.  */
    {"complex", "<complex>", cxx98},
    {"complex_literals", "<complex>", cxx98},
    /* <condition_variable>. */
    {"condition_variable", "<condition_variable>", cxx11},
    {"condition_variable_any", "<condition_variable>", cxx11},
    /* <deque>.  */
    {"deque", "<deque>", cxx98},
    /* <forward_list>.  */
    {"forward_list", "<forward_list>", cxx11},
    /* <fstream>.  */
    {"basic_filebuf", "<fstream>", cxx98},
    {"basic_ifstream", "<fstream>", cxx98},
    {"basic_ofstream", "<fstream>", cxx98},
    {"basic_fstream", "<fstream>", cxx98},
    {"fstream", "<fstream>", cxx98},
    {"ifstream", "<fstream>", cxx98},
    {"ofstream", "<fstream>", cxx98},
    /* <functional>.  */
    {"bind", "<functional>", cxx11},
    {"function", "<functional>", cxx11},
    {"hash", "<functional>", cxx11},
    {"mem_fn", "<functional>", cxx11},
    /* <future>. */
    {"async", "<future>", cxx11},
    {"future", "<future>", cxx11},
    {"packaged_task", "<future>", cxx11},
    {"promise", "<future>", cxx11},
    /* <iostream>.  */
    {"cin", "<iostream>", cxx98},
    {"cout", "<iostream>", cxx98},
    {"cerr", "<iostream>", cxx98},
    {"clog", "<iostream>", cxx98},
    {"wcin", "<iostream>", cxx98},
    {"wcout", "<iostream>", cxx98},
    {"wclog", "<iostream>", cxx98},
    /* <istream>.  */
    {"istream", "<istream>", cxx98},
    /* <iterator>.  */
    {"advance", "<iterator>", cxx98},
    {"back_inserter", "<iterator>", cxx98},
    {"begin", "<iterator>", cxx11},
    {"distance", "<iterator>", cxx98},
    {"end", "<iterator>", cxx11},
    {"front_inserter", "<iterator>", cxx98},
    {"inserter", "<iterator>", cxx98},
    {"istream_iterator", "<iterator>", cxx98},
    {"istreambuf_iterator", "<iterator>", cxx98},
    {"iterator_traits", "<iterator>", cxx98},
    {"move_iterator", "<iterator>", cxx11},
    {"next", "<iterator>", cxx11},
    {"ostream_iterator", "<iterator>", cxx98},
    {"ostreambuf_iterator", "<iterator>", cxx98},
    {"prev", "<iterator>", cxx11},
    {"reverse_iterator", "<iterator>", cxx98},
    /* <ostream>.  */
    {"ostream", "<ostream>", cxx98},
    /* <list>.  */
    {"list", "<list>", cxx98},
    /* <map>.  */
    {"map", "<map>", cxx98},
    {"multimap", "<map>", cxx98},
    /* <memory>.  */
    {"make_shared", "<memory>", cxx11},
    {"make_unique", "<memory>", cxx11},
    {"shared_ptr", "<memory>", cxx11},
    {"unique_ptr", "<memory>", cxx11},
    {"weak_ptr", "<memory>", cxx11},
    /* <mutex>.  */
    {"mutex", "<mutex>", cxx11},
    {"timed_mutex", "<mutex>", cxx11},
    {"recursive_mutex", "<mutex>", cxx11},
    {"recursive_timed_mutex", "<mutex>", cxx11},
    {"once_flag", "<mutex>", cxx11},
    {"call_once,", "<mutex>", cxx11},
    {"lock", "<mutex>", cxx11},
    {"scoped_lock", "<mutex>", cxx17},
    {"try_lock", "<mutex>", cxx11},
    {"lock_guard", "<mutex>", cxx11},
    {"unique_lock", "<mutex>", cxx11},
    /* <optional>. */
    {"optional", "<optional>", cxx17},
    {"make_optional", "<optional>", cxx17},
    /* <ostream>.  */
    {"ostream", "<ostream>", cxx98},
    {"wostream", "<ostream>", cxx98},
    {"ends", "<ostream>", cxx98},
    {"flush", "<ostream>", cxx98},
    {"endl", "<ostream>", cxx98},
    /* <queue>.  */
    {"queue", "<queue>", cxx98},
    {"priority_queue", "<queue>", cxx98},
    /* <set>.  */
    {"set", "<set>", cxx98},
    {"multiset", "<set>", cxx98},
    /* <shared_mutex>.  */
    {"shared_lock", "<shared_mutex>", cxx14},
    {"shared_mutex", "<shared_mutex>", cxx17},
    {"shared_timed_mutex", "<shared_mutex>", cxx14},
    /* <sstream>.  */
    {"basic_stringbuf", "<sstream>", cxx98},
    {"basic_istringstream", "<sstream>", cxx98},
    {"basic_ostringstream", "<sstream>", cxx98},
    {"basic_stringstream", "<sstream>", cxx98},
    {"istringstream", "<sstream>", cxx98},
    {"ostringstream", "<sstream>", cxx98},
    {"stringstream", "<sstream>", cxx98},
    /* <stack>.  */
    {"stack", "<stack>", cxx98},
    /* <string>.  */
    {"basic_string", "<string>", cxx98},
    {"string", "<string>", cxx98},
    {"wstring", "<string>", cxx98},
    {"u8string", "<string>", cxx2a},
    {"u16string", "<string>", cxx11},
    {"u32string", "<string>", cxx11},
    /* <string_view>.  */
    {"string_view", "<string_view>", cxx17},
    /* <thread>.  */
    {"thread", "<thread>", cxx11},
    /* <tuple>.  */
    {"make_tuple", "<tuple>", cxx11},
    {"tuple", "<tuple>", cxx11},
    {"tuple_element", "<tuple>", cxx11},
    {"tuple_size", "<tuple>", cxx11},
    /* <unordered_map>.  */
    {"unordered_map", "<unordered_map>", cxx11},
    {"unordered_multimap", "<unordered_map>", cxx11},
    /* <unordered_set>.  */
    {"unordered_set", "<unordered_set>", cxx11},
    {"unordered_multiset", "<unordered_set>", cxx11},
    /* <utility>.  */
    {"declval", "<utility>", cxx11},
    {"forward", "<utility>", cxx11},
    {"make_pair", "<utility>", cxx98},
    {"move", "<utility>", cxx11},
    {"pair", "<utility>", cxx98},
    /* <variant>.  */
    {"variant", "<variant>", cxx17},
    {"visit", "<variant>", cxx17},
    /* <vector>.  */
    {"vector", "<vector>", cxx98},
  };
  const size_t num_hints = sizeof (hints) / sizeof (hints[0]);
  for (size_t i = 0; i < num_hints; i++)
    {
      if (strcmp (name, hints[i].name) == 0)
	return &hints[i];
    }
  return NULL;
}

/* Describe DIALECT.  */

static const char *
get_cxx_dialect_name (enum cxx_dialect dialect)
{
  switch (dialect)
    {
    default:
      gcc_unreachable ();
    case cxx98:
      return "C++98";
    case cxx11:
      return "C++11";
    case cxx14:
      return "C++14";
    case cxx17:
      return "C++17";
    case cxx2a:
      return "C++2a";
    }
}

/* Subclass of deferred_diagnostic for use for names in the "std" namespace
   that weren't recognized, but for which we know which header it ought to be
   in.

   Emit a note either suggesting the header to be included, or noting that
   the current dialect is too early for the given name.  */

class missing_std_header : public deferred_diagnostic
{
 public:
  missing_std_header (location_t loc,
		      const char *name_str,
		      const std_name_hint *header_hint)
  : deferred_diagnostic (loc),
    m_name_str (name_str),
    m_header_hint (header_hint)
  {}
  ~missing_std_header ()
  {
    gcc_rich_location richloc (get_location ());
    if (cxx_dialect >= m_header_hint->min_dialect)
      {
	const char *header = m_header_hint->header;
	maybe_add_include_fixit (&richloc, header, true);
	inform (&richloc,
		"%<std::%s%> is defined in header %qs;"
		" did you forget to %<#include %s%>?",
		m_name_str, header, header);
      }
    else
      inform (&richloc,
	      "%<std::%s%> is only available from %s onwards",
	      m_name_str, get_cxx_dialect_name (m_header_hint->min_dialect));
  }

private:
  const char *m_name_str;
  const std_name_hint *m_header_hint;
};

/* Attempt to generate a name_hint that suggests pertinent header files
   for NAME at LOCATION, for common names within the "std" namespace,
   or an empty name_hint if this isn't applicable.  */

static name_hint
maybe_suggest_missing_std_header (location_t location, tree name)
{
  gcc_assert (TREE_CODE (name) == IDENTIFIER_NODE);

  const char *name_str = IDENTIFIER_POINTER (name);
  const std_name_hint *header_hint = get_std_name_hint (name_str);
  if (!header_hint)
    return name_hint ();

  return name_hint (NULL, new missing_std_header (location, name_str,
						  header_hint));
}

/* Attempt to generate a name_hint that suggests a missing header file
   for NAME within SCOPE at LOCATION, or an empty name_hint if this isn't
   applicable.  */

static name_hint
maybe_suggest_missing_header (location_t location, tree name, tree scope)
{
  if (scope == NULL_TREE)
    return name_hint ();
  if (TREE_CODE (scope) != NAMESPACE_DECL)
    return name_hint ();
  /* We only offer suggestions for the "std" namespace.  */
  if (scope != std_node)
    return name_hint ();
  return maybe_suggest_missing_std_header (location, name);
}

/* Generate a name_hint at LOCATION for NAME, an IDENTIFIER_NODE for which name
   lookup failed within the explicitly provided SCOPE.

   Suggest the the best meaningful candidates (if any), otherwise
   an empty name_hint is returned.  */

name_hint
suggest_alternative_in_explicit_scope (location_t location, tree name,
				       tree scope)
{
  /* Something went very wrong; don't suggest anything.  */
  if (name == error_mark_node)
    return name_hint ();

  /* Resolve any namespace aliases.  */
  scope = ORIGINAL_NAMESPACE (scope);

  name_hint hint = maybe_suggest_missing_header (location, name, scope);
  if (hint)
    return hint;

  cp_binding_level *level = NAMESPACE_LEVEL (scope);

  best_match <tree, const char *> bm (name);
  consider_binding_level (name, bm, level, false, FUZZY_LOOKUP_NAME);

  /* See if we have a good suggesion for the user.  */
  const char *fuzzy_name = bm.get_best_meaningful_candidate ();
  if (fuzzy_name)
    return name_hint (fuzzy_name, NULL);

  return name_hint ();
}

/* Given NAME, look within SCOPED_ENUM for possible spell-correction
   candidates.  */

name_hint
suggest_alternative_in_scoped_enum (tree name, tree scoped_enum)
{
  gcc_assert (SCOPED_ENUM_P (scoped_enum));

  best_match <tree, const char *> bm (name);
  for (tree iter = TYPE_VALUES (scoped_enum); iter; iter = TREE_CHAIN (iter))
    {
      tree id = TREE_PURPOSE (iter);
      bm.consider (IDENTIFIER_POINTER (id));
    }
  return name_hint (bm.get_best_meaningful_candidate (), NULL);
}

/* Look up NAME (an IDENTIFIER_NODE) in SCOPE (either a NAMESPACE_DECL
   or a class TYPE).

   If PREFER_TYPE is > 0, we only return TYPE_DECLs or namespaces.
   If PREFER_TYPE is > 1, we only return TYPE_DECLs.

   Returns a DECL (or OVERLOAD, or BASELINK) representing the
   declaration found.  If no suitable declaration can be found,
   ERROR_MARK_NODE is returned.  If COMPLAIN is true and SCOPE is
   neither a class-type nor a namespace a diagnostic is issued.  */

tree
lookup_qualified_name (tree scope, tree name, int prefer_type, bool complain,
		       bool find_hidden)
{
  tree t = NULL_TREE;

  if (TREE_CODE (scope) == NAMESPACE_DECL)
    {
      int flags = lookup_flags (prefer_type, /*namespaces_only*/false);
      if (find_hidden)
	flags |= LOOKUP_HIDDEN;
      name_lookup lookup (name, flags);

      if (qualified_namespace_lookup (scope, &lookup))
	{
	  t = lookup.value;

	  /* If we have a known type overload, pull it out.  This can happen
	     for using decls.  */
	  if (TREE_CODE (t) == OVERLOAD && TREE_TYPE (t) != unknown_type_node)
	    t = OVL_FUNCTION (t);
	}
    }
  else if (cxx_dialect != cxx98 && TREE_CODE (scope) == ENUMERAL_TYPE)
    t = lookup_enumerator (scope, name);
  else if (is_class_type (scope, complain))
    t = lookup_member (scope, name, 2, prefer_type, tf_warning_or_error);

  if (!t)
    return error_mark_node;
  return t;
}

/* [namespace.qual]
   Accepts the NAME to lookup and its qualifying SCOPE.
   Returns the name/type pair found into the cxx_binding *RESULT,
   or false on error.  */

static bool
qualified_namespace_lookup (tree scope, name_lookup *lookup)
{
  timevar_start (TV_NAME_LOOKUP);
  query_oracle (lookup->name);
  bool found = lookup->search_qualified (ORIGINAL_NAMESPACE (scope));
  timevar_stop (TV_NAME_LOOKUP);
  return found;
}

/* Helper function for lookup_name_fuzzy.
   Traverse binding level LVL, looking for good name matches for NAME
   (and BM).  */
static void
consider_binding_level (tree name, best_match <tree, const char *> &bm,
			cp_binding_level *lvl, bool look_within_fields,
			enum lookup_name_fuzzy_kind kind)
{
  if (look_within_fields)
    if (lvl->this_entity && TREE_CODE (lvl->this_entity) == RECORD_TYPE)
      {
	tree type = lvl->this_entity;
	bool want_type_p = (kind == FUZZY_LOOKUP_TYPENAME);
	tree best_matching_field
	  = lookup_member_fuzzy (type, name, want_type_p);
	if (best_matching_field)
	  bm.consider (IDENTIFIER_POINTER (best_matching_field));
      }

  /* Only suggest names reserved for the implementation if NAME begins
     with an underscore.  */
  bool consider_implementation_names = (IDENTIFIER_POINTER (name)[0] == '_');

  for (tree t = lvl->names; t; t = TREE_CHAIN (t))
    {
      tree d = t;

      /* OVERLOADs or decls from using declaration are wrapped into
	 TREE_LIST.  */
      if (TREE_CODE (d) == TREE_LIST)
	d = OVL_FIRST (TREE_VALUE (d));

      /* Don't use bindings from implicitly declared functions,
	 as they were likely misspellings themselves.  */
      if (TREE_TYPE (d) == error_mark_node)
	continue;

      /* Skip anticipated decls of builtin functions.  */
      if (TREE_CODE (d) == FUNCTION_DECL
	  && fndecl_built_in_p (d)
	  && DECL_ANTICIPATED (d))
	continue;

      /* Skip compiler-generated variables (e.g. __for_begin/__for_end
	 within range for).  */
      if (TREE_CODE (d) == VAR_DECL
	  && DECL_ARTIFICIAL (d))
	continue;

      tree suggestion = DECL_NAME (d);
      if (!suggestion)
	continue;

      /* Don't suggest names that are for anonymous aggregate types, as
	 they are an implementation detail generated by the compiler.  */
      if (IDENTIFIER_ANON_P (suggestion))
	continue;

      const char *suggestion_str = IDENTIFIER_POINTER (suggestion);

      /* Ignore internal names with spaces in them.  */
      if (strchr (suggestion_str, ' '))
	continue;

      /* Don't suggest names that are reserved for use by the
	 implementation, unless NAME began with an underscore.  */
      if (name_reserved_for_implementation_p (suggestion_str)
	  && !consider_implementation_names)
	continue;

      bm.consider (suggestion_str);
    }
}

/* Subclass of deferred_diagnostic.  Notify the user that the
   given macro was used before it was defined.
   This can be done in the C++ frontend since tokenization happens
   upfront.  */

class macro_use_before_def : public deferred_diagnostic
{
 public:
  /* Factory function.  Return a new macro_use_before_def instance if
     appropriate, or return NULL. */
  static macro_use_before_def *
  maybe_make (location_t use_loc, cpp_hashnode *macro)
  {
    location_t def_loc = cpp_macro_definition_location (macro);
    if (def_loc == UNKNOWN_LOCATION)
      return NULL;

    /* We only want to issue a note if the macro was used *before* it was
       defined.
       We don't want to issue a note for cases where a macro was incorrectly
       used, leaving it unexpanded (e.g. by using the wrong argument
       count).  */
    if (!linemap_location_before_p (line_table, use_loc, def_loc))
      return NULL;

    return new macro_use_before_def (use_loc, macro);
  }

 private:
  /* Ctor.  LOC is the location of the usage.  MACRO is the
     macro that was used.  */
  macro_use_before_def (location_t loc, cpp_hashnode *macro)
  : deferred_diagnostic (loc), m_macro (macro)
  {
    gcc_assert (macro);
  }

  ~macro_use_before_def ()
  {
    if (is_suppressed_p ())
      return;

    inform (get_location (), "the macro %qs had not yet been defined",
	    (const char *)m_macro->ident.str);
    inform (cpp_macro_definition_location (m_macro),
	    "it was later defined here");
  }

 private:
  cpp_hashnode *m_macro;
};

/* Determine if it can ever make sense to offer RID as a suggestion for
   a misspelling.

   Subroutine of lookup_name_fuzzy.  */

static bool
suggest_rid_p  (enum rid rid)
{
  switch (rid)
    {
    /* Support suggesting function-like keywords.  */
    case RID_STATIC_ASSERT:
      return true;

    default:
      /* Support suggesting the various decl-specifier words, to handle
	 e.g. "singed" vs "signed" typos.  */
      if (cp_keyword_starts_decl_specifier_p (rid))
	return true;

      /* Otherwise, don't offer it.  This avoids suggesting e.g. "if"
	 and "do" for short misspellings, which are likely to lead to
	 nonsensical results.  */
      return false;
    }
}

/* Search for near-matches for NAME within the current bindings, and within
   macro names, returning the best match as a const char *, or NULL if
   no reasonable match is found.

   Use LOC for any deferred diagnostics.  */

name_hint
lookup_name_fuzzy (tree name, enum lookup_name_fuzzy_kind kind, location_t loc)
{
  gcc_assert (TREE_CODE (name) == IDENTIFIER_NODE);

  /* First, try some well-known names in the C++ standard library, in case
     the user forgot a #include.  */
  const char *header_hint
    = get_cp_stdlib_header_for_name (IDENTIFIER_POINTER (name));
  if (header_hint)
    return name_hint (NULL,
		      new suggest_missing_header (loc,
						  IDENTIFIER_POINTER (name),
						  header_hint));

  best_match <tree, const char *> bm (name);

  cp_binding_level *lvl;
  for (lvl = scope_chain->class_bindings; lvl; lvl = lvl->level_chain)
    consider_binding_level (name, bm, lvl, true, kind);

  for (lvl = current_binding_level; lvl; lvl = lvl->level_chain)
    consider_binding_level (name, bm, lvl, false, kind);

  /* Consider macros: if the user misspelled a macro name e.g. "SOME_MACRO"
     as:
       x = SOME_OTHER_MACRO (y);
     then "SOME_OTHER_MACRO" will survive to the frontend and show up
     as a misspelled identifier.

     Use the best distance so far so that a candidate is only set if
     a macro is better than anything so far.  This allows early rejection
     (without calculating the edit distance) of macro names that must have
     distance >= bm.get_best_distance (), and means that we only get a
     non-NULL result for best_macro_match if it's better than any of
     the identifiers already checked.  */
  best_macro_match bmm (name, bm.get_best_distance (), parse_in);
  cpp_hashnode *best_macro = bmm.get_best_meaningful_candidate ();
  /* If a macro is the closest so far to NAME, consider it.  */
  if (best_macro)
    bm.consider ((const char *)best_macro->ident.str);
  else if (bmm.get_best_distance () == 0)
    {
      /* If we have an exact match for a macro name, then either the
	 macro was used with the wrong argument count, or the macro
	 has been used before it was defined.  */
      if (cpp_hashnode *macro = bmm.blithely_get_best_candidate ())
	if (cpp_user_macro_p (macro))
	  return name_hint (NULL,
			    macro_use_before_def::maybe_make (loc, macro));
    }

  /* Try the "starts_decl_specifier_p" keywords to detect
     "singed" vs "signed" typos.  */
  for (unsigned i = 0; i < num_c_common_reswords; i++)
    {
      const c_common_resword *resword = &c_common_reswords[i];

      if (!suggest_rid_p (resword->rid))
	continue;

      tree resword_identifier = ridpointers [resword->rid];
      if (!resword_identifier)
	continue;
      gcc_assert (TREE_CODE (resword_identifier) == IDENTIFIER_NODE);

      /* Only consider reserved words that survived the
	 filtering in init_reswords (e.g. for -std).  */
      if (!IDENTIFIER_KEYWORD_P (resword_identifier))
	continue;

      bm.consider (IDENTIFIER_POINTER (resword_identifier));
    }

  return name_hint (bm.get_best_meaningful_candidate (), NULL);
}

/* Subroutine of outer_binding.

   Returns TRUE if BINDING is a binding to a template parameter of
   SCOPE.  In that case SCOPE is the scope of a primary template
   parameter -- in the sense of G++, i.e, a template that has its own
   template header.

   Returns FALSE otherwise.  */

static bool
binding_to_template_parms_of_scope_p (cxx_binding *binding,
				      cp_binding_level *scope)
{
  tree binding_value, tmpl, tinfo;
  int level;

  if (!binding || !scope || !scope->this_entity)
    return false;

  binding_value = binding->value ?  binding->value : binding->type;
  tinfo = get_template_info (scope->this_entity);

  /* BINDING_VALUE must be a template parm.  */
  if (binding_value == NULL_TREE
      || (!DECL_P (binding_value)
          || !DECL_TEMPLATE_PARM_P (binding_value)))
    return false;

  /*  The level of BINDING_VALUE.  */
  level =
    template_type_parameter_p (binding_value)
    ? TEMPLATE_PARM_LEVEL (TEMPLATE_TYPE_PARM_INDEX
			 (TREE_TYPE (binding_value)))
    : TEMPLATE_PARM_LEVEL (DECL_INITIAL (binding_value));

  /* The template of the current scope, iff said scope is a primary
     template.  */
  tmpl = (tinfo
	  && PRIMARY_TEMPLATE_P (TI_TEMPLATE (tinfo))
	  ? TI_TEMPLATE (tinfo)
	  : NULL_TREE);

  /* If the level of the parm BINDING_VALUE equals the depth of TMPL,
     then BINDING_VALUE is a parameter of TMPL.  */
  return (tmpl && level == TMPL_PARMS_DEPTH (DECL_TEMPLATE_PARMS (tmpl)));
}

/* Return the innermost non-namespace binding for NAME from a scope
   containing BINDING, or, if BINDING is NULL, the current scope.
   Please note that for a given template, the template parameters are
   considered to be in the scope containing the current scope.
   If CLASS_P is false, then class bindings are ignored.  */

cxx_binding *
outer_binding (tree name,
	       cxx_binding *binding,
	       bool class_p)
{
  cxx_binding *outer;
  cp_binding_level *scope;
  cp_binding_level *outer_scope;

  if (binding)
    {
      scope = binding->scope->level_chain;
      outer = binding->previous;
    }
  else
    {
      scope = current_binding_level;
      outer = IDENTIFIER_BINDING (name);
    }
  outer_scope = outer ? outer->scope : NULL;

  /* Because we create class bindings lazily, we might be missing a
     class binding for NAME.  If there are any class binding levels
     between the LAST_BINDING_LEVEL and the scope in which OUTER was
     declared, we must lookup NAME in those class scopes.  */
  if (class_p)
    while (scope && scope != outer_scope && scope->kind != sk_namespace)
      {
	if (scope->kind == sk_class)
	  {
	    cxx_binding *class_binding;

	    class_binding = get_class_binding (name, scope);
	    if (class_binding)
	      {
		/* Thread this new class-scope binding onto the
		   IDENTIFIER_BINDING list so that future lookups
		   find it quickly.  */
		class_binding->previous = outer;
		if (binding)
		  binding->previous = class_binding;
		else
		  IDENTIFIER_BINDING (name) = class_binding;
		return class_binding;
	      }
	  }
	/* If we are in a member template, the template parms of the member
	   template are considered to be inside the scope of the containing
	   class, but within G++ the class bindings are all pushed between the
	   template parms and the function body.  So if the outer binding is
	   a template parm for the current scope, return it now rather than
	   look for a class binding.  */
	if (outer_scope && outer_scope->kind == sk_template_parms
	    && binding_to_template_parms_of_scope_p (outer, scope))
	  return outer;

	scope = scope->level_chain;
      }

  return outer;
}

/* Return the innermost block-scope or class-scope value binding for
   NAME, or NULL_TREE if there is no such binding.  */

tree
innermost_non_namespace_value (tree name)
{
  cxx_binding *binding;
  binding = outer_binding (name, /*binding=*/NULL, /*class_p=*/true);
  return binding ? binding->value : NULL_TREE;
}

/* Look up NAME in the current binding level and its superiors in the
   namespace of variables, functions and typedefs.  Return a ..._DECL
   node of some kind representing its definition if there is only one
   such declaration, or return a TREE_LIST with all the overloaded
   definitions if there are many, or return 0 if it is undefined.
   Hidden name, either friend declaration or built-in function, are
   not ignored.

   If PREFER_TYPE is > 0, we prefer TYPE_DECLs or namespaces.
   If PREFER_TYPE is > 1, we reject non-type decls (e.g. namespaces).
   Otherwise we prefer non-TYPE_DECLs.

   If NONCLASS is nonzero, bindings in class scopes are ignored.  If
   BLOCK_P is false, bindings in block scopes are ignored.  */

static tree
lookup_name_real_1 (tree name, int prefer_type, int nonclass, bool block_p,
		    int namespaces_only, int flags)
{
  cxx_binding *iter;
  tree val = NULL_TREE;

  query_oracle (name);

  /* Conversion operators are handled specially because ordinary
     unqualified name lookup will not find template conversion
     operators.  */
  if (IDENTIFIER_CONV_OP_P (name))
    {
      cp_binding_level *level;

      for (level = current_binding_level;
	   level && level->kind != sk_namespace;
	   level = level->level_chain)
	{
	  tree class_type;
	  tree operators;

	  /* A conversion operator can only be declared in a class
	     scope.  */
	  if (level->kind != sk_class)
	    continue;

	  /* Lookup the conversion operator in the class.  */
	  class_type = level->this_entity;
	  operators = lookup_fnfields (class_type, name, /*protect=*/0);
	  if (operators)
	    return operators;
	}

      return NULL_TREE;
    }

  flags |= lookup_flags (prefer_type, namespaces_only);

  /* First, look in non-namespace scopes.  */

  if (current_class_type == NULL_TREE)
    nonclass = 1;

  if (block_p || !nonclass)
    for (iter = outer_binding (name, NULL, !nonclass);
	 iter;
	 iter = outer_binding (name, iter, !nonclass))
      {
	tree binding;

	/* Skip entities we don't want.  */
	if (LOCAL_BINDING_P (iter) ? !block_p : nonclass)
	  continue;

	/* If this is the kind of thing we're looking for, we're done.  */
	if (qualify_lookup (iter->value, flags))
	  binding = iter->value;
	else if ((flags & LOOKUP_PREFER_TYPES)
		 && qualify_lookup (iter->type, flags))
	  binding = iter->type;
	else
	  binding = NULL_TREE;

	if (binding)
	  {
	    if (TREE_CODE (binding) == TYPE_DECL && DECL_HIDDEN_P (binding))
	      {
		/* A non namespace-scope binding can only be hidden in the
		   presence of a local class, due to friend declarations.

		   In particular, consider:

		   struct C;
		   void f() {
		     struct A {
		       friend struct B;
		       friend struct C;
		       void g() {
		         B* b; // error: B is hidden
			 C* c; // OK, finds ::C
		       } 
		     };
		     B *b;  // error: B is hidden
		     C *c;  // OK, finds ::C
		     struct B {};
		     B *bb; // OK
		   }

		   The standard says that "B" is a local class in "f"
		   (but not nested within "A") -- but that name lookup
		   for "B" does not find this declaration until it is
		   declared directly with "f".

		   In particular:

		   [class.friend]

		   If a friend declaration appears in a local class and
		   the name specified is an unqualified name, a prior
		   declaration is looked up without considering scopes
		   that are outside the innermost enclosing non-class
		   scope. For a friend function declaration, if there is
		   no prior declaration, the program is ill-formed. For a
		   friend class declaration, if there is no prior
		   declaration, the class that is specified belongs to the
		   innermost enclosing non-class scope, but if it is
		   subsequently referenced, its name is not found by name
		   lookup until a matching declaration is provided in the
		   innermost enclosing nonclass scope.

		   So just keep looking for a non-hidden binding.
		*/
		continue;
	      }
	    val = binding;
	    break;
	  }
      }

  /* Now lookup in namespace scopes.  */
  if (!val)
    {
      name_lookup lookup (name, flags);
      if (lookup.search_unqualified
	  (current_decl_namespace (), current_binding_level))
	val = lookup.value;
    }

  /* If we have a known type overload, pull it out.  This can happen
     for both using decls and unhidden functions.  */
  if (val && TREE_CODE (val) == OVERLOAD
      && TREE_TYPE (val) != unknown_type_node)
    val = OVL_FIRST (val);

  return val;
}

/* Wrapper for lookup_name_real_1.  */

tree
lookup_name_real (tree name, int prefer_type, int nonclass, bool block_p,
		  int namespaces_only, int flags)
{
  tree ret;
  bool subtime = timevar_cond_start (TV_NAME_LOOKUP);
  ret = lookup_name_real_1 (name, prefer_type, nonclass, block_p,
			    namespaces_only, flags);
  timevar_cond_stop (TV_NAME_LOOKUP, subtime);
  return ret;
}

tree
lookup_name_nonclass (tree name)
{
  return lookup_name_real (name, 0, 1, /*block_p=*/true, 0, 0);
}

tree
lookup_name (tree name)
{
  return lookup_name_real (name, 0, 0, /*block_p=*/true, 0, 0);
}

tree
lookup_name_prefer_type (tree name, int prefer_type)
{
  return lookup_name_real (name, prefer_type, 0, /*block_p=*/true, 0, 0);
}

/* Look up NAME for type used in elaborated name specifier in
   the scopes given by SCOPE.  SCOPE can be either TS_CURRENT or
   TS_WITHIN_ENCLOSING_NON_CLASS.  Although not implied by the
   name, more scopes are checked if cleanup or template parameter
   scope is encountered.

   Unlike lookup_name_real, we make sure that NAME is actually
   declared in the desired scope, not from inheritance, nor using
   directive.  For using declaration, there is DR138 still waiting
   to be resolved.  Hidden name coming from an earlier friend
   declaration is also returned.

   A TYPE_DECL best matching the NAME is returned.  Catching error
   and issuing diagnostics are caller's responsibility.  */

static tree
lookup_type_scope_1 (tree name, tag_scope scope)
{
  cxx_binding *iter = NULL;
  tree val = NULL_TREE;
  cp_binding_level *level = NULL;

  /* Look in non-namespace scope first.  */
  if (current_binding_level->kind != sk_namespace)
    iter = outer_binding (name, NULL, /*class_p=*/ true);
  for (; iter; iter = outer_binding (name, iter, /*class_p=*/ true))
    {
      /* Check if this is the kind of thing we're looking for.
	 If SCOPE is TS_CURRENT, also make sure it doesn't come from
	 base class.  For ITER->VALUE, we can simply use
	 INHERITED_VALUE_BINDING_P.  For ITER->TYPE, we have to use
	 our own check.

	 We check ITER->TYPE before ITER->VALUE in order to handle
	   typedef struct C {} C;
	 correctly.  */

      if (qualify_lookup (iter->type, LOOKUP_PREFER_TYPES)
	  && (scope != ts_current
	      || LOCAL_BINDING_P (iter)
	      || DECL_CONTEXT (iter->type) == iter->scope->this_entity))
	val = iter->type;
      else if ((scope != ts_current
		|| !INHERITED_VALUE_BINDING_P (iter))
	       && qualify_lookup (iter->value, LOOKUP_PREFER_TYPES))
	val = iter->value;

      if (val)
	break;
    }

  /* Look in namespace scope.  */
  if (val)
    level = iter->scope;
  else
    {
      tree ns = current_decl_namespace ();

      if (tree *slot = find_namespace_slot (ns, name))
	{
	  /* If this is the kind of thing we're looking for, we're done.  */
	  if (tree type = MAYBE_STAT_TYPE (*slot))
	    if (qualify_lookup (type, LOOKUP_PREFER_TYPES))
	      val = type;
	  if (!val)
	    {
	      if (tree decl = MAYBE_STAT_DECL (*slot))
		if (qualify_lookup (decl, LOOKUP_PREFER_TYPES))
		  val = decl;
	    }
	  level = NAMESPACE_LEVEL (ns);
	}
    }

  /* Type found, check if it is in the allowed scopes, ignoring cleanup
     and template parameter scopes.  */
  if (val)
    {
      cp_binding_level *b = current_binding_level;
      while (b)
	{
	  if (level == b)
	    return val;

	  if (b->kind == sk_cleanup || b->kind == sk_template_parms
	      || b->kind == sk_function_parms)
	    b = b->level_chain;
	  else if (b->kind == sk_class
		   && scope == ts_within_enclosing_non_class)
	    b = b->level_chain;
	  else
	    break;
	}
    }

  return NULL_TREE;
}
 
/* Wrapper for lookup_type_scope_1.  */

tree
lookup_type_scope (tree name, tag_scope scope)
{
  tree ret;
  bool subtime = timevar_cond_start (TV_NAME_LOOKUP);
  ret = lookup_type_scope_1 (name, scope);
  timevar_cond_stop (TV_NAME_LOOKUP, subtime);
  return ret;
}

/* Returns true iff DECL is a block-scope extern declaration of a function
   or variable.  */

bool
is_local_extern (tree decl)
{
  cxx_binding *binding;

  /* For functions, this is easy.  */
  if (TREE_CODE (decl) == FUNCTION_DECL)
    return DECL_LOCAL_FUNCTION_P (decl);

  if (!VAR_P (decl))
    return false;
  if (!current_function_decl)
    return false;

  /* For variables, this is not easy.  We need to look at the binding stack
     for the identifier to see whether the decl we have is a local.  */
  for (binding = IDENTIFIER_BINDING (DECL_NAME (decl));
       binding && binding->scope->kind != sk_namespace;
       binding = binding->previous)
    if (binding->value == decl)
      return LOCAL_BINDING_P (binding);

  return false;
}

/* The type TYPE is being declared.  If it is a class template, or a
   specialization of a class template, do any processing required and
   perform error-checking.  If IS_FRIEND is nonzero, this TYPE is
   being declared a friend.  B is the binding level at which this TYPE
   should be bound.

   Returns the TYPE_DECL for TYPE, which may have been altered by this
   processing.  */

static tree
maybe_process_template_type_declaration (tree type, int is_friend,
					 cp_binding_level *b)
{
  tree decl = TYPE_NAME (type);

  if (processing_template_parmlist)
    /* You can't declare a new template type in a template parameter
       list.  But, you can declare a non-template type:

	 template <class A*> struct S;

       is a forward-declaration of `A'.  */
    ;
  else if (b->kind == sk_namespace
	   && current_binding_level->kind != sk_namespace)
    /* If this new type is being injected into a containing scope,
       then it's not a template type.  */
    ;
  else
    {
      gcc_assert (MAYBE_CLASS_TYPE_P (type)
		  || TREE_CODE (type) == ENUMERAL_TYPE);

      if (processing_template_decl)
	{
	  /* This may change after the call to
	     push_template_decl_real, but we want the original value.  */
	  tree name = DECL_NAME (decl);

	  decl = push_template_decl_real (decl, is_friend);
	  if (decl == error_mark_node)
	    return error_mark_node;

	  /* If the current binding level is the binding level for the
	     template parameters (see the comment in
	     begin_template_parm_list) and the enclosing level is a class
	     scope, and we're not looking at a friend, push the
	     declaration of the member class into the class scope.  In the
	     friend case, push_template_decl will already have put the
	     friend into global scope, if appropriate.  */
	  if (TREE_CODE (type) != ENUMERAL_TYPE
	      && !is_friend && b->kind == sk_template_parms
	      && b->level_chain->kind == sk_class)
	    {
	      finish_member_declaration (CLASSTYPE_TI_TEMPLATE (type));

	      if (!COMPLETE_TYPE_P (current_class_type))
		{
		  maybe_add_class_template_decl_list (current_class_type,
						      type, /*friend_p=*/0);
		  /* Put this UTD in the table of UTDs for the class.  */
		  if (CLASSTYPE_NESTED_UTDS (current_class_type) == NULL)
		    CLASSTYPE_NESTED_UTDS (current_class_type) =
		      binding_table_new (SCOPE_DEFAULT_HT_SIZE);

		  binding_table_insert
		    (CLASSTYPE_NESTED_UTDS (current_class_type), name, type);
		}
	    }
	}
    }

  return decl;
}

/* Push a tag name NAME for struct/class/union/enum type TYPE.  In case
   that the NAME is a class template, the tag is processed but not pushed.

   The pushed scope depend on the SCOPE parameter:
   - When SCOPE is TS_CURRENT, put it into the inner-most non-sk_cleanup
     scope.
   - When SCOPE is TS_GLOBAL, put it in the inner-most non-class and
     non-template-parameter scope.  This case is needed for forward
     declarations.
   - When SCOPE is TS_WITHIN_ENCLOSING_NON_CLASS, this is similar to
     TS_GLOBAL case except that names within template-parameter scopes
     are not pushed at all.

   Returns TYPE upon success and ERROR_MARK_NODE otherwise.  */

static tree
do_pushtag (tree name, tree type, tag_scope scope)
{
  tree decl;

  cp_binding_level *b = current_binding_level;
  while (true)
    {
      if (/* Cleanup scopes are not scopes from the point of view of
	     the language.  */
	  b->kind == sk_cleanup
	  /* Neither are function parameter scopes.  */
	  || b->kind == sk_function_parms
	  /* Neither are the scopes used to hold template parameters
	     for an explicit specialization.  For an ordinary template
	     declaration, these scopes are not scopes from the point of
	     view of the language.  */
	  || (b->kind == sk_template_parms
	      && (b->explicit_spec_p || scope == ts_global)))
	b = b->level_chain;
      else if (b->kind == sk_class
	       && scope != ts_current)
	{
	  b = b->level_chain;
	  if (b->kind == sk_template_parms)
	    b = b->level_chain;
	}
      else
	break;
    }

  gcc_assert (identifier_p (name));

  /* Do C++ gratuitous typedefing.  */
  if (identifier_type_value_1 (name) != type)
    {
      tree tdef;
      tree context = TYPE_CONTEXT (type);

      if (! context)
	{
	  cp_binding_level *cb = b;
	  while (cb->kind != sk_namespace
		 && cb->kind != sk_class
		 && (cb->kind != sk_function_parms
		     || !cb->this_entity))
	    cb = cb->level_chain;
	  tree cs = cb->this_entity;

	  gcc_checking_assert (TREE_CODE (cs) == FUNCTION_DECL
			       ? cs == current_function_decl
			       : TYPE_P (cs) ? cs == current_class_type
			       : cs == current_namespace);

	  if (scope == ts_current
	      || (cs && TREE_CODE (cs) == FUNCTION_DECL))
	    context = cs;
	  else if (cs && TYPE_P (cs))
	    /* When declaring a friend class of a local class, we want
	       to inject the newly named class into the scope
	       containing the local class, not the namespace
	       scope.  */
	    context = decl_function_context (get_type_decl (cs));
	}
      if (!context)
	context = current_namespace;

      tdef = create_implicit_typedef (name, type);
      DECL_CONTEXT (tdef) = FROB_CONTEXT (context);
      /* Friends also get the same owner and export status.  */
      set_module_owner (tdef);
      if (scope == ts_within_enclosing_non_class)
	{
	  /* This is a friend.  Make this TYPE_DECL node hidden from
	     ordinary name lookup.  Its corresponding TEMPLATE_DECL
	     will be marked in push_template_decl_real.  */
	  retrofit_lang_decl (tdef);
	  DECL_ANTICIPATED (tdef) = 1;
	  DECL_FRIEND_P (tdef) = 1;
	}

      decl = maybe_process_template_type_declaration
	(type, scope == ts_within_enclosing_non_class, b);
      if (decl == error_mark_node)
	return decl;

      if (b->kind == sk_class)
	{
	  if (!TYPE_BEING_DEFINED (current_class_type))
	    /* Don't push anywhere if the class is complete; a lambda in an
	       NSDMI is not a member of the class.  */
	    ;
	  else if (!PROCESSING_REAL_TEMPLATE_DECL_P ())
	    /* Put this TYPE_DECL on the TYPE_FIELDS list for the
	       class.  But if it's a member template class, we want
	       the TEMPLATE_DECL, not the TYPE_DECL, so this is done
	       later.  */
	    finish_member_declaration (decl);
	  else
	    pushdecl_class_level (decl);
	}
      else if (b->kind != sk_template_parms)
	{
	  decl = do_pushdecl_with_scope (decl, b, /*is_friend=*/false);
	  if (decl == error_mark_node)
	    return decl;

	  if (DECL_CONTEXT (decl) == std_node
	      && init_list_identifier == DECL_NAME (TYPE_NAME (type))
	      && !CLASSTYPE_TEMPLATE_INFO (type))
	    {
	      error ("declaration of %<std::initializer_list%> does not match "
		     "%<#include <initializer_list>%>, isn%'t a template");
	      return error_mark_node;
	    }
	}

      TYPE_CONTEXT (type) = DECL_CONTEXT (decl);

      /* If this is a local class, keep track of it.  We need this
	 information for name-mangling, and so that it is possible to
	 find all function definitions in a translation unit in a
	 convenient way.  (It's otherwise tricky to find a member
	 function definition it's only pointed to from within a local
	 class.)  */
      if (TYPE_FUNCTION_SCOPE_P (type))
	{
	  if (processing_template_decl)
	    {
	      /* Push a DECL_EXPR so we call pushtag at the right time in
		 template instantiation rather than in some nested context.  */
	      add_decl_expr (decl);
	    }
	  /* Lambdas use LAMBDA_EXPR_DISCRIMINATOR instead.  */
	  else if (!LAMBDA_TYPE_P (type))
	    determine_local_discriminator (TYPE_NAME (type));
	}
    }

  if (b->kind == sk_class
      && !COMPLETE_TYPE_P (current_class_type))
    {
      maybe_add_class_template_decl_list (current_class_type,
					  type, /*friend_p=*/0);

      if (CLASSTYPE_NESTED_UTDS (current_class_type) == NULL)
	CLASSTYPE_NESTED_UTDS (current_class_type)
	  = binding_table_new (SCOPE_DEFAULT_HT_SIZE);

      binding_table_insert
	(CLASSTYPE_NESTED_UTDS (current_class_type), name, type);
    }

  decl = TYPE_NAME (type);
  gcc_assert (TREE_CODE (decl) == TYPE_DECL);

  /* Set type visibility now if this is a forward declaration.  */
  TREE_PUBLIC (decl) = 1;
  determine_visibility (decl);

  return type;
}

/* Wrapper for do_pushtag.  */

tree
pushtag (tree name, tree type, tag_scope scope)
{
  tree ret;
  bool subtime = timevar_cond_start (TV_NAME_LOOKUP);
  ret = do_pushtag (name, type, scope);
  timevar_cond_stop (TV_NAME_LOOKUP, subtime);
  return ret;
}


/* Subroutines for reverting temporarily to top-level for instantiation
   of templates and such.  We actually need to clear out the class- and
   local-value slots of all identifiers, so that only the global values
   are at all visible.  Simply setting current_binding_level to the global
   scope isn't enough, because more binding levels may be pushed.  */
struct saved_scope *scope_chain;

/* Return true if ID has not already been marked.  */

static inline bool
store_binding_p (tree id)
{
  if (!id || !IDENTIFIER_BINDING (id))
    return false;

  if (IDENTIFIER_MARKED (id))
    return false;

  return true;
}

/* Add an appropriate binding to *OLD_BINDINGS which needs to already
   have enough space reserved.  */

static void
store_binding (tree id, vec<cxx_saved_binding, va_gc> **old_bindings)
{
  cxx_saved_binding saved;

  gcc_checking_assert (store_binding_p (id));

  IDENTIFIER_MARKED (id) = 1;

  saved.identifier = id;
  saved.binding = IDENTIFIER_BINDING (id);
  saved.real_type_value = REAL_IDENTIFIER_TYPE_VALUE (id);
  (*old_bindings)->quick_push (saved);
  IDENTIFIER_BINDING (id) = NULL;
}

static void
store_bindings (tree names, vec<cxx_saved_binding, va_gc> **old_bindings)
{
  static vec<tree> bindings_need_stored;
  tree t, id;
  size_t i;

  bool subtime = timevar_cond_start (TV_NAME_LOOKUP);
  for (t = names; t; t = TREE_CHAIN (t))
    {
      if (TREE_CODE (t) == TREE_LIST)
	id = TREE_PURPOSE (t);
      else
	id = DECL_NAME (t);

      if (store_binding_p (id))
	bindings_need_stored.safe_push (id);
    }
  if (!bindings_need_stored.is_empty ())
    {
      vec_safe_reserve_exact (*old_bindings, bindings_need_stored.length ());
      for (i = 0; bindings_need_stored.iterate (i, &id); ++i)
	{
	  /* We can apparently have duplicates in NAMES.  */
	  if (store_binding_p (id))
	    store_binding (id, old_bindings);
	}
      bindings_need_stored.truncate (0);
    }
  timevar_cond_stop (TV_NAME_LOOKUP, subtime);
}

/* Like store_bindings, but NAMES is a vector of cp_class_binding
   objects, rather than a TREE_LIST.  */

static void
store_class_bindings (vec<cp_class_binding, va_gc> *names,
		      vec<cxx_saved_binding, va_gc> **old_bindings)
{
  static vec<tree> bindings_need_stored;
  size_t i;
  cp_class_binding *cb;

  for (i = 0; vec_safe_iterate (names, i, &cb); ++i)
    if (store_binding_p (cb->identifier))
      bindings_need_stored.safe_push (cb->identifier);
  if (!bindings_need_stored.is_empty ())
    {
      tree id;
      vec_safe_reserve_exact (*old_bindings, bindings_need_stored.length ());
      for (i = 0; bindings_need_stored.iterate (i, &id); ++i)
	store_binding (id, old_bindings);
      bindings_need_stored.truncate (0);
    }
}

/* A chain of saved_scope structures awaiting reuse.  */

static GTY((deletable)) struct saved_scope *free_saved_scope;

static void
do_push_to_top_level (void)
{
  struct saved_scope *s;
  cp_binding_level *b;
  cxx_saved_binding *sb;
  size_t i;
  bool need_pop;

  /* Reuse or create a new structure for this saved scope.  */
  if (free_saved_scope != NULL)
    {
      s = free_saved_scope;
      free_saved_scope = s->prev;

      vec<cxx_saved_binding, va_gc> *old_bindings = s->old_bindings;
      memset (s, 0, sizeof (*s));
      /* Also reuse the structure's old_bindings vector.  */
      vec_safe_truncate (old_bindings, 0);
      s->old_bindings = old_bindings;
    }
  else
    s = ggc_cleared_alloc<saved_scope> ();

  b = scope_chain ? current_binding_level : 0;

  /* If we're in the middle of some function, save our state.  */
  if (cfun)
    {
      need_pop = true;
      push_function_context ();
    }
  else
    need_pop = false;

  if (scope_chain && previous_class_level)
    store_class_bindings (previous_class_level->class_shadowed,
			  &s->old_bindings);

  /* Have to include the global scope, because class-scope decls
     aren't listed anywhere useful.  */
  for (; b; b = b->level_chain)
    {
      tree t;

      /* Template IDs are inserted into the global level. If they were
	 inserted into namespace level, finish_file wouldn't find them
	 when doing pending instantiations. Therefore, don't stop at
	 namespace level, but continue until :: .  */
      if (global_scope_p (b))
	break;

      store_bindings (b->names, &s->old_bindings);
      /* We also need to check class_shadowed to save class-level type
	 bindings, since pushclass doesn't fill in b->names.  */
      if (b->kind == sk_class)
	store_class_bindings (b->class_shadowed, &s->old_bindings);

      /* Unwind type-value slots back to top level.  */
      for (t = b->type_shadowed; t; t = TREE_CHAIN (t))
	SET_IDENTIFIER_TYPE_VALUE (TREE_PURPOSE (t), TREE_VALUE (t));
    }

  FOR_EACH_VEC_SAFE_ELT (s->old_bindings, i, sb)
    IDENTIFIER_MARKED (sb->identifier) = 0;

  s->prev = scope_chain;
  s->bindings = b;
  s->need_pop_function_context = need_pop;
  s->function_decl = current_function_decl;
  s->unevaluated_operand = cp_unevaluated_operand;
  s->inhibit_evaluation_warnings = c_inhibit_evaluation_warnings;
  s->suppress_location_wrappers = suppress_location_wrappers;
  s->x_stmt_tree.stmts_are_full_exprs_p = true;

  scope_chain = s;
  current_function_decl = NULL_TREE;
  current_lang_base = NULL;
  current_lang_name = lang_name_cplusplus;
  current_namespace = global_namespace;
  push_class_stack ();
  cp_unevaluated_operand = 0;
  c_inhibit_evaluation_warnings = 0;
  suppress_location_wrappers = 0;
}

static void
do_pop_from_top_level (void)
{
  struct saved_scope *s = scope_chain;
  cxx_saved_binding *saved;
  size_t i;

  /* Clear out class-level bindings cache.  */
  if (previous_class_level)
    invalidate_class_lookup_cache ();
  pop_class_stack ();

  release_tree_vector (current_lang_base);

  scope_chain = s->prev;
  FOR_EACH_VEC_SAFE_ELT (s->old_bindings, i, saved)
    {
      tree id = saved->identifier;

      IDENTIFIER_BINDING (id) = saved->binding;
      SET_IDENTIFIER_TYPE_VALUE (id, saved->real_type_value);
    }

  /* If we were in the middle of compiling a function, restore our
     state.  */
  if (s->need_pop_function_context)
    pop_function_context ();
  current_function_decl = s->function_decl;
  cp_unevaluated_operand = s->unevaluated_operand;
  c_inhibit_evaluation_warnings = s->inhibit_evaluation_warnings;
  suppress_location_wrappers = s->suppress_location_wrappers;

  /* Make this saved_scope structure available for reuse by
     push_to_top_level.  */
  s->prev = free_saved_scope;
  free_saved_scope = s;
}

/* Push into the scope of the namespace NS, even if it is deeply
   nested within another namespace.  */

static void
do_push_nested_namespace (tree ns)
{
  if (ns == global_namespace)
    do_push_to_top_level ();
  else
    {
      do_push_nested_namespace (CP_DECL_CONTEXT (ns));
      // FIXME This assert is only true in the correct module context
      // gcc_checking_assert
      //(find_namespace_value (current_namespace, DECL_NAME (ns)) == ns);
      resume_scope (NAMESPACE_LEVEL (ns));
      current_namespace = ns;
    }
}

/* Pop back from the scope of the namespace NS, which was previously
   entered with push_nested_namespace.  */

static void
do_pop_nested_namespace (tree ns)
{
  while (ns != global_namespace)
    {
      ns = CP_DECL_CONTEXT (ns);
      current_namespace = ns;
      leave_scope ();
    }

  do_pop_from_top_level ();
}

/* Add TARGET to USINGS, if it does not already exist there.  We used
   to build the complete graph of usings at this point, from the POV
   of the source namespaces.  Now we build that as we perform the
   unqualified search.  */

static void
add_using_namespace (vec<tree, va_gc> *&usings, tree target)
{
  if (usings)
    for (unsigned ix = usings->length (); ix--;)
      if ((*usings)[ix] == target)
	return;

  vec_safe_push (usings, target);
}

/* Tell the debug system of a using directive.  */

static void
emit_debug_info_using_namespace (tree from, tree target, bool implicit)
{
  /* Emit debugging info.  */
  tree context = from != global_namespace ? from : NULL_TREE;
  debug_hooks->imported_module_or_decl (target, NULL_TREE, context, false,
					implicit);
}

/* Process a using directive.  */

void
finish_using_directive (tree target, tree attribs)
{
  if (target == error_mark_node)
    return;

  if (current_binding_level->kind != sk_namespace)
    add_stmt (build_stmt (input_location, USING_STMT, target));
  else
    emit_debug_info_using_namespace (current_binding_level->this_entity,
				     ORIGINAL_NAMESPACE (target), false);

  add_using_namespace (current_binding_level->using_directives,
		       ORIGINAL_NAMESPACE (target));

  if (attribs != error_mark_node)
    for (tree a = attribs; a; a = TREE_CHAIN (a))
      {
	tree name = get_attribute_name (a);
	if (current_binding_level->kind == sk_namespace
	    && is_attribute_p ("strong", name))
	  {
	    warning (0, "strong using directive no longer supported");
	    if (CP_DECL_CONTEXT (target) == current_namespace)
	      inform (DECL_SOURCE_LOCATION (target),
		      "you may use an inline namespace instead");
	  }
	else
	  warning (OPT_Wattributes, "%qD attribute directive ignored", name);
      }
}

/* Pushes X into the global namespace.  */

tree
pushdecl_top_level (tree x, tree *maybe_init)
{
  bool subtime = timevar_cond_start (TV_NAME_LOOKUP);
  do_push_to_top_level ();
  if (!DECL_CONTEXT (x))
    DECL_CONTEXT (x) = FROB_CONTEXT (global_namespace);
  x = pushdecl_namespace_level (x, false);
  if (maybe_init)
    cp_finish_decl (x, *maybe_init, false, NULL_TREE, 0);
  do_pop_from_top_level ();
  timevar_cond_stop (TV_NAME_LOOKUP, subtime);
  return x;
}

/* Pushes X into the global namespace and calls cp_finish_decl to
   register the variable, initializing it with INIT.  */

tree
pushdecl_top_level_and_finish (tree x, tree init)
{
  return pushdecl_top_level (x, &init);
}

/* Enter the namespaces from current_namerspace to NS.  */

static int
push_inline_namespaces (tree ns)
{
  int count = 0;
  if (ns != current_namespace)
    {
      gcc_assert (ns != global_namespace);
      count += push_inline_namespaces (CP_DECL_CONTEXT (ns));
      resume_scope (NAMESPACE_LEVEL (ns));
      current_namespace = ns;
      count++;
    }
  return count;
}

/* SLOT is the (possibly empty) binding slot for NAME in CTX.
   Reuse or create a namespace NAME.  NAME is null for the anonymous
   namespace.  */

static tree
reuse_namespace (tree *slot, tree ctx, tree name)
{
  if (modules_p () && *slot && TREE_PUBLIC (ctx) && name)
    {
      /* Public namespace.  Shared.  */
      tree *global_slot = slot;
      if (TREE_CODE (*slot) == MODULE_VECTOR)
	global_slot = get_fixed_binding_slot (slot, name,
					      MODULE_SLOT_GLOBAL, false);

      for (ovl_iterator iter (*global_slot); iter; ++iter)
	{
	  tree decl = *iter;

	  if (TREE_CODE (decl) == NAMESPACE_DECL && !DECL_NAMESPACE_ALIAS (decl))
	    return decl;
	}
    }
  return NULL_TREE;
}

/* The anonymous namespace name can be module-dependent.  */
static tree GTY() anon_name;

static tree
make_namespace (tree ctx, tree name, location_t loc,
		bool inline_p, tree asm_name = NULL_TREE)
{
  /* Create the namespace.  */
  tree ns = build_lang_decl (NAMESPACE_DECL, name, void_type_node);
  DECL_SOURCE_LOCATION (ns) = loc;
  SCOPE_DEPTH (ns) = SCOPE_DEPTH (ctx) + 1;
  if (!SCOPE_DEPTH (ns))
    /* We only allow depth 255. */
    sorry ("cannot nest more than %d namespaces", SCOPE_DEPTH (ctx));
  DECL_CONTEXT (ns) = FROB_CONTEXT (ctx);

  if (!name)
    {
      if (!asm_name)
	{
	  /* Figure out the anonymous namespace assembler name.  */
	  asm_name = anon_identifier;
	  if (module_interface_p ())
	    {
	      /* We must use the full partition name.  */
	      const char *names[2];
	      names[1] = module_name (MODULE_PURVIEW, &names[0]);
	      unsigned len = 0;
	      for (unsigned ix = 2; ix--;)
		len += strlen (names[ix]);
	      unsigned pos = IDENTIFIER_LENGTH (asm_name);
	      char *buf = XALLOCAVEC (char, pos + len * 3 + 1);

	      memcpy (buf, IDENTIFIER_POINTER (asm_name), pos);
	      buf[pos++] = '_';
	      for (unsigned ix = 0; ix != 2; ix++)
		for (const char *ptr = names[ix]; *ptr; ptr++)
		  if (ISALNUM (*ptr))
		    buf[pos++] = *ptr;
		  else
		    pos += sprintf (&buf[pos], "_%02x", *ptr);
	      asm_name = get_identifier_with_length (buf, pos);
	    }
	  else if (module_global_p ())
	    /* We cannot have it here, because there's nothing
	       unique to mangle into the name.  */
	    error ("anonymous namespaces cannot be used in"
		   " global module fragment");
	  anon_name = asm_name;
	}
      SET_DECL_ASSEMBLER_NAME (ns, asm_name);
    }
  else if (TREE_PUBLIC (ctx))
    TREE_PUBLIC (ns) = true;

  if (inline_p)
    DECL_NAMESPACE_INLINE_P (ns) = true;

  return ns;
}

static void
make_namespace_finish (tree ns, tree *slot, bool from_import = false)
{
  if (modules_p () && TREE_PUBLIC (ns) && (from_import || *slot != ns))
    {
      /* Merge into global slot.  */
      tree *gslot = get_fixed_binding_slot (slot, DECL_NAME (ns),
					    MODULE_SLOT_GLOBAL, true);
      if (!check_mergeable_decl (ns, *gslot, NULL, NULL, NULL))
	*gslot = ns;
    }

  /* NS was newly created, finish off making it.  */
  tree ctx = CP_DECL_CONTEXT (ns);
  cp_binding_level *scope = ggc_cleared_alloc<cp_binding_level> ();
  scope->this_entity = ns;
  scope->more_cleanups_ok = true;
  scope->kind = sk_namespace;
  scope->level_chain = NAMESPACE_LEVEL (ctx);
  NAMESPACE_LEVEL (ns) = scope;

  if (DECL_NAMESPACE_INLINE_P (ns))
    vec_safe_push (DECL_NAMESPACE_INLINEES (ctx), ns);

  if (DECL_NAMESPACE_INLINE_P (ns) || !DECL_NAME (ns))
    emit_debug_info_using_namespace (ctx, ns, true);
}

/* Push into the scope of the NAME namespace.  If NAME is NULL_TREE,
   then we enter an anonymous namespace.  If MAKE_INLINE is true, then
   we create an inline namespace (it is up to the caller to check upon
   redefinition). Return the number of namespaces entered.  */

int
push_namespace (tree name, bool make_inline)
{
  bool subtime = timevar_cond_start (TV_NAME_LOOKUP);
  int count = 0;

  /* We should not get here if the global_namespace is not yet constructed
     nor if NAME designates the global namespace:  The global scope is
     constructed elsewhere.  */
  gcc_checking_assert (global_namespace != NULL && name != global_identifier);

  tree ns = NULL_TREE;
  {
    name_lookup lookup (name, 0);
    if (!lookup.search_qualified (current_namespace, /*usings=*/false))
      ;
    else if (TREE_CODE (lookup.value) != NAMESPACE_DECL)
      ;
    else if (tree dna = DECL_NAMESPACE_ALIAS (lookup.value))
      {
	/* A namespace alias is not allowed here, but if the alias
	   is for a namespace also inside the current scope,
	   accept it with a diagnostic.  That's better than dying
	   horribly.  */
	if (is_nested_namespace (current_namespace, CP_DECL_CONTEXT (dna)))
	  {
	    error ("namespace alias %qD not allowed here, "
		   "assuming %qD", lookup.value, dna);
	    ns = dna;
	  }
      }
    else
      ns = lookup.value;
  }

  if (ns)
    /* DR2061.  NS might be a member of an inline namespace.  We
       need to push into those namespaces.  */
    count += push_inline_namespaces (CP_DECL_CONTEXT (ns));
  else
    {
      /* Before making a new namespace, see if we already have one in
	 the existing partitions of the current namespace.  */
      tree *slot = find_namespace_slot (current_namespace, name, true);
      ns = reuse_namespace (slot, current_namespace, name);
      if (!ns)
	ns = make_namespace (current_namespace, name,
			     input_location, make_inline);

      if (pushdecl (ns) == error_mark_node)
	ns = NULL_TREE;
      else
	{
	  /* finish up making the namespace.  */
	  add_decl_to_level (NAMESPACE_LEVEL (current_namespace), ns);
	  make_namespace_finish (ns, slot);

	  /* Add the anon using-directive here, we don't do it in
	     make_namespace_finish.  */
	  if (!DECL_NAMESPACE_INLINE_P (ns) && !name)
	    add_using_namespace (current_binding_level->using_directives, ns);
	}
    }

  if (ns)
    {
      /* A public namespace is exported only if explicitly marked, or
	 it contains exported entities.  */
      if (!DECL_MODULE_EXPORT_P (ns) && TREE_PUBLIC (ns)
	  && module_exporting_p ())
	implicitly_export_namespace (ns);

      if (make_inline && !DECL_NAMESPACE_INLINE_P (ns))
	{
	  error_at (input_location,
		    "inline namespace must be specified at initial definition");
	  inform (DECL_SOURCE_LOCATION (ns), "%qD defined here", ns);
	}
      resume_scope (NAMESPACE_LEVEL (ns));
      current_namespace = ns;
      count++;
    }

  timevar_cond_stop (TV_NAME_LOOKUP, subtime);
  return count;
}

/* Pop from the scope of the current namespace.  */

void
pop_namespace (void)
{
  bool subtime = timevar_cond_start (TV_NAME_LOOKUP);

  gcc_assert (current_namespace != global_namespace);
  current_namespace = CP_DECL_CONTEXT (current_namespace);
  /* The binding level is not popped, as it might be re-opened later.  */
  leave_scope ();

  timevar_cond_stop (TV_NAME_LOOKUP, subtime);
}

tree
add_imported_namespace (tree ctx, tree name, unsigned mod, location_t loc,
			bool visible_p, bool inline_p, tree anon_name)
{
  tree *slot = find_namespace_slot (ctx, name, true);
  tree decl = reuse_namespace (slot, ctx, name);
  if (!decl)
    {
      decl = make_namespace (ctx, name, loc, inline_p, anon_name);
      make_namespace_finish (decl, slot, true);
    }
  else if (DECL_NAMESPACE_INLINE_P (decl) != inline_p)
    {
      error_at (loc, inline_p ? G_("expected %qD to be an inline namespace")
		: G_("expected %qD to be a non-inline namespace"), decl);
      inform (DECL_SOURCE_LOCATION (decl), "namespace introduced here");
    }

  /* Now insert.  */
  tree *mslot = NULL;
  if (mod < MODULE_IMPORT_BASE)
    mslot = get_fixed_binding_slot (slot, name, MODULE_SLOT_CURRENT, true);
  else
    {
      if (TREE_PUBLIC (decl) && TREE_CODE (*slot) == MODULE_VECTOR)
	{
	  /* See if we can extend the final slot.  */
	  module_cluster *last = MODULE_VECTOR_CLUSTER_LAST (*slot);
	  gcc_checking_assert (last->indices[0].span);
	  unsigned jx = MODULE_VECTOR_SLOTS_PER_CLUSTER;

	  while (--jx)
	    if (last->indices[jx].span)
	      break;
	  tree final = last->slots[jx];
	  if (visible_p == !STAT_HACK_P (final)
	      && MAYBE_STAT_DECL (final) == decl
	      && last->indices[jx].base + last->indices[jx].span == mod
	      && (MODULE_VECTOR_NUM_CLUSTERS (*slot) > 1
		  || (MODULE_VECTOR_SLOTS_PER_CLUSTER > MODULE_IMPORT_BASE
		      && jx >= MODULE_IMPORT_BASE)))
	    {
	      last->indices[jx].span++;
	      return decl;
	    }
	}
      mslot = &(tree &)*append_imported_binding_slot (slot, name, mod);
    }

  gcc_assert (!*mslot || (visible_p && *mslot == decl));
  *mslot = visible_p ? decl : stat_hack (decl, NULL_TREE);

  return decl;
}

/* External entry points for do_{push_to/pop_from}_top_level.  */

void
push_to_top_level (void)
{
  bool subtime = timevar_cond_start (TV_NAME_LOOKUP);
  do_push_to_top_level ();
  timevar_cond_stop (TV_NAME_LOOKUP, subtime);
}

void
pop_from_top_level (void)
{
  bool subtime = timevar_cond_start (TV_NAME_LOOKUP);
  do_pop_from_top_level ();
  timevar_cond_stop (TV_NAME_LOOKUP, subtime);
}

/* External entry points for do_{push,pop}_nested_namespace.  */

void
push_nested_namespace (tree ns)
{
  bool subtime = timevar_cond_start (TV_NAME_LOOKUP);
  do_push_nested_namespace (ns);
  timevar_cond_stop (TV_NAME_LOOKUP, subtime);
}

void
pop_nested_namespace (tree ns)
{
  bool subtime = timevar_cond_start (TV_NAME_LOOKUP);
  gcc_assert (current_namespace == ns);
  do_pop_nested_namespace (ns);
  timevar_cond_stop (TV_NAME_LOOKUP, subtime);
}

/* Pop off extraneous binding levels left over due to syntax errors.
   We don't pop past namespaces, as they might be valid.  */

void
pop_everything (void)
{
  if (ENABLE_SCOPE_CHECKING)
    verbatim ("XXX entering pop_everything ()\n");
  while (!namespace_bindings_p ())
    {
      if (current_binding_level->kind == sk_class)
	pop_nested_class ();
      else
	poplevel (0, 0, 0);
    }
  if (ENABLE_SCOPE_CHECKING)
    verbatim ("XXX leaving pop_everything ()\n");
}

/* Emit debugging information for using declarations and directives.
   If input tree is overloaded fn then emit debug info for all
   candidates.  */

void
cp_emit_debug_info_for_using (tree t, tree context)
{
  /* Don't try to emit any debug information if we have errors.  */
  if (seen_error ())
    return;

  /* Ignore this FUNCTION_DECL if it refers to a builtin declaration
     of a builtin function.  */
  if (TREE_CODE (t) == FUNCTION_DECL
      && DECL_EXTERNAL (t)
      && fndecl_built_in_p (t))
    return;

  /* Do not supply context to imported_module_or_decl, if
     it is a global namespace.  */
  if (context == global_namespace)
    context = NULL_TREE;

  t = MAYBE_BASELINK_FUNCTIONS (t);

  /* FIXME: Handle TEMPLATE_DECLs.  */
  for (lkp_iterator iter (t); iter; ++iter)
    {
      tree fn = *iter;
      if (TREE_CODE (fn) != TEMPLATE_DECL)
	{
	  if (building_stmt_list_p ())
	    add_stmt (build_stmt (input_location, USING_STMT, fn));
	  else
	    debug_hooks->imported_module_or_decl (fn, NULL_TREE, context,
						  false, false);
	}
    }
}

/* Return the result of unqualified lookup for the overloaded operator
   designated by CODE, if we are in a template and the binding we find is
   not.  */

static tree
op_unqualified_lookup (tree fnname)
{
  if (cxx_binding *binding = IDENTIFIER_BINDING (fnname))
    {
      cp_binding_level *l = binding->scope;
      while (l && !l->this_entity)
	l = l->level_chain;
      if (l && uses_template_parms (l->this_entity))
	/* Don't preserve decls from an uninstantiated template,
	   wait until that template is instantiated.  */
	return NULL_TREE;
    }
  tree fns = lookup_name (fnname);
  if (fns && fns == get_global_binding (fnname))
    /* The instantiation can find these.  */
    return NULL_TREE;
  return fns;
}

/* E is an expression representing an operation with dependent type, so we
   don't know yet whether it will use the built-in meaning of the operator or a
   function.  Remember declarations of that operator in scope.  */

const char *const op_bind_attrname = "operator bindings";

void
maybe_save_operator_binding (tree e)
{
  /* This is only useful in a generic lambda.  */
  if (!processing_template_decl)
    return;
  tree cfn = current_function_decl;
  if (!cfn)
    return;

  /* Let's only do this for generic lambdas for now, we could do it for all
     function templates if we wanted to.  */
  if (!current_lambda_expr())
    return;

  tree fnname = ovl_op_identifier (false, TREE_CODE (e));
  if (!fnname)
    return;

  tree attributes = DECL_ATTRIBUTES (cfn);
  tree attr = lookup_attribute (op_bind_attrname, attributes);
  tree bindings = NULL_TREE;
  tree fns = NULL_TREE;
  if (attr)
    {
      bindings = TREE_VALUE (attr);
      if (tree elt = purpose_member (fnname, bindings))
	fns = TREE_VALUE (elt);
    }

  if (!fns && (fns = op_unqualified_lookup (fnname)))
    {
      bindings = tree_cons (fnname, fns, bindings);
      if (attr)
	TREE_VALUE (attr) = bindings;
      else
	DECL_ATTRIBUTES (cfn)
	  = tree_cons (get_identifier (op_bind_attrname),
		       bindings,
		       attributes);
    }
}

/* Called from cp_free_lang_data so we don't put this into LTO.  */

void
discard_operator_bindings (tree decl)
{
  DECL_ATTRIBUTES (decl) = remove_attribute (op_bind_attrname,
					     DECL_ATTRIBUTES (decl));
}

/* Subroutine of start_preparsed_function: push the bindings we saved away in
   maybe_save_op_lookup into the function parameter binding level.  */

void
push_operator_bindings ()
{
  tree decl1 = current_function_decl;
  if (tree attr = lookup_attribute (op_bind_attrname,
				    DECL_ATTRIBUTES (decl1)))
    for (tree binds = TREE_VALUE (attr); binds; binds = TREE_CHAIN (binds))
      {
	tree name = TREE_PURPOSE (binds);
	tree val = TREE_VALUE (binds);
	push_local_binding (name, val, /*using*/true);
      }
}

#include "gt-cp-name-lookup.h"<|MERGE_RESOLUTION|>--- conflicted
+++ resolved
@@ -1656,13 +1656,7 @@
       if (member_vec && !want_type)
 	val = member_vec_linear_search (member_vec, lookup);
 
-<<<<<<< HEAD
-      if (type_or_fns < 0)
-	/* Don't bother looking for field.  We don't want it.  */;
-      else if (!val || (TREE_CODE (val) == OVERLOAD && OVL_DEDUP_P (val)))
-=======
       if (!val || (TREE_CODE (val) == OVERLOAD && OVL_DEDUP_P (val)))
->>>>>>> 9a54a0d9
 	/* Dependent using declarations are a 'field', make sure we
 	   return that even if we saw an overload already.  */
 	if (tree field_val = fields_linear_search (klass, lookup, want_type))
