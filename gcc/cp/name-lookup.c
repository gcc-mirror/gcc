--- conflicted
+++ resolved
@@ -701,14 +701,8 @@
   if (found)
     mark_found (scope);
 
-<<<<<<< HEAD
   return found;
 }
-=======
-  value = get_namespace_binding (scope, k->name);
-  if (!value)
-    return false;
->>>>>>> 9057edd3
 
 /* Qualified namespace lookup in SCOPE.
    1) Look in SCOPE (+inlines).  If found, we're done.
@@ -2134,7 +2128,6 @@
 	    /* Skip the ctor/dtor cleanup level.  */
 	    b = b->level_chain;
 
-<<<<<<< HEAD
 	  /* ARM $8.3 */
 	  if (b->kind == sk_function_parms)
 	    {
@@ -2152,35 +2145,6 @@
 	    if (scope->kind == sk_class
 		&& !LAMBDA_TYPE_P (scope->this_entity))
 	      return;
-=======
-      /* In case this decl was explicitly namespace-qualified, look it
-	 up in its namespace context.  */
-      if (DECL_NAMESPACE_SCOPE_P (x) && namespace_bindings_p ())
-	t = get_namespace_binding (DECL_CONTEXT (x), name);
-      else
-	t = lookup_name_innermost_nonclass_level (name);
-
-      /* [basic.link] If there is a visible declaration of an entity
-	 with linkage having the same name and type, ignoring entities
-	 declared outside the innermost enclosing namespace scope, the
-	 block scope declaration declares that same entity and
-	 receives the linkage of the previous declaration.  */
-      if (! t && current_function_decl && x != current_function_decl
-	  && VAR_OR_FUNCTION_DECL_P (x)
-	  && DECL_EXTERNAL (x))
-	{
-	  /* Look in block scope.  */
-	  t = innermost_non_namespace_value (name);
-	  /* Or in the innermost namespace.  */
-	  if (! t)
-	    t = get_namespace_binding (DECL_CONTEXT (x), name);
-	  /* Does it have linkage?  Note that if this isn't a DECL, it's an
-	     OVERLOAD, which is OK.  */
-	  if (t && DECL_P (t) && ! (TREE_STATIC (t) || DECL_EXTERNAL (t)))
-	    t = NULL_TREE;
-	  if (t)
-	    different_binding_level = 1;
->>>>>>> 9057edd3
 	}
       /* Error if redeclaring a local declared in a
 	 init-statement or in the condition of an if or
@@ -2632,7 +2596,6 @@
 /* Record a decl-node X as belonging to the current lexical scope (or
    the namespace containing it in the case of being friendly).  */
 
-<<<<<<< HEAD
 tree
 pushdecl (tree x, bool is_friend)
 {
@@ -2646,30 +2609,6 @@
    to see if there's a namespace already.  We don't have to consider
    the STAT_HACK, because a namepace and an elaborated type cannot
    reside in the same binding.  */
-=======
-	 Avoid duplicate warnings where they are used.  */
-      if (TREE_PUBLIC (x) && TREE_CODE (x) != FUNCTION_DECL)
-	{
-	  tree decl;
-
-	  decl = get_namespace_binding (current_namespace, name);
-	  if (decl && TREE_CODE (decl) == OVERLOAD)
-	    decl = OVL_FUNCTION (decl);
-
-	  if (decl && decl != error_mark_node
-	      && (DECL_EXTERNAL (decl) || TREE_PUBLIC (decl))
-	      /* If different sort of thing, we already gave an error.  */
-	      && TREE_CODE (decl) == TREE_CODE (x)
-	      && !comptypes (TREE_TYPE (x), TREE_TYPE (decl),
-			     COMPARE_REDECLARATION))
-	    {
-	      if (permerror (input_location, "type mismatch with previous "
-			     "external decl of %q#D", x))
-		inform (DECL_SOURCE_LOCATION (decl),
-			"previous external decl of %q#D", decl);
-	    }
-	}
->>>>>>> 9057edd3
 
 static tree
 find_namespace_partition (tree slot_val)
@@ -2692,39 +2631,11 @@
 		&& !DECL_NAMESPACE_ALIAS (first))
 	      return first;
 	}
-<<<<<<< HEAD
       while (cluster != MODULE_VECTOR_CLUSTER_BASE (slot_val));
     }
   else if (TREE_CODE (slot_val) == NAMESPACE_DECL
 	   && !DECL_NAMESPACE_ALIAS (slot_val))
     return slot_val;
-=======
-      else
-	{
-	  /* Here to install a non-global value.  */
-	  tree oldglobal = get_namespace_binding (current_namespace, name);
-	  tree oldlocal = NULL_TREE;
-	  cp_binding_level *oldscope = NULL;
-	  cxx_binding *oldbinding = outer_binding (name, NULL, true);
-	  if (oldbinding)
-	    {
-	      oldlocal = oldbinding->value;
-	      oldscope = oldbinding->scope;
-	    }
-
-	  if (need_new_binding)
-	    {
-	      push_local_binding (name, x, 0);
-	      /* Because push_local_binding will hook X on to the
-		 current_binding_level's name list, we don't want to
-		 do that again below.  */
-	      need_new_binding = 0;
-	    }
-
-	  /* If this is a TYPE_DECL, push it into the type value slot.  */
-	  if (TREE_CODE (x) == TYPE_DECL)
-	    set_identifier_type_value (name, x);
->>>>>>> 9057edd3
 
   return NULL_TREE;
 }
@@ -2740,16 +2651,9 @@
 	      && TREE_CODE (ns) == NAMESPACE_DECL
 	      && !DECL_NAMESPACE_ALIAS (ns));
 
-<<<<<<< HEAD
   tree *slot = find_or_create_namespace_slot (ctx, DECL_NAME (ns));
   tree *mslot = module_binding_slot (slot, module, -1);
   tree old = NULL_TREE;
-=======
-	      if (oldlocal == NULL_TREE)
-		oldlocal
-		  = get_namespace_binding (current_namespace, DECL_NAME (d));
-	    }
->>>>>>> 9057edd3
 
   if (!*mslot)
     old = find_namespace_partition (*slot);
@@ -2991,11 +2895,7 @@
     shadowed = DECL_HAS_SHADOWED_FOR_VAR_P (shadowed)
       ? DECL_SHADOWED_FOR_VAR (shadowed) : NULL_TREE;
   if (!shadowed)
-<<<<<<< HEAD
     shadowed = find_namespace_value (current_namespace, DECL_NAME (decl));
-=======
-    shadowed = get_namespace_binding (current_namespace, DECL_NAME (decl));
->>>>>>> 9057edd3
   if (shadowed)
     {
       if (!DECL_ERROR_REPORTED (decl))
@@ -3779,141 +3679,7 @@
 pushdecl_outermost_localscope (tree x)
 {
   bool subtime = timevar_cond_start (TV_NAME_LOOKUP);
-<<<<<<< HEAD
   cp_binding_level *b  = NULL, *n = current_binding_level;
-=======
-  ret = pushdecl_with_scope_1 (x, level, is_friend);
-  timevar_cond_stop (TV_NAME_LOOKUP, subtime);
-  return ret;
-}
-
-/* Helper function for push_overloaded_decl_1 and do_nonmember_using_decl.
-   Compares the parameter-type-lists of DECL1 and DECL2 and returns false
-   if they are different.  If the DECLs are template functions, the return
-   types and the template parameter lists are compared too (DR 565).  */
-
-static bool
-compparms_for_decl_and_using_decl (tree decl1, tree decl2)
-{
-  if (!compparms (TYPE_ARG_TYPES (TREE_TYPE (decl1)),
-		  TYPE_ARG_TYPES (TREE_TYPE (decl2))))
-    return false;
-
-  if (! DECL_FUNCTION_TEMPLATE_P (decl1)
-      || ! DECL_FUNCTION_TEMPLATE_P (decl2))
-    return true;
-
-  return (comp_template_parms (DECL_TEMPLATE_PARMS (decl1),
-			       DECL_TEMPLATE_PARMS (decl2))
-	  && same_type_p (TREE_TYPE (TREE_TYPE (decl1)),
-			  TREE_TYPE (TREE_TYPE (decl2))));
-}
-
-/* DECL is a FUNCTION_DECL for a non-member function, which may have
-   other definitions already in place.  We get around this by making
-   the value of the identifier point to a list of all the things that
-   want to be referenced by that name.  It is then up to the users of
-   that name to decide what to do with that list.
-
-   DECL may also be a TEMPLATE_DECL, with a FUNCTION_DECL in its
-   DECL_TEMPLATE_RESULT.  It is dealt with the same way.
-
-   FLAGS is a bitwise-or of the following values:
-     PUSH_LOCAL: Bind DECL in the current scope, rather than at
-		 namespace scope.
-     PUSH_USING: DECL is being pushed as the result of a using
-		 declaration.
-
-   IS_FRIEND is true if this is a friend declaration.
-
-   The value returned may be a previous declaration if we guessed wrong
-   about what language DECL should belong to (C or C++).  Otherwise,
-   it's always DECL (and never something that's not a _DECL).  */
-
-static tree
-push_overloaded_decl_1 (tree decl, int flags, bool is_friend)
-{
-  tree name = DECL_NAME (decl);
-  tree old;
-  tree new_binding;
-  int doing_global = (namespace_bindings_p () || !(flags & PUSH_LOCAL));
-
-  if (doing_global)
-    old = get_namespace_binding (DECL_CONTEXT (decl), name);
-  else
-    old = lookup_name_innermost_nonclass_level (name);
-
-  if (old)
-    {
-      if (TREE_CODE (old) == TYPE_DECL && DECL_ARTIFICIAL (old))
-	{
-	  tree t = TREE_TYPE (old);
-	  if (MAYBE_CLASS_TYPE_P (t) && warn_shadow
-	      && (! DECL_IN_SYSTEM_HEADER (decl)
-		  || ! DECL_IN_SYSTEM_HEADER (old)))
-	    warning (OPT_Wshadow, "%q#D hides constructor for %q#T", decl, t);
-	  old = NULL_TREE;
-	}
-      else if (is_overloaded_fn (old))
-	{
-	  tree tmp;
-
-	  for (tmp = old; tmp; tmp = OVL_NEXT (tmp))
-	    {
-	      tree fn = OVL_CURRENT (tmp);
-	      tree dup;
-
-	      if (TREE_CODE (tmp) == OVERLOAD && OVL_USED (tmp)
-		  && !(flags & PUSH_USING)
-		  && compparms_for_decl_and_using_decl (fn, decl)
-		  && ! decls_match (fn, decl))
-		diagnose_name_conflict (decl, fn);
-
-	      dup = duplicate_decls (decl, fn, is_friend);
-	      /* If DECL was a redeclaration of FN -- even an invalid
-		 one -- pass that information along to our caller.  */
-	      if (dup == fn || dup == error_mark_node)
-		return dup;
-	    }
-
-	  /* We don't overload implicit built-ins.  duplicate_decls()
-	     may fail to merge the decls if the new decl is e.g. a
-	     template function.  */
-	  if (TREE_CODE (old) == FUNCTION_DECL
-	      && DECL_ANTICIPATED (old)
-	      && !DECL_HIDDEN_FRIEND_P (old))
-	    old = NULL;
-	}
-      else if (old == error_mark_node)
-	/* Ignore the undefined symbol marker.  */
-	old = NULL_TREE;
-      else
-	{
-	  error ("previous non-function declaration %q+#D", old);
-	  error ("conflicts with function declaration %q#D", decl);
-	  return decl;
-	}
-    }
-
-  if (old || TREE_CODE (decl) == TEMPLATE_DECL
-      /* If it's a using declaration, we always need to build an OVERLOAD,
-	 because it's the only way to remember that the declaration comes
-	 from 'using', and have the lookup behave correctly.  */
-      || (flags & PUSH_USING))
-    {
-      if (old && TREE_CODE (old) != OVERLOAD)
-	/* Wrap the existing single decl in an overload.  */
-	new_binding = ovl_cons (old, NULL_TREE);
-      else
-	new_binding = old;
-      new_binding = ovl_cons (decl, new_binding);
-      if (flags & PUSH_USING)
-	OVL_USED (new_binding) = 1;
-    }
-  else
-    /* NAME is not ambiguous.  */
-    new_binding = decl;
->>>>>>> 9057edd3
 
   if (n->kind == sk_function_parms)
     return error_mark_node;
@@ -4865,32 +4631,8 @@
   return ret;
 }
 
-<<<<<<< HEAD
-/* Set NAME in the global namespace to VAL.  Does not add it to the
-   list of things in the namespace.  */
-=======
-static void
-set_namespace_binding (tree name, tree scope, tree val)
-{
-  cxx_binding *b;
-
-  if (scope == NULL_TREE)
-    scope = global_namespace;
-  b = binding_for_name (NAMESPACE_LEVEL (scope), name);
-  if (!b->value
-      /* For templates and using we create a single element OVERLOAD.
-	 Look for the chain to know whether this is really augmenting
-	 an existing overload.  */
-      || (TREE_CODE (val) == OVERLOAD && OVL_CHAIN (val))
-      || val == error_mark_node)
-    b->value = val;
-  else
-    supplement_binding (b, val);
-}
-
 /* Set value binding og NAME in the global namespace to VAL.  Does not
    add it to the list of things in the namespace.  */
->>>>>>> 9057edd3
 
 void
 set_global_binding (tree name, tree val)
@@ -6119,63 +5861,6 @@
 }
 
 
-<<<<<<< HEAD
-=======
-/* Similar to `lookup_name' but look only in the innermost non-class
-   binding level.  */
-
-static tree
-lookup_name_innermost_nonclass_level_1 (tree name)
-{
-  cp_binding_level *b;
-  tree t = NULL_TREE;
-
-  b = innermost_nonclass_level ();
-
-  if (b->kind == sk_namespace)
-    {
-      t = get_namespace_binding (current_namespace, name);
-
-      /* extern "C" function() */
-      if (t != NULL_TREE && TREE_CODE (t) == TREE_LIST)
-	t = TREE_VALUE (t);
-    }
-  else if (IDENTIFIER_BINDING (name)
-	   && LOCAL_BINDING_P (IDENTIFIER_BINDING (name)))
-    {
-      cxx_binding *binding;
-      binding = IDENTIFIER_BINDING (name);
-      while (1)
-	{
-	  if (binding->scope == b
-	      && !(VAR_P (binding->value)
-		   && DECL_DEAD_FOR_LOCAL (binding->value)))
-	    return binding->value;
-
-	  if (b->kind == sk_cleanup)
-	    b = b->level_chain;
-	  else
-	    break;
-	}
-    }
-
-  return t;
-}
-
-/* Wrapper for lookup_name_innermost_nonclass_level_1.  */
-
-tree
-lookup_name_innermost_nonclass_level (tree name)
-{
-  tree ret;
-  bool subtime = timevar_cond_start (TV_NAME_LOOKUP);
-  ret = lookup_name_innermost_nonclass_level_1 (name);
-  timevar_cond_stop (TV_NAME_LOOKUP, subtime);
-  return ret;
-}
-
-
->>>>>>> 9057edd3
 /* Returns true iff DECL is a block-scope extern declaration of a function
    or variable.  */
 
@@ -6858,7 +6543,6 @@
      constructed elsewhere.  */
   gcc_assert (global_namespace != NULL && name != global_identifier);
 
-<<<<<<< HEAD
   if (!name)
     name = anon_identifier;
 
@@ -6901,22 +6585,6 @@
 	ns = find_namespace_partition (*slot);
 
       if (!ns)
-=======
-  if (anon)
-    {
-      name = anon_identifier;
-      d = get_namespace_binding (current_namespace, name);
-      if (d)
-	/* Reopening anonymous namespace.  */
-	need_new = false;
-      implicit_use = true;
-    }
-  else
-    {
-      /* Check whether this is an extended namespace definition.  */
-      d = get_namespace_binding (current_namespace, name);
-      if (d != NULL_TREE && TREE_CODE (d) == NAMESPACE_DECL)
->>>>>>> 9057edd3
 	{
 	  ns = build_lang_decl (NAMESPACE_DECL, name, void_type_node);
 	  SCOPE_DEPTH (ns) = SCOPE_DEPTH (current_namespace) + 1;
