--- conflicted
+++ resolved
@@ -8187,14 +8187,10 @@
 
       tdef = create_implicit_typedef (name, type);
       DECL_CONTEXT (tdef) = FROB_CONTEXT (context);
-<<<<<<< HEAD
       set_originating_module (tdef);
 
-      if (scope == ts_within_enclosing_non_class)
-=======
       bool is_friend = how == TAG_how::HIDDEN_FRIEND;
       if (is_friend)
->>>>>>> 00aaae03
 	{
 	  // FIXME: can go away
 	  /* This is a friend.  Make this TYPE_DECL node hidden from
