--- conflicted
+++ resolved
@@ -38,22 +38,9 @@
 static cp_binding_level *innermost_nonclass_level (void);
 static void set_identifier_type_value_with_scope (tree id, tree decl,
 						  cp_binding_level *b);
-<<<<<<< HEAD
-=======
-static void set_namespace_binding (tree scope, tree name, tree val);
-static void push_local_binding (tree, tree, bool);
-
-/* The bindings for a particular name in a particular scope.  */
-
-struct scope_binding {
-  tree value;
-  tree type;
-};
-#define EMPTY_SCOPE_BINDING { NULL_TREE, NULL_TREE }
 
 /* Create a local binding level for NAME.  */
 
->>>>>>> b67b23f0
 static cxx_binding *
 create_local_binding (cp_binding_level *level, tree name)
 {
@@ -306,7 +293,6 @@
   return NULL;
 }
 
-<<<<<<< HEAD
 /* Only look in the innermost non-class level.  */
 
 static tree
@@ -324,10 +310,6 @@
 
 struct name_lookup
 {
-=======
-struct name_lookup
-{
->>>>>>> b67b23f0
 public:
   typedef std::pair<tree, tree> using_pair;
   typedef vec<using_pair, va_heap, vl_embed> using_queue;
@@ -336,16 +318,9 @@
   tree name;	/* The identifier being looked for.  */
   tree value;	/* A (possibly ambiguous) set of things found.  */
   tree type;	/* A type that has been found.  */
-<<<<<<< HEAD
   int flags;
   vec<tree, va_heap, vl_embed> *scopes;
   name_lookup *previous; /* Previously active lookup.  */
-=======
-  int flags;	/* Lookup flags.  */
-  vec<tree, va_heap, vl_embed> *scopes;
-  name_lookup *previous; /* Previously active lookup.  */
-  hash_set<tree> *fn_set;
->>>>>>> b67b23f0
 
 protected:
   /* Marked scope stack for outermost name lookup.  */
@@ -354,24 +329,14 @@
   static name_lookup *active;
 
 public:
-<<<<<<< HEAD
   name_lookup (tree n, int f)
   : name (n), value (NULL_TREE), type (NULL_TREE), flags (f),
     scopes (NULL), previous (NULL)
-=======
-  name_lookup (tree n, int f = 0)
-  : name (n), value (NULL_TREE), type (NULL_TREE), flags (f),
-    scopes (NULL), previous (NULL), fn_set (NULL)
->>>>>>> b67b23f0
   {
     preserve_state ();
   }
   ~name_lookup ()
   {
-<<<<<<< HEAD
-=======
-    gcc_checking_assert (!fn_set);
->>>>>>> b67b23f0
     restore_state ();
   }
 
@@ -413,12 +378,8 @@
   void add_value (tree new_val);
   void add_type (tree new_type);
   bool process_binding (tree val_bind, tree type_bind);
-<<<<<<< HEAD
   unsigned process_module_binding (bitmap, unsigned,
 				   unsigned, unsigned, tree);
-=======
-
->>>>>>> b67b23f0
   /* Look in only namespace.  */
   bool search_namespace_only (tree scope);
   /* Look in namespace and its (recursive) inlines. Ignore using
@@ -430,26 +391,17 @@
 
 private:
   using_queue *queue_namespace (using_queue *queue, int depth, tree scope);
-<<<<<<< HEAD
   using_queue *do_queue_usings (using_queue *queue, int depth,
 				vec<tree, va_gc> *);
   using_queue *queue_usings (using_queue *queue, int depth,
 			     vec<tree, va_gc> *usings)
-=======
-  using_queue *do_queue_usings (using_queue *queue, int depth, tree usings);
-  using_queue *queue_usings (using_queue *queue, int depth, tree usings)
->>>>>>> b67b23f0
   {
     if (usings)
       queue = do_queue_usings (queue, depth, usings);
     return queue;
   }
 
-<<<<<<< HEAD
  private:
-=======
-private:
->>>>>>> b67b23f0
   void add_fns (tree);
 
   void adl_expr (tree);
@@ -468,10 +420,6 @@
   /* Search namespace + inlines + usings as unqualified lookup.  */
   bool search_unqualified (tree scope, cp_binding_level *);
 
-<<<<<<< HEAD
-=======
-  /* ADL lookup of ARGS.  */
->>>>>>> b67b23f0
   tree search_adl (tree fns, vec<tree, va_gc> *args);
 };
 
@@ -481,7 +429,6 @@
 
 /* Currently active lookup.  */
 name_lookup *name_lookup::active;
-<<<<<<< HEAD
 
 /* Name lookup is recursive, becase ADL can cause template
    instatiation.  This is of course a rare event, so we optimize for
@@ -783,91 +730,9 @@
 						 cluster->slots[1]);
 	    }
 	  found |= marker & 1;
-=======
-
-/* Name lookup is recursive, becase ADL can cause template
-   instatiation.  This is of course a rare event, so we optimize for
-   it not happening.  When we discover an active name-lookup, which
-   must be an ADL lookup,  we need to unmark the marked scopes and also
-   unmark the lookup we might have been accumulating.  */
-
-void
-name_lookup::preserve_state ()
-{
-  previous = active;
-  if (previous)
-    {
-      unsigned length = vec_safe_length (previous->scopes);
-      vec_safe_reserve (previous->scopes, length * 2);
-      for (unsigned ix = length; ix--;)
-	{
-	  tree decl = (*previous->scopes)[ix];
-
-	  gcc_checking_assert (LOOKUP_SEEN_P (decl));
-	  LOOKUP_SEEN_P (decl) = false;
-
-	  /* Preserve the FOUND_P state on the interrupted lookup's
-	     stack.  */
-	  if (LOOKUP_FOUND_P (decl))
-	    {
-	      LOOKUP_FOUND_P (decl) = false;
-	      previous->scopes->quick_push (decl);
-	    }
-	}
-    }
-  else
-    scopes = shared_scopes;
-  active = this;
-}
-
-/* Restore the marking state of a lookup we interrupted.  */
-
-void
-name_lookup::restore_state ()
-{
-  /* Unmark and empty this lookup's scope stack.  */
-  for (unsigned ix = vec_safe_length (scopes); ix--;)
-    {
-      tree decl = scopes->pop ();
-      gcc_checking_assert (LOOKUP_SEEN_P (decl));
-      LOOKUP_SEEN_P (decl) = false;
-      LOOKUP_FOUND_P (decl) = false;
-    }
-
-  active = previous;
-  if (previous)
-    {
-      unsigned length = vec_safe_length (previous->scopes);
-      for (unsigned ix = 0; ix != length; ix++)
-	{
-	  tree decl = (*previous->scopes)[ix];
-	  if (LOOKUP_SEEN_P (decl))
-	    {
-	      /* The remainder of the scope stack must be recording
-		 FOUND_P decls, which we want to pop off.  */
-	      do
-		{
-		  tree decl = previous->scopes->pop ();
-		  gcc_checking_assert (LOOKUP_SEEN_P (decl)
-				       && !LOOKUP_FOUND_P (decl));
-		  LOOKUP_FOUND_P (decl) = true;
-		}
-	      while (++ix != length);
-	      break;
-	    }
-
-	  gcc_checking_assert (!LOOKUP_FOUND_P (decl));
-	  LOOKUP_SEEN_P (decl) = true;
->>>>>>> b67b23f0
-	}
-
-      free (scopes);
-    }
-  else
-    shared_scopes = scopes;
-}
-
-<<<<<<< HEAD
+	}
+    }
+
   return found;
 }
 
@@ -921,204 +786,6 @@
   return found;
 }
 
-=======
-void
-name_lookup::mark_seen (tree scope)
-{
-  gcc_checking_assert (!seen_p (scope));
-  LOOKUP_SEEN_P (scope) = true;
-  vec_safe_push (scopes, scope);
-}
-
-bool
-name_lookup::find_and_mark (tree scope)
-{
-  bool result = LOOKUP_FOUND_P (scope);
-  if (!result)
-    {
-      LOOKUP_FOUND_P (scope) = true;
-      if (!LOOKUP_SEEN_P (scope))
-	vec_safe_push (scopes, scope);
-    }
-
-  return result;
-}
-
-/* THING and CURRENT are ambiguous, concatenate them.  */
-
-tree
-name_lookup::ambiguous (tree thing, tree current)
-{
-  if (TREE_CODE (current) != TREE_LIST)
-    {
-      current = build_tree_list (NULL_TREE, current);
-      TREE_TYPE (current) = error_mark_node;
-    }
-  current = tree_cons (NULL_TREE, thing, current);
-  TREE_TYPE (current) = error_mark_node;
-
-  return current;
-}
-
-/* Add a NEW_VAL, a found value binding into the current value binding.  */
-
-void
-name_lookup::add_value (tree new_val)
-{
-  if (!value)
-    value = new_val;
-  else if (value == new_val)
-    ;
-  else if ((TREE_CODE (value) == TYPE_DECL
-	    && TREE_CODE (new_val) == TYPE_DECL
-	    && same_type_p (TREE_TYPE (value), TREE_TYPE (new_val))))
-    ;
-  else if (OVL_P (value) && OVL_P (new_val))
-    {
-      for (ovl_iterator iter (new_val); iter; ++iter)
-	value = lookup_add (*iter, value);
-    }
-  else
-    value = ambiguous (new_val, value);
-}
-
-/* Add a NEW_TYPE, a found type binding into the current type binding.  */
-
-void
-name_lookup::add_type (tree new_type)
-{
-  if (!type)
-    type = new_type;
-  else if (TREE_CODE (type) == TREE_LIST
-	   || !same_type_p (TREE_TYPE (type), TREE_TYPE (new_type)))
-    type = ambiguous (new_type, type);
-}
-
-/* Process a found binding containing NEW_VAL and NEW_TYPE.  Returns
-   true if we actually found something noteworthy.  */
-
-bool
-name_lookup::process_binding (tree new_val, tree new_type)
-{
-  /* Did we really see a type? */
-  if (new_type
-      && (LOOKUP_NAMESPACES_ONLY (flags)
-	  || (!(flags & LOOKUP_HIDDEN)
-	      && DECL_LANG_SPECIFIC (new_type)
-	      && DECL_ANTICIPATED (new_type))))
-    new_type = NULL_TREE;
-
-  if (new_val && !(flags & LOOKUP_HIDDEN))
-    new_val = ovl_skip_hidden (new_val);
-
-  /* Do we really see a value? */
-  if (new_val)
-    switch (TREE_CODE (new_val))
-      {
-      case TEMPLATE_DECL:
-	/* If we expect types or namespaces, and not templates,
-	   or this is not a template class.  */
-	if ((LOOKUP_QUALIFIERS_ONLY (flags)
-	     && !DECL_TYPE_TEMPLATE_P (new_val)))
-	  new_val = NULL_TREE;
-	break;
-      case TYPE_DECL:
-	if (LOOKUP_NAMESPACES_ONLY (flags)
-	    || (new_type && (flags & LOOKUP_PREFER_TYPES)))
-	  new_val = NULL_TREE;
-	break;
-      case NAMESPACE_DECL:
-	if (LOOKUP_TYPES_ONLY (flags))
-	  new_val = NULL_TREE;
-	break;
-      default:
-	if (LOOKUP_QUALIFIERS_ONLY (flags))
-	  new_val = NULL_TREE;
-      }
-
-  if (!new_val)
-    {
-      new_val = new_type;
-      new_type = NULL_TREE;
-    }
-
-  /* Merge into the lookup  */
-  if (new_val)
-    add_value (new_val);
-  if (new_type)
-    add_type (new_type);
-
-  return new_val != NULL_TREE;
-}
-
-/* Look in exactly namespace SCOPE.  */
-
-bool
-name_lookup::search_namespace_only (tree scope)
-{
-  bool found = false;
-
-  if (cxx_binding *binding = find_namespace_binding (scope, name))
-    found |= process_binding (binding->value, binding->type);
-
-  return found;
-}
-
-/* Conditionally look in namespace SCOPE and inline children.  */
-
-bool
-name_lookup::search_namespace (tree scope)
-{
-  if (see_and_mark (scope))
-    /* We've visited this scope before.  Return what we found then.  */
-    return found_p (scope);
-
-  /* Look in exactly namespace. */
-  bool found = search_namespace_only (scope);
-  
-  /* Look down into inline namespaces.  */
-  for (tree inner = NAMESPACE_LEVEL (scope)->namespaces;
-       inner; inner = TREE_CHAIN (inner))
-    if (DECL_NAMESPACE_INLINE_P (inner))
-      found |= search_namespace (inner);
-
-  if (found)
-    mark_found (scope);
-
-  return found;
-}
-
-/* Recursively follow using directives of SCOPE & its inline children.
-   Such following is essentially a flood-fill algorithm.  */
-
-bool
-name_lookup::search_usings (tree scope)
-{
-  /* We do not check seen_p here, as that was already set during the
-     namespace_only walk.  */
-  if (found_p (scope))
-    return true;
-
-  bool found = false;
-
-  /* Look in direct usings.  */
-  for (tree usings = DECL_NAMESPACE_USING (scope);
-       usings; usings = TREE_CHAIN (usings))
-    found |= search_qualified (TREE_PURPOSE (usings), true);
-
-  /* Look in its inline children.  */
-  for (tree inner = NAMESPACE_LEVEL (scope)->namespaces;
-       inner; inner = TREE_CHAIN (inner))
-    if (DECL_NAMESPACE_INLINE_P (inner))
-      found |= search_usings (inner);
-
-  if (found)
-    mark_found (scope);
-
-  return found;
-}
-
->>>>>>> b67b23f0
 /* Qualified namespace lookup in SCOPE.
    1) Look in SCOPE (+inlines).  If found, we're done.
    2) Otherwise, if USINGS is true,
@@ -1161,16 +828,9 @@
   vec_safe_push (queue, using_pair (common, scope));
 
   /* Queue its inline children.  */
-<<<<<<< HEAD
   if (vec<tree, va_gc> *inlinees = DECL_NAMESPACE_INLINEES (scope))
     for (unsigned ix = inlinees->length (); ix--;)
       queue = queue_namespace (queue, depth, (*inlinees)[ix]);
-=======
-  for (tree inner = NAMESPACE_LEVEL (scope)->namespaces;
-       inner; inner = TREE_CHAIN (inner))
-    if (DECL_NAMESPACE_INLINE_P (inner))
-      queue = queue_namespace (queue, depth, inner);
->>>>>>> b67b23f0
 
   /* Queue its using targets.  */
   queue = queue_usings (queue, depth, DECL_NAMESPACE_USING (scope));
@@ -1181,18 +841,11 @@
 /* Add the namespaces in USINGS to the unqualified search queue.  */
 
 name_lookup::using_queue *
-<<<<<<< HEAD
 name_lookup::do_queue_usings (using_queue *queue, int depth,
 			      vec<tree, va_gc> *usings)
 {
   for (unsigned ix = usings->length (); ix--;)
     queue = queue_namespace (queue, depth, (*usings)[ix]);
-=======
-name_lookup::do_queue_usings (using_queue *queue, int depth, tree usings)
-{
-  for (; usings; usings = TREE_CHAIN (usings))
-    queue = queue_namespace (queue, depth, TREE_PURPOSE (usings));
->>>>>>> b67b23f0
 
   return queue;
 }
@@ -1201,14 +854,9 @@
    1) add scope+inlins to worklist.
    2) recursively add target of every using directive
    3) for each worklist item where SCOPE is common ancestor, search it
-<<<<<<< HEAD
    4) if nothing find, scope=parent, goto 1.
    
     */
-=======
-   4) if nothing find, scope=parent, goto 1.  */
-
->>>>>>> b67b23f0
 bool
 name_lookup::search_unqualified (tree scope, cp_binding_level *level)
 {
@@ -1227,11 +875,7 @@
       gcc_assert (!DECL_NAMESPACE_ALIAS (scope));
       int depth = SCOPE_DEPTH (scope);
 
-<<<<<<< HEAD
       /* Queue namespace reachable from SCOPE. */
-=======
-      /* Queue namespaces reachable from SCOPE. */
->>>>>>> b67b23f0
       queue = queue_namespace (queue, depth, scope);
 
       /* Search every queued namespace where SCOPE is the common
@@ -1279,14 +923,7 @@
   else if (!DECL_DECLARES_FUNCTION_P (fns))
     return;
 
-<<<<<<< HEAD
   value = lookup_maybe_add (fns, value);
-=======
-  /* Only add those that aren't already there.  */
-  for (ovl_iterator iter (fns); iter; ++iter)
-    if (!fn_set->add (*iter))
-      value = lookup_add (*iter, value);
->>>>>>> b67b23f0
 }
 
 /* Add functions of a namespace to the lookup structure.  */
@@ -1297,7 +934,6 @@
   mark_seen (scope);
 
   /* Look down into inline namespaces.  */
-<<<<<<< HEAD
   if (vec<tree, va_gc> *inlinees = DECL_NAMESPACE_INLINEES (scope))
     for (unsigned ix = inlinees->length (); ix--;)
       adl_namespace_only ((*inlinees)[ix]);
@@ -1321,33 +957,6 @@
   adl_namespace_only (scope);
 }
 
-=======
-  for (tree inner = NAMESPACE_LEVEL (scope)->namespaces;
-       inner; inner = TREE_CHAIN (inner))
-    if (DECL_NAMESPACE_INLINE_P (inner))
-      adl_namespace_only (inner);
-
-  if (cxx_binding *binding = find_namespace_binding (scope, name))
-    add_fns (ovl_skip_hidden (binding->value));
-}
-
-/* Find the containing non-inlined namespace, add it and all its
-   inlinees.  */
-
-void
-name_lookup::adl_namespace (tree scope)
-{
-  if (seen_p (scope))
-    return;
-
-  /* Find the containing non-inline namespace.  */
-  while (DECL_NAMESPACE_INLINE_P (scope))
-    scope = CP_DECL_CONTEXT (scope);
-
-  adl_namespace_only (scope);
-}
-
->>>>>>> b67b23f0
 /* Adds the class and its friends to the lookup structure.  */
 
 void
@@ -1454,7 +1063,6 @@
       tree list = INNERMOST_TEMPLATE_ARGS (CLASSTYPE_TI_ARGS (type));
       for (int i = 0; i < TREE_VEC_LENGTH (list); ++i)
 	adl_template_arg (TREE_VEC_ELT (list, i));
-<<<<<<< HEAD
     }
 }
 
@@ -1501,54 +1109,6 @@
 }
 
 void
-=======
-    }
-}
-
-void
-name_lookup::adl_expr (tree expr)
-{
-  if (!expr)
-    return;
-
-  gcc_assert (!TYPE_P (expr));
-
-  if (TREE_TYPE (expr) != unknown_type_node)
-    {
-      adl_type (TREE_TYPE (expr));
-      return;
-    }
-
-  if (TREE_CODE (expr) == ADDR_EXPR)
-    expr = TREE_OPERAND (expr, 0);
-  if (TREE_CODE (expr) == COMPONENT_REF
-      || TREE_CODE (expr) == OFFSET_REF)
-    expr = TREE_OPERAND (expr, 1);
-  expr = MAYBE_BASELINK_FUNCTIONS (expr);
-
-  if (OVL_P (expr))
-    for (lkp_iterator iter (expr); iter; ++iter)
-      adl_type (TREE_TYPE (*iter));
-  else if (TREE_CODE (expr) == TEMPLATE_ID_EXPR)
-    {
-      /* The working paper doesn't currently say how to handle
-	 template-id arguments.  The sensible thing would seem to be
-	 to handle the list of template candidates like a normal
-	 overload set, and handle the template arguments like we do
-	 for class template specializations.  */
-
-      /* First the templates.  */
-      adl_expr (TREE_OPERAND (expr, 0));
-
-      /* Now the arguments.  */
-      if (tree args = TREE_OPERAND (expr, 1))
-	for (int ix = TREE_VEC_LENGTH (args); ix--;)
-	  adl_template_arg (TREE_VEC_ELT (args, ix));
-    }
-}
-
-void
->>>>>>> b67b23f0
 name_lookup::adl_type (tree type)
 {
   if (!type)
@@ -1662,7 +1222,6 @@
 tree
 name_lookup::search_adl (tree fns, vec<tree, va_gc> *args)
 {
-<<<<<<< HEAD
   lookup_mark (fns, true);
   value = fns;
 
@@ -1677,30 +1236,6 @@
 
   fns = value;
   lookup_mark (fns, false);
-=======
-  value = fns;
-
-  /* Add the current overload set into the hash table.  */
-  fn_set = new hash_set<tree>;
-  for (lkp_iterator iter (fns); iter; ++iter)
-    fn_set->add (*iter);
-
-  unsigned ix;
-  tree arg;
-
-  FOR_EACH_VEC_ELT_REVERSE (*args, ix, arg)
-    /* OMP reduction operators put an ADL-significant type as the
-       first arg. */
-    if (TYPE_P (arg))
-      adl_type (arg);
-    else
-      adl_expr (arg);
-
-  delete fn_set;
-  fn_set = NULL;
-
-  fns = value;
->>>>>>> b67b23f0
 
   return fns;
 }
@@ -1712,23 +1247,6 @@
 				    bool look_within_fields,
 				    enum lookup_name_fuzzy_kind kind);
 static void diagnose_name_conflict (tree, tree);
-<<<<<<< HEAD
-=======
-
-/* ADL lookup of NAME.  FNS is the result of regular lookup, and we
-   don't add duplicates to it.  ARGS is the vector of call
-   arguments (which will not be empty).  */
-
-tree
-lookup_arg_dependent (tree name, tree fns, vec<tree, va_gc> *args)
-{
-  bool subtime = timevar_cond_start (TV_NAME_LOOKUP);
-  name_lookup lookup (name);
-  fns = lookup.search_adl (fns, args);
-  timevar_cond_stop (TV_NAME_LOOKUP, subtime);
-  return fns;
-}
->>>>>>> b67b23f0
 
 /* Compute the chain index of a binding_entry given the HASH value of its
    name and the total COUNT of chains.  COUNT is assumed to be a power
@@ -4300,13 +3818,6 @@
 do_nonmember_using_decl (tree scope, tree name, tree *value_p, tree *type_p)
 {
   name_lookup lookup (name, 0);
-<<<<<<< HEAD
-=======
-
-  if (!qualified_namespace_lookup (scope, &lookup))
-    /* Lookup error */
-    return;
->>>>>>> b67b23f0
 
   if (!qualified_namespace_lookup (scope, &lookup))
     {
@@ -5328,11 +4839,7 @@
 	}
       else if (is_attribute_p ("abi_tag", name))
 	{
-<<<<<<< HEAD
-	  if (!DECL_NAMESPACE_INLINE_P (ns))
-=======
 	  if (!DECL_NAME (ns))
->>>>>>> b67b23f0
 	    {
 	      warning (OPT_Wattributes, "ignoring %qD attribute on anonymous "
 		       "namespace", name);
@@ -5829,7 +5336,6 @@
       name_lookup lookup (name, flags);
 
       if (qualified_namespace_lookup (scope, &lookup))
-<<<<<<< HEAD
 	{
 	  t = lookup.value;
 
@@ -5838,9 +5344,6 @@
 	  if (TREE_CODE (t) == OVERLOAD && TREE_TYPE (t) != unknown_type_node)
 	    t = OVL_FUNCTION (t);
 	}
-=======
-	t = lookup.value;
->>>>>>> b67b23f0
     }
   else if (cxx_dialect != cxx98 && TREE_CODE (scope) == ENUMERAL_TYPE)
     t = lookup_enumerator (scope, name);
@@ -6425,7 +5928,6 @@
   return false;
 }
 
-<<<<<<< HEAD
 /* ADL lookup of NAME.  */
 
 tree
@@ -6457,15 +5959,13 @@
 /* Notify debug system of a using directive.  */
 
 static void
-notify_debug_using_namespace (tree from, tree target)
+emit_debug_info_using_namespace (tree from, tree target)
 {
   /* Emit debugging info.  */
   tree context = from != global_namespace ? from : NULL_TREE;
   debug_hooks->imported_module_or_decl (target, NULL_TREE, context, false);
 }
 
-=======
->>>>>>> b67b23f0
 /* The type TYPE is being declared.  If it is a class template, or a
    specialization of a class template, do any processing required and
    perform error-checking.  If IS_FRIEND is nonzero, this TYPE is
@@ -6976,34 +6476,6 @@
   do_pop_from_top_level ();
 }
 
-<<<<<<< HEAD
-=======
-/* Add TARGET to USINGS, if it does not already exist there.
-   We used to build the complete graph of usings at this point, from
-   the POV of the source namespaces.  Now we build that as we perform
-   the unqualified search.  */
-
-static void
-add_using_namespace (tree &usings, tree target)
-{
-  for (tree probe = usings; probe; probe = TREE_CHAIN (probe))
-    if (target == TREE_PURPOSE (probe))
-      return;
-
-  usings = tree_cons (target, NULL_TREE, usings);
-}
-
-/* Tell the debug system of a using directive.  */
-
-static void
-emit_debug_info_using_namespace (tree from, tree target)
-{
-  /* Emit debugging info.  */
-  tree context = from != global_namespace ? from : NULL_TREE;
-  debug_hooks->imported_module_or_decl (target, NULL_TREE, context, false);
-}
-
->>>>>>> b67b23f0
 /* Process a namespace-scope using directive.  */
 
 void
@@ -7015,13 +6487,8 @@
 
   add_using_namespace (DECL_NAMESPACE_USING (current_namespace),
 		       ORIGINAL_NAMESPACE (target));
-<<<<<<< HEAD
-  notify_debug_using_namespace (current_namespace,
-				ORIGINAL_NAMESPACE (target));
-=======
   emit_debug_info_using_namespace (current_namespace,
 				   ORIGINAL_NAMESPACE (target));
->>>>>>> b67b23f0
 
   if (attribs == error_mark_node)
     return;
@@ -7191,17 +6658,13 @@
 	    TREE_PUBLIC (ns) = 1;
 
 	  if (name == anon_identifier || make_inline)
-	    notify_debug_using_namespace (current_namespace, ns);
+	    emit_debug_info_using_namespace (current_namespace, ns);
 
 	  if (make_inline)
-<<<<<<< HEAD
 	    {
 	      DECL_NAMESPACE_INLINE_P (ns) = true;
 	      vec_safe_push (DECL_NAMESPACE_INLINEES (current_namespace), ns);
 	    }
-=======
-	    DECL_NAMESPACE_INLINE_P (ns) = true;
->>>>>>> b67b23f0
 	}
     }
 
