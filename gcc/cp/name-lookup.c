/* Definitions for C++ name lookup routines.
   Copyright (C) 2003-2017 Free Software Foundation, Inc.
   Contributed by Gabriel Dos Reis <gdr@integrable-solutions.net>

This file is part of GCC.

GCC is free software; you can redistribute it and/or modify
it under the terms of the GNU General Public License as published by
the Free Software Foundation; either version 3, or (at your option)
any later version.

GCC is distributed in the hope that it will be useful,
but WITHOUT ANY WARRANTY; without even the implied warranty of
MERCHANTABILITY or FITNESS FOR A PARTICULAR PURPOSE.  See the
GNU General Public License for more details.

You should have received a copy of the GNU General Public License
along with GCC; see the file COPYING3.  If not see
<http://www.gnu.org/licenses/>.  */

#include "config.h"
#include "system.h"
#include "coretypes.h"
#include "cp-tree.h"
#include "timevar.h"
#include "stringpool.h"
#include "print-tree.h"
#include "attribs.h"
#include "debug.h"
#include "c-family/c-pragma.h"
#include "params.h"
#include "gcc-rich-location.h"
#include "spellcheck-tree.h"
#include "parser.h"
#include "bitmap.h"

static cxx_binding *cxx_binding_make (tree value, tree type);
static cp_binding_level *innermost_nonclass_level (void);
static void set_identifier_type_value_with_scope (tree id, tree decl,
						  cp_binding_level *b);

/* Create a new binding for NAME in local binding LEVEL.  */

<<<<<<< HEAD
static cxx_binding *
create_local_binding (cp_binding_level *level, tree name)
{
  cxx_binding *binding = cxx_binding_make (NULL, NULL);

  INHERITED_VALUE_BINDING_P (binding) = false;
  LOCAL_BINDING_P (binding) = true;
  binding->scope = level;
  binding->previous = IDENTIFIER_BINDING (name);

  IDENTIFIER_BINDING (name) = binding;
  
  return binding;
}

/* *SLOT is a namespace binding slot.  Create or extend the the
   *MODULE_VECTOR to allow a binding in module IX.
   IX must either be the global or this module, or after any existing
   module binding.  */
=======
/* Add DECL to the list of things declared in B.  */
>>>>>>> 7e887487

static tree *
module_binding_slot (tree *slot, unsigned ix, int create)
{
  bool not_vec = !*slot || TREE_CODE (*slot) != MODULE_VECTOR;
  unsigned clusters = 0;

  if (not_vec)
    {
      if (ix == GLOBAL_MODULE_INDEX)
	/* The global module can just use slot directly.  */
	return slot;
      if (!create)
	return NULL;
    }
  else
    clusters = MODULE_VECTOR_NUM_CLUSTERS (*slot);

  /* Figure out if we need to extend the module vector itself.  */
  unsigned incr = 0;
  if (ix < IMPORTED_MODULE_BASE)
    incr = not_vec; /* Only if it's not already a vector.  */
  else if (clusters < 2)
    incr = 2 - clusters; /* Make sure we have glob/this slots too.  */
  else
    {
      module_cluster *last = MODULE_VECTOR_CLUSTER_LAST (*slot);
      if (create < 0)
	{
	  /* If we're binding a namespace, see if we can extend the span
	     of the final element.  */
	  incr = last->spans[1] != 0;
	  if (last->bases[incr] + last->spans[incr] == ix)
	    {
	      last->spans[incr]++;
	      return &last->slots[incr];
	    }
	  /* Otherwise we need to extend, if that was the last slot of the
	     cluster.  */
	}
      else if (last->spans[1])
	incr = 1; /* No spare slot in the final cluster.  */
    }

  module_cluster *cluster;
  if (incr)
    {
      tree new_vec = make_module_vec (clusters + incr);
      cluster = MODULE_VECTOR_CLUSTER_BASE (new_vec);
      if (clusters)
	memcpy (cluster, MODULE_VECTOR_CLUSTER_BASE (*slot),
		clusters * sizeof (module_cluster));
      else
	{
	  /* Initialize the reserved slots.  */
	  cluster->slots[GLOBAL_MODULE_INDEX] = *slot;
	  cluster->bases[GLOBAL_MODULE_INDEX] = GLOBAL_MODULE_INDEX;
	  cluster->bases[THIS_MODULE_INDEX] = THIS_MODULE_INDEX;
	  cluster->spans[GLOBAL_MODULE_INDEX] = 1;
	  cluster->spans[THIS_MODULE_INDEX] = 1;
	}
      *slot = new_vec;
    }
  else
    cluster = MODULE_VECTOR_CLUSTER_BASE (*slot);

  unsigned off = ix;
  if (ix >= IMPORTED_MODULE_BASE)
    {
      cluster += MODULE_VECTOR_NUM_CLUSTERS (*slot) - 1;
      off = cluster->spans[0] != 0;

      gcc_assert (!off || cluster->bases[0] + cluster->spans[0] <= ix);

      cluster->bases[off] = ix;
      cluster->spans[off] = 1;
    }
  return &cluster->slots[off];
}

/* Create an overload suitable for recording an artificial TYPE_DECL
   and another decl.  We use this machanism to implement the struct
   stat hack within a namespace.  It'd be nice to use it everywhere,
   but that's more change than necessary.  */

#define STAT_HACK_P(N) ((N) && TREE_CODE (N) == OVERLOAD && OVL_LOOKUP_P (N))
#define STAT_TYPE(N) TREE_TYPE (N)
#define STAT_DECL(N) OVL_FUNCTION (N)
#define MAYBE_STAT_DECL(N) (STAT_HACK_P (N) ? STAT_DECL (N) : N)
#define MAYBE_STAT_TYPE(N) (STAT_HACK_P (N) ? STAT_TYPE (N) : NULL_TREE)

static tree stat_hack (tree decl = NULL_TREE, tree type = NULL_TREE)
{
  tree result = make_node (OVERLOAD);

  /* Mark this as a lookup, so we can tell this is a stat hack.  */
  OVL_LOOKUP_P (result) = true;
  STAT_DECL (result) = decl;
  STAT_TYPE (result) = type;
  return result;
}

/* Split a potentialy stat-hacked value binding into type and value.
   Decapsulate is totally a word now.  */

tree
decapsulate_binding (tree value, tree *type_p)
{
  if (type_p)
    *type_p = MAYBE_STAT_TYPE (value);
  return MAYBE_STAT_DECL (value);
}

/* Return the binding for NAME in SCOPE, if any.  Otherwise create an
   empty slot.  */

static tree *
find_or_create_namespace_slot (tree ns, tree name)
{
  bool existed;
  tree *slot = &DECL_NAMESPACE_BINDINGS (ns)->get_or_insert (name, &existed);
  if (!existed)
    *slot = NULL_TREE;
  return slot;
}

/* Return the binding for NAME in SCOPE, if any.  Otherwise, return NULL.  */

static tree *
find_namespace_slot (tree ns, tree name)
{
  return DECL_NAMESPACE_BINDINGS (ns)->get (name);
}

static tree
find_namespace_value (tree ns, tree name)
{
  tree *b = find_namespace_slot (ns, name);

  return b ? MAYBE_STAT_DECL (*b) : NULL_TREE;
}

/* Add DECL to the list of things declared in a binding level.  */

static void
add_decl_to_level (cp_binding_level *level, tree decl)
{
  gcc_assert (level->kind != sk_class);

  if (TREE_CODE (decl) == NAMESPACE_DECL && !DECL_NAMESPACE_ALIAS (decl))
    {
      /* Inner namespaces get their own chain, to make walking
	 simpler.  */
      //  FIXME: only because of spelling correction.
      DECL_CHAIN (decl) = level->namespaces;
      level->namespaces = decl;
    }
  else
    {
      TREE_CHAIN (decl) = level->names;
      level->names = decl;
    }

  /* If appropriate, add decl to separate list of statics.  We include
     extern variables because they might turn out to be static later.
     It's OK for this list to contain a few false positives.  */
  if (level->kind != sk_namespace)
    ;
  else if ((VAR_P (decl) && (TREE_STATIC (decl) || DECL_EXTERNAL (decl)))
	   || (TREE_CODE (decl) == FUNCTION_DECL
	       && (!TREE_PUBLIC (decl)
		   || decl_anon_ns_mem_p (decl)
		   || DECL_DECLARED_INLINE_P (decl))))
    vec_safe_push (static_decls, decl);
}

/* Find the binding for NAME in the local binding level B.  */

static cxx_binding *
find_local_binding (cp_binding_level *b, tree name)
{
  if (cxx_binding *binding = IDENTIFIER_BINDING (name))
    for (;; b = b->level_chain)
      {
	if (binding->scope == b
	    && !(VAR_P (binding->value)
		 && DECL_DEAD_FOR_LOCAL (binding->value)))
	  return binding;

	/* Cleanup contours are transparent to the language.  */
	if (b->kind != sk_cleanup)
	  break;
      }
  return NULL;
}

/* Find the value binding for NAME in the local binding level B.  */

static tree
find_local_value (cp_binding_level *b, tree name)
{
  if (cxx_binding *binding = find_local_binding (b, name))
    return binding->value;
  return NULL_TREE;
}

/* Only look in the innermost non-class level.  */

static tree
lookup_name_innermost_nonclass_level (tree name)
{
  cp_binding_level *b = innermost_nonclass_level ();

  if (b->kind == sk_namespace)
    return find_namespace_value (current_namespace, name);
  else
    return find_local_value (b, name);
}

struct name_lookup
{
public:
  typedef std::pair<tree, tree> using_pair;
  typedef vec<using_pair, va_heap, vl_embed> using_queue;

public:
  tree name; /* The identifier being looked for.  */
  tree value; /* A (possibly ambiguous) set of things found.  */
  tree type; /* A type that has been found.  */
  int flags;
  unsigned from;  /* Module we're looking from.  */
  unsigned cookie;

protected:
  /* Marked scopes to unmark.   */
  static vec<tree, va_heap, vl_ptr> scopes;
  /* Stack of preserved marking state.  Name lookup can recurse via
     ADL causing instantiation of an incomplete type.  But this is
     not at all common.  */
  static vec<unsigned, va_heap, vl_ptr> state;

public:
  name_lookup (tree n, int f, tree v = NULL_TREE)
  : name (n), value (v), type (NULL_TREE), flags (f)
  {
    cookie = preserve_state ();
  }
  ~name_lookup ()
  {
    restore_state (cookie);
  }

private: /* Uncopyable, unmovable, unassignable. I am a rock. */
  name_lookup (const name_lookup &);
  name_lookup &operator= (const name_lookup &);

protected:
  static bool seen_p (tree scope)
  {
    return LOOKUP_SEEN_P (scope);
  }
  static bool found_p (tree scope)
  {
    return LOOKUP_FOUND_P (scope);
  }
  
  static void mark_seen (tree scope); /* Mark and add to scope vector. */
  static void mark_found (tree scope)
  {
    gcc_checking_assert (seen_p (scope));
    LOOKUP_FOUND_P (scope) = true;
  }
  static bool see_and_mark (tree scope)
  {
    bool ret = seen_p (scope);
    if (!ret)
      mark_seen (scope);
    return ret;
  }

private:
  static unsigned preserve_state ();
  static void restore_state (unsigned);

private:
  static tree merge_binding (tree, tree);
  bool process_binding (tree val_bind, tree type_bind);
  unsigned process_module_binding (bitmap, unsigned,
				   unsigned, unsigned, tree);
  /* Look in only namespace.  */
  bool search_namespace_only (tree scope);
  /* Look in namespace and its (recursive) inlines. Ignore using
     directives.  Return true if something found (inc dups). */
  bool search_namespace (tree scope);
  /* Look in the using directives of namespace + inlines using
     qualified lookup rules.  */
  bool search_usings (tree scope);

private:
  using_queue *queue_namespace (using_queue *queue, int depth, tree scope);
  using_queue *do_queue_usings (using_queue *queue, int depth,
				vec<tree, va_gc> *);
  using_queue *queue_usings (using_queue *queue, int depth,
			     vec<tree, va_gc> *usings)
  {
    if (usings)
      queue = do_queue_usings (queue, depth, usings);
    return queue;
  }

public:
  /* Search namespace + inlines + maybe usings as qualified lookup.  */
  bool search_qualified (tree scope, bool usings = true);
  /* Search namespace + inlines + usings as unqualified lookup.  */
  bool search_unqualified (tree scope, cp_binding_level *);
};

/* Scopes to unmark.  */
vec<tree, va_heap, vl_ptr> name_lookup::scopes;
/* Preserved state.  */
vec<unsigned, va_heap, vl_ptr> name_lookup::state;

/* Save marking state of an in-progress lookup that we've
   interrupted.  */

unsigned
name_lookup::preserve_state ()
{
  unsigned cookie = scopes.length ();
  unsigned length = state.length ();
  unsigned prev_cookie = length ? state[length - 1] : 0;
  if (cookie)
    {
      state.reserve (length + cookie - prev_cookie + 1);
      for (unsigned ix = prev_cookie; ix != cookie; ix++)
	{
	  tree decl = scopes[ix];
	  gcc_checking_assert (LOOKUP_SEEN_P (decl));
	  state.quick_push (LOOKUP_FOUND_P (decl));
	  LOOKUP_SEEN_P (decl) = LOOKUP_FOUND_P (decl) = false;
	}
      state.quick_push (cookie);
    }
  return prev_cookie;
}

/* Restore the marking state of a lookup we interrupted.  */

void
name_lookup::restore_state (unsigned prev_cookie)
{
  unsigned cookie = state.is_empty () ? 0 : state.pop ();

  while (scopes.length () != cookie)
    {
      tree decl = scopes.pop ();
      gcc_checking_assert (LOOKUP_SEEN_P (decl));
      LOOKUP_SEEN_P (decl) = LOOKUP_FOUND_P (decl) = false;
    }

  for (unsigned ix = cookie; ix-- != prev_cookie;)
    {
      tree decl = scopes[ix];

      gcc_checking_assert (!LOOKUP_SEEN_P (decl) && !LOOKUP_FOUND_P (decl));
      LOOKUP_SEEN_P (decl) = true;
      if (state.pop ())
	LOOKUP_FOUND_P (decl) = true;
    }
}

void
name_lookup::mark_seen (tree scope)
{
  gcc_checking_assert (!seen_p (scope));
  LOOKUP_SEEN_P (scope) = true;
  scopes.safe_push (scope);
}

/* NEW_VAL is being added to the current lookup CUR.  */

tree
name_lookup::merge_binding (tree cur, tree new_val)
{
  if (!cur)
    cur = new_val;
  else if (!new_val)
    ;
  else if (cur == new_val)
    ;
  else if ((TREE_CODE (cur) == TYPE_DECL
	    && TREE_CODE (new_val) == TYPE_DECL
	    && same_type_p (TREE_TYPE (cur), TREE_TYPE (new_val))))
    ;
  else if (OVL_P (cur) && OVL_P (new_val))
    cur = lookup_add (cur, new_val);
  else
    {
      if (TREE_CODE (cur) != TREE_LIST)
	{
	  cur = build_tree_list (NULL_TREE, cur);
	  TREE_TYPE (cur) = error_mark_node;
	}
      cur = tree_cons (NULL_TREE, new_val, cur);
      TREE_TYPE (cur) = error_mark_node;
    }

  return cur;
}

bool
name_lookup::process_binding (tree new_val, tree new_type)
{
  /* Did we really see a type? */
  if (LOOKUP_NAMESPACES_ONLY (flags)
      || (!(flags & LOOKUP_HIDDEN)
	  && new_type && DECL_HIDDEN_P (new_type)))
    new_type = NULL_TREE;

  if (new_val && !(flags & LOOKUP_HIDDEN))
    new_val = ovl_skip_hidden (new_val);

  /* Do we really see a value? */
  if (new_val)
    switch (TREE_CODE (new_val))
      {
      case TEMPLATE_DECL:
	/* If we expect types or namespaces, and not templates,
	   or this is not a template class.  */
	if ((LOOKUP_QUALIFIERS_ONLY (flags)
	     && !DECL_TYPE_TEMPLATE_P (new_val)))
	  new_val = NULL_TREE;
	break;
      case TYPE_DECL:
	if (LOOKUP_NAMESPACES_ONLY (flags)
	    || (new_type && (flags & LOOKUP_PREFER_TYPES)))
	  new_val = NULL_TREE;
	break;
      case NAMESPACE_DECL:
	if (LOOKUP_TYPES_ONLY (flags))
	  new_val = NULL_TREE;
	break;
      default:
	if (LOOKUP_QUALIFIERS_ONLY (flags))
	  new_val = NULL_TREE;
      }

  if (!new_val)
    {
      new_val = new_type;
      new_type = NULL_TREE;
    }

  /* Now merge.  */
  value = merge_binding (value, new_val);
  type = merge_binding (type, new_type);

  return new_val != NULL_TREE;
}

/* If we're importing a module containing this binding, add it to the
   lookup set.  The trickiness is with namespaces, we only want to
   find it once.  */

unsigned
name_lookup::process_module_binding (bitmap imports, unsigned marker,
				     unsigned ix, unsigned span, tree bind)
{
  tree new_type = MAYBE_STAT_TYPE (bind);
  tree new_val = MAYBE_STAT_DECL (bind);

  if (ix != GLOBAL_MODULE_INDEX
      && !(ix <= current_module && ix + span > current_module))
    {
      bool found = false;

      if (imports)
	for (; !found && span--; ix++)
	  if (bitmap_bit_p (imports, ix))
	    found = true;

      if (!found)
	return marker;

      /* Not the current or global module, so we only see exports.  */
      if (new_type && !DECL_MODULE_EXPORT_P (new_type))
	new_type = NULL_TREE;
      // FIXME:have stat_hack point directly to the exported set Right
      // now, the ordering of this with the bitmap check is
      // unfortunate.
      while (new_val && TREE_CODE (new_val) == OVERLOAD
	     && !OVL_EXPORT_P (new_val))
	new_val = OVL_CHAIN (new_val);
      if (new_val && TREE_CODE (new_val) != OVERLOAD
	  && !DECL_MODULE_EXPORT_P (new_val))
	new_val = NULL_TREE;
    }

  /* Optimize for (re-)finding a namespace.  */
  if (new_val && !new_type
      && TREE_CODE (new_val) == NAMESPACE_DECL
      && !DECL_NAMESPACE_ALIAS (new_val))
    {
      if (marker & 2)
	return marker;
      marker |= 2;
    }

  if (new_type || new_val)
    marker |= process_binding (new_val, new_type);

  return marker;
}

/* Look in exactly namespace SCOPE.  */

bool
name_lookup::search_namespace_only (tree scope)
{
  bool found = false;

  if (tree *binding = find_namespace_slot (scope, name))
    {
      tree val = *binding;
      if (TREE_CODE (val) != MODULE_VECTOR)
	/* Only a global module binding, visible from anywhere.  */
	found |= process_binding (MAYBE_STAT_DECL (val),
				  MAYBE_STAT_TYPE (val));
      else
	{
	  /* I presume the binding list is going to be sparser than
	     the import bitmap.  Hence iterate over the former
	     checking for bits set in the bitmap.  */
	  bitmap imports = module_import_bitmap (current_module);
	  module_cluster *cluster = MODULE_VECTOR_CLUSTER_BASE (val);
	  int marker = 0;
	  for (unsigned ix = MODULE_VECTOR_NUM_CLUSTERS (val); ix--; cluster++)
	    {
	      if (cluster->spans[0])
		marker = process_module_binding (imports, marker,
						 cluster->bases[0],
						 cluster->spans[0],
						 cluster->slots[0]);
	      
	      if (cluster->spans[1])
		marker = process_module_binding (imports, marker,
						 cluster->bases[1],
						 cluster->spans[1],
						 cluster->slots[1]);
	    }
	  found |= marker & 1;
	}
    }

  return found;
}

/* Conditionally look in namespace SCOPE and inline children.  */

bool
name_lookup::search_namespace (tree scope)
{
  if (see_and_mark (scope))
    /* We've visited this scope before.  Return what we found then.  */
    return found_p (scope);

  /* Look in exactly namespace. */
  bool found = search_namespace_only (scope);
  
  /* Recursively look in its inline children.  */
  if (vec<tree, va_gc> *inlinees = DECL_NAMESPACE_INLINEES (scope))
    for (unsigned ix = inlinees->length (); ix--;)
      found |= search_namespace ((*inlinees)[ix]);

  if (found)
    mark_found (scope);

  return found;
}

/* Recursively follow using directives of SCOPE & its inline children.
   Such following is essentially a flood-fill algorithm.  */

bool
name_lookup::search_usings (tree scope)
{
  /* We do not check seen_p here, as that was already set during the
     namespace_only walk.  */
  if (found_p (scope))
    return true;

  bool found = false;
  if (vec<tree, va_gc> *usings = DECL_NAMESPACE_USING (scope))
    for (unsigned ix = usings->length (); ix--;)
      found |= search_qualified ((*usings)[ix]);

  /* Look in its inline children.  */
  if (vec<tree, va_gc> *inlinees = DECL_NAMESPACE_INLINEES (scope))
    for (unsigned ix = inlinees->length (); ix--;)
      found |= search_usings ((*inlinees)[ix]);

  if (found)
    mark_found (scope);

  return found;
}

/* Qualified namespace lookup in SCOPE.
   1) Look in SCOPE (+inlines).  If found, we're done.
   2) Otherwise, if USINGS is true,
      recurse for every using directive of SCOPE (+inlines).

   Trickiness is (a) loops and (b) multiple paths to same namespace.
   In both cases we want to not repeat any lookups, and know whether
   to stop the caller's step #2.  Do this via the FOUND_P marker.  */

bool
name_lookup::search_qualified (tree scope, bool usings)
{
  bool found = false;

  if (seen_p (scope))
    found = found_p (scope);
  else 
    {
      found = search_namespace (scope);
      if (!found && usings)
	found = search_usings (scope);
    }

  return found;
}

/* Add SCOPE to the unqualified search queue, recursively add its
   inlines and those via using directives.  */

name_lookup::using_queue *
name_lookup::queue_namespace (using_queue *queue, int depth, tree scope)
{
  if (see_and_mark (scope))
    return queue;

  /* Record it.  */
  tree common = scope;
  while (SCOPE_DEPTH (common) > depth)
    common = CP_DECL_CONTEXT (common);
  vec_safe_push (queue, using_pair (common, scope));

  /* Queue its inline children.  */
  if (vec<tree, va_gc> *inlinees = DECL_NAMESPACE_INLINEES (scope))
    for (unsigned ix = inlinees->length (); ix--;)
      queue = queue_namespace (queue, depth, (*inlinees)[ix]);

  /* Queue its using targets.  */
  queue = queue_usings (queue, depth, DECL_NAMESPACE_USING (scope));

  return queue;
}

/* Add the namespaces in USINGS to the unqualified search queue.  */

name_lookup::using_queue *
name_lookup::do_queue_usings (using_queue *queue, int depth,
			      vec<tree, va_gc> *usings)
{
  for (unsigned ix = usings->length (); ix--;)
    queue = queue_namespace (queue, depth, (*usings)[ix]);

  return queue;
}

/* Unqualified namespace lookup in SCOPE.
   1) add scope+inlins to worklist.
   2) recursively add target of every using directive
   3) for each worklist item where SCOPE is common ancestor, search it
   4) if nothing find, scope=parent, goto 1.
   
    */
bool
name_lookup::search_unqualified (tree scope, cp_binding_level *level)
{
  /* Make static to avoid continual reallocation.  We're not
     recursive.  */
  static using_queue *queue = NULL;
  bool found = false;
  int length = vec_safe_length (queue);

  /* Queue local using-directives.  */
  for (; level->kind != sk_namespace; level = level->level_chain)
    queue = queue_usings (queue, SCOPE_DEPTH (scope), level->using_directives);

  for (; !found; scope = CP_DECL_CONTEXT (scope))
    {
      gcc_assert (!DECL_NAMESPACE_ALIAS (scope));
      int depth = SCOPE_DEPTH (scope);

      /* Queue namespace reachable from SCOPE. */
      queue = queue_namespace (queue, depth, scope);

      /* Search every queued namespace where SCOPE is the common
	 ancestor.  Adjust the others.  */
      unsigned ix = length;
      do
	{
	  using_pair &pair = (*queue)[ix];
	  while (pair.first == scope)
	    {
	      found |= search_namespace_only (pair.second);
	      pair = queue->pop ();
	      if (ix == queue->length ())
		goto done;
	    }
	  /* The depth is the same as SCOPE, find the parent scope.  */
	  if (SCOPE_DEPTH (pair.first) == depth)
	    pair.first = CP_DECL_CONTEXT (pair.first);
	  ix++;
	}
      while (ix < queue->length ());
    done:;
      if (scope == global_namespace)
	break;
    }
  
  vec_safe_truncate (queue, length);
  return found;
}

struct adl_lookup : name_lookup
{
  typedef name_lookup parent;

  bool find_and_mark (tree);

  void add_functions (tree);

  void assoc_expr (tree);
  void assoc_type (tree);
  void assoc_template_arg (tree);
  void assoc_class (tree);
  void assoc_bases (tree);
  void assoc_class_only (tree);
  void assoc_namespace (tree);
  void assoc_namespace_only (tree);

  adl_lookup (tree name, tree fns);
};

adl_lookup::adl_lookup (tree name, tree fns)
: parent (name, 0, fns)
{
}

bool
adl_lookup::find_and_mark (tree scope)
{
  bool result = LOOKUP_FOUND_P (scope);
  if (!result)
    {
      LOOKUP_FOUND_P (scope) = true;
      if (!LOOKUP_SEEN_P (scope))
	scopes.safe_push (scope);
    }

  return result;
}

void
adl_lookup::add_functions (tree ovl)
{
  if (!ovl)
    return;
  else if (TREE_CODE (ovl) == OVERLOAD)
    {
      if (TREE_TYPE (ovl) != unknown_type_node)
	ovl = OVL_FUNCTION (ovl);
    }
  else if (!DECL_DECLARES_FUNCTION_P (ovl))
    return;

  value = lookup_maybe_add (value, ovl);
}

/* Add functions of a namespace to the lookup structure.  */

void
adl_lookup::assoc_namespace_only (tree scope)
{
  mark_seen (scope);

  /* Look down into inline namespaces.  */
  if (vec<tree, va_gc> *inlinees = DECL_NAMESPACE_INLINEES (scope))
    for (unsigned ix = inlinees->length (); ix--;)
      assoc_namespace_only ((*inlinees)[ix]);

  add_functions (ovl_skip_hidden (find_namespace_value (scope, name)));
}

/* Find the containing non-inlined namespace, add it and all its
   inlinees.  */

void
adl_lookup::assoc_namespace (tree scope)
{
  if (seen_p (scope))
    return;

  /* Find the containing non-inline namespace.  */
  while (DECL_NAMESPACE_INLINE_P (scope))
    scope = CP_DECL_CONTEXT (scope);

  assoc_namespace_only (scope);
}

/* Adds the class and its friends to the lookup structure.  */

void
adl_lookup::assoc_class_only (tree type)
{
  /* Backend-built structures, such as __builtin_va_list, aren't
     affected by all this.  */
  if (!CLASS_TYPE_P (type))
    return;

  type = TYPE_MAIN_VARIANT (type);

  if (see_and_mark (type))
    return;

  tree context = decl_namespace_context (type);
  assoc_namespace (context);

  complete_type (type);

  /* Add friends.  */
  for (tree list = DECL_FRIENDLIST (TYPE_MAIN_DECL (type)); list;
       list = TREE_CHAIN (list))
    if (name == FRIEND_NAME (list))
      for (tree friends = FRIEND_DECLS (list); friends;
	   friends = TREE_CHAIN (friends))
	{
	  tree fn = TREE_VALUE (friends);

	  /* Only interested in global functions with potentially hidden
	     (i.e. unqualified) declarations.  */
	  if (CP_DECL_CONTEXT (fn) != context)
	    continue;

	  /* Template specializations are never found by name lookup.
	     (Templates themselves can be found, but not template
	     specializations.)  */
	  if (TREE_CODE (fn) == FUNCTION_DECL && DECL_USE_TEMPLATE (fn))
	    continue;

	  add_functions (fn);
	}
}

/* Adds the class and its bases to the lookup structure.
   Returns true on error.  */

void
adl_lookup::assoc_bases (tree type)
{
  assoc_class_only (type);

  /* Process baseclasses.  */
  if (tree binfo = TYPE_BINFO (type))
    {
      tree base_binfo;
      int i;

      for (i = 0; BINFO_BASE_ITERATE (binfo, i, base_binfo); i++)
	assoc_bases (BINFO_TYPE (base_binfo));
    }
}

/* Adds everything associated with a class argument type to the lookup
   structure.  Returns true on error.

   If T is a class type (including unions), its associated classes are: the
   class itself; the class of which it is a member, if any; and its direct
   and indirect base classes. Its associated namespaces are the namespaces
   of which its associated classes are members. Furthermore, if T is a
   class template specialization, its associated namespaces and classes
   also include: the namespaces and classes associated with the types of
   the template arguments provided for template type parameters (excluding
   template template parameters); the namespaces of which any template
   template arguments are members; and the classes of which any member
   templates used as template template arguments are members. [ Note:
   non-type template arguments do not contribute to the set of associated
   namespaces.  --end note] */

void
adl_lookup::assoc_class (tree type)
{
  /* Backend build structures, such as __builtin_va_list, aren't
     affected by all this.  */
  if (!CLASS_TYPE_P (type))
    return;

  type = TYPE_MAIN_VARIANT (type);
  /* We don't set found here because we have to have set seen first,
     which is done in the assoc_bases walk.  */
  if (found_p (type))
    return;

  assoc_bases (type);
  mark_found (type);

  if (TYPE_CLASS_SCOPE_P (type))
    assoc_class_only (TYPE_CONTEXT (type));

  /* Process template arguments.  */
  if (CLASSTYPE_TEMPLATE_INFO (type)
      && PRIMARY_TEMPLATE_P (CLASSTYPE_TI_TEMPLATE (type)))
    {
      tree list = INNERMOST_TEMPLATE_ARGS (CLASSTYPE_TI_ARGS (type));
      for (int i = 0; i < TREE_VEC_LENGTH (list); ++i)
	assoc_template_arg (TREE_VEC_ELT (list, i));
    }
}

void
adl_lookup::assoc_expr (tree expr)
{
  if (!expr)
    return;

  gcc_assert (!TYPE_P (expr));

  if (TREE_TYPE (expr) != unknown_type_node)
    {
      assoc_type (TREE_TYPE (expr));
      return;
    }

  if (TREE_CODE (expr) == ADDR_EXPR)
    expr = TREE_OPERAND (expr, 0);
  if (TREE_CODE (expr) == COMPONENT_REF
      || TREE_CODE (expr) == OFFSET_REF)
    expr = TREE_OPERAND (expr, 1);
  expr = MAYBE_BASELINK_FUNCTIONS (expr);

  if (OVL_P (expr))
    for (ovl2_iterator iter (expr); iter; ++iter)
      assoc_type (TREE_TYPE (*iter));
  else if (TREE_CODE (expr) == TEMPLATE_ID_EXPR)
    {
      /* The working paper doesn't currently say how to handle
	 template-id arguments.  The sensible thing would seem to be
	 to handle the list of template candidates like a normal
	 overload set, and handle the template arguments like we do
	 for class template specializations.  */

      /* First the templates.  */
      assoc_expr (TREE_OPERAND (expr, 0));

      /* Now the arguments.  */
      if (tree args = TREE_OPERAND (expr, 1))
	for (int ix = TREE_VEC_LENGTH (args); ix--;)
	  assoc_template_arg (TREE_VEC_ELT (args, ix));
    }
}

void
adl_lookup::assoc_type (tree type)
{
  if (!type)
    return;

  if (TYPE_PTRDATAMEM_P (type))
    {
      /* Pointer to member: associate class type and value type.  */
      assoc_type (TYPE_PTRMEM_CLASS_TYPE (type));
      assoc_type (TYPE_PTRMEM_POINTED_TO_TYPE (type));
      return;
    }

  switch (TREE_CODE (type))
    {
    case RECORD_TYPE:
      if (TYPE_PTRMEMFUNC_P (type))
	{
	  assoc_type (TYPE_PTRMEMFUNC_FN_TYPE (type));
	  return;
	}
      /* FALLTHRU */
    case UNION_TYPE:
      assoc_class (type);
      return;

    case METHOD_TYPE:
      /* The basetype is referenced in the first arg type, so just
	 fall through.  */
    case FUNCTION_TYPE:
      /* Associate the parameter types.  */
      for (tree args = TYPE_ARG_TYPES (type); args; args = TREE_CHAIN (args))
	assoc_type (TREE_VALUE (args));
      /* FALLTHROUGH */

    case POINTER_TYPE:
    case REFERENCE_TYPE:
    case ARRAY_TYPE:
      assoc_type (TREE_TYPE (type));
      return;

    case ENUMERAL_TYPE:
      if (TYPE_CLASS_SCOPE_P (type))
	assoc_class_only (TYPE_CONTEXT (type));
      assoc_namespace (decl_namespace_context (type));
      return;

    case LANG_TYPE:
      gcc_assert (type == unknown_type_node
		  || type == init_list_type_node);
      return;

    case TYPE_PACK_EXPANSION:
      assoc_type (PACK_EXPANSION_PATTERN (type));
      return;

    default:
      break;
    }
}

<<<<<<< HEAD
/* Adds everything associated with a template argument to the lookup
   structure.  */

void
adl_lookup::assoc_template_arg (tree arg)
{
  /* [basic.lookup.koenig]

     If T is a template-id, its associated namespaces and classes are
     ... the namespaces and classes associated with the types of the
     template arguments provided for template type parameters
     (excluding template template parameters); the namespaces in which
     any template template arguments are defined; and the classes in
     which any member templates used as template template arguments
     are defined.  [Note: non-type template arguments do not
     contribute to the set of associated namespaces.  ]  */

  /* Consider first template template arguments.  */
  if (TREE_CODE (arg) == TEMPLATE_TEMPLATE_PARM
      || TREE_CODE (arg) == UNBOUND_CLASS_TEMPLATE)
    ;
  else if (TREE_CODE (arg) == TEMPLATE_DECL)
    {
      tree ctx = CP_DECL_CONTEXT (arg);

      /* It's not a member template.  */
      if (TREE_CODE (ctx) == NAMESPACE_DECL)
	assoc_namespace (ctx);
      /* Otherwise, it must be member template.  */
      else
	assoc_class_only (ctx);
    }
  /* It's an argument pack; handle it recursively.  */
  else if (ARGUMENT_PACK_P (arg))
    {
      tree args = ARGUMENT_PACK_ARGS (arg);
      int i, len = TREE_VEC_LENGTH (args);
      for (i = 0; i < len; ++i) 
	assoc_template_arg (TREE_VEC_ELT (args, i));
    }
  /* It's not a template template argument, but it is a type template
     argument.  */
  else if (TYPE_P (arg))
    assoc_type (arg);
}

static tree
do_lookup_arg_dependent (tree name, tree fns, vec<tree, va_gc> *args)
{
  adl_lookup lookup (name, fns);

  lookup_mark (fns, true);
  unsigned ix;
  tree arg;

  FOR_EACH_VEC_ELT_REVERSE (*args, ix, arg)
    /* OMP reduction operators put a type as the first arg.  I don't
       suppose we should ADL on that?  */
    if (!TYPE_P (arg))
      lookup.assoc_expr (arg);

  fns = lookup.value;
  lookup_mark (fns, false);

  return fns;
}

static bool qualified_namespace_lookup (tree, name_lookup *);
static void consider_binding_level (tree name,
				    best_match <tree, const char *> &bm,
				    cp_binding_level *lvl,
				    bool look_within_fields,
				    enum lookup_name_fuzzy_kind kind);
static void diagnose_name_conflict (tree, tree);

=======
>>>>>>> 7e887487
/* Compute the chain index of a binding_entry given the HASH value of its
   name and the total COUNT of chains.  COUNT is assumed to be a power
   of 2.  */

#define ENTRY_INDEX(HASH, COUNT) (((HASH) >> 3) & ((COUNT) - 1))

/* A free list of "binding_entry"s awaiting for re-use.  */

static GTY((deletable)) binding_entry free_binding_entry = NULL;

/* The binding oracle; see cp-tree.h.  */

cp_binding_oracle_function *cp_binding_oracle;

/* If we have a binding oracle, ask it for all namespace-scoped
   definitions of NAME.  */

static inline void
query_oracle (tree name)
{
  if (!cp_binding_oracle)
    return;

  /* LOOKED_UP holds the set of identifiers that we have already
     looked up with the oracle.  */
  static hash_set<tree> looked_up;
  if (looked_up.add (name))
    return;

  cp_binding_oracle (CP_ORACLE_IDENTIFIER, name);
}

/* Create a binding_entry object for (NAME, TYPE).  */

static inline binding_entry
binding_entry_make (tree name, tree type)
{
  binding_entry entry;

  if (free_binding_entry)
    {
      entry = free_binding_entry;
      free_binding_entry = entry->chain;
    }
  else
    entry = ggc_alloc<binding_entry_s> ();

  entry->name = name;
  entry->type = type;
  entry->chain = NULL;

  return entry;
}

/* Put ENTRY back on the free list.  */
#if 0
static inline void
binding_entry_free (binding_entry entry)
{
  entry->name = NULL;
  entry->type = NULL;
  entry->chain = free_binding_entry;
  free_binding_entry = entry;
}
#endif

/* The datatype used to implement the mapping from names to types at
   a given scope.  */
struct GTY(()) binding_table_s {
  /* Array of chains of "binding_entry"s  */
  binding_entry * GTY((length ("%h.chain_count"))) chain;

  /* The number of chains in this table.  This is the length of the
     member "chain" considered as an array.  */
  size_t chain_count;

  /* Number of "binding_entry"s in this table.  */
  size_t entry_count;
};

/* Construct TABLE with an initial CHAIN_COUNT.  */

static inline void
binding_table_construct (binding_table table, size_t chain_count)
{
  table->chain_count = chain_count;
  table->entry_count = 0;
  table->chain = ggc_cleared_vec_alloc<binding_entry> (table->chain_count);
}

/* Make TABLE's entries ready for reuse.  */
#if 0
static void
binding_table_free (binding_table table)
{
  size_t i;
  size_t count;

  if (table == NULL)
    return;

  for (i = 0, count = table->chain_count; i < count; ++i)
    {
      binding_entry temp = table->chain[i];
      while (temp != NULL)
	{
	  binding_entry entry = temp;
	  temp = entry->chain;
	  binding_entry_free (entry);
	}
      table->chain[i] = NULL;
    }
  table->entry_count = 0;
}
#endif

/* Allocate a table with CHAIN_COUNT, assumed to be a power of two.  */

static inline binding_table
binding_table_new (size_t chain_count)
{
  binding_table table = ggc_alloc<binding_table_s> ();
  table->chain = NULL;
  binding_table_construct (table, chain_count);
  return table;
}

/* Expand TABLE to twice its current chain_count.  */

static void
binding_table_expand (binding_table table)
{
  const size_t old_chain_count = table->chain_count;
  const size_t old_entry_count = table->entry_count;
  const size_t new_chain_count = 2 * old_chain_count;
  binding_entry *old_chains = table->chain;
  size_t i;

  binding_table_construct (table, new_chain_count);
  for (i = 0; i < old_chain_count; ++i)
    {
      binding_entry entry = old_chains[i];
      for (; entry != NULL; entry = old_chains[i])
	{
	  const unsigned int hash = IDENTIFIER_HASH_VALUE (entry->name);
	  const size_t j = ENTRY_INDEX (hash, new_chain_count);

	  old_chains[i] = entry->chain;
	  entry->chain = table->chain[j];
	  table->chain[j] = entry;
	}
    }
  table->entry_count = old_entry_count;
}

/* Insert a binding for NAME to TYPE into TABLE.  */

static void
binding_table_insert (binding_table table, tree name, tree type)
{
  const unsigned int hash = IDENTIFIER_HASH_VALUE (name);
  const size_t i = ENTRY_INDEX (hash, table->chain_count);
  binding_entry entry = binding_entry_make (name, type);

  entry->chain = table->chain[i];
  table->chain[i] = entry;
  ++table->entry_count;

  if (3 * table->chain_count < 5 * table->entry_count)
    binding_table_expand (table);
}

/* Return the binding_entry, if any, that maps NAME.  */

binding_entry
binding_table_find (binding_table table, tree name)
{
  const unsigned int hash = IDENTIFIER_HASH_VALUE (name);
  binding_entry entry = table->chain[ENTRY_INDEX (hash, table->chain_count)];

  while (entry != NULL && entry->name != name)
    entry = entry->chain;

  return entry;
}

/* Apply PROC -- with DATA -- to all entries in TABLE.  */

void
binding_table_foreach (binding_table table, bt_foreach_proc proc, void *data)
{
  size_t chain_count;
  size_t i;

  if (!table)
    return;

  chain_count = table->chain_count;
  for (i = 0; i < chain_count; ++i)
    {
      binding_entry entry = table->chain[i];
      for (; entry != NULL; entry = entry->chain)
	proc (entry, data);
    }
}

#ifndef ENABLE_SCOPE_CHECKING
#  define ENABLE_SCOPE_CHECKING 0
#else
#  define ENABLE_SCOPE_CHECKING 1
#endif

/* A free list of "cxx_binding"s, connected by their PREVIOUS.  */

static GTY((deletable)) cxx_binding *free_bindings;

/* Initialize VALUE and TYPE field for BINDING, and set the PREVIOUS
   field to NULL.  */

static inline void
cxx_binding_init (cxx_binding *binding, tree value, tree type)
{
  binding->value = value;
  binding->type = type;
  binding->previous = NULL;
}

/* (GC)-allocate a binding object with VALUE and TYPE member initialized.  */

static cxx_binding *
cxx_binding_make (tree value, tree type)
{
  cxx_binding *binding;
  if (free_bindings)
    {
      binding = free_bindings;
      free_bindings = binding->previous;
    }
  else
    binding = ggc_alloc<cxx_binding> ();

  cxx_binding_init (binding, value, type);

  return binding;
}

/* Put BINDING back on the free list.  */

static inline void
cxx_binding_free (cxx_binding *binding)
{
  binding->scope = NULL;
  binding->previous = free_bindings;
  free_bindings = binding;
}

/* Create a new binding for NAME (with the indicated VALUE and TYPE
   bindings) in the class scope indicated by SCOPE.  */

static cxx_binding *
new_class_binding (tree name, tree value, tree type, cp_binding_level *scope)
{
  cp_class_binding cb = {cxx_binding_make (value, type), name};
  cxx_binding *binding = cb.base;
  vec_safe_push (scope->class_shadowed, cb);
  binding->scope = scope;
  return binding;
}

/* Make DECL the innermost binding for ID.  The LEVEL is the binding
   level at which this declaration is being bound.  */

void
push_binding (tree id, tree decl, cp_binding_level* level)
{
  cxx_binding *binding;

  if (level != class_binding_level)
    {
      binding = cxx_binding_make (decl, NULL_TREE);
      binding->scope = level;
    }
  else
    binding = new_class_binding (id, decl, /*type=*/NULL_TREE, level);

  /* Now, fill in the binding information.  */
  binding->previous = IDENTIFIER_BINDING (id);
  INHERITED_VALUE_BINDING_P (binding) = 0;
  LOCAL_BINDING_P (binding) = (level != class_binding_level);

  /* And put it on the front of the list of bindings for ID.  */
  IDENTIFIER_BINDING (id) = binding;
}

/* Remove the binding for DECL which should be the innermost binding
   for ID.  */

void
pop_local_binding (tree id, tree decl)
{
  cxx_binding *binding;

  if (id == NULL_TREE)
    /* It's easiest to write the loops that call this function without
       checking whether or not the entities involved have names.  We
       get here for such an entity.  */
    return;

  /* Get the innermost binding for ID.  */
  binding = IDENTIFIER_BINDING (id);

  /* The name should be bound.  */
  gcc_assert (binding != NULL);

  /* The DECL will be either the ordinary binding or the type
     binding for this identifier.  Remove that binding.  */
  if (binding->value == decl)
    binding->value = NULL_TREE;
  else
    {
      gcc_assert (binding->type == decl);
      binding->type = NULL_TREE;
    }

  if (!binding->value && !binding->type)
    {
      /* We're completely done with the innermost binding for this
	 identifier.  Unhook it from the list of bindings.  */
      IDENTIFIER_BINDING (id) = binding->previous;

      /* Add it to the free list.  */
      cxx_binding_free (binding);
    }
}

/* Remove the bindings for the decls of the current level and leave
   the current scope.  */

void
pop_bindings_and_leave_scope (void)
{
  for (tree t = get_local_decls (); t; t = DECL_CHAIN (t))
    {
      tree decl = TREE_CODE (t) == TREE_LIST ? TREE_VALUE (t) : t;
      tree name = OVL_NAME (decl);

      pop_local_binding (name, decl);
    }

  leave_scope ();
}

/* Strip non dependent using declarations. If DECL is dependent,
   surreptitiously create a typename_type and return it.  */

tree
strip_using_decl (tree decl)
{
  if (decl == NULL_TREE)
    return NULL_TREE;

  while (TREE_CODE (decl) == USING_DECL && !DECL_DEPENDENT_P (decl))
    decl = USING_DECL_DECLS (decl);

  if (TREE_CODE (decl) == USING_DECL && DECL_DEPENDENT_P (decl)
      && USING_DECL_TYPENAME_P (decl))
    {
      /* We have found a type introduced by a using
	 declaration at class scope that refers to a dependent
	 type.
	     
	 using typename :: [opt] nested-name-specifier unqualified-id ;
      */
      decl = make_typename_type (TREE_TYPE (decl),
				 DECL_NAME (decl),
				 typename_type, tf_error);
      if (decl != error_mark_node)
	decl = TYPE_NAME (decl);
    }

  return decl;
}

/* Return true if OVL is an overload for an anticipated builtin.  */

static bool
anticipated_builtin_p (tree ovl)
{
  if (TREE_CODE (ovl) != OVERLOAD)
    return false;

  if (!OVL_HIDDEN_P (ovl))
    return false;

  tree fn = OVL_FUNCTION (ovl);
  gcc_checking_assert (DECL_ANTICIPATED (fn));

  if (DECL_HIDDEN_FRIEND_P (fn))
    return false;

  return true;
}

/* BINDING records an existing declaration for a name in the current scope.
   But, DECL is another declaration for that same identifier in the
   same scope.  This is the `struct stat' hack whereby a non-typedef
   class name or enum-name can be bound at the same level as some other
   kind of entity.
   3.3.7/1

     A class name (9.1) or enumeration name (7.2) can be hidden by the
     name of an object, function, or enumerator declared in the same scope.
     If a class or enumeration name and an object, function, or enumerator
     are declared in the same scope (in any order) with the same name, the
     class or enumeration name is hidden wherever the object, function, or
     enumerator name is visible.

   It's the responsibility of the caller to check that
   inserting this name is valid here.  Returns nonzero if the new binding
   was successful.  */

static bool
supplement_binding_1 (cxx_binding *binding, tree decl)
{
  tree bval = binding->value;
  bool ok = true;
  tree target_bval = strip_using_decl (bval);
  tree target_decl = strip_using_decl (decl);

  if (TREE_CODE (target_decl) == TYPE_DECL && DECL_ARTIFICIAL (target_decl)
      && target_decl != target_bval
      && (TREE_CODE (target_bval) != TYPE_DECL
	  /* We allow pushing an enum multiple times in a class
	     template in order to handle late matching of underlying
	     type on an opaque-enum-declaration followed by an
	     enum-specifier.  */
	  || (processing_template_decl
	      && TREE_CODE (TREE_TYPE (target_decl)) == ENUMERAL_TYPE
	      && TREE_CODE (TREE_TYPE (target_bval)) == ENUMERAL_TYPE
	      && (dependent_type_p (ENUM_UNDERLYING_TYPE
				    (TREE_TYPE (target_decl)))
		  || dependent_type_p (ENUM_UNDERLYING_TYPE
				       (TREE_TYPE (target_bval)))))))
    /* The new name is the type name.  */
    binding->type = decl;
  else if (/* TARGET_BVAL is null when push_class_level_binding moves
	      an inherited type-binding out of the way to make room
	      for a new value binding.  */
	   !target_bval
	   /* TARGET_BVAL is error_mark_node when TARGET_DECL's name
	      has been used in a non-class scope prior declaration.
	      In that case, we should have already issued a
	      diagnostic; for graceful error recovery purpose, pretend
	      this was the intended declaration for that name.  */
	   || target_bval == error_mark_node
	   /* If TARGET_BVAL is anticipated but has not yet been
	      declared, pretend it is not there at all.  */
	   || anticipated_builtin_p (target_bval))
    binding->value = decl;
  else if (TREE_CODE (target_bval) == TYPE_DECL
	   && DECL_ARTIFICIAL (target_bval)
	   && target_decl != target_bval
	   && (TREE_CODE (target_decl) != TYPE_DECL
	       || same_type_p (TREE_TYPE (target_decl),
			       TREE_TYPE (target_bval))))
    {
      /* The old binding was a type name.  It was placed in
	 VALUE field because it was thought, at the point it was
	 declared, to be the only entity with such a name.  Move the
	 type name into the type slot; it is now hidden by the new
	 binding.  */
      binding->type = bval;
      binding->value = decl;
      binding->value_is_inherited = false;
    }
  else if (TREE_CODE (target_bval) == TYPE_DECL
	   && TREE_CODE (target_decl) == TYPE_DECL
	   && DECL_NAME (target_decl) == DECL_NAME (target_bval)
	   && binding->scope->kind != sk_class
	   && (same_type_p (TREE_TYPE (target_decl), TREE_TYPE (target_bval))
	       /* If either type involves template parameters, we must
		  wait until instantiation.  */
	       || uses_template_parms (TREE_TYPE (target_decl))
	       || uses_template_parms (TREE_TYPE (target_bval))))
    /* We have two typedef-names, both naming the same type to have
       the same name.  In general, this is OK because of:

	 [dcl.typedef]

	 In a given scope, a typedef specifier can be used to redefine
	 the name of any type declared in that scope to refer to the
	 type to which it already refers.

       However, in class scopes, this rule does not apply due to the
       stricter language in [class.mem] prohibiting redeclarations of
       members.  */
    ok = false;
  /* There can be two block-scope declarations of the same variable,
     so long as they are `extern' declarations.  However, there cannot
     be two declarations of the same static data member:

       [class.mem]

       A member shall not be declared twice in the
       member-specification.  */
  else if (VAR_P (target_decl)
	   && VAR_P (target_bval)
	   && DECL_EXTERNAL (target_decl) && DECL_EXTERNAL (target_bval)
	   && !DECL_CLASS_SCOPE_P (target_decl))
    {
      duplicate_decls (decl, binding->value, /*newdecl_is_friend=*/false);
      ok = false;
    }
  else if (TREE_CODE (decl) == NAMESPACE_DECL
	   && TREE_CODE (bval) == NAMESPACE_DECL
	   && DECL_NAMESPACE_ALIAS (decl)
	   && DECL_NAMESPACE_ALIAS (bval)
	   && ORIGINAL_NAMESPACE (bval) == ORIGINAL_NAMESPACE (decl))
    /* [namespace.alias]

      In a declarative region, a namespace-alias-definition can be
      used to redefine a namespace-alias declared in that declarative
      region to refer only to the namespace to which it already
      refers.  */
    ok = false;
  else if (maybe_remove_implicit_alias (bval))
    {
      /* There was a mangling compatibility alias using this mangled name,
	 but now we have a real decl that wants to use it instead.  */
      binding->value = decl;
    }
  else
    {
      if (!error_operand_p (bval))
	diagnose_name_conflict (decl, bval);
      ok = false;
    }

  return ok;
}

/* Diagnose a name conflict between DECL and BVAL.  */

static void
diagnose_name_conflict (tree decl, tree bval)
{
  if (TREE_CODE (decl) == TREE_CODE (bval)
      && (TREE_CODE (decl) != TYPE_DECL
	  || (DECL_ARTIFICIAL (decl) && DECL_ARTIFICIAL (bval))
	  || (!DECL_ARTIFICIAL (decl) && !DECL_ARTIFICIAL (bval)))
      && !DECL_DECLARES_FUNCTION_P (decl)
      && CP_DECL_CONTEXT (decl) == CP_DECL_CONTEXT (bval))
    error ("redeclaration of %q#D", decl);
  else
    error ("%q#D conflicts with a previous declaration", decl);

  inform (location_of (bval), "previous declaration %q#D", bval);
}

/* Wrapper for supplement_binding_1.  */

static bool
supplement_binding (cxx_binding *binding, tree decl)
{
  bool ret;
  bool subtime = timevar_cond_start (TV_NAME_LOOKUP);
  ret = supplement_binding_1 (binding, decl);
  timevar_cond_stop (TV_NAME_LOOKUP, subtime);
  return ret;
}

/* Replace BINDING's current value on its scope's name list with
   NEWVAL.  */

static void
update_local_overload (cxx_binding *binding, tree newval)
{
  tree *d;

  for (d = &binding->scope->names; ; d = &TREE_CHAIN (*d))
    if (*d == binding->value)
      {
	/* Stitch new list node in.  */
	*d = tree_cons (NULL_TREE, NULL_TREE, TREE_CHAIN (*d));
	break;
      }
    else if (TREE_CODE (*d) == TREE_LIST && TREE_VALUE (*d) == binding->value)
      break;

  TREE_VALUE (*d) = newval;
}

/* Compares the parameter-type-lists of ONE and TWO and
   returns false if they are different.  If the DECLs are template
   functions, the return types and the template parameter lists are
   compared too (DR 565).  */

static bool
matching_fn_p (tree one, tree two)
{
  if (!compparms (TYPE_ARG_TYPES (TREE_TYPE (one)),
		  TYPE_ARG_TYPES (TREE_TYPE (two))))
    return false;

  if (TREE_CODE (one) == TEMPLATE_DECL
      && TREE_CODE (two) == TEMPLATE_DECL)
    {
      /* Compare template parms.  */
      if (!comp_template_parms (DECL_TEMPLATE_PARMS (one),
				DECL_TEMPLATE_PARMS (two)))
	return false;

      /* And return type.  */
      if (!same_type_p (TREE_TYPE (TREE_TYPE (one)),
			TREE_TYPE (TREE_TYPE (two))))
	return false;
    }

  return true;
}

/* Push DECL into nonclass LEVEL BINDING or SLOT.  OLD is the current
   binding value (possibly with anticipated builtins stripped).
   Diagnose conflicts and return updated decl.  */

static tree
update_binding (cp_binding_level *level, cxx_binding *binding, tree *slot,
		tree old, tree decl, bool is_friend)
{
  tree to_val = decl;
  tree to_type = NULL_TREE;

  gcc_assert (level->kind == sk_namespace ? !binding
	      : level->kind != sk_class && !slot);
  if (old == error_mark_node)
    old = NULL_TREE;

  if (old && TREE_CODE (old) == TYPE_DECL && DECL_ARTIFICIAL (old))
    {
      /* Slide the tdef out of the way.  We'll undo this below, if
	 we're pushing a matching tdef.  */
      to_type = old;
      old = NULL_TREE;
    }

  if (DECL_DECLARES_FUNCTION_P (decl))
    {
      if (!old)
	;
      else if (OVL_P (old))
	{
	  for (ovl_iterator iter (old); iter; ++iter)
	    {
	      tree fn = *iter;

	      if (iter.using_p () && matching_fn_p (fn, decl))
		{
		  /* If a function declaration in namespace scope or
		     block scope has the same name and the same
		     parameter-type- list (8.3.5) as a function
		     introduced by a using-declaration, and the
		     declarations do not declare the same function,
		     the program is ill-formed.  [namespace.udecl]/14 */
		  if (tree match = duplicate_decls (decl, fn, is_friend))
		    return match;
		  else
		    /* FIXME: To preserve existing error behavior, we
		       still push the decl.  This might change.  */
		    diagnose_name_conflict (decl, fn);
		}
	    }
	}
      else
	goto conflict;

      to_val = ovl_insert (old, decl);
    }
  else if (to_type && TREE_CODE (decl) == TYPE_DECL)
    {
      /* We thought we wanted to slide an artificial typedef out of
	 the way, to make way for another typedef.  That's not always
	 what we want to do.  */
      if (!DECL_ARTIFICIAL (decl))
	; /* Slide.  */
      else if (same_type_p (TREE_TYPE (to_type), TREE_TYPE (decl)))
	/* Two artificial decls to same type.  Do nothing.  */
	return to_type;
      else
	goto conflict;
    }
  else if (!old)
    ;
  else if (TREE_CODE (decl) == TYPE_DECL && DECL_ARTIFICIAL (decl))
    {
      /* Slide DECL into the type slot.  */
      to_type = decl;
      to_val = old;
    }
  else if (TREE_CODE (old) != TREE_CODE (decl))
    /* Different kinds of decls conflict.  */
    goto conflict;
  else if (TREE_CODE (old) == TYPE_DECL)
    {
      if (DECL_ARTIFICIAL (decl))
	{
	  /* Slide DECL into the type slot instead.  */
	  to_type = decl;
	  to_val = old;
	}
      else if (same_type_p (TREE_TYPE (old), TREE_TYPE (decl)))
	/* Two type decls to the same type.  Do nothing.  */
	return old;
      else
	goto conflict;
    }
  else if (TREE_CODE (old) == NAMESPACE_DECL)
    {
      if (DECL_NAMESPACE_ALIAS (old) && DECL_NAMESPACE_ALIAS (decl)
	  && ORIGINAL_NAMESPACE (old) == ORIGINAL_NAMESPACE (decl))
	/* In a declarative region, a namespace-alias-definition can be
	   used to redefine a namespace-alias declared in that declarative
	   region to refer only to the namespace to which it already
	   refers.  [namespace.alias] */
	return old;
      else
	goto conflict;
    }
  else if (TREE_CODE (old) == VAR_DECL)
    {
      /* There can be two block-scope declarations of the same
	 variable, so long as they are `extern' declarations.  */
      if (!DECL_EXTERNAL (old) || !DECL_EXTERNAL (decl))
	goto conflict;
      else if (tree match = duplicate_decls (decl, old, false))
	return match;
      else
	goto conflict;
    }
  else
    {
    conflict:
      diagnose_name_conflict (decl, old);
      to_val = NULL_TREE;
    }

  if (to_val)
    {
      if (level->kind != sk_namespace
	  && !to_type && binding->value && OVL_P (to_val))
	update_local_overload (binding, to_val);
      else
	{
	  tree to_add = to_val;
      
	  if (level->kind == sk_namespace)
	    to_add = decl;
	  else if (to_type == decl)
	    to_add = decl;
	  else if (TREE_CODE (to_add) == OVERLOAD)
	    to_add = build_tree_list (NULL_TREE, to_add);

	  add_decl_to_level (level, to_add);
	}

      if (to_type == (slot ? MAYBE_STAT_TYPE (*slot) : binding->type))
	to_type = NULL_TREE;

      if (to_type)
	{
	  gcc_checking_assert (TREE_CODE (to_type) == TYPE_DECL
			       && DECL_ARTIFICIAL (to_type));

	  tree type = TREE_TYPE (to_type);
	  if (to_type != decl
	      && MAYBE_CLASS_TYPE_P (type) && warn_shadow
	      && (!DECL_IN_SYSTEM_HEADER (decl)
		  || !DECL_IN_SYSTEM_HEADER (to_type)))
	    warning (OPT_Wshadow, "%q#D hides constructor for %q#T",
		     decl, type);
	}

      if (slot)
	{
	  if (STAT_HACK_P (*slot))
	    {
	      if (to_type)
		STAT_TYPE (*slot) = to_type;
	      STAT_DECL (*slot) = to_val;
	    }
	  else if (to_type)
	    *slot = stat_hack (to_val, to_type);
	  else
	    *slot = to_val;
	}
      else
	{
	  if (to_type)
	    binding->type = to_type;
	  binding->value = to_val;
	}
    }

  return decl;
}

/* Map of identifiers to extern C functions (or LISTS thereof).  */

static GTY(()) hash_map<lang_identifier *, tree> *extern_c_fns;

/* DECL has C linkage. If we have an existing instance, make sure it
   has the same exception specification [7.5, 7.6].  If there's no
   instance, add DECL to the map.  */

static void
check_extern_c_conflict (tree decl)
{
  /* Ignore artificial or system header decls.  */
  if (DECL_ARTIFICIAL (decl) || DECL_IN_SYSTEM_HEADER (decl))
    return;

  if (!extern_c_fns)
    extern_c_fns = hash_map<lang_identifier *,tree>::create_ggc (127);

  bool existed;
  tree *slot = &extern_c_fns->get_or_insert (DECL_NAME (decl), &existed);
  if (!existed)
    *slot = decl;
  else
    {
      tree old = *slot;
      if (TREE_CODE (old) == TREE_LIST)
	old = TREE_VALUE (old);

      int mismatch = 0;
      if (DECL_CONTEXT (old) == DECL_CONTEXT (decl))
	; /* If they're in the same context, we'll have already complained
	     about a (possible) mismatch, when inserting the decl.  */
      else if (!decls_match (decl, old))
	mismatch = 1;
      else if (!comp_except_specs (TYPE_RAISES_EXCEPTIONS (TREE_TYPE (old)),
				   TYPE_RAISES_EXCEPTIONS (TREE_TYPE (decl)),
				   ce_normal))
	mismatch = -1;
      else if (DECL_ASSEMBLER_NAME_SET_P (old))
	SET_DECL_ASSEMBLER_NAME (decl, DECL_ASSEMBLER_NAME (old));

      if (mismatch)
	{
	  pedwarn (input_location, 0,
		   "C-linkage declaration of %q#D", decl);
	  pedwarn (DECL_SOURCE_LOCATION (old), 0,
		   "conflicts with previous declaration %q#D", old);
	  if (mismatch < 0)
	    pedwarn (input_location, 0,
		     "due to different exception specifications");
	}
      else
	/* Chain it on for c_linkage_binding's use.  */
	*slot = tree_cons (NULL_TREE, decl, *slot);
    }
}

/* Returns a list of C-linkage decls with the name NAME.  Used in
   c-family/c-pragma.c to implement redefine_extname pragma.  */

tree
c_linkage_bindings (tree name)
{
  if (extern_c_fns)
    if (tree *slot = extern_c_fns->get (name))
      return *slot;
  return NULL_TREE;
}

/* DECL is being declared at a local scope.  Emit suitable shadow
   warnings.  */

static void
check_local_shadow (tree decl)
{
  /* Don't complain about the parms we push and then pop
     while tentatively parsing a function declarator.  */
  if (TREE_CODE (decl) == PARM_DECL && !DECL_CONTEXT (decl))
    return;

  /* Inline decls shadow nothing.  */
  if (DECL_FROM_INLINE (decl))
    return;

  /* External decls are something else.  */
  if (DECL_EXTERNAL (decl))
    return;

  tree old = NULL_TREE;
  cp_binding_level *old_scope = NULL;
  if (cxx_binding *binding = outer_binding (DECL_NAME (decl), NULL, true))
    {
      old = binding->value;
      old_scope = binding->scope;
    }
  while (old && VAR_P (old) && DECL_DEAD_FOR_LOCAL (old))
    old = DECL_SHADOWED_FOR_VAR (old);

  tree shadowed = NULL_TREE;
  if (old
      && (TREE_CODE (old) == PARM_DECL
	  || VAR_P (old)
	  || (TREE_CODE (old) == TYPE_DECL
	      && (!DECL_ARTIFICIAL (old)
		  || TREE_CODE (decl) == TYPE_DECL)))
      && (!DECL_ARTIFICIAL (decl)
	  || DECL_IMPLICIT_TYPEDEF_P (decl)
	  || (VAR_P (decl) && DECL_ANON_UNION_VAR_P (decl))))
    {
      /* DECL shadows a local thing possibly of interest.  */

      /* Don't complain if it's from an enclosing function.  */
      if (DECL_CONTEXT (old) == current_function_decl
	  && TREE_CODE (decl) != PARM_DECL
	  && TREE_CODE (old) == PARM_DECL)
	{
	  /* Go to where the parms should be and see if we find
	     them there.  */
	  cp_binding_level *b = current_binding_level->level_chain;

	  if (FUNCTION_NEEDS_BODY_BLOCK (current_function_decl))
	    /* Skip the ctor/dtor cleanup level.  */
	    b = b->level_chain;

	  /* ARM $8.3 */
	  if (b->kind == sk_function_parms)
	    {
	      error ("declaration of %q#D shadows a parameter", decl);
	      return;
	    }
	}

      /* The local structure or class can't use parameters of
	 the containing function anyway.  */
      if (DECL_CONTEXT (old) != current_function_decl)
	{
	  for (cp_binding_level *scope = current_binding_level;
	       scope != old_scope; scope = scope->level_chain)
	    if (scope->kind == sk_class
		&& !LAMBDA_TYPE_P (scope->this_entity))
	      return;
	}
      /* Error if redeclaring a local declared in a
	 init-statement or in the condition of an if or
	 switch statement when the new declaration is in the
	 outermost block of the controlled statement.
	 Redeclaring a variable from a for or while condition is
	 detected elsewhere.  */
      else if (VAR_P (old)
	       && old_scope == current_binding_level->level_chain
	       && (old_scope->kind == sk_cond || old_scope->kind == sk_for))
	{
	  error ("redeclaration of %q#D", decl);
	  inform (DECL_SOURCE_LOCATION (old),
		  "%q#D previously declared here", old);
	  return;
	}
      /* C++11:
	 3.3.3/3:  The name declared in an exception-declaration (...)
	 shall not be redeclared in the outermost block of the handler.
	 3.3.3/2:  A parameter name shall not be redeclared (...) in
	 the outermost block of any handler associated with a
	 function-try-block.
	 3.4.1/15: The function parameter names shall not be redeclared
	 in the exception-declaration nor in the outermost block of a
	 handler for the function-try-block.  */
      else if ((TREE_CODE (old) == VAR_DECL
		&& old_scope == current_binding_level->level_chain
		&& old_scope->kind == sk_catch)
	       || (TREE_CODE (old) == PARM_DECL
		   && (current_binding_level->kind == sk_catch
		       || current_binding_level->level_chain->kind == sk_catch)
		   && in_function_try_handler))
	{
	  if (permerror (input_location, "redeclaration of %q#D", decl))
	    inform (DECL_SOURCE_LOCATION (old),
		    "%q#D previously declared here", old);
	  return;
	}

      /* If '-Wshadow=compatible-local' is specified without other
	 -Wshadow= flags, we will warn only when the type of the
	 shadowing variable (DECL) can be converted to that of the
	 shadowed parameter (OLD_LOCAL). The reason why we only check
	 if DECL's type can be converted to OLD_LOCAL's type (but not the
	 other way around) is because when users accidentally shadow a
	 parameter, more than often they would use the variable
	 thinking (mistakenly) it's still the parameter. It would be
	 rare that users would use the variable in the place that
	 expects the parameter but thinking it's a new decl.  */

      enum opt_code warning_code;
      if (warn_shadow)
	warning_code = OPT_Wshadow;
      else if (warn_shadow_local)
	warning_code = OPT_Wshadow_local;
      else if (warn_shadow_compatible_local
	       && can_convert (TREE_TYPE (old), TREE_TYPE (decl), tf_none))
	warning_code = OPT_Wshadow_compatible_local;
      else
	return;

      const char *msg;
      if (TREE_CODE (old) == PARM_DECL)
	msg = "declaration of %q#D shadows a parameter";
      else if (is_capture_proxy (old))
	msg = "declaration of %qD shadows a lambda capture";
      else
	msg = "declaration of %qD shadows a previous local";

      if (warning_at (input_location, warning_code, msg, decl))
	{
	  shadowed = old;
	  goto inform_shadowed;
	}
      return;
    }

  if (!warn_shadow)
    return;

  /* Don't warn for artificial things that are not implicit typedefs.  */
  if (DECL_ARTIFICIAL (decl) && !DECL_IMPLICIT_TYPEDEF_P (decl))
    return;
  
  if (nonlambda_method_basetype ())
    if (tree member = lookup_member (current_nonlambda_class_type (),
				     DECL_NAME (decl), /*protect=*/0,
				     /*want_type=*/false, tf_warning_or_error))
      {
	member = MAYBE_BASELINK_FUNCTIONS (member);

	/* Warn if a variable shadows a non-function, or the variable
	   is a function or a pointer-to-function.  */
	if (!OVL_P (member)
	    || TREE_CODE (decl) == FUNCTION_DECL
	    || TYPE_PTRFN_P (TREE_TYPE (decl))
	    || TYPE_PTRMEMFUNC_P (TREE_TYPE (decl)))
	  {
	    if (warning_at (input_location, OPT_Wshadow,
			    "declaration of %qD shadows a member of %qT",
			    decl, current_nonlambda_class_type ())
		&& DECL_P (member))
	      {
		shadowed = member;
		goto inform_shadowed;
	      }
	  }
	return;
      }

  /* Now look for a namespace shadow.  */
  old = find_namespace_value (current_namespace, DECL_NAME (decl));
  if (old
      && (VAR_P (old)
	  || (TREE_CODE (old) == TYPE_DECL
	      && (!DECL_ARTIFICIAL (old)
		  || TREE_CODE (decl) == TYPE_DECL)))
      && !instantiating_current_function_p ())
    /* XXX shadow warnings in outer-more namespaces */
    {
      if (warning_at (input_location, OPT_Wshadow,
		      "declaration of %qD shadows a global declaration",
		      decl))
	{
	  shadowed = old;
	  goto inform_shadowed;
	}
      return;
    }

  return;

 inform_shadowed:
  inform (DECL_SOURCE_LOCATION (shadowed), "shadowed declaration is here");
}

/* DECL is being pushed inside function CFUN.  Set its context, if
   needed.  */

static void
set_decl_context_in_fn (tree ctx, tree decl)
{
  if (!DECL_CONTEXT (decl)
      /* A local declaration for a function doesn't constitute
	 nesting.  */
      && TREE_CODE (decl) != FUNCTION_DECL
      /* A local declaration for an `extern' variable is in the
	 scope of the current namespace, not the current
	 function.  */
      && !(VAR_P (decl) && DECL_EXTERNAL (decl))
      /* When parsing the parameter list of a function declarator,
	 don't set DECL_CONTEXT to an enclosing function.  When we
	 push the PARM_DECLs in order to process the function body,
	 current_binding_level->this_entity will be set.  */
      && !(TREE_CODE (decl) == PARM_DECL
	   && current_binding_level->kind == sk_function_parms
	   && current_binding_level->this_entity == NULL))
    DECL_CONTEXT (decl) = ctx;

  /* If this is the declaration for a namespace-scope function,
     but the declaration itself is in a local scope, mark the
     declaration.  */
  if (TREE_CODE (decl) == FUNCTION_DECL && DECL_NAMESPACE_SCOPE_P (decl))
    DECL_LOCAL_FUNCTION_P (decl) = 1;
}

/* DECL is a local-scope decl with linkage.  SHADOWED is true if the
   name is already bound at the current level.

   [basic.link] If there is a visible declaration of an entity with
   linkage having the same name and type, ignoring entities declared
   outside the innermost enclosing namespace scope, the block scope
   declaration declares that same entity and receives the linkage of
   the previous declaration.

   Also, make sure that this decl matches any existing external decl
   in the enclosing namespace.  */

static void
set_local_extern_decl_linkage (tree decl, bool shadowed)
{
  tree ns_value = decl; /* Unique marker.  */

  if (!shadowed)
    {
      tree loc_value = innermost_non_namespace_value (DECL_NAME (decl));
      if (!loc_value)
	{
	  ns_value
	    = find_namespace_value (current_namespace, DECL_NAME (decl));
	  loc_value = ns_value;
	}
      if (loc_value == error_mark_node)
	loc_value = NULL_TREE;

      for (ovl_iterator iter (loc_value); iter; ++iter)
	if (iter.hidden_p () && DECL_IS_BUILTIN (*iter))
	  ;
	else if ((TREE_STATIC (*iter) || DECL_EXTERNAL (*iter))
		 && decls_match (*iter, decl))
	  {
	    /* The standard only says that the local extern inherits
	       linkage from the previous decl; in particular, default
	       args are not shared.  Add the decl into a hash table to
	       make sure only the previous decl in this case is seen
	       by the middle end.  */
	    struct cxx_int_tree_map *h;

	    /* We inherit the outer decl's linkage.  But we're a
	       different decl.  */
	    TREE_PUBLIC (decl) = TREE_PUBLIC (*iter);

	    if (cp_function_chain->extern_decl_map == NULL)
	      cp_function_chain->extern_decl_map
		= hash_table<cxx_int_tree_map_hasher>::create_ggc (20);

	    h = ggc_alloc<cxx_int_tree_map> ();
	    h->uid = DECL_UID (decl);
	    h->to = *iter;
	    cxx_int_tree_map **loc = cp_function_chain->extern_decl_map
	      ->find_slot (h, INSERT);
	    *loc = h;
	    break;
	  }
    }

  if (TREE_PUBLIC (decl))
    {
      /* DECL is externally visible.  Make sure it matches a matching
	 decl in the namespace scpe.  We only really need to check
	 this when inserting the decl, not when we find an existing
	 match in the current scope.  However, in practice we're
	 going to be inserting a new decl in the majority of cases --
	 who writes multiple extern decls for the same thing in the
	 same local scope?  Doing it here often avoids a duplicate
	 namespace lookup.  */

      /* Avoid repeating a lookup.  */
      if (ns_value == decl)
	ns_value = find_namespace_value (current_namespace, DECL_NAME (decl));

      if (ns_value == error_mark_node)
	ns_value = NULL_TREE;

      for (ovl_iterator iter (ns_value); iter; ++iter)
	{
	  tree other = *iter;

	  if (!(TREE_PUBLIC (other) || DECL_EXTERNAL (other)))
	    ; /* Not externally visible.   */
	  else if (DECL_EXTERN_C_P (decl) && DECL_EXTERN_C_P (other))
	    ; /* Both are extern "C", we'll check via that mechanism.  */
	  else if (TREE_CODE (other) != TREE_CODE (decl)
		   || ((VAR_P (decl) || matching_fn_p (other, decl))
		       && !comptypes (TREE_TYPE (decl), TREE_TYPE (other),
				      COMPARE_REDECLARATION)))
	    {
	      if (permerror (DECL_SOURCE_LOCATION (decl),
			     "local external declaration %q#D", decl))
		inform (DECL_SOURCE_LOCATION (other),
			"does not match previous declaration %q#D", other);
	      break;
	    }
	}
    }
}

/* Record DECL as belonging to the current lexical scope.  Check for
   errors (such as an incompatible declaration for the same name
   already seen in the same scope).  IS_FRIEND is true if DECL is
   declared as a friend.

   Returns either DECL or an old decl for the same name.  If an old
   decl is returned, it may have been smashed to agree with what DECL
   says.  */

static tree
do_pushdecl (tree decl, bool is_friend)
{
  if (decl == error_mark_node)
    return error_mark_node;

  if (!DECL_TEMPLATE_PARM_P (decl) && current_function_decl)
    set_decl_context_in_fn (current_function_decl, decl);

  /* The binding level we will be pushing into.  During local class
     pushing, we want to push to the containing scope.  */
  cp_binding_level *level = current_binding_level;
  while (level->kind == sk_class)
    level = level->level_chain;

  if (tree name = DECL_NAME (decl))
    {
      cxx_binding *binding = NULL; /* Local scope binding.  */
      tree ns = NULL_TREE; /* Searched namespace.  */
      tree *slot = NULL; /* Binding slot in namespace.  */
      tree *mslot = NULL; /* Current module slot in namespace.  */
      tree old = NULL_TREE;

      if (level->kind == sk_namespace)
	{
	  /* We look in the decl's namespace for an existing
	     declaration, even though we push into the current
	     namespace.  */
	  ns = (DECL_NAMESPACE_SCOPE_P (decl)
		? CP_DECL_CONTEXT (decl) : current_namespace);
	  if (ns == current_namespace)
	    /* Create the binding, if this is current namespace, because
	       that's where we'll be pushing anyway.  */
	    slot = find_or_create_namespace_slot (ns, name);
	  else
	    slot = find_namespace_slot (ns, name);
	  if (slot)
	    {
	      gcc_assert (current_module <= IMPORTED_MODULE_BASE);
	      mslot = module_binding_slot (slot, current_module,
					   ns == current_namespace);
	      old = MAYBE_STAT_DECL (*mslot);
	    }
	}
      else
	{
	  binding = find_local_binding (level, name);
	  if (binding)
	    old = binding->value;
	}

      if (current_function_decl && VAR_OR_FUNCTION_DECL_P (decl)
	  && DECL_EXTERNAL (decl))
	set_local_extern_decl_linkage (decl, old != NULL_TREE);

      if (old == error_mark_node)
	old = NULL_TREE;

      for (ovl_iterator iter (old); iter; ++iter)
	if (iter.using_p ())
	  ; /* Ignore using decls here.  */
	else if (tree match = duplicate_decls (decl, *iter, is_friend))
	  {
	    if (match == error_mark_node)
	      return match;

	    if (iter.hidden_p () && !DECL_HIDDEN_P (match))
	      {
		/* Unhiding a previously hidden friend.  */
		tree head = iter.unhide (old);
		if (head != old)
		  {
		    if (!ns)
		      {
			update_local_overload (binding, head);
			binding->value = head;
		      }
		    else if (STAT_HACK_P (*slot))
		      STAT_DECL (*slot) = head;
		    else
		      *slot = head;
		  }
		if (TREE_CODE (match) == FUNCTION_DECL
		    && DECL_EXTERN_C_P (match))
		  /* We need to check and register the fn now.  */
		  check_extern_c_conflict (match);
	      }

	    return match;
	  }

      /* We are pushing a new decl.  */

      /* Skip a hidden builtin we failed to match already.  */
      if (old && anticipated_builtin_p (old))
	old = OVL_CHAIN (old);

      check_template_shadow (decl);

      if (DECL_DECLARES_FUNCTION_P (decl))
	{
	  check_default_args (decl);

	  if (is_friend)
	    {
	      if (level->kind != sk_namespace)
		/* In a local class, a friend function declaration must
		   find a matching decl in the innermost non-class scope.
		   [class.friend/11] */
		error ("friend declaration %qD in local class without "
		       "prior local declaration", decl);
	      else if (!flag_friend_injection)
		/* Hide it from ordinary lookup.  */
		DECL_ANTICIPATED (decl) = DECL_HIDDEN_FRIEND_P (decl) = true;
	    }
	}

      if (level->kind != sk_namespace)
	{
	  check_local_shadow (decl);

	  if (TREE_CODE (decl) == NAMESPACE_DECL)
	    /* A local namespace alias.  */
	    set_identifier_type_value (name, NULL_TREE);

	  if (!binding)
	    binding = create_local_binding (level, name);
	}
      else if (!slot)
	{
	  ns = current_namespace;
	  slot = find_or_create_namespace_slot (ns, name);
	  mslot = module_binding_slot (slot, current_module, true);
	}

      old = update_binding (level, binding, mslot, old, decl, is_friend);

      if (old != decl)
	/* An existing decl matched, use it.  */
	decl = old;
      else if (TREE_CODE (decl) == TYPE_DECL)
	{
	  tree type = TREE_TYPE (decl);

	  if (type != error_mark_node)
	    {
	      if (TYPE_NAME (type) != decl)
		set_underlying_type (decl);

	      if (!ns)
		set_identifier_type_value_with_scope (name, decl, level);
	      else
		SET_IDENTIFIER_TYPE_VALUE (name, global_type_node);
	    }

	  /* If this is a locally defined typedef in a function that
	     is not a template instantation, record it to implement
	     -Wunused-local-typedefs.  */
	  if (!instantiating_current_function_p ())
	    record_locally_defined_typedef (decl);
	}
      else if (VAR_P (decl))
	maybe_register_incomplete_var (decl);
      else if (TREE_CODE (decl) == FUNCTION_DECL && DECL_EXTERN_C_P (decl))
	check_extern_c_conflict (decl);
    }
  else
    add_decl_to_level (level, decl);

  return decl;
}

/* Record a decl-node X as belonging to the current lexical scope (or
   the namespace containing it in the case of being friendly).  */

tree
pushdecl (tree x, bool is_friend)
{
  bool subtime = timevar_cond_start (TV_NAME_LOOKUP);
  x = do_pushdecl (x, is_friend);
  timevar_cond_stop (TV_NAME_LOOKUP, subtime);
  return x;
}

/* SLOT_VAL is the value of a binding.  Look in the module partitions
   to see if there's a namespace already.  We don't have to consider
   the STAT_HACK, because a namepace and an elaborated type cannot
   reside in the same binding.  */

static tree
find_namespace_partition (tree slot_val)
{
  if (TREE_CODE (slot_val) == MODULE_VECTOR)
    {
      module_cluster *cluster
	= &MODULE_VECTOR_CLUSTER (slot_val,
				  MODULE_VECTOR_NUM_CLUSTERS (slot_val));
      do
	{
	  cluster--;
	  if (tree second = cluster->slots[1])
	    if (TREE_CODE (second) == NAMESPACE_DECL
		&& !DECL_NAMESPACE_ALIAS (second))
	      return second;

	  if (tree first = cluster->slots[0])
	    if (TREE_CODE (first) == NAMESPACE_DECL
		&& !DECL_NAMESPACE_ALIAS (first))
	      return first;
	}
      while (cluster != MODULE_VECTOR_CLUSTER_BASE (slot_val));
    }
  else if (TREE_CODE (slot_val) == NAMESPACE_DECL
	   && !DECL_NAMESPACE_ALIAS (slot_val))
    return slot_val;

  return NULL_TREE;
}

/* NS is a newly read in NAMESPACE_DECL, residing in CTX.  Find or
   insert it into CTX's binding table.  Return the matched or new
   namespace, or NULL on error.  */

tree
push_module_namespace (tree ctx, unsigned module, tree ns)
{
  gcc_assert (DECL_CONTEXT (ns) == ctx
	      && TREE_CODE (ns) == NAMESPACE_DECL
	      && !DECL_NAMESPACE_ALIAS (ns));

  tree *slot = find_or_create_namespace_slot (ctx, DECL_NAME (ns));
  tree *mslot = module_binding_slot (slot, module, -1);
  tree old = NULL_TREE;

  if (!*mslot)
    old = find_namespace_partition (*slot);
  else if (TREE_CODE (*mslot) == NAMESPACE_DECL
	   && !DECL_NAMESPACE_ALIAS (*mslot))
    old = *mslot;

  if (old)
    {
      *mslot = old;
      if (DECL_NAMESPACE_INLINE_P (old)
	  != DECL_NAMESPACE_INLINE_P (ns))
	old = NULL_TREE;
    }
  else
    {
      /* Creating a new namespace.  */
      SCOPE_DEPTH (ns) = SCOPE_DEPTH (ctx) + 1;
      if (ctx == global_namespace)
	DECL_CONTEXT (ns) = DECL_CONTEXT (global_namespace);
      old = update_binding (NAMESPACE_LEVEL (ctx), NULL,
			    mslot, old, ns, false);
      // FIXME: push into global module too, for now
      if (module != GLOBAL_MODULE_INDEX)
	{
	  tree *gslot = module_binding_slot (slot, GLOBAL_MODULE_INDEX, true);
	  if (!*gslot)
	    *gslot = old;
	  gcc_assert (*gslot == old);
	}
      if (old == ns)
	{
	  if (DECL_NAMESPACE_INLINE_P (old))
	    vec_safe_push (DECL_NAMESPACE_INLINEES (ctx), old);
	  begin_scope (sk_namespace, old);
	}
      else
	old = NULL_TREE;
    }

  return old;
}

/* NAME is being bound within namespace NS and MODULE to OVL.
   Unless MODULE is GLOBAL_MODULE_INDEX, there should be no existing
   binding.  */

bool
push_module_binding (tree ns, unsigned module, tree name, tree binding)
{
  gcc_assert (TREE_CODE (binding) != NAMESPACE_DECL
	      || DECL_NAMESPACE_ALIAS (binding));
  tree *slot = find_or_create_namespace_slot (ns, name);
  tree *mslot = module_binding_slot (slot, module, -1);

  gcc_assert (!MAYBE_STAT_TYPE (binding)); // FIXME
  gcc_assert (!*mslot || !MAYBE_STAT_TYPE (*mslot)); // FIXME

  if (module == GLOBAL_MODULE_INDEX && *mslot
      && anticipated_builtin_p (*mslot))
    /* Zap out an anticipated builtin.  */
    *mslot = NULL_TREE;

  for (ovl_iterator iter (MAYBE_STAT_DECL (binding)); iter; ++iter)
    {
      tree decl = *iter;
      if (*mslot)
	{
	  bool found = false;

	  for (ovl_iterator old (MAYBE_STAT_DECL (*mslot));
	       !found && old; ++old)
	    /* We'll already have done lookup when reading in the fn
	       itself, so pointer equality is sufficient.  */
	    if (*old == decl)
	      found = true;

	  if (!found)
	    *mslot = ovl_insert (*mslot, decl, iter.using_p ());
	}

      if (!iter.using_p ())
	add_decl_to_level (NAMESPACE_LEVEL (ns), decl);
    }

  if (!*mslot)
    *mslot = binding;

  return true;
}

/* DECL is a partially read in decl (code and type correct).  Look in
   NS for an existing binding in MOD.  */

tree
find_module_instance (tree ns, unsigned mod, tree decl)
{
  gcc_assert (TREE_CODE (decl) != NAMESPACE_DECL
	      || DECL_NAMESPACE_ALIAS (decl));
  if (tree *slot = find_namespace_slot (ns, DECL_NAME (decl)))
    if (tree *mslot = module_binding_slot (slot, mod, 0))
      if (tree binding = *mslot)
	{
	  gcc_assert (!MAYBE_STAT_TYPE (binding)); // FIXME

	  for (ovl_iterator iter (MAYBE_STAT_DECL (binding)); iter; ++iter)
	    if (TREE_CODE (decl) == TREE_CODE (*iter)
		&& same_type_p (TREE_TYPE (decl), TREE_TYPE (*iter)))
	      return *iter;
	}

  /* We should have found an imported decl.  But global and main
     modules could be new.  */
  return mod <= IMPORTED_MODULE_BASE ? decl : NULL_TREE;
}

/* Enter DECL into the symbol table, if that's appropriate.  Returns
   DECL, or a modified version thereof.  */

tree
maybe_push_decl (tree decl)
{
  tree type = TREE_TYPE (decl);

  /* Add this decl to the current binding level, but not if it comes
     from another scope, e.g. a static member variable.  TEM may equal
     DECL or it may be a previous decl of the same name.  */
  if (decl == error_mark_node
      || (TREE_CODE (decl) != PARM_DECL
	  && DECL_CONTEXT (decl) != NULL_TREE
	  /* Definitions of namespace members outside their namespace are
	     possible.  */
	  && !DECL_NAMESPACE_SCOPE_P (decl))
      || (TREE_CODE (decl) == TEMPLATE_DECL && !namespace_bindings_p ())
      || type == unknown_type_node
      /* The declaration of a template specialization does not affect
	 the functions available for overload resolution, so we do not
	 call pushdecl.  */
      || (TREE_CODE (decl) == FUNCTION_DECL
	  && DECL_TEMPLATE_SPECIALIZATION (decl)))
    return decl;
  else
    return pushdecl (decl);
}

/* Bind DECL to ID in the current_binding_level, assumed to be a local
   binding level.  If IS_USING is true, DECL got here through a
   using-declaration.  */

static void
push_local_binding (tree id, tree decl, bool is_using)
{
  cp_binding_level *b;

  /* Skip over any local classes.  This makes sense if we call
     push_local_binding with a friend decl of a local class.  */
  b = innermost_nonclass_level ();

  if (lookup_name_innermost_nonclass_level (id))
    {
      /* Supplement the existing binding.  */
      if (!supplement_binding (IDENTIFIER_BINDING (id), decl))
	/* It didn't work.  Something else must be bound at this
	   level.  Do not add DECL to the list of things to pop
	   later.  */
	return;
    }
  else
    /* Create a new binding.  */
    push_binding (id, decl, b);

  if (TREE_CODE (decl) == OVERLOAD || is_using)
    /* We must put the OVERLOAD or using into a TREE_LIST since we
       cannot use the decl's chain itself.  */
    decl = build_tree_list (NULL_TREE, decl);

  /* And put DECL on the list of things declared by the current
     binding level.  */
  add_decl_to_level (b, decl);
}

/* Check to see whether or not DECL is a variable that would have been
   in scope under the ARM, but is not in scope under the ANSI/ISO
   standard.  If so, issue an error message.  If name lookup would
   work in both cases, but return a different result, this function
   returns the result of ANSI/ISO lookup.  Otherwise, it returns
   DECL.  */

tree
check_for_out_of_scope_variable (tree decl)
{
  tree shadowed;

  /* We only care about out of scope variables.  */
  if (!(VAR_P (decl) && DECL_DEAD_FOR_LOCAL (decl)))
    return decl;

  shadowed = DECL_HAS_SHADOWED_FOR_VAR_P (decl)
    ? DECL_SHADOWED_FOR_VAR (decl) : NULL_TREE ;
  while (shadowed != NULL_TREE && VAR_P (shadowed)
	 && DECL_DEAD_FOR_LOCAL (shadowed))
    shadowed = DECL_HAS_SHADOWED_FOR_VAR_P (shadowed)
      ? DECL_SHADOWED_FOR_VAR (shadowed) : NULL_TREE;
  if (!shadowed)
    shadowed = find_namespace_value (current_namespace, DECL_NAME (decl));
  if (shadowed)
    {
      if (!DECL_ERROR_REPORTED (decl))
	{
	  warning (0, "name lookup of %qD changed", DECL_NAME (decl));
	  warning_at (DECL_SOURCE_LOCATION (shadowed), 0,
		      "  matches this %qD under ISO standard rules",
		      shadowed);
	  warning_at (DECL_SOURCE_LOCATION (decl), 0,
		      "  matches this %qD under old rules", decl);
	  DECL_ERROR_REPORTED (decl) = 1;
	}
      return shadowed;
    }

  /* If we have already complained about this declaration, there's no
     need to do it again.  */
  if (DECL_ERROR_REPORTED (decl))
    return decl;

  DECL_ERROR_REPORTED (decl) = 1;

  if (TREE_TYPE (decl) == error_mark_node)
    return decl;

  if (TYPE_HAS_NONTRIVIAL_DESTRUCTOR (TREE_TYPE (decl)))
    {
      error ("name lookup of %qD changed for ISO %<for%> scoping",
	     DECL_NAME (decl));
      error ("  cannot use obsolete binding at %q+D because "
	     "it has a destructor", decl);
      return error_mark_node;
    }
  else
    {
      permerror (input_location, "name lookup of %qD changed for ISO %<for%> scoping",
	         DECL_NAME (decl));
      if (flag_permissive)
        permerror (DECL_SOURCE_LOCATION (decl),
		   "  using obsolete binding at %qD", decl);
      else
	{
	  static bool hint;
	  if (!hint)
	    {
	      inform (input_location, "(if you use %<-fpermissive%> G++ will accept your code)");
	      hint = true;
	    }
	}
    }

  return decl;
}

/* true means unconditionally make a BLOCK for the next level pushed.  */

static bool keep_next_level_flag;

static int binding_depth = 0;

static void
indent (int depth)
{
  int i;

  for (i = 0; i < depth * 2; i++)
    putc (' ', stderr);
}

/* Return a string describing the kind of SCOPE we have.  */
static const char *
cp_binding_level_descriptor (cp_binding_level *scope)
{
  /* The order of this table must match the "scope_kind"
     enumerators.  */
  static const char* scope_kind_names[] = {
    "block-scope",
    "cleanup-scope",
    "try-scope",
    "catch-scope",
    "for-scope",
    "function-parameter-scope",
    "class-scope",
    "namespace-scope",
    "template-parameter-scope",
    "template-explicit-spec-scope"
  };
  const scope_kind kind = scope->explicit_spec_p
    ? sk_template_spec : scope->kind;

  return scope_kind_names[kind];
}

/* Output a debugging information about SCOPE when performing
   ACTION at LINE.  */
static void
cp_binding_level_debug (cp_binding_level *scope, int line, const char *action)
{
  const char *desc = cp_binding_level_descriptor (scope);
  if (scope->this_entity)
    verbatim ("%s %<%s(%E)%> %p %d\n", action, desc,
	      scope->this_entity, (void *) scope, line);
  else
    verbatim ("%s %s %p %d\n", action, desc, (void *) scope, line);
}

/* Return the estimated initial size of the hashtable of a NAMESPACE
   scope.  */

static inline size_t
namespace_scope_ht_size (tree ns)
{
  tree name = DECL_NAME (ns);

  return name == std_identifier
    ? NAMESPACE_STD_HT_SIZE
    : (name == global_identifier
       ? GLOBAL_SCOPE_HT_SIZE
       : NAMESPACE_ORDINARY_HT_SIZE);
}

/* A chain of binding_level structures awaiting reuse.  */

static GTY((deletable)) cp_binding_level *free_binding_level;

/* Insert SCOPE as the innermost binding level.  */

void
push_binding_level (cp_binding_level *scope)
{
  /* Add it to the front of currently active scopes stack.  */
  scope->level_chain = current_binding_level;
  current_binding_level = scope;
  keep_next_level_flag = false;

  if (ENABLE_SCOPE_CHECKING)
    {
      scope->binding_depth = binding_depth;
      indent (binding_depth);
      cp_binding_level_debug (scope, LOCATION_LINE (input_location),
			      "push");
      binding_depth++;
    }
}

/* Create a new KIND scope and make it the top of the active scopes stack.
   ENTITY is the scope of the associated C++ entity (namespace, class,
   function, C++0x enumeration); it is NULL otherwise.  */

cp_binding_level *
begin_scope (scope_kind kind, tree entity)
{
  cp_binding_level *scope;

  /* Reuse or create a struct for this binding level.  */
  if (!ENABLE_SCOPE_CHECKING && free_binding_level)
    {
      scope = free_binding_level;
      free_binding_level = scope->level_chain;
      memset (scope, 0, sizeof (cp_binding_level));
    }
  else
    scope = ggc_cleared_alloc<cp_binding_level> ();

  scope->this_entity = entity;
  scope->more_cleanups_ok = true;
  switch (kind)
    {
    case sk_cleanup:
      scope->keep = true;
      break;

    case sk_template_spec:
      scope->explicit_spec_p = true;
      kind = sk_template_parms;
      /* Fall through.  */
    case sk_template_parms:
    case sk_block:
    case sk_try:
    case sk_catch:
    case sk_for:
    case sk_cond:
    case sk_class:
    case sk_scoped_enum:
    case sk_function_parms:
    case sk_transaction:
    case sk_omp:
      scope->keep = keep_next_level_flag;
      break;

    case sk_namespace:
      NAMESPACE_LEVEL (entity) = scope;
<<<<<<< HEAD
=======
      vec_alloc (scope->static_decls,
		 (DECL_NAME (entity) == std_identifier
		  || DECL_NAME (entity) == global_identifier) ? 200 : 10);
>>>>>>> 7e887487
      break;

    default:
      /* Should not happen.  */
      gcc_unreachable ();
      break;
    }
  scope->kind = kind;

  push_binding_level (scope);

  return scope;
}

/* We're about to leave current scope.  Pop the top of the stack of
   currently active scopes.  Return the enclosing scope, now active.  */

cp_binding_level *
leave_scope (void)
{
  cp_binding_level *scope = current_binding_level;

  if (scope->kind == sk_namespace && class_binding_level)
    current_binding_level = class_binding_level;

  /* We cannot leave a scope, if there are none left.  */
  if (NAMESPACE_LEVEL (global_namespace))
    gcc_assert (!global_scope_p (scope));

  if (ENABLE_SCOPE_CHECKING)
    {
      indent (--binding_depth);
      cp_binding_level_debug (scope, LOCATION_LINE (input_location),
			      "leave");
    }

  /* Move one nesting level up.  */
  current_binding_level = scope->level_chain;

  /* Namespace-scopes are left most probably temporarily, not
     completely; they can be reopened later, e.g. in namespace-extension
     or any name binding activity that requires us to resume a
     namespace.  For classes, we cache some binding levels.  For other
     scopes, we just make the structure available for reuse.  */
  if (scope->kind != sk_namespace
      && scope->kind != sk_class)
    {
      scope->level_chain = free_binding_level;
      gcc_assert (!ENABLE_SCOPE_CHECKING
		  || scope->binding_depth == binding_depth);
      free_binding_level = scope;
    }

  if (scope->kind == sk_class)
    {
      /* Reset DEFINING_CLASS_P to allow for reuse of a
	 class-defining scope in a non-defining context.  */
      scope->defining_class_p = 0;

      /* Find the innermost enclosing class scope, and reset
	 CLASS_BINDING_LEVEL appropriately.  */
      class_binding_level = NULL;
      for (scope = current_binding_level; scope; scope = scope->level_chain)
	if (scope->kind == sk_class)
	  {
	    class_binding_level = scope;
	    break;
	  }
    }

  return current_binding_level;
}

static void
resume_scope (cp_binding_level* b)
{
  /* Resuming binding levels is meant only for namespaces,
     and those cannot nest into classes.  */
  gcc_assert (!class_binding_level);
  /* Also, resuming a non-directly nested namespace is a no-no.  */
  gcc_assert (b->level_chain == current_binding_level);
  current_binding_level = b;
  if (ENABLE_SCOPE_CHECKING)
    {
      b->binding_depth = binding_depth;
      indent (binding_depth);
      cp_binding_level_debug (b, LOCATION_LINE (input_location), "resume");
      binding_depth++;
    }
}

/* Return the innermost binding level that is not for a class scope.  */

static cp_binding_level *
innermost_nonclass_level (void)
{
  cp_binding_level *b;

  b = current_binding_level;
  while (b->kind == sk_class)
    b = b->level_chain;

  return b;
}

/* We're defining an object of type TYPE.  If it needs a cleanup, but
   we're not allowed to add any more objects with cleanups to the current
   scope, create a new binding level.  */

void
maybe_push_cleanup_level (tree type)
{
  if (type != error_mark_node
      && TYPE_HAS_NONTRIVIAL_DESTRUCTOR (type)
      && current_binding_level->more_cleanups_ok == 0)
    {
      begin_scope (sk_cleanup, NULL);
      current_binding_level->statement_list = push_stmt_list ();
    }
}

/* Return true if we are in the global binding level.  */

bool
global_bindings_p (void)
{
  return global_scope_p (current_binding_level);
}

/* True if we are currently in a toplevel binding level.  This
   means either the global binding level or a namespace in a toplevel
   binding level.  Since there are no non-toplevel namespace levels,
   this really means any namespace or template parameter level.  We
   also include a class whose context is toplevel.  */

bool
toplevel_bindings_p (void)
{
  cp_binding_level *b = innermost_nonclass_level ();

  return b->kind == sk_namespace || b->kind == sk_template_parms;
}

/* True if this is a namespace scope, or if we are defining a class
   which is itself at namespace scope, or whose enclosing class is
   such a class, etc.  */

bool
namespace_bindings_p (void)
{
  cp_binding_level *b = innermost_nonclass_level ();

  return b->kind == sk_namespace;
}

/* True if the innermost non-class scope is a block scope.  */

bool
local_bindings_p (void)
{
  cp_binding_level *b = innermost_nonclass_level ();
  return b->kind < sk_function_parms || b->kind == sk_omp;
}

/* True if the current level needs to have a BLOCK made.  */

bool
kept_level_p (void)
{
  return (current_binding_level->blocks != NULL_TREE
	  || current_binding_level->keep
	  || current_binding_level->kind == sk_cleanup
	  || current_binding_level->names != NULL_TREE
	  || current_binding_level->using_directives);
}

/* Returns the kind of the innermost scope.  */

scope_kind
innermost_scope_kind (void)
{
  return current_binding_level->kind;
}

/* Returns true if this scope was created to store template parameters.  */

bool
template_parm_scope_p (void)
{
  return innermost_scope_kind () == sk_template_parms;
}

/* If KEEP is true, make a BLOCK node for the next binding level,
   unconditionally.  Otherwise, use the normal logic to decide whether
   or not to create a BLOCK.  */

void
keep_next_level (bool keep)
{
  keep_next_level_flag = keep;
}

/* Return the list of declarations of the current local scope.  */

tree
get_local_decls (void)
{
  gcc_assert (current_binding_level->kind != sk_namespace
	      && current_binding_level->kind != sk_class);
  return current_binding_level->names;
}

/* Return how many function prototypes we are currently nested inside.  */

int
function_parm_depth (void)
{
  int level = 0;
  cp_binding_level *b;

  for (b = current_binding_level;
       b->kind == sk_function_parms;
       b = b->level_chain)
    ++level;

  return level;
}

/* For debugging.  */
static int no_print_functions = 0;
static int no_print_builtins = 0;

static void
print_binding_level (cp_binding_level* lvl)
{
  tree t;
  int i = 0, len;
  fprintf (stderr, " blocks=%p", (void *) lvl->blocks);
  if (lvl->more_cleanups_ok)
    fprintf (stderr, " more-cleanups-ok");
  if (lvl->have_cleanups)
    fprintf (stderr, " have-cleanups");
  fprintf (stderr, "\n");
  if (lvl->names)
    {
      fprintf (stderr, " names:\t");
      /* We can probably fit 3 names to a line?  */
      for (t = lvl->names; t; t = TREE_CHAIN (t))
	{
	  if (no_print_functions && (TREE_CODE (t) == FUNCTION_DECL))
	    continue;
	  if (no_print_builtins
	      && (TREE_CODE (t) == TYPE_DECL)
	      && DECL_IS_BUILTIN (t))
	    continue;

	  /* Function decls tend to have longer names.  */
	  if (TREE_CODE (t) == FUNCTION_DECL)
	    len = 3;
	  else
	    len = 2;
	  i += len;
	  if (i > 6)
	    {
	      fprintf (stderr, "\n\t");
	      i = len;
	    }
	  print_node_brief (stderr, "", t, 0);
	  if (t == error_mark_node)
	    break;
	}
      if (i)
	fprintf (stderr, "\n");
    }
  if (vec_safe_length (lvl->class_shadowed))
    {
      size_t i;
      cp_class_binding *b;
      fprintf (stderr, " class-shadowed:");
      FOR_EACH_VEC_ELT (*lvl->class_shadowed, i, b)
	fprintf (stderr, " %s ", IDENTIFIER_POINTER (b->identifier));
      fprintf (stderr, "\n");
    }
  if (lvl->type_shadowed)
    {
      fprintf (stderr, " type-shadowed:");
      for (t = lvl->type_shadowed; t; t = TREE_CHAIN (t))
	{
	  fprintf (stderr, " %s ", IDENTIFIER_POINTER (TREE_PURPOSE (t)));
	}
      fprintf (stderr, "\n");
    }
}

DEBUG_FUNCTION void
debug (cp_binding_level &ref)
{
  print_binding_level (&ref);
}

DEBUG_FUNCTION void
debug (cp_binding_level *ptr)
{
  if (ptr)
    debug (*ptr);
  else
    fprintf (stderr, "<nil>\n");
}


void
print_other_binding_stack (cp_binding_level *stack)
{
  cp_binding_level *level;
  for (level = stack; !global_scope_p (level); level = level->level_chain)
    {
      fprintf (stderr, "binding level %p\n", (void *) level);
      print_binding_level (level);
    }
}

void
print_binding_stack (void)
{
  cp_binding_level *b;
  fprintf (stderr, "current_binding_level=%p\n"
	   "class_binding_level=%p\n"
	   "NAMESPACE_LEVEL (global_namespace)=%p\n",
	   (void *) current_binding_level, (void *) class_binding_level,
	   (void *) NAMESPACE_LEVEL (global_namespace));
  if (class_binding_level)
    {
      for (b = class_binding_level; b; b = b->level_chain)
	if (b == current_binding_level)
	  break;
      if (b)
	b = class_binding_level;
      else
	b = current_binding_level;
    }
  else
    b = current_binding_level;
  print_other_binding_stack (b);
  fprintf (stderr, "global:\n");
  print_binding_level (NAMESPACE_LEVEL (global_namespace));
}

/* Return the type associated with ID.  */

static tree
identifier_type_value_1 (tree id)
{
  /* There is no type with that name, anywhere.  */
  if (REAL_IDENTIFIER_TYPE_VALUE (id) == NULL_TREE)
    return NULL_TREE;
  /* This is not the type marker, but the real thing.  */
  if (REAL_IDENTIFIER_TYPE_VALUE (id) != global_type_node)
    return REAL_IDENTIFIER_TYPE_VALUE (id);
  /* Have to search for it. It must be on the global level, now.
     Ask lookup_name not to return non-types.  */
  id = lookup_name_real (id, 2, 1, /*block_p=*/true, 0, 0);
  if (id)
    return TREE_TYPE (id);
  return NULL_TREE;
}

/* Wrapper for identifier_type_value_1.  */

tree
identifier_type_value (tree id)
{
  tree ret;
  timevar_start (TV_NAME_LOOKUP);
  ret = identifier_type_value_1 (id);
  timevar_stop (TV_NAME_LOOKUP);
  return ret;
}


/* Return the IDENTIFIER_GLOBAL_VALUE of T, for use in common code, since
   the definition of IDENTIFIER_GLOBAL_VALUE is different for C and C++.  */

tree
identifier_global_value	(tree t)
{
  return IDENTIFIER_GLOBAL_VALUE (t);
}

/* Push a definition of struct, union or enum tag named ID.  into
   binding_level B.  DECL is a TYPE_DECL for the type.  We assume that
   the tag ID is not already defined.  */

static void
set_identifier_type_value_with_scope (tree id, tree decl, cp_binding_level *b)
{
  tree type;

  if (b->kind != sk_namespace)
    {
      /* Shadow the marker, not the real thing, so that the marker
	 gets restored later.  */
      tree old_type_value = REAL_IDENTIFIER_TYPE_VALUE (id);
      b->type_shadowed
	= tree_cons (id, old_type_value, b->type_shadowed);
      type = decl ? TREE_TYPE (decl) : NULL_TREE;
      TREE_TYPE (b->type_shadowed) = type;
    }
  else
    {
      tree *slot = find_or_create_namespace_slot (current_namespace, id);
      gcc_assert (decl);
      update_binding (b, NULL, slot, MAYBE_STAT_DECL (*slot), decl, false);

      /* Store marker instead of real type.  */
      type = global_type_node;
    }
  SET_IDENTIFIER_TYPE_VALUE (id, type);
}

/* As set_identifier_type_value_with_scope, but using
   current_binding_level.  */

void
set_identifier_type_value (tree id, tree decl)
{
  set_identifier_type_value_with_scope (id, decl, current_binding_level);
}

/* Return the name for the constructor (or destructor) for the
   specified class TYPE.  When given a template, this routine doesn't
   lose the specialization.  */

static inline tree
constructor_name_full (tree type)
{
  return TYPE_IDENTIFIER (TYPE_MAIN_VARIANT (type));
}

/* Return the name for the constructor (or destructor) for the
   specified class.  When given a template, return the plain
   unspecialized name.  */

tree
constructor_name (tree type)
{
  tree name;
  name = constructor_name_full (type);
  if (IDENTIFIER_TEMPLATE (name))
    name = IDENTIFIER_TEMPLATE (name);
  return name;
}

/* Returns TRUE if NAME is the name for the constructor for TYPE,
   which must be a class type.  */

bool
constructor_name_p (tree name, tree type)
{
  tree ctor_name;

  gcc_assert (MAYBE_CLASS_TYPE_P (type));

  if (!name)
    return false;

  if (!identifier_p (name))
    return false;

  /* These don't have names.  */
  if (TREE_CODE (type) == DECLTYPE_TYPE
      || TREE_CODE (type) == TYPEOF_TYPE)
    return false;

  ctor_name = constructor_name_full (type);
  if (name == ctor_name)
    return true;
  if (IDENTIFIER_TEMPLATE (ctor_name)
      && name == IDENTIFIER_TEMPLATE (ctor_name))
    return true;
  return false;
}

/* Counter used to create anonymous type names.  */

static GTY(()) int anon_cnt;

/* Return an IDENTIFIER which can be used as a name for
   unnamed structs and unions.  */

tree
make_anon_name (void)
{
  char buf[32];

  sprintf (buf, anon_aggrname_format (), anon_cnt++);
  return get_identifier (buf);
}

/* This code is practically identical to that for creating
   anonymous names, but is just used for lambdas instead.  This isn't really
   necessary, but it's convenient to avoid treating lambdas like other
   unnamed types.  */

static GTY(()) int lambda_cnt = 0;

tree
make_lambda_name (void)
{
  char buf[32];

  sprintf (buf, LAMBDANAME_FORMAT, lambda_cnt++);
  return get_identifier (buf);
}

/* Insert another USING_DECL into the current binding level, returning
   this declaration. If this is a redeclaration, do nothing, and
   return NULL_TREE if this not in namespace scope (in namespace
   scope, a using decl might extend any previous bindings).  */

static tree
push_using_decl_1 (tree scope, tree name)
{
  tree decl;

  gcc_assert (TREE_CODE (scope) == NAMESPACE_DECL);
  gcc_assert (identifier_p (name));
  for (decl = current_binding_level->usings; decl; decl = DECL_CHAIN (decl))
    if (USING_DECL_SCOPE (decl) == scope && DECL_NAME (decl) == name)
      break;
  if (decl)
    return namespace_bindings_p () ? decl : NULL_TREE;
  decl = build_lang_decl (USING_DECL, name, NULL_TREE);
  USING_DECL_SCOPE (decl) = scope;
  DECL_CHAIN (decl) = current_binding_level->usings;
  current_binding_level->usings = decl;
  return decl;
}

/* Wrapper for push_using_decl_1.  */

static tree
push_using_decl (tree scope, tree name)
{
  tree ret;
  timevar_start (TV_NAME_LOOKUP);
  ret = push_using_decl_1 (scope, name);
  timevar_stop (TV_NAME_LOOKUP);
  return ret;
}

/* Same as pushdecl, but define X in binding-level LEVEL.  We rely on the
   caller to set DECL_CONTEXT properly.

   Note that this must only be used when X will be the new innermost
   binding for its name, as we tack it onto the front of IDENTIFIER_BINDING
   without checking to see if the current IDENTIFIER_BINDING comes from a
   closer binding level than LEVEL.  */

static tree
do_pushdecl_with_scope (tree x, cp_binding_level *level, bool is_friend)
{
  cp_binding_level *b;
  tree function_decl = current_function_decl;

  current_function_decl = NULL_TREE;
  if (level->kind == sk_class)
    {
      b = class_binding_level;
      class_binding_level = level;
      pushdecl_class_level (x);
      class_binding_level = b;
    }
  else
    {
      b = current_binding_level;
      current_binding_level = level;
      x = pushdecl (x, is_friend);
      current_binding_level = b;
    }
  current_function_decl = function_decl;
  return x;
}
 
/* Inject X into the local scope just before the function parms.  */

tree
pushdecl_outermost_localscope (tree x)
{
  bool subtime = timevar_cond_start (TV_NAME_LOOKUP);
  cp_binding_level *b  = NULL, *n = current_binding_level;

  if (n->kind == sk_function_parms)
    return error_mark_node;
  do
    {
      b = n;
      n = b->level_chain;
    }
  while (n->kind != sk_function_parms);
  tree ret = do_pushdecl_with_scope (x, b, false);
  timevar_cond_stop (TV_NAME_LOOKUP, subtime);
  return ret;
}

/* Check a non-member using-declaration. Return the name and scope
   being used, and the USING_DECL, or NULL_TREE on failure.  */

static tree
validate_nonmember_using_decl (tree decl, tree scope, tree name)
{
  /* [namespace.udecl]
       A using-declaration for a class member shall be a
       member-declaration.  */
  if (TYPE_P (scope))
    {
      error ("%qT is not a namespace or unscoped enum", scope);
      return NULL_TREE;
    }
  else if (scope == error_mark_node)
    return NULL_TREE;

  if (TREE_CODE (decl) == TEMPLATE_ID_EXPR)
    {
      /* 7.3.3/5
	   A using-declaration shall not name a template-id.  */
      error ("a using-declaration cannot specify a template-id.  "
	     "Try %<using %D%>", name);
      return NULL_TREE;
    }

  if (TREE_CODE (decl) == NAMESPACE_DECL)
    {
      error ("namespace %qD not allowed in using-declaration", decl);
      return NULL_TREE;
    }

  if (TREE_CODE (decl) == SCOPE_REF)
    {
      /* It's a nested name with template parameter dependent scope.
	 This can only be using-declaration for class member.  */
      error ("%qT is not a namespace", TREE_OPERAND (decl, 0));
      return NULL_TREE;
    }

  decl = OVL_FIRST (decl);

  /* Make a USING_DECL.  */
  tree using_decl = push_using_decl (scope, name);

  if (using_decl == NULL_TREE
      && at_function_scope_p ()
      && VAR_P (decl))
    /* C++11 7.3.3/10.  */
    error ("%qD is already declared in this scope", name);
  
  return using_decl;
}

/* Process a local-scope or namespace-scope using declaration.  SCOPE
   is the nominated scope to search for NAME.  VALUE_P and TYPE_P
   point to the binding for NAME in the current scoe and are
   updated.  */

static void
do_nonmember_using_decl (tree scope, tree name, tree *value_p, tree *type_p)
{
  name_lookup lookup (name, 0);

  if (!qualified_namespace_lookup (scope, &lookup))
    /* Lookup error */
    return;

  if (!lookup.value)
    {
      error ("%qD not declared", name);
      return;
    }
  else if (TREE_CODE (lookup.value) == TREE_LIST)
    {
      error ("reference to %qD is ambiguous", name);
      print_candidates (lookup.type);
      lookup.value = NULL_TREE;
    }

  if (lookup.type && TREE_CODE (lookup.type) == TREE_LIST)
    {
      error ("reference to %qD is ambiguous", name);
      print_candidates (lookup.type);
      lookup.type = NULL_TREE;
    }

  tree value = *value_p;
  tree type = *type_p;

  /* Shift the old and new bindings around so we're comparing class and
     enumeration names to each other.  */
  if (value && DECL_IMPLICIT_TYPEDEF_P (value))
    {
      type = value;
      value = NULL_TREE;
    }

  if (lookup.value && DECL_IMPLICIT_TYPEDEF_P (lookup.value))
    {
      lookup.type = lookup.value;
      lookup.value = NULL_TREE;
    }

  if (lookup.value && lookup.value != value)
    {
      /* Check for using functions.  */
      if (OVL_P (lookup.value) && (!value || OVL_P (value)))
	{
	  for (ovl2_iterator usings (lookup.value); usings; ++usings)
	    {
	      tree new_fn = *usings;

	      /* [namespace.udecl]

		 If a function declaration in namespace scope or block
		 scope has the same name and the same parameter types as a
		 function introduced by a using declaration the program is
		 ill-formed.  */
	      bool found = false;
	      for (ovl_iterator old (value); !found && old; ++old)
		{
		  tree old_fn = *old;

		  if (new_fn == old_fn)
		    /* The function already exists in the current
		       namespace.  */
		    found = true;
		  else if (old.using_p ())
		    continue; /* This is a using decl. */
		  else if (old.hidden_p () && !DECL_HIDDEN_FRIEND_P (old_fn))
		    continue; /* This is an anticipated builtin.  */
		  else if (!matching_fn_p (new_fn, old_fn))
		    continue; /* Parameters do not match.  */
		  else if (decls_match (new_fn, old_fn))
		    found = true;
		  else
		    {
		      diagnose_name_conflict (new_fn, old_fn);
		      found = true;
		    }
		}

	      if (!found)
		/* Unlike the overload case we don't drop anticipated
		   builtins here.  They don't cause a problem, and
		   we'd like to match them with a future
		   declaration.  */
		value = ovl_insert (value, new_fn, true);
	    }
	}
      else if (value
	       /* Ignore anticipated builtins.  */
	       && !anticipated_builtin_p (value)
	       && !decls_match (lookup.value, value))
	diagnose_name_conflict (lookup.value, value);
      else
	value = lookup.value;
    }

  if (lookup.type && lookup.type != type)
    {
      if (type && !decls_match (lookup.type, type))
	diagnose_name_conflict (lookup.type, type);
      else
	type = lookup.type;
    }

  /* If bind->value is empty, shift any class or enumeration name back.  */
  if (!value)
    {
      value = type;
      type = NULL_TREE;
    }

  *value_p = value;
  *type_p = type;
}

/* Process a using-declaration at function scope.  */

void
do_local_using_decl (tree decl, tree scope, tree name)
{
  tree orig_decl = decl;

  decl = validate_nonmember_using_decl (decl, scope, name);
  if (decl == NULL_TREE)
    return;

  if (building_stmt_list_p ()
      && at_function_scope_p ())
    add_decl_expr (decl);

  gcc_checking_assert (current_binding_level->kind != sk_class
		       && current_binding_level->kind != sk_namespace);
  cxx_binding *binding = find_local_binding (current_binding_level, name);
  tree value = binding ? binding->value : NULL_TREE;
  tree type = binding ? binding->type : NULL_TREE;

  do_nonmember_using_decl (scope, name, &value, &type);

  if (!value)
    ;
  else if (binding && value == binding->value)
    ;
  else if (binding && binding->value && TREE_CODE (value) == OVERLOAD)
    {
      update_local_overload (IDENTIFIER_BINDING (name), value);
      IDENTIFIER_BINDING (name)->value = value;
    }
  else
    /* Install the new binding.  */
    push_local_binding (name, value, true);

  if (!type)
    ;
  else if (binding && type == binding->type)
    ;
  else
    {
      push_local_binding (name, type, true);
      set_identifier_type_value (name, type);
    }

  /* Emit debug info.  */
  if (!processing_template_decl)
    cp_emit_debug_info_for_using (orig_decl, current_scope());
}

/* Returns true if ANCESTOR encloses DESCENDANT, including matching.
   Both are namespaces.  */

bool
is_nested_namespace (tree ancestor, tree descendant, bool inline_only)
{
  int depth = SCOPE_DEPTH (ancestor);

  if (!depth && !inline_only)
    /* The global namespace encloses everything.  */
    return true;

  while (SCOPE_DEPTH (descendant) > depth
	 && (!inline_only || DECL_NAMESPACE_INLINE_P (descendant)))
    descendant = CP_DECL_CONTEXT (descendant);

  return ancestor == descendant;
}

/* Returns true if ROOT (a namespace, class, or function) encloses
   CHILD.  CHILD may be either a class type or a namespace.  */

bool
is_ancestor (tree root, tree child)
{
  gcc_assert ((TREE_CODE (root) == NAMESPACE_DECL
	       || TREE_CODE (root) == FUNCTION_DECL
	       || CLASS_TYPE_P (root)));
  gcc_assert ((TREE_CODE (child) == NAMESPACE_DECL
	       || CLASS_TYPE_P (child)));

  /* The global namespace encloses everything.  */
  if (root == global_namespace)
    return true;

  /* Search until we reach namespace scope.  */
  while (TREE_CODE (child) != NAMESPACE_DECL)
    {
      /* If we've reached the ROOT, it encloses CHILD.  */
      if (root == child)
	return true;
      /* Go out one level.  */
      if (TYPE_P (child))
	child = TYPE_NAME (child);
      child = CP_DECL_CONTEXT (child);
    }

  if (TREE_CODE (root) == NAMESPACE_DECL)
    return is_nested_namespace (root, child);

  return false;
}

/* Enter the class or namespace scope indicated by T suitable for name
   lookup.  T can be arbitrary scope, not necessary nested inside the
   current scope.  Returns a non-null scope to pop iff pop_scope
   should be called later to exit this scope.  */

tree
push_scope (tree t)
{
  if (TREE_CODE (t) == NAMESPACE_DECL)
    push_decl_namespace (t);
  else if (CLASS_TYPE_P (t))
    {
      if (!at_class_scope_p ()
	  || !same_type_p (current_class_type, t))
	push_nested_class (t);
      else
	/* T is the same as the current scope.  There is therefore no
	   need to re-enter the scope.  Since we are not actually
	   pushing a new scope, our caller should not call
	   pop_scope.  */
	t = NULL_TREE;
    }

  return t;
}

/* Leave scope pushed by push_scope.  */

void
pop_scope (tree t)
{
  if (t == NULL_TREE)
    return;
  if (TREE_CODE (t) == NAMESPACE_DECL)
    pop_decl_namespace ();
  else if CLASS_TYPE_P (t)
    pop_nested_class ();
}

/* Subroutine of push_inner_scope.  */

static void
push_inner_scope_r (tree outer, tree inner)
{
  tree prev;

  if (outer == inner
      || (TREE_CODE (inner) != NAMESPACE_DECL && !CLASS_TYPE_P (inner)))
    return;

  prev = CP_DECL_CONTEXT (TREE_CODE (inner) == NAMESPACE_DECL ? inner : TYPE_NAME (inner));
  if (outer != prev)
    push_inner_scope_r (outer, prev);
  if (TREE_CODE (inner) == NAMESPACE_DECL)
    {
      cp_binding_level *save_template_parm = 0;
      /* Temporary take out template parameter scopes.  They are saved
	 in reversed order in save_template_parm.  */
      while (current_binding_level->kind == sk_template_parms)
	{
	  cp_binding_level *b = current_binding_level;
	  current_binding_level = b->level_chain;
	  b->level_chain = save_template_parm;
	  save_template_parm = b;
	}

      resume_scope (NAMESPACE_LEVEL (inner));
      current_namespace = inner;

      /* Restore template parameter scopes.  */
      while (save_template_parm)
	{
	  cp_binding_level *b = save_template_parm;
	  save_template_parm = b->level_chain;
	  b->level_chain = current_binding_level;
	  current_binding_level = b;
	}
    }
  else
    pushclass (inner);
}

/* Enter the scope INNER from current scope.  INNER must be a scope
   nested inside current scope.  This works with both name lookup and
   pushing name into scope.  In case a template parameter scope is present,
   namespace is pushed under the template parameter scope according to
   name lookup rule in 14.6.1/6.

   Return the former current scope suitable for pop_inner_scope.  */

tree
push_inner_scope (tree inner)
{
  tree outer = current_scope ();
  if (!outer)
    outer = current_namespace;

  push_inner_scope_r (outer, inner);
  return outer;
}

/* Exit the current scope INNER back to scope OUTER.  */

void
pop_inner_scope (tree outer, tree inner)
{
  if (outer == inner
      || (TREE_CODE (inner) != NAMESPACE_DECL && !CLASS_TYPE_P (inner)))
    return;

  while (outer != inner)
    {
      if (TREE_CODE (inner) == NAMESPACE_DECL)
	{
	  cp_binding_level *save_template_parm = 0;
	  /* Temporary take out template parameter scopes.  They are saved
	     in reversed order in save_template_parm.  */
	  while (current_binding_level->kind == sk_template_parms)
	    {
	      cp_binding_level *b = current_binding_level;
	      current_binding_level = b->level_chain;
	      b->level_chain = save_template_parm;
	      save_template_parm = b;
	    }

	  pop_namespace ();

	  /* Restore template parameter scopes.  */
	  while (save_template_parm)
	    {
	      cp_binding_level *b = save_template_parm;
	      save_template_parm = b->level_chain;
	      b->level_chain = current_binding_level;
	      current_binding_level = b;
	    }
	}
      else
	popclass ();

      inner = CP_DECL_CONTEXT (TREE_CODE (inner) == NAMESPACE_DECL ? inner : TYPE_NAME (inner));
    }
}

/* Do a pushlevel for class declarations.  */

void
pushlevel_class (void)
{
  class_binding_level = begin_scope (sk_class, current_class_type);
}

/* ...and a poplevel for class declarations.  */

void
poplevel_class (void)
{
  cp_binding_level *level = class_binding_level;
  cp_class_binding *cb;
  size_t i;
  tree shadowed;

  bool subtime = timevar_cond_start (TV_NAME_LOOKUP);
  gcc_assert (level != 0);

  /* If we're leaving a toplevel class, cache its binding level.  */
  if (current_class_depth == 1)
    previous_class_level = level;
  for (shadowed = level->type_shadowed;
       shadowed;
       shadowed = TREE_CHAIN (shadowed))
    SET_IDENTIFIER_TYPE_VALUE (TREE_PURPOSE (shadowed), TREE_VALUE (shadowed));

  /* Remove the bindings for all of the class-level declarations.  */
  if (level->class_shadowed)
    {
      FOR_EACH_VEC_ELT (*level->class_shadowed, i, cb)
	{
	  IDENTIFIER_BINDING (cb->identifier) = cb->base->previous;
	  cxx_binding_free (cb->base);
	}
      ggc_free (level->class_shadowed);
      level->class_shadowed = NULL;
    }

  /* Now, pop out of the binding level which we created up in the
     `pushlevel_class' routine.  */
  gcc_assert (current_binding_level == level);
  leave_scope ();
  timevar_cond_stop (TV_NAME_LOOKUP, subtime);
}

/* Set INHERITED_VALUE_BINDING_P on BINDING to true or false, as
   appropriate.  DECL is the value to which a name has just been
   bound.  CLASS_TYPE is the class in which the lookup occurred.  */

static void
set_inherited_value_binding_p (cxx_binding *binding, tree decl,
			       tree class_type)
{
  if (binding->value == decl && TREE_CODE (decl) != TREE_LIST)
    {
      tree context;

      if (TREE_CODE (decl) == OVERLOAD)
	context = ovl_scope (decl);
      else
	{
	  gcc_assert (DECL_P (decl));
	  context = context_for_name_lookup (decl);
	}

      if (is_properly_derived_from (class_type, context))
	INHERITED_VALUE_BINDING_P (binding) = 1;
      else
	INHERITED_VALUE_BINDING_P (binding) = 0;
    }
  else if (binding->value == decl)
    /* We only encounter a TREE_LIST when there is an ambiguity in the
       base classes.  Such an ambiguity can be overridden by a
       definition in this class.  */
    INHERITED_VALUE_BINDING_P (binding) = 1;
  else
    INHERITED_VALUE_BINDING_P (binding) = 0;
}

/* Make the declaration of X appear in CLASS scope.  */

bool
pushdecl_class_level (tree x)
{
  bool is_valid = true;
  bool subtime;

  /* Do nothing if we're adding to an outer lambda closure type,
     outer_binding will add it later if it's needed.  */
  if (current_class_type != class_binding_level->this_entity)
    return true;

  subtime = timevar_cond_start (TV_NAME_LOOKUP);
  tree name = OVL_NAME (x);

  if (name)
    {
      is_valid = push_class_level_binding (name, x);
      if (TREE_CODE (x) == TYPE_DECL)
	set_identifier_type_value (name, x);
    }
  else if (ANON_AGGR_TYPE_P (TREE_TYPE (x)))
    {
      /* If X is an anonymous aggregate, all of its members are
	 treated as if they were members of the class containing the
	 aggregate, for naming purposes.  */
      tree f;

      for (f = TYPE_FIELDS (TREE_TYPE (x)); f; f = DECL_CHAIN (f))
	{
	  location_t save_location = input_location;
	  input_location = DECL_SOURCE_LOCATION (f);
	  if (!pushdecl_class_level (f))
	    is_valid = false;
	  input_location = save_location;
	}
    }
  timevar_cond_stop (TV_NAME_LOOKUP, subtime);
  return is_valid;
}

/* Return the BINDING (if any) for NAME in SCOPE, which is a class
   scope.  If the value returned is non-NULL, and the PREVIOUS field
   is not set, callers must set the PREVIOUS field explicitly.  */

static cxx_binding *
get_class_binding (tree name, cp_binding_level *scope)
{
  tree class_type;
  tree type_binding;
  tree value_binding;
  cxx_binding *binding;

  class_type = scope->this_entity;

  /* Get the type binding.  */
  type_binding = lookup_member (class_type, name,
				/*protect=*/2, /*want_type=*/true,
				tf_warning_or_error);
  /* Get the value binding.  */
  value_binding = lookup_member (class_type, name,
				 /*protect=*/2, /*want_type=*/false,
				 tf_warning_or_error);

  if (value_binding
      && (TREE_CODE (value_binding) == TYPE_DECL
	  || DECL_CLASS_TEMPLATE_P (value_binding)
	  || (TREE_CODE (value_binding) == TREE_LIST
	      && TREE_TYPE (value_binding) == error_mark_node
	      && (TREE_CODE (TREE_VALUE (value_binding))
		  == TYPE_DECL))))
    /* We found a type binding, even when looking for a non-type
       binding.  This means that we already processed this binding
       above.  */
    ;
  else if (value_binding)
    {
      if (TREE_CODE (value_binding) == TREE_LIST
	  && TREE_TYPE (value_binding) == error_mark_node)
	/* NAME is ambiguous.  */
	;
      else if (BASELINK_P (value_binding))
	/* NAME is some overloaded functions.  */
	value_binding = BASELINK_FUNCTIONS (value_binding);
    }

  /* If we found either a type binding or a value binding, create a
     new binding object.  */
  if (type_binding || value_binding)
    {
      binding = new_class_binding (name,
				   value_binding,
				   type_binding,
				   scope);
      /* This is a class-scope binding, not a block-scope binding.  */
      LOCAL_BINDING_P (binding) = 0;
      set_inherited_value_binding_p (binding, value_binding, class_type);
    }
  else
    binding = NULL;

  return binding;
}

/* Make the declaration(s) of X appear in CLASS scope under the name
   NAME.  Returns true if the binding is valid.  */

static bool
push_class_level_binding_1 (tree name, tree x)
{
  cxx_binding *binding;
  tree decl = x;
  bool ok;

  /* The class_binding_level will be NULL if x is a template
     parameter name in a member template.  */
  if (!class_binding_level)
    return true;

  if (name == error_mark_node)
    return false;

  /* Can happen for an erroneous declaration (c++/60384).  */
  if (!identifier_p (name))
    {
      gcc_assert (errorcount || sorrycount);
      return false;
    }

  /* Check for invalid member names.  But don't worry about a default
     argument-scope lambda being pushed after the class is complete.  */
  gcc_assert (TYPE_BEING_DEFINED (current_class_type)
	      || LAMBDA_TYPE_P (TREE_TYPE (decl)));
  /* Check that we're pushing into the right binding level.  */
  gcc_assert (current_class_type == class_binding_level->this_entity);

  /* We could have been passed a tree list if this is an ambiguous
     declaration. If so, pull the declaration out because
     check_template_shadow will not handle a TREE_LIST.  */
  if (TREE_CODE (decl) == TREE_LIST
      && TREE_TYPE (decl) == error_mark_node)
    decl = TREE_VALUE (decl);

  if (!check_template_shadow (decl))
    return false;

  /* [class.mem]

     If T is the name of a class, then each of the following shall
     have a name different from T:

     -- every static data member of class T;

     -- every member of class T that is itself a type;

     -- every enumerator of every member of class T that is an
	enumerated type;

     -- every member of every anonymous union that is a member of
	class T.

     (Non-static data members were also forbidden to have the same
     name as T until TC1.)  */
  if ((VAR_P (x)
       || TREE_CODE (x) == CONST_DECL
       || (TREE_CODE (x) == TYPE_DECL
	   && !DECL_SELF_REFERENCE_P (x))
       /* A data member of an anonymous union.  */
       || (TREE_CODE (x) == FIELD_DECL
	   && DECL_CONTEXT (x) != current_class_type))
      && DECL_NAME (x) == constructor_name (current_class_type))
    {
      tree scope = context_for_name_lookup (x);
      if (TYPE_P (scope) && same_type_p (scope, current_class_type))
	{
	  error ("%qD has the same name as the class in which it is "
		 "declared",
		 x);
	  return false;
	}
    }

  /* Get the current binding for NAME in this class, if any.  */
  binding = IDENTIFIER_BINDING (name);
  if (!binding || binding->scope != class_binding_level)
    {
      binding = get_class_binding (name, class_binding_level);
      /* If a new binding was created, put it at the front of the
	 IDENTIFIER_BINDING list.  */
      if (binding)
	{
	  binding->previous = IDENTIFIER_BINDING (name);
	  IDENTIFIER_BINDING (name) = binding;
	}
    }

  /* If there is already a binding, then we may need to update the
     current value.  */
  if (binding && binding->value)
    {
      tree bval = binding->value;
      tree old_decl = NULL_TREE;
      tree target_decl = strip_using_decl (decl);
      tree target_bval = strip_using_decl (bval);

      if (INHERITED_VALUE_BINDING_P (binding))
	{
	  /* If the old binding was from a base class, and was for a
	     tag name, slide it over to make room for the new binding.
	     The old binding is still visible if explicitly qualified
	     with a class-key.  */
	  if (TREE_CODE (target_bval) == TYPE_DECL
	      && DECL_ARTIFICIAL (target_bval)
	      && !(TREE_CODE (target_decl) == TYPE_DECL
		   && DECL_ARTIFICIAL (target_decl)))
	    {
	      old_decl = binding->type;
	      binding->type = bval;
	      binding->value = NULL_TREE;
	      INHERITED_VALUE_BINDING_P (binding) = 0;
	    }
	  else
	    {
	      old_decl = bval;
	      /* Any inherited type declaration is hidden by the type
		 declaration in the derived class.  */
	      if (TREE_CODE (target_decl) == TYPE_DECL
		  && DECL_ARTIFICIAL (target_decl))
		binding->type = NULL_TREE;
	    }
	}
      else if (TREE_CODE (target_decl) == OVERLOAD
	       && OVL_P (target_bval))
	old_decl = bval;
      else if (TREE_CODE (decl) == USING_DECL
	       && TREE_CODE (bval) == USING_DECL
	       && same_type_p (USING_DECL_SCOPE (decl),
			       USING_DECL_SCOPE (bval)))
	/* This is a using redeclaration that will be diagnosed later
	   in supplement_binding */
	;
      else if (TREE_CODE (decl) == USING_DECL
	       && TREE_CODE (bval) == USING_DECL
	       && DECL_DEPENDENT_P (decl)
	       && DECL_DEPENDENT_P (bval))
	return true;
      else if (TREE_CODE (decl) == USING_DECL
	       && OVL_P (target_bval))
	old_decl = bval;
      else if (TREE_CODE (bval) == USING_DECL
	       && OVL_P (target_decl))
	return true;

      if (old_decl && binding->scope == class_binding_level)
	{
	  binding->value = x;
	  /* It is always safe to clear INHERITED_VALUE_BINDING_P
	     here.  This function is only used to register bindings
	     from with the class definition itself.  */
	  INHERITED_VALUE_BINDING_P (binding) = 0;
	  return true;
	}
    }

  /* Note that we declared this value so that we can issue an error if
     this is an invalid redeclaration of a name already used for some
     other purpose.  */
  note_name_declared_in_class (name, decl);

  /* If we didn't replace an existing binding, put the binding on the
     stack of bindings for the identifier, and update the shadowed
     list.  */
  if (binding && binding->scope == class_binding_level)
    /* Supplement the existing binding.  */
    ok = supplement_binding (binding, decl);
  else
    {
      /* Create a new binding.  */
      push_binding (name, decl, class_binding_level);
      ok = true;
    }

  return ok;
}

/* Wrapper for push_class_level_binding_1.  */

bool
push_class_level_binding (tree name, tree x)
{
  bool ret;
  bool subtime = timevar_cond_start (TV_NAME_LOOKUP);
  ret = push_class_level_binding_1 (name, x);
  timevar_cond_stop (TV_NAME_LOOKUP, subtime);
  return ret;
}

/* Process "using SCOPE::NAME" in a class scope.  Return the
   USING_DECL created.  */

tree
do_class_using_decl (tree scope, tree name)
{
  /* The USING_DECL returned by this function.  */
  tree value;
  /* The declaration (or declarations) name by this using
     declaration.  NULL if we are in a template and cannot figure out
     what has been named.  */
  tree decl;
  /* True if SCOPE is a dependent type.  */
  bool scope_dependent_p;
  /* True if SCOPE::NAME is dependent.  */
  bool name_dependent_p;
  /* True if any of the bases of CURRENT_CLASS_TYPE are dependent.  */
  bool bases_dependent_p;
  tree binfo;

  if (name == error_mark_node)
    return NULL_TREE;

  if (!scope || !TYPE_P (scope))
    {
      error ("using-declaration for non-member at class scope");
      return NULL_TREE;
    }

  /* Make sure the name is not invalid */
  if (TREE_CODE (name) == BIT_NOT_EXPR)
    {
      error ("%<%T::%D%> names destructor", scope, name);
      return NULL_TREE;
    }
  /* Using T::T declares inheriting ctors, even if T is a typedef.  */
  if (MAYBE_CLASS_TYPE_P (scope)
      && (name == TYPE_IDENTIFIER (scope)
	  || constructor_name_p (name, scope)))
    {
      maybe_warn_cpp0x (CPP0X_INHERITING_CTORS);
      name = ctor_identifier;
      CLASSTYPE_NON_AGGREGATE (current_class_type) = true;
    }
  if (constructor_name_p (name, current_class_type))
    {
      error ("%<%T::%D%> names constructor in %qT",
	     scope, name, current_class_type);
      return NULL_TREE;
    }

  scope_dependent_p = dependent_scope_p (scope);
  name_dependent_p = (scope_dependent_p
		      || (IDENTIFIER_TYPENAME_P (name)
			  && dependent_type_p (TREE_TYPE (name))));

  bases_dependent_p = any_dependent_bases_p ();

  decl = NULL_TREE;

  /* From [namespace.udecl]:

       A using-declaration used as a member-declaration shall refer to a
       member of a base class of the class being defined.

     In general, we cannot check this constraint in a template because
     we do not know the entire set of base classes of the current
     class type. Morover, if SCOPE is dependent, it might match a
     non-dependent base.  */

  if (!scope_dependent_p)
    {
      base_kind b_kind;
      binfo = lookup_base (current_class_type, scope, ba_any, &b_kind,
			   tf_warning_or_error);
      if (b_kind < bk_proper_base)
	{
	  if (!bases_dependent_p || b_kind == bk_same_type)
	    {
	      error_not_base_type (scope, current_class_type);
	      return NULL_TREE;
	    }
	}
      else if (name == ctor_identifier
	       && BINFO_INHERITANCE_CHAIN (BINFO_INHERITANCE_CHAIN (binfo)))
	{
	  error ("cannot inherit constructors from indirect base %qT", scope);
	  return NULL_TREE;
	}
      else if (!name_dependent_p)
	{
	  decl = lookup_member (binfo, name, 0, false, tf_warning_or_error);
	  if (!decl)
	    {
	      error ("no members matching %<%T::%D%> in %q#T", scope, name,
		     scope);
	      return NULL_TREE;
	    }
	  /* The binfo from which the functions came does not matter.  */
	  if (BASELINK_P (decl))
	    decl = BASELINK_FUNCTIONS (decl);
	}
    }

  value = build_lang_decl (USING_DECL, name, NULL_TREE);
  USING_DECL_DECLS (value) = decl;
  USING_DECL_SCOPE (value) = scope;
  DECL_DEPENDENT_P (value) = !decl;

  return value;
}


/* Return the binding for NAME in NS.  If NS is NULL, look in
   global_namespace.  */

tree
get_namespace_value (tree ns, tree name)
{
  bool subtime = timevar_cond_start (TV_NAME_LOOKUP);
  if (!ns)
    ns = global_namespace;
  gcc_checking_assert (!DECL_NAMESPACE_ALIAS (ns));
  tree *slot = find_namespace_slot (ns, name);
  tree ret = slot ? MAYBE_STAT_DECL (*slot) : NULL_TREE;
  timevar_cond_stop (TV_NAME_LOOKUP, subtime);
  return ret;
}

/* Set NAME in the global namespace to VAL.  Does not add it to the
   list of things in the namespace.  */

void
set_global_value (tree name, tree val)
{
  bool subtime = timevar_cond_start (TV_NAME_LOOKUP);

  tree *slot = find_or_create_namespace_slot (global_namespace, name);
  tree old = MAYBE_STAT_DECL (*slot);

  if (!old)
    *slot = val;
  else if (old == val)
    ;
  else if (!STAT_HACK_P (*slot)
	   && TREE_CODE (val) == TYPE_DECL && DECL_ARTIFICIAL (val))
    *slot = stat_hack (old, val);
  else if (!STAT_HACK_P (*slot)
	   && TREE_CODE (old) == TYPE_DECL && DECL_ARTIFICIAL (old))
    *slot = stat_hack (val, old);
  else
    /* The user's placed something in the implementor's
       namespace.  */
    diagnose_name_conflict (val, old);

  timevar_cond_stop (TV_NAME_LOOKUP, subtime);
}

/* Set the context of a declaration to scope. Complain if we are not
   outside scope.  */

void
set_decl_namespace (tree decl, tree scope, bool friendp)
{
  tree old;

  /* Get rid of namespace aliases.  */
  scope = ORIGINAL_NAMESPACE (scope);

  /* It is ok for friends to be qualified in parallel space.  */
  if (!friendp && !is_nested_namespace (current_namespace, scope))
    error ("declaration of %qD not in a namespace surrounding %qD",
	   decl, scope);
  DECL_CONTEXT (decl) = FROB_CONTEXT (scope);

  /* Writing "int N::i" to declare a variable within "N" is invalid.  */
  if (scope == current_namespace)
    {
      if (at_namespace_scope_p ())
	error ("explicit qualification in declaration of %qD",
	       decl);
      return;
    }

  /* See whether this has been declared in the namespace.  */
  old = lookup_qualified_name (scope, DECL_NAME (decl), /*type*/false,
			       /*complain*/true, /*hidden*/true);
  if (old == error_mark_node)
    /* No old declaration at all.  */
    goto complain;
  /* If it's a TREE_LIST, the result of the lookup was ambiguous.  */
  if (TREE_CODE (old) == TREE_LIST)
    {
      error ("reference to %qD is ambiguous", decl);
      print_candidates (old);
      return;
    }
  if (!OVL_P (decl))
    {
      /* We might have found OLD in an inline namespace inside SCOPE.  */
      if (TREE_CODE (decl) == TREE_CODE (old))
	DECL_CONTEXT (decl) = DECL_CONTEXT (old);
      /* Don't compare non-function decls with decls_match here, since
	 it can't check for the correct constness at this
	 point. pushdecl will find those errors later.  */
      return;
    }
  /* Since decl is a function, old should contain a function decl.  */
  if (!OVL_P (old))
    goto complain;
  /* We handle these in check_explicit_instantiation_namespace.  */
  if (processing_explicit_instantiation)
    return;
  if (processing_template_decl || processing_specialization)
    /* We have not yet called push_template_decl to turn a
       FUNCTION_DECL into a TEMPLATE_DECL, so the declarations won't
       match.  But, we'll check later, when we construct the
       template.  */
    return;
  /* Instantiations or specializations of templates may be declared as
     friends in any namespace.  */
  if (friendp && DECL_USE_TEMPLATE (decl))
    return;
  if (OVL_P (old))
    {
      tree found = NULL_TREE;

      for (ovl_iterator iter (old); iter; ++iter)
	{
	  tree ofn = *iter;
	  /* Adjust DECL_CONTEXT first so decls_match will return true
	     if DECL will match a declaration in an inline namespace.  */
	  DECL_CONTEXT (decl) = DECL_CONTEXT (ofn);
	  if (decls_match (decl, ofn))
	    {
	      if (found && !decls_match (found, ofn))
		{
		  DECL_CONTEXT (decl) = FROB_CONTEXT (scope);
		  error ("reference to %qD is ambiguous", decl);
		  print_candidates (old);
		  return;
		}
	      found = ofn;
	    }
	}
      if (found)
	{
	  if (!is_nested_namespace (scope, CP_DECL_CONTEXT (found), true))
	    goto complain;
	  if (DECL_HIDDEN_FRIEND_P (found))
	    {
	      pedwarn (DECL_SOURCE_LOCATION (decl), 0,
		       "%qD has not been declared within %qD", decl, scope);
	      inform (DECL_SOURCE_LOCATION (found),
		      "only here as a %<friend%>");
	    }
	  DECL_CONTEXT (decl) = DECL_CONTEXT (found);
	  return;
	}
    }
  else
    {
      DECL_CONTEXT (decl) = DECL_CONTEXT (old);
      if (decls_match (decl, old))
	return;
    }

  /* It didn't work, go back to the explicit scope.  */
  DECL_CONTEXT (decl) = FROB_CONTEXT (scope);
 complain:
  error ("%qD should have been declared inside %qD", decl, scope);
}

/* Return the namespace where the current declaration is declared.  */

tree
current_decl_namespace (void)
{
  tree result;
  /* If we have been pushed into a different namespace, use it.  */
  if (!vec_safe_is_empty (decl_namespace_list))
    return decl_namespace_list->last ();

  if (current_class_type)
    result = decl_namespace_context (current_class_type);
  else if (current_function_decl)
    result = decl_namespace_context (current_function_decl);
  else
    result = current_namespace;
  return result;
}

/* Process any ATTRIBUTES on a namespace definition.  Returns true if
   attribute visibility is seen.  */

bool
handle_namespace_attrs (tree ns, tree attributes)
{
  tree d;
  bool saw_vis = false;

  for (d = attributes; d; d = TREE_CHAIN (d))
    {
      tree name = get_attribute_name (d);
      tree args = TREE_VALUE (d);

      if (is_attribute_p ("visibility", name))
	{
	  /* attribute visibility is a property of the syntactic block
	     rather than the namespace as a whole, so we don't touch the
	     NAMESPACE_DECL at all.  */
	  tree x = args ? TREE_VALUE (args) : NULL_TREE;
	  if (x == NULL_TREE || TREE_CODE (x) != STRING_CST || TREE_CHAIN (args))
	    {
	      warning (OPT_Wattributes,
		       "%qD attribute requires a single NTBS argument",
		       name);
	      continue;
	    }

	  if (!TREE_PUBLIC (ns))
	    warning (OPT_Wattributes,
		     "%qD attribute is meaningless since members of the "
		     "anonymous namespace get local symbols", name);

	  push_visibility (TREE_STRING_POINTER (x), 1);
	  saw_vis = true;
	}
      else if (is_attribute_p ("abi_tag", name))
	{
	  if (!DECL_NAMESPACE_INLINE_P (ns))
	    {
	      warning (OPT_Wattributes, "ignoring %qD attribute on non-inline "
		       "namespace", name);
	      continue;
	    }
	  if (!DECL_NAME (ns))
	    {
	      warning (OPT_Wattributes, "ignoring %qD attribute on anonymous "
		       "namespace", name);
	      continue;
	    }
	  if (!args)
	    {
	      tree dn = DECL_NAME (ns);
	      args = build_string (IDENTIFIER_LENGTH (dn) + 1,
				   IDENTIFIER_POINTER (dn));
	      TREE_TYPE (args) = char_array_type_node;
	      args = fix_string_type (args);
	      args = build_tree_list (NULL_TREE, args);
	    }
	  if (check_abi_tag_args (args, name))
	    DECL_ATTRIBUTES (ns) = tree_cons (name, args,
					      DECL_ATTRIBUTES (ns));
	}
      else
	{
	  warning (OPT_Wattributes, "%qD attribute directive ignored",
		   name);
	  continue;
	}
    }

  return saw_vis;
}

/* Temporarily set the namespace for the current declaration.  */

void
push_decl_namespace (tree decl)
{
  if (TREE_CODE (decl) != NAMESPACE_DECL)
    decl = decl_namespace_context (decl);
  vec_safe_push (decl_namespace_list, ORIGINAL_NAMESPACE (decl));
}

/* [namespace.memdef]/2 */

void
pop_decl_namespace (void)
{
  decl_namespace_list->pop ();
}

/* Process a namespace-alias declaration.  */

void
do_namespace_alias (tree alias, tree name_space)
{
  if (name_space == error_mark_node)
    return;

  gcc_assert (TREE_CODE (name_space) == NAMESPACE_DECL);

  name_space = ORIGINAL_NAMESPACE (name_space);

  /* Build the alias.  */
  alias = build_lang_decl (NAMESPACE_DECL, alias, void_type_node);
  DECL_NAMESPACE_ALIAS (alias) = name_space;
  DECL_EXTERNAL (alias) = 1;
  DECL_CONTEXT (alias) = FROB_CONTEXT (current_scope ());
  pushdecl (alias);

  /* Emit debug info for namespace alias.  */
  if (!building_stmt_list_p ())
    (*debug_hooks->early_global_decl) (alias);
}

/* Like pushdecl, only it places X in the current namespace,
   if appropriate.  */

tree
pushdecl_namespace_level (tree x, bool is_friend)
{
  cp_binding_level *b = current_binding_level;
  tree t;

  bool subtime = timevar_cond_start (TV_NAME_LOOKUP);
  t = do_pushdecl_with_scope
    (x, NAMESPACE_LEVEL (current_namespace), is_friend);

  /* Now, the type_shadowed stack may screw us.  Munge it so it does
     what we want.  */
  if (TREE_CODE (t) == TYPE_DECL)
    {
      tree name = DECL_NAME (t);
      tree newval;
      tree *ptr = (tree *)0;
      for (; !global_scope_p (b); b = b->level_chain)
	{
	  tree shadowed = b->type_shadowed;
	  for (; shadowed; shadowed = TREE_CHAIN (shadowed))
	    if (TREE_PURPOSE (shadowed) == name)
	      {
		ptr = &TREE_VALUE (shadowed);
		/* Can't break out of the loop here because sometimes
		   a binding level will have duplicate bindings for
		   PT names.  It's gross, but I haven't time to fix it.  */
	      }
	}
      newval = TREE_TYPE (t);
      if (ptr == (tree *)0)
	{
	  /* @@ This shouldn't be needed.  My test case "zstring.cc" trips
	     up here if this is changed to an assertion.  --KR  */
	  SET_IDENTIFIER_TYPE_VALUE (name, t);
	}
      else
	{
	  *ptr = newval;
	}
    }
  timevar_cond_stop (TV_NAME_LOOKUP, subtime);
  return t;
}

/* Process a using-declaration not appearing in class or local scope.  */

void
do_toplevel_using_decl (tree decl, tree scope, tree name)
{
  tree orig_decl = decl;

  decl = validate_nonmember_using_decl (decl, scope, name);
  if (decl == NULL_TREE)
    return;

  tree *slot = find_or_create_namespace_slot (current_namespace, name);
  tree val = slot ? MAYBE_STAT_DECL (*slot) : NULL_TREE;
  tree type = slot ? MAYBE_STAT_TYPE (*slot) : NULL_TREE;
  do_nonmember_using_decl (scope, name, &val, &type);
  if (STAT_HACK_P (*slot))
    {
      STAT_DECL (*slot) = val;
      STAT_TYPE (*slot) = type;
    }
  else if (type)
    *slot = stat_hack (val, type);
  else
    *slot = val;

  /* Emit debug info.  */
  if (!processing_template_decl)
    cp_emit_debug_info_for_using (orig_decl, current_namespace);
}

/* Return the declarations that are members of the namespace NS.  */

tree
cp_namespace_decls (tree ns)
{
  return NAMESPACE_LEVEL (ns)->names;
}

/* Combine prefer_type and namespaces_only into flags.  */

static int
lookup_flags (int prefer_type, int namespaces_only)
{
  if (namespaces_only)
    return LOOKUP_PREFER_NAMESPACES;
  if (prefer_type > 1)
    return LOOKUP_PREFER_TYPES;
  if (prefer_type > 0)
    return LOOKUP_PREFER_BOTH;
  return 0;
}

/* Given a lookup that returned VAL, use FLAGS to decide if we want to
   ignore it or not.  Subroutine of lookup_name_real and
   lookup_type_scope.  */

static bool
qualify_lookup (tree val, int flags)
{
  if (val == NULL_TREE)
    return false;
  if ((flags & LOOKUP_PREFER_NAMESPACES) && TREE_CODE (val) == NAMESPACE_DECL)
    return true;
  if (flags & LOOKUP_PREFER_TYPES)
    {
      tree target_val = strip_using_decl (val);
      if (TREE_CODE (target_val) == TYPE_DECL
	  || TREE_CODE (target_val) == TEMPLATE_DECL)
	return true;
    }
  if (flags & (LOOKUP_PREFER_NAMESPACES | LOOKUP_PREFER_TYPES))
    return false;
  /* Look through lambda things that we shouldn't be able to see.  */
  if (is_lambda_ignored_entity (val))
    return false;
  return true;
}

/* Suggest alternatives for NAME, an IDENTIFIER_NODE for which name
   lookup failed.  Search through all available namespaces and print out
   possible candidates.  If no exact matches are found, and
   SUGGEST_MISSPELLINGS is true, then also look for near-matches and
   suggest the best near-match, if there is one.  */

void
suggest_alternatives_for (location_t location, tree name,
			  bool suggest_misspellings)
{
  vec<tree> candidates = vNULL;
  vec<tree> namespaces_to_search = vNULL;
  int max_to_search = PARAM_VALUE (CXX_MAX_NAMESPACES_FOR_DIAGNOSTIC_HELP);
  int n_searched = 0;
  tree t;
  unsigned ix;

  namespaces_to_search.safe_push (global_namespace);

  while (!namespaces_to_search.is_empty ()
	 && n_searched < max_to_search)
    {
      tree scope = namespaces_to_search.pop ();
      name_lookup lookup (name, 0);
      cp_binding_level *level = NAMESPACE_LEVEL (scope);

      /* Look in this namespace.  */
      qualified_namespace_lookup (scope, &lookup);

      n_searched++;

      if (lookup.value)
	candidates.safe_push (lookup.value);

      /* Add child namespaces.  */
      for (t = level->namespaces; t; t = DECL_CHAIN (t))
	namespaces_to_search.safe_push (t);
    }

  /* If we stopped before we could examine all namespaces, inform the
     user.  Do this even if we don't have any candidates, since there
     might be more candidates further down that we weren't able to
     find.  */
  if (n_searched >= max_to_search
      && !namespaces_to_search.is_empty ())
    inform (location,
	    "maximum limit of %d namespaces searched for %qE",
	    max_to_search, name);

  namespaces_to_search.release ();

  /* Nothing useful to report for NAME.  Report on likely misspellings,
     or do nothing.  */
  if (candidates.is_empty ())
    {
      if (suggest_misspellings)
	{
	  const char *fuzzy_name = lookup_name_fuzzy (name, FUZZY_LOOKUP_NAME);
	  if (fuzzy_name)
	    {
	      gcc_rich_location richloc (location);
	      richloc.add_fixit_replace (fuzzy_name);
	      inform_at_rich_loc (&richloc, "suggested alternative: %qs",
				  fuzzy_name);
	    }
	}
      return;
    }

  inform_n (location, candidates.length (),
	    "suggested alternative:",
	    "suggested alternatives:");

  FOR_EACH_VEC_ELT (candidates, ix, t)
    inform (location_of (t), "  %qE", t);

  candidates.release ();
}

/* Subroutine of maybe_suggest_missing_header for handling unrecognized names
   for some of the most common names within "std::".
   Given non-NULL NAME, a name for lookup within "std::", return the header
   name defining it within the C++ Standard Library (without '<' and '>'),
   or NULL.  */

static const char *
get_std_name_hint (const char *name)
{
  struct std_name_hint
  {
    const char *name;
    const char *header;
  };
  static const std_name_hint hints[] = {
    /* <array>.  */
    {"array", "array"}, // C++11
    /* <deque>.  */
    {"deque", "deque"},
    /* <forward_list>.  */
    {"forward_list", "forward_list"},  // C++11
    /* <fstream>.  */
    {"basic_filebuf", "fstream"},
    {"basic_ifstream", "fstream"},
    {"basic_ofstream", "fstream"},
    {"basic_fstream", "fstream"},
    /* <iostream>.  */
    {"cin", "iostream"},
    {"cout", "iostream"},
    {"cerr", "iostream"},
    {"clog", "iostream"},
    {"wcin", "iostream"},
    {"wcout", "iostream"},
    {"wclog", "iostream"},
    /* <list>.  */
    {"list", "list"},
    /* <map>.  */
    {"map", "map"},
    {"multimap", "map"},
    /* <queue>.  */
    {"queue", "queue"},
    {"priority_queue", "queue"},
    /* <ostream>.  */
    {"ostream", "ostream"},
    {"wostream", "ostream"},
    {"ends", "ostream"},
    {"flush", "ostream"},
    {"endl", "ostream"},
    /* <set>.  */
    {"set", "set"},
    {"multiset", "set"},
    /* <sstream>.  */
    {"basic_stringbuf", "sstream"},
    {"basic_istringstream", "sstream"},
    {"basic_ostringstream", "sstream"},
    {"basic_stringstream", "sstream"},
    /* <stack>.  */
    {"stack", "stack"},
    /* <string>.  */
    {"string", "string"},
    {"wstring", "string"},
    {"u16string", "string"},
    {"u32string", "string"},
    /* <unordered_map>.  */
    {"unordered_map", "unordered_map"}, // C++11
    {"unordered_multimap", "unordered_map"}, // C++11
    /* <unordered_set>.  */
    {"unordered_set", "unordered_set"}, // C++11
    {"unordered_multiset", "unordered_set"}, // C++11
    /* <vector>.  */
    {"vector", "vector"},
  };
  const size_t num_hints = sizeof (hints) / sizeof (hints[0]);
  for (size_t i = 0; i < num_hints; i++)
    {
      if (0 == strcmp (name, hints[i].name))
	return hints[i].header;
    }
  return NULL;
}

/* Subroutine of suggest_alternative_in_explicit_scope, for use when we have no
   suggestions to offer.
   If SCOPE is the "std" namespace, then suggest pertinent header
   files for NAME.  */

static void
maybe_suggest_missing_header (location_t location, tree name, tree scope)
{
  if (scope == NULL_TREE)
    return;
  if (TREE_CODE (scope) != NAMESPACE_DECL)
    return;
  /* We only offer suggestions for the "std" namespace.  */
  if (scope != std_node)
    return;
  gcc_assert (TREE_CODE (name) == IDENTIFIER_NODE);

  const char *name_str = IDENTIFIER_POINTER (name);
  const char *header_hint = get_std_name_hint (name_str);
  if (header_hint)
    inform (location,
	    "%<std::%s%> is defined in header %<<%s>%>;"
	    " did you forget to %<#include <%s>%>?",
	    name_str, header_hint, header_hint);
}

/* Look for alternatives for NAME, an IDENTIFIER_NODE for which name
   lookup failed within the explicitly provided SCOPE.  Suggest the
   the best meaningful candidates (if any) as a fix-it hint.
   Return true iff a suggestion was provided.  */

bool
suggest_alternative_in_explicit_scope (location_t location, tree name,
				       tree scope)
{
  /* Resolve any namespace aliases.  */
  scope = ORIGINAL_NAMESPACE (scope);

  cp_binding_level *level = NAMESPACE_LEVEL (scope);

  best_match <tree, const char *> bm (name);
  consider_binding_level (name, bm, level, false, FUZZY_LOOKUP_NAME);

  /* See if we have a good suggesion for the user.  */
  const char *fuzzy_name = bm.get_best_meaningful_candidate ();
  if (fuzzy_name)
    {
      gcc_rich_location richloc (location);
      richloc.add_fixit_replace (fuzzy_name);
      inform_at_rich_loc (&richloc, "suggested alternative: %qs",
			  fuzzy_name);
      return true;
    }
  else
    maybe_suggest_missing_header (location, name, scope);

  return false;
}

/* Unscoped lookup of a global: iterate over current namespaces,
   considering using-directives.  */

static tree
unqualified_namespace_lookup (tree name, int flags)
{
  name_lookup lookup (name, flags);
  bool subtime = timevar_cond_start (TV_NAME_LOOKUP);
  lookup.search_unqualified (current_decl_namespace (), current_binding_level);
  timevar_cond_stop (TV_NAME_LOOKUP, subtime);
  return lookup.value;
}

/* Look up NAME (an IDENTIFIER_NODE) in SCOPE (either a NAMESPACE_DECL
   or a class TYPE).

   If PREFER_TYPE is > 0, we only return TYPE_DECLs or namespaces.
   If PREFER_TYPE is > 1, we only return TYPE_DECLs.

   Returns a DECL (or OVERLOAD, or BASELINK) representing the
   declaration found.  If no suitable declaration can be found,
   ERROR_MARK_NODE is returned.  If COMPLAIN is true and SCOPE is
   neither a class-type nor a namespace a diagnostic is issued.  */

tree
lookup_qualified_name (tree scope, tree name, int prefer_type, bool complain,
		       bool find_hidden)
{
  tree t = NULL_TREE;

  if (TREE_CODE (scope) == NAMESPACE_DECL)
    {
      int flags = lookup_flags (prefer_type, /*namespaces_only*/false);
      if (find_hidden)
	flags |= LOOKUP_HIDDEN;
      name_lookup lookup (name, flags);

      if (qualified_namespace_lookup (scope, &lookup))
	t = lookup.value;

      /* If we have a known type overload, pull it out.  This can happen
	 for both using decls and unhidden functions.  */
      if (t && TREE_CODE (t) == OVERLOAD
	  && TREE_TYPE (t) != unknown_type_node)
	t = OVL_FUNCTION (t);
    }
  else if (cxx_dialect != cxx98 && TREE_CODE (scope) == ENUMERAL_TYPE)
    t = lookup_enumerator (scope, name);
  else if (is_class_type (scope, complain))
    t = lookup_member (scope, name, 2, prefer_type, tf_warning_or_error);

  if (!t)
    return error_mark_node;
  return t;
}

/* [namespace.qual]
   Accepts the NAME to lookup and its qualifying SCOPE.
   Returns the name/type pair found into the cxx_binding *RESULT,
   or false on error.  */

static bool
qualified_namespace_lookup (tree scope, name_lookup *lookup)
{
  timevar_start (TV_NAME_LOOKUP);
  query_oracle (lookup->name);
  lookup->search_qualified (ORIGINAL_NAMESPACE (scope));
  timevar_stop (TV_NAME_LOOKUP);
  return lookup->value != error_mark_node;
}

/* Helper function for lookup_name_fuzzy.
   Traverse binding level LVL, looking for good name matches for NAME
   (and BM).  */
static void
consider_binding_level (tree name, best_match <tree, const char *> &bm,
			cp_binding_level *lvl, bool look_within_fields,
			enum lookup_name_fuzzy_kind kind)
{
  if (look_within_fields)
    if (lvl->this_entity && TREE_CODE (lvl->this_entity) == RECORD_TYPE)
      {
	tree type = lvl->this_entity;
	bool want_type_p = (kind == FUZZY_LOOKUP_TYPENAME);
	tree best_matching_field
	  = lookup_member_fuzzy (type, name, want_type_p);
	if (best_matching_field)
	  bm.consider (IDENTIFIER_POINTER (best_matching_field));
      }

  for (tree t = lvl->names; t; t = TREE_CHAIN (t))
    {
      tree d = t;

      /* OVERLOADs or decls from using declaration are wrapped into
	 TREE_LIST.  */
      if (TREE_CODE (d) == TREE_LIST)
	d = OVL_FIRST (TREE_VALUE (d));

      /* Don't use bindings from implicitly declared functions,
	 as they were likely misspellings themselves.  */
      if (TREE_TYPE (d) == error_mark_node)
	continue;

      /* Skip anticipated decls of builtin functions.  */
      if (TREE_CODE (d) == FUNCTION_DECL
	  && DECL_BUILT_IN (d)
	  && DECL_ANTICIPATED (d))
	continue;

      if (tree name = DECL_NAME (d))
	/* Ignore internal names with spaces in them.  */
	if (!strchr (IDENTIFIER_POINTER (name), ' '))
	  bm.consider (IDENTIFIER_POINTER (name));
    }
}

/* Search for near-matches for NAME within the current bindings, and within
   macro names, returning the best match as a const char *, or NULL if
   no reasonable match is found.  */

const char *
lookup_name_fuzzy (tree name, enum lookup_name_fuzzy_kind kind)
{
  gcc_assert (TREE_CODE (name) == IDENTIFIER_NODE);

  best_match <tree, const char *> bm (name);

  cp_binding_level *lvl;
  for (lvl = scope_chain->class_bindings; lvl; lvl = lvl->level_chain)
    consider_binding_level (name, bm, lvl, true, kind);

  for (lvl = current_binding_level; lvl; lvl = lvl->level_chain)
    consider_binding_level (name, bm, lvl, false, kind);

  /* Consider macros: if the user misspelled a macro name e.g. "SOME_MACRO"
     as:
       x = SOME_OTHER_MACRO (y);
     then "SOME_OTHER_MACRO" will survive to the frontend and show up
     as a misspelled identifier.

     Use the best distance so far so that a candidate is only set if
     a macro is better than anything so far.  This allows early rejection
     (without calculating the edit distance) of macro names that must have
     distance >= bm.get_best_distance (), and means that we only get a
     non-NULL result for best_macro_match if it's better than any of
     the identifiers already checked.  */
  best_macro_match bmm (name, bm.get_best_distance (), parse_in);
  cpp_hashnode *best_macro = bmm.get_best_meaningful_candidate ();
  /* If a macro is the closest so far to NAME, consider it.  */
  if (best_macro)
    bm.consider ((const char *)best_macro->ident.str);

  /* Try the "starts_decl_specifier_p" keywords to detect
     "singed" vs "signed" typos.  */
  for (unsigned i = 0; i < num_c_common_reswords; i++)
    {
      const c_common_resword *resword = &c_common_reswords[i];

      if (kind == FUZZY_LOOKUP_TYPENAME)
	if (!cp_keyword_starts_decl_specifier_p (resword->rid))
	  continue;

      tree resword_identifier = ridpointers [resword->rid];
      if (!resword_identifier)
	continue;
      gcc_assert (TREE_CODE (resword_identifier) == IDENTIFIER_NODE);

      /* Only consider reserved words that survived the
	 filtering in init_reswords (e.g. for -std).  */
      if (!C_IS_RESERVED_WORD (resword_identifier))
	continue;

      bm.consider (IDENTIFIER_POINTER (resword_identifier));
    }

  return bm.get_best_meaningful_candidate ();
}

/* Subroutine of outer_binding.

   Returns TRUE if BINDING is a binding to a template parameter of
   SCOPE.  In that case SCOPE is the scope of a primary template
   parameter -- in the sense of G++, i.e, a template that has its own
   template header.

   Returns FALSE otherwise.  */

static bool
binding_to_template_parms_of_scope_p (cxx_binding *binding,
				      cp_binding_level *scope)
{
  tree binding_value, tmpl, tinfo;
  int level;

  if (!binding || !scope || !scope->this_entity)
    return false;

  binding_value = binding->value ?  binding->value : binding->type;
  tinfo = get_template_info (scope->this_entity);

  /* BINDING_VALUE must be a template parm.  */
  if (binding_value == NULL_TREE
      || (!DECL_P (binding_value)
          || !DECL_TEMPLATE_PARM_P (binding_value)))
    return false;

  /*  The level of BINDING_VALUE.  */
  level =
    template_type_parameter_p (binding_value)
    ? TEMPLATE_PARM_LEVEL (TEMPLATE_TYPE_PARM_INDEX
			 (TREE_TYPE (binding_value)))
    : TEMPLATE_PARM_LEVEL (DECL_INITIAL (binding_value));

  /* The template of the current scope, iff said scope is a primary
     template.  */
  tmpl = (tinfo
	  && PRIMARY_TEMPLATE_P (TI_TEMPLATE (tinfo))
	  ? TI_TEMPLATE (tinfo)
	  : NULL_TREE);

  /* If the level of the parm BINDING_VALUE equals the depth of TMPL,
     then BINDING_VALUE is a parameter of TMPL.  */
  return (tmpl && level == TMPL_PARMS_DEPTH (DECL_TEMPLATE_PARMS (tmpl)));
}

/* Return the innermost non-namespace binding for NAME from a scope
   containing BINDING, or, if BINDING is NULL, the current scope.
   Please note that for a given template, the template parameters are
   considered to be in the scope containing the current scope.
   If CLASS_P is false, then class bindings are ignored.  */

cxx_binding *
outer_binding (tree name,
	       cxx_binding *binding,
	       bool class_p)
{
  cxx_binding *outer;
  cp_binding_level *scope;
  cp_binding_level *outer_scope;

  if (binding)
    {
      scope = binding->scope->level_chain;
      outer = binding->previous;
    }
  else
    {
      scope = current_binding_level;
      outer = IDENTIFIER_BINDING (name);
    }
  outer_scope = outer ? outer->scope : NULL;

  /* Because we create class bindings lazily, we might be missing a
     class binding for NAME.  If there are any class binding levels
     between the LAST_BINDING_LEVEL and the scope in which OUTER was
     declared, we must lookup NAME in those class scopes.  */
  if (class_p)
    while (scope && scope != outer_scope && scope->kind != sk_namespace)
      {
	if (scope->kind == sk_class)
	  {
	    cxx_binding *class_binding;

	    class_binding = get_class_binding (name, scope);
	    if (class_binding)
	      {
		/* Thread this new class-scope binding onto the
		   IDENTIFIER_BINDING list so that future lookups
		   find it quickly.  */
		class_binding->previous = outer;
		if (binding)
		  binding->previous = class_binding;
		else
		  IDENTIFIER_BINDING (name) = class_binding;
		return class_binding;
	      }
	  }
	/* If we are in a member template, the template parms of the member
	   template are considered to be inside the scope of the containing
	   class, but within G++ the class bindings are all pushed between the
	   template parms and the function body.  So if the outer binding is
	   a template parm for the current scope, return it now rather than
	   look for a class binding.  */
	if (outer_scope && outer_scope->kind == sk_template_parms
	    && binding_to_template_parms_of_scope_p (outer, scope))
	  return outer;

	scope = scope->level_chain;
      }

  return outer;
}

/* Return the innermost block-scope or class-scope value binding for
   NAME, or NULL_TREE if there is no such binding.  */

tree
innermost_non_namespace_value (tree name)
{
  cxx_binding *binding;
  binding = outer_binding (name, /*binding=*/NULL, /*class_p=*/true);
  return binding ? binding->value : NULL_TREE;
}

/* Look up NAME in the current binding level and its superiors in the
   namespace of variables, functions and typedefs.  Return a ..._DECL
   node of some kind representing its definition if there is only one
   such declaration, or return a TREE_LIST with all the overloaded
   definitions if there are many, or return 0 if it is undefined.
   Hidden name, either friend declaration or built-in function, are
   not ignored.

   If PREFER_TYPE is > 0, we prefer TYPE_DECLs or namespaces.
   If PREFER_TYPE is > 1, we reject non-type decls (e.g. namespaces).
   Otherwise we prefer non-TYPE_DECLs.

   If NONCLASS is nonzero, bindings in class scopes are ignored.  If
   BLOCK_P is false, bindings in block scopes are ignored.  */

static tree
lookup_name_real_1 (tree name, int prefer_type, int nonclass, bool block_p,
		    int namespaces_only, int flags)
{
  cxx_binding *iter;
  tree val = NULL_TREE;

  query_oracle (name);

  /* Conversion operators are handled specially because ordinary
     unqualified name lookup will not find template conversion
     operators.  */
  if (IDENTIFIER_TYPENAME_P (name))
    {
      cp_binding_level *level;

      for (level = current_binding_level;
	   level && level->kind != sk_namespace;
	   level = level->level_chain)
	{
	  tree class_type;
	  tree operators;

	  /* A conversion operator can only be declared in a class
	     scope.  */
	  if (level->kind != sk_class)
	    continue;

	  /* Lookup the conversion operator in the class.  */
	  class_type = level->this_entity;
	  operators = lookup_fnfields (class_type, name, /*protect=*/0);
	  if (operators)
	    return operators;
	}

      return NULL_TREE;
    }

  flags |= lookup_flags (prefer_type, namespaces_only);

  /* First, look in non-namespace scopes.  */

  if (current_class_type == NULL_TREE)
    nonclass = 1;

  if (block_p || !nonclass)
    for (iter = outer_binding (name, NULL, !nonclass);
	 iter;
	 iter = outer_binding (name, iter, !nonclass))
      {
	tree binding;

	/* Skip entities we don't want.  */
	if (LOCAL_BINDING_P (iter) ? !block_p : nonclass)
	  continue;

	/* If this is the kind of thing we're looking for, we're done.  */
	if (qualify_lookup (iter->value, flags))
	  binding = iter->value;
	else if ((flags & LOOKUP_PREFER_TYPES)
		 && qualify_lookup (iter->type, flags))
	  binding = iter->type;
	else
	  binding = NULL_TREE;

	if (binding)
	  {
	    if (TREE_CODE (binding) == TYPE_DECL && DECL_HIDDEN_P (binding))
	      {
		/* A non namespace-scope binding can only be hidden in the
		   presence of a local class, due to friend declarations.

		   In particular, consider:

		   struct C;
		   void f() {
		     struct A {
		       friend struct B;
		       friend struct C;
		       void g() {
		         B* b; // error: B is hidden
			 C* c; // OK, finds ::C
		       } 
		     };
		     B *b;  // error: B is hidden
		     C *c;  // OK, finds ::C
		     struct B {};
		     B *bb; // OK
		   }

		   The standard says that "B" is a local class in "f"
		   (but not nested within "A") -- but that name lookup
		   for "B" does not find this declaration until it is
		   declared directly with "f".

		   In particular:

		   [class.friend]

		   If a friend declaration appears in a local class and
		   the name specified is an unqualified name, a prior
		   declaration is looked up without considering scopes
		   that are outside the innermost enclosing non-class
		   scope. For a friend function declaration, if there is
		   no prior declaration, the program is ill-formed. For a
		   friend class declaration, if there is no prior
		   declaration, the class that is specified belongs to the
		   innermost enclosing non-class scope, but if it is
		   subsequently referenced, its name is not found by name
		   lookup until a matching declaration is provided in the
		   innermost enclosing nonclass scope.

		   So just keep looking for a non-hidden binding.
		*/
		continue;
	      }
	    val = binding;
	    break;
	  }
      }

  /* Now lookup in namespace scopes.  */
  if (!val)
    val = unqualified_namespace_lookup (name, flags);

  /* If we have a known type overload, pull it out.  This can happen
     for both using decls and unhidden functions.  */
  if (val && TREE_CODE (val) == OVERLOAD
      && TREE_TYPE (val) != unknown_type_node)
    val = OVL_FIRST (val);

  return val;
}

/* Wrapper for lookup_name_real_1.  */

tree
lookup_name_real (tree name, int prefer_type, int nonclass, bool block_p,
		  int namespaces_only, int flags)
{
  tree ret;
  bool subtime = timevar_cond_start (TV_NAME_LOOKUP);
  ret = lookup_name_real_1 (name, prefer_type, nonclass, block_p,
			    namespaces_only, flags);
  timevar_cond_stop (TV_NAME_LOOKUP, subtime);
  return ret;
}

tree
lookup_name_nonclass (tree name)
{
  return lookup_name_real (name, 0, 1, /*block_p=*/true, 0, 0);
}

tree
lookup_function_nonclass (tree name, vec<tree, va_gc> *args, bool block_p)
{
  return
    lookup_arg_dependent (name,
			  lookup_name_real (name, 0, 1, block_p, 0, 0),
			  args);
}

tree
lookup_name (tree name)
{
  return lookup_name_real (name, 0, 0, /*block_p=*/true, 0, 0);
}

tree
lookup_name_prefer_type (tree name, int prefer_type)
{
  return lookup_name_real (name, prefer_type, 0, /*block_p=*/true, 0, 0);
}

/* Look up NAME for type used in elaborated name specifier in
   the scopes given by SCOPE.  SCOPE can be either TS_CURRENT or
   TS_WITHIN_ENCLOSING_NON_CLASS.  Although not implied by the
   name, more scopes are checked if cleanup or template parameter
   scope is encountered.

   Unlike lookup_name_real, we make sure that NAME is actually
   declared in the desired scope, not from inheritance, nor using
   directive.  For using declaration, there is DR138 still waiting
   to be resolved.  Hidden name coming from an earlier friend
   declaration is also returned.

   A TYPE_DECL best matching the NAME is returned.  Catching error
   and issuing diagnostics are caller's responsibility.  */

static tree
lookup_type_scope_1 (tree name, tag_scope scope)
{
  cxx_binding *iter = NULL;
  tree val = NULL_TREE;
  cp_binding_level *level = NULL;

  /* Look in non-namespace scope first.  */
  if (current_binding_level->kind != sk_namespace)
    iter = outer_binding (name, NULL, /*class_p=*/ true);
  for (; iter; iter = outer_binding (name, iter, /*class_p=*/ true))
    {
      /* Check if this is the kind of thing we're looking for.
	 If SCOPE is TS_CURRENT, also make sure it doesn't come from
	 base class.  For ITER->VALUE, we can simply use
	 INHERITED_VALUE_BINDING_P.  For ITER->TYPE, we have to use
	 our own check.

	 We check ITER->TYPE before ITER->VALUE in order to handle
	   typedef struct C {} C;
	 correctly.  */

      if (qualify_lookup (iter->type, LOOKUP_PREFER_TYPES)
	  && (scope != ts_current
	      || LOCAL_BINDING_P (iter)
	      || DECL_CONTEXT (iter->type) == iter->scope->this_entity))
	val = iter->type;
      else if ((scope != ts_current
		|| !INHERITED_VALUE_BINDING_P (iter))
	       && qualify_lookup (iter->value, LOOKUP_PREFER_TYPES))
	val = iter->value;

      if (val)
	break;
    }

  /* Look in namespace scope.  */
  if (val)
    level = iter->scope;
  else
    {
      tree ns = current_decl_namespace ();

      if (tree *slot = find_namespace_slot (ns, name))
	{
	  /* If this is the kind of thing we're looking for, we're done.  */
	  if (tree type = MAYBE_STAT_TYPE (*slot))
	    if (qualify_lookup (type, LOOKUP_PREFER_TYPES))
	      val = type;
	  if (!val)
	    {
	      if (tree decl = MAYBE_STAT_DECL (*slot))
		if (qualify_lookup (decl, LOOKUP_PREFER_TYPES))
		  val = decl;
	    }
	  level = NAMESPACE_LEVEL (ns);
	}
    }

  /* Type found, check if it is in the allowed scopes, ignoring cleanup
     and template parameter scopes.  */
  if (val)
    {
      cp_binding_level *b = current_binding_level;
      while (b)
	{
	  if (level == b)
	    return val;

	  if (b->kind == sk_cleanup || b->kind == sk_template_parms
	      || b->kind == sk_function_parms)
	    b = b->level_chain;
	  else if (b->kind == sk_class
		   && scope == ts_within_enclosing_non_class)
	    b = b->level_chain;
	  else
	    break;
	}
    }

  return NULL_TREE;
}
 
/* Wrapper for lookup_type_scope_1.  */

tree
lookup_type_scope (tree name, tag_scope scope)
{
  tree ret;
  bool subtime = timevar_cond_start (TV_NAME_LOOKUP);
  ret = lookup_type_scope_1 (name, scope);
  timevar_cond_stop (TV_NAME_LOOKUP, subtime);
  return ret;
}


/* Returns true iff DECL is a block-scope extern declaration of a function
   or variable.  */

bool
is_local_extern (tree decl)
{
  cxx_binding *binding;

  /* For functions, this is easy.  */
  if (TREE_CODE (decl) == FUNCTION_DECL)
    return DECL_LOCAL_FUNCTION_P (decl);

  if (!VAR_P (decl))
    return false;
  if (!current_function_decl)
    return false;

  /* For variables, this is not easy.  We need to look at the binding stack
     for the identifier to see whether the decl we have is a local.  */
  for (binding = IDENTIFIER_BINDING (DECL_NAME (decl));
       binding && binding->scope->kind != sk_namespace;
       binding = binding->previous)
    if (binding->value == decl)
      return LOCAL_BINDING_P (binding);

  return false;
}

/* Wrapper for do_lookup_arg_dependent.  */

cp_expr
lookup_arg_dependent (tree name, tree fns, vec<tree, va_gc> *args)
{
  bool subtime = timevar_cond_start (TV_NAME_LOOKUP);
  cp_expr ret = do_lookup_arg_dependent (name, fns, args);
  timevar_cond_stop (TV_NAME_LOOKUP, subtime);
  return ret;
}

/* Add TARGET to USINGS, if it does not already exist there.
   We used to build the complete graph of usings at this point, from
   the POV of the source namespaces.  Now we build that as we perform
   the unqualified search.  */

static void
add_using_directive (vec<tree, va_gc> *&usings, tree target)
{
  if (usings)
    for (unsigned ix = usings->length (); ix--;)
      if ((*usings)[ix] == target)
	return;

  vec_safe_push (usings, target);
}

/* A using directive in namespace USER for namespace TARGET.  */

static void
do_toplevel_using_directive (tree user, tree target)
{
  add_using_directive (DECL_NAMESPACE_USING (user), target);
  gcc_assert (!processing_template_decl);

  /* Emit debugging info.  */
  tree context = user != global_namespace ? user : NULL_TREE;
  debug_hooks->imported_module_or_decl (user, NULL_TREE, context, false);
}

/* The type TYPE is being declared.  If it is a class template, or a
   specialization of a class template, do any processing required and
   perform error-checking.  If IS_FRIEND is nonzero, this TYPE is
   being declared a friend.  B is the binding level at which this TYPE
   should be bound.

   Returns the TYPE_DECL for TYPE, which may have been altered by this
   processing.  */

static tree
maybe_process_template_type_declaration (tree type, int is_friend,
					 cp_binding_level *b)
{
  tree decl = TYPE_NAME (type);

  if (processing_template_parmlist)
    /* You can't declare a new template type in a template parameter
       list.  But, you can declare a non-template type:

	 template <class A*> struct S;

       is a forward-declaration of `A'.  */
    ;
  else if (b->kind == sk_namespace
	   && current_binding_level->kind != sk_namespace)
    /* If this new type is being injected into a containing scope,
       then it's not a template type.  */
    ;
  else
    {
      gcc_assert (MAYBE_CLASS_TYPE_P (type)
		  || TREE_CODE (type) == ENUMERAL_TYPE);

      if (processing_template_decl)
	{
	  /* This may change after the call to
	     push_template_decl_real, but we want the original value.  */
	  tree name = DECL_NAME (decl);

	  decl = push_template_decl_real (decl, is_friend);
	  if (decl == error_mark_node)
	    return error_mark_node;

	  /* If the current binding level is the binding level for the
	     template parameters (see the comment in
	     begin_template_parm_list) and the enclosing level is a class
	     scope, and we're not looking at a friend, push the
	     declaration of the member class into the class scope.  In the
	     friend case, push_template_decl will already have put the
	     friend into global scope, if appropriate.  */
	  if (TREE_CODE (type) != ENUMERAL_TYPE
	      && !is_friend && b->kind == sk_template_parms
	      && b->level_chain->kind == sk_class)
	    {
	      finish_member_declaration (CLASSTYPE_TI_TEMPLATE (type));

	      if (!COMPLETE_TYPE_P (current_class_type))
		{
		  maybe_add_class_template_decl_list (current_class_type,
						      type, /*friend_p=*/0);
		  /* Put this UTD in the table of UTDs for the class.  */
		  if (CLASSTYPE_NESTED_UTDS (current_class_type) == NULL)
		    CLASSTYPE_NESTED_UTDS (current_class_type) =
		      binding_table_new (SCOPE_DEFAULT_HT_SIZE);

		  binding_table_insert
		    (CLASSTYPE_NESTED_UTDS (current_class_type), name, type);
		}
	    }
	}
    }

  return decl;
}

/* Push a tag name NAME for struct/class/union/enum type TYPE.  In case
   that the NAME is a class template, the tag is processed but not pushed.

   The pushed scope depend on the SCOPE parameter:
   - When SCOPE is TS_CURRENT, put it into the inner-most non-sk_cleanup
     scope.
   - When SCOPE is TS_GLOBAL, put it in the inner-most non-class and
     non-template-parameter scope.  This case is needed for forward
     declarations.
   - When SCOPE is TS_WITHIN_ENCLOSING_NON_CLASS, this is similar to
     TS_GLOBAL case except that names within template-parameter scopes
     are not pushed at all.

   Returns TYPE upon success and ERROR_MARK_NODE otherwise.  */

static tree
do_pushtag (tree name, tree type, tag_scope scope)
{
  tree decl;

  cp_binding_level *b = current_binding_level;
  while (/* Cleanup scopes are not scopes from the point of view of
	    the language.  */
	 b->kind == sk_cleanup
	 /* Neither are function parameter scopes.  */
	 || b->kind == sk_function_parms
	 /* Neither are the scopes used to hold template parameters
	    for an explicit specialization.  For an ordinary template
	    declaration, these scopes are not scopes from the point of
	    view of the language.  */
	 || (b->kind == sk_template_parms
	     && (b->explicit_spec_p || scope == ts_global))
	 /* Pushing into a class is ok for lambdas or want current  */
	 || (b->kind == sk_class && scope != ts_lambda && scope != ts_current))
    b = b->level_chain;

  gcc_assert (identifier_p (name));

  /* Do C++ gratuitous typedefing.  */
  if (identifier_type_value_1 (name) != type)
    {
      tree tdef;
      tree context = TYPE_CONTEXT (type);

      if (! context)
	{
	  tree cs = current_scope ();

	  if (scope == ts_current
	      || scope == ts_lambda
	      || (cs && TREE_CODE (cs) == FUNCTION_DECL))
	    context = cs;
	  else if (cs && TYPE_P (cs))
	    /* When declaring a friend class of a local class, we want
	       to inject the newly named class into the scope
	       containing the local class, not the namespace
	       scope.  */
	    context = decl_function_context (get_type_decl (cs));
	}
      if (!context)
	context = current_namespace;

      tdef = create_implicit_typedef (name, type);
      DECL_CONTEXT (tdef) = FROB_CONTEXT (context);
      if (scope == ts_within_enclosing_non_class)
	{
	  /* This is a friend.  Make this TYPE_DECL node hidden from
	     ordinary name lookup.  Its corresponding TEMPLATE_DECL
	     will be marked in push_template_decl_real.  */
	  retrofit_lang_decl (tdef);
	  DECL_ANTICIPATED (tdef) = 1;
	  DECL_FRIEND_P (tdef) = 1;
	}

      decl = maybe_process_template_type_declaration
	(type, scope == ts_within_enclosing_non_class, b);
      if (decl == error_mark_node)
	return decl;

      if (b->kind == sk_class)
	{
	  if (!TYPE_BEING_DEFINED (current_class_type)
	      && scope != ts_lambda)
	    return error_mark_node;

	  if (!PROCESSING_REAL_TEMPLATE_DECL_P ())
	    /* Put this TYPE_DECL on the TYPE_FIELDS list for the
	       class.  But if it's a member template class, we want
	       the TEMPLATE_DECL, not the TYPE_DECL, so this is done
	       later.  */
	    finish_member_declaration (decl);
	  else
	    pushdecl_class_level (decl);
	}
      else if (b->kind != sk_template_parms)
	{
	  decl = do_pushdecl_with_scope (decl, b, /*is_friend=*/false);
	  if (decl == error_mark_node)
	    return decl;

	  if (DECL_CONTEXT (decl) == std_node
	      && init_list_identifier == DECL_NAME (TYPE_NAME (type))
	      && !CLASSTYPE_TEMPLATE_INFO (type))
	    {
	      error ("declaration of std::initializer_list does not match "
		     "#include <initializer_list>, isn't a template");
	      return error_mark_node;
	    }
	}

      TYPE_CONTEXT (type) = DECL_CONTEXT (decl);

      /* If this is a local class, keep track of it.  We need this
	 information for name-mangling, and so that it is possible to
	 find all function definitions in a translation unit in a
	 convenient way.  (It's otherwise tricky to find a member
	 function definition it's only pointed to from within a local
	 class.)  */
      if (TYPE_FUNCTION_SCOPE_P (type))
	{
	  if (processing_template_decl)
	    {
	      /* Push a DECL_EXPR so we call pushtag at the right time in
		 template instantiation rather than in some nested context.  */
	      add_decl_expr (decl);
	    }
	  else
	    vec_safe_push (local_classes, type);
	}
    }

  if (b->kind == sk_class
      && !COMPLETE_TYPE_P (current_class_type))
    {
      maybe_add_class_template_decl_list (current_class_type,
					  type, /*friend_p=*/0);

      if (CLASSTYPE_NESTED_UTDS (current_class_type) == NULL)
	CLASSTYPE_NESTED_UTDS (current_class_type)
	  = binding_table_new (SCOPE_DEFAULT_HT_SIZE);

      binding_table_insert
	(CLASSTYPE_NESTED_UTDS (current_class_type), name, type);
    }

  decl = TYPE_NAME (type);
  gcc_assert (TREE_CODE (decl) == TYPE_DECL);

  /* Set type visibility now if this is a forward declaration.  */
  TREE_PUBLIC (decl) = 1;
  determine_visibility (decl);

  return type;
}

/* Wrapper for do_pushtag.  */

tree
pushtag (tree name, tree type, tag_scope scope)
{
  tree ret;
  bool subtime = timevar_cond_start (TV_NAME_LOOKUP);
  ret = do_pushtag (name, type, scope);
  timevar_cond_stop (TV_NAME_LOOKUP, subtime);
  return ret;
}


/* Subroutines for reverting temporarily to top-level for instantiation
   of templates and such.  We actually need to clear out the class- and
   local-value slots of all identifiers, so that only the global values
   are at all visible.  Simply setting current_binding_level to the global
   scope isn't enough, because more binding levels may be pushed.  */
struct saved_scope *scope_chain;

/* Return true if ID has not already been marked.  */

static inline bool
store_binding_p (tree id)
{
  if (!id || !IDENTIFIER_BINDING (id))
    return false;

  if (IDENTIFIER_MARKED (id))
    return false;

  return true;
}

/* Add an appropriate binding to *OLD_BINDINGS which needs to already
   have enough space reserved.  */

static void
store_binding (tree id, vec<cxx_saved_binding, va_gc> **old_bindings)
{
  cxx_saved_binding saved;

  gcc_checking_assert (store_binding_p (id));

  IDENTIFIER_MARKED (id) = 1;

  saved.identifier = id;
  saved.binding = IDENTIFIER_BINDING (id);
  saved.real_type_value = REAL_IDENTIFIER_TYPE_VALUE (id);
  (*old_bindings)->quick_push (saved);
  IDENTIFIER_BINDING (id) = NULL;
}

static void
store_bindings (tree names, vec<cxx_saved_binding, va_gc> **old_bindings)
{
  static vec<tree> bindings_need_stored;
  tree t, id;
  size_t i;

  bool subtime = timevar_cond_start (TV_NAME_LOOKUP);
  for (t = names; t; t = TREE_CHAIN (t))
    {
      if (TREE_CODE (t) == TREE_LIST)
	id = TREE_PURPOSE (t);
      else
	id = DECL_NAME (t);

      if (store_binding_p (id))
	bindings_need_stored.safe_push (id);
    }
  if (!bindings_need_stored.is_empty ())
    {
      vec_safe_reserve_exact (*old_bindings, bindings_need_stored.length ());
      for (i = 0; bindings_need_stored.iterate (i, &id); ++i)
	{
	  /* We can apparently have duplicates in NAMES.  */
	  if (store_binding_p (id))
	    store_binding (id, old_bindings);
	}
      bindings_need_stored.truncate (0);
    }
  timevar_cond_stop (TV_NAME_LOOKUP, subtime);
}

/* Like store_bindings, but NAMES is a vector of cp_class_binding
   objects, rather than a TREE_LIST.  */

static void
store_class_bindings (vec<cp_class_binding, va_gc> *names,
		      vec<cxx_saved_binding, va_gc> **old_bindings)
{
  static vec<tree> bindings_need_stored;
  size_t i;
  cp_class_binding *cb;

  for (i = 0; vec_safe_iterate (names, i, &cb); ++i)
    if (store_binding_p (cb->identifier))
      bindings_need_stored.safe_push (cb->identifier);
  if (!bindings_need_stored.is_empty ())
    {
      tree id;
      vec_safe_reserve_exact (*old_bindings, bindings_need_stored.length ());
      for (i = 0; bindings_need_stored.iterate (i, &id); ++i)
	store_binding (id, old_bindings);
      bindings_need_stored.truncate (0);
    }
}

/* Process a namespace-scope using directive.  */

void
finish_namespace_using_directive (tree name_space, tree attribs)
{
  gcc_checking_assert (namespace_bindings_p ());
  if (name_space == error_mark_node)
    return;

  do_toplevel_using_directive (current_namespace,
			       ORIGINAL_NAMESPACE (name_space));

  if (attribs == error_mark_node)
    return;

  for (tree a = attribs; a; a = TREE_CHAIN (a))
    {
      tree name = get_attribute_name (a);
      if (!is_attribute_p ("strong", name))
	warning (OPT_Wattributes, "%qD attribute directive ignored", name);
      else if (name_space != error_mark_node)
	{
	  warning (0, "strong using directive no longer supported");
	  if (CP_DECL_CONTEXT (name_space) == current_namespace)
	    inform (DECL_SOURCE_LOCATION (name_space),
		    "you may use an inline namespace instead");
	}
    }
}

/* Process a function-scope using-directive.  */

void
finish_local_using_directive (tree target, tree attribs)
{
  gcc_checking_assert (local_bindings_p ());
  if (target == error_mark_node)
    return;

  if (attribs && attribs != error_mark_node)
    warning (OPT_Wattributes, "attributes ignored on local using directive");
  
  if (building_stmt_list_p ())
    add_stmt (build_stmt (input_location, USING_STMT, target));

  add_using_directive (current_binding_level->using_directives,
		       ORIGINAL_NAMESPACE (target));
}

/* A chain of saved_scope structures awaiting reuse.  */

static GTY((deletable)) struct saved_scope *free_saved_scope;

static void
do_push_to_top_level (void)
{
  struct saved_scope *s;
  cp_binding_level *b;
  cxx_saved_binding *sb;
  size_t i;
  bool need_pop;

  /* Reuse or create a new structure for this saved scope.  */
  if (free_saved_scope != NULL)
    {
      s = free_saved_scope;
      free_saved_scope = s->prev;

      vec<cxx_saved_binding, va_gc> *old_bindings = s->old_bindings;
      memset (s, 0, sizeof (*s));
      /* Also reuse the structure's old_bindings vector.  */
      vec_safe_truncate (old_bindings, 0);
      s->old_bindings = old_bindings;
    }
  else
    s = ggc_cleared_alloc<saved_scope> ();

  b = scope_chain ? current_binding_level : 0;

  /* If we're in the middle of some function, save our state.  */
  if (cfun)
    {
      need_pop = true;
      push_function_context ();
    }
  else
    need_pop = false;

  if (scope_chain && previous_class_level)
    store_class_bindings (previous_class_level->class_shadowed,
			  &s->old_bindings);

  /* Have to include the global scope, because class-scope decls
     aren't listed anywhere useful.  */
  for (; b; b = b->level_chain)
    {
      tree t;

      /* Template IDs are inserted into the global level. If they were
	 inserted into namespace level, finish_file wouldn't find them
	 when doing pending instantiations. Therefore, don't stop at
	 namespace level, but continue until :: .  */
      if (global_scope_p (b))
	break;

      store_bindings (b->names, &s->old_bindings);
      /* We also need to check class_shadowed to save class-level type
	 bindings, since pushclass doesn't fill in b->names.  */
      if (b->kind == sk_class)
	store_class_bindings (b->class_shadowed, &s->old_bindings);

      /* Unwind type-value slots back to top level.  */
      for (t = b->type_shadowed; t; t = TREE_CHAIN (t))
	SET_IDENTIFIER_TYPE_VALUE (TREE_PURPOSE (t), TREE_VALUE (t));
    }

  FOR_EACH_VEC_SAFE_ELT (s->old_bindings, i, sb)
    IDENTIFIER_MARKED (sb->identifier) = 0;

  s->this_module = GLOBAL_MODULE_INDEX;

  s->prev = scope_chain;
  s->bindings = b;
  s->need_pop_function_context = need_pop;
  s->function_decl = current_function_decl;
  s->unevaluated_operand = cp_unevaluated_operand;
  s->inhibit_evaluation_warnings = c_inhibit_evaluation_warnings;
  s->x_stmt_tree.stmts_are_full_exprs_p = true;

  scope_chain = s;
  current_function_decl = NULL_TREE;
  vec_alloc (current_lang_base, 10);
  current_lang_name = lang_name_cplusplus;
  current_namespace = global_namespace;
  push_class_stack ();
  cp_unevaluated_operand = 0;
  c_inhibit_evaluation_warnings = 0;
}

static void
do_pop_from_top_level (void)
{
  struct saved_scope *s = scope_chain;
  cxx_saved_binding *saved;
  size_t i;

  /* Clear out class-level bindings cache.  */
  if (previous_class_level)
    invalidate_class_lookup_cache ();
  pop_class_stack ();

  current_lang_base = 0;

  scope_chain = s->prev;
  FOR_EACH_VEC_SAFE_ELT (s->old_bindings, i, saved)
    {
      tree id = saved->identifier;

      IDENTIFIER_BINDING (id) = saved->binding;
      SET_IDENTIFIER_TYPE_VALUE (id, saved->real_type_value);
    }

  /* If we were in the middle of compiling a function, restore our
     state.  */
  if (s->need_pop_function_context)
    pop_function_context ();
  current_function_decl = s->function_decl;
  cp_unevaluated_operand = s->unevaluated_operand;
  c_inhibit_evaluation_warnings = s->inhibit_evaluation_warnings;

  /* Make this saved_scope structure available for reuse by
     push_to_top_level.  */
  s->prev = free_saved_scope;
  free_saved_scope = s;
}

/* Push into the scope of the namespace NS, even if it is deeply
   nested within another namespace.  */

static void
do_push_nested_namespace (tree ns)
{
  if (ns == global_namespace)
    do_push_to_top_level ();
  else
    {
      do_push_nested_namespace (CP_DECL_CONTEXT (ns));
      tree name = DECL_NAME (ns);
      if (!name)
	name = anon_identifier;
      gcc_assert (find_namespace_value (current_namespace, name) == ns);
      resume_scope (NAMESPACE_LEVEL (ns));
      current_namespace = ns;
    }
}

/* Pop back from the scope of the namespace NS, which was previously
   entered with push_nested_namespace.  */

static void
do_pop_nested_namespace (tree ns)
{
  while (ns != global_namespace)
    {
      ns = CP_DECL_CONTEXT (ns);
      current_namespace = ns;
      leave_scope ();
    }

  do_pop_from_top_level ();
}

/* Like pushdecl, only it places X in the global scope if appropriate.
   Calls cp_finish_decl to register the variable, initializing it with
   *INIT, if INIT is non-NULL.  */

tree
pushdecl_top_level (tree x, bool is_friend)
{
  bool subtime = timevar_cond_start (TV_NAME_LOOKUP);
  do_push_to_top_level ();
  x = pushdecl_namespace_level (x, is_friend);
  do_pop_from_top_level ();
  timevar_cond_stop (TV_NAME_LOOKUP, subtime);
  return x;
}

/* Like pushdecl, only it places X in the global scope if
   appropriate.  Calls cp_finish_decl to register the variable,
   initializing it with INIT.  */

tree
pushdecl_top_level_init (tree x, tree init)
{
  push_to_top_level ();
  x = pushdecl_namespace_level (x, false);
  cp_finish_decl (x, init, false, NULL_TREE, 0);
  pop_from_top_level ();
  return x;
}

/* Push into the scope of the NAME namespace.  If NAME is NULL_TREE,
   then we enter an anonymous namespace.  If MAKE_INLINE is true, then
   we create an inline namespace (it is up to the caller to check upon
   redefinition). Return true on successful entry  */

bool
push_namespace (tree name, bool make_inline)
{
  bool subtime = timevar_cond_start (TV_NAME_LOOKUP);

  /* We should not get here if the global_namespace is not yet constructed
     nor if NAME designates the global namespace:  The global scope is
     constructed elsewhere.  */
  gcc_assert (global_namespace != NULL && name != global_identifier);

<<<<<<< HEAD
  if (!name)
    name = anon_identifier;

  tree ns = NULL_TREE;
  {
    name_lookup lookup (name, 0);
    if (!lookup.search_qualified (current_namespace, /*usings=*/false))
      ;
    else if (TREE_CODE (lookup.value) == NAMESPACE_DECL)
      {
	ns = lookup.value;
	// FIXME: DR about finding a member of an inline namespace
	gcc_assert (CP_DECL_CONTEXT (ns) == current_namespace);
	if (tree dna = DECL_NAMESPACE_ALIAS (ns))
	  {
	    /* We do some error recovery for, eg, the redeclaration of
	       M here:

	       namespace N {}
	       namespace M = N;
	       namespace M {}

	       However, in nasty cases like:

	       namespace N
	       {
	         namespace M = N;
	         namespace M {}
	       }

	       we just error out below, in duplicate_decls.  */
	    if (NAMESPACE_LEVEL (dna)->level_chain == current_binding_level)
	      {
		error ("namespace alias %qD not allowed here, "
		       "assuming %qD", ns, dna);
		ns = dna;
	      }
	    else
	      ns = NULL_TREE;
	  }
      }
  }

  bool new_ns = false;
  if (!ns)
=======
  if (anon)
    {
      name = anon_identifier;
      d = IDENTIFIER_NAMESPACE_VALUE (name);
      if (d)
	/* Reopening anonymous namespace.  */
	need_new = false;
      implicit_use = true;
    }
  else
>>>>>>> 7e887487
    {
      /* Before making a new namespace, see if we already have one in
	 the existing partitions of the current namespace.  */
      if (tree *slot = find_namespace_slot (current_namespace, name))
	ns = find_namespace_partition (*slot);

      if (!ns)
	{
	  ns = build_lang_decl (NAMESPACE_DECL, name, void_type_node);
	  SCOPE_DEPTH (ns) = SCOPE_DEPTH (current_namespace) + 1;
	  if (!SCOPE_DEPTH (ns))
	    /* We only allow depth 255. */
	    sorry ("cannot nest more than %d namespaces",
		   SCOPE_DEPTH (current_namespace));
	  DECL_CONTEXT (ns) = FROB_CONTEXT (current_namespace);
	  /* Namespaces are always exported. */
	  DECL_MODULE_EXPORT_P (ns) = true;
	  new_ns = true;
	}
      // FIXME anonmous namespace
      if (pushdecl (ns) == error_mark_node)
	ns = NULL_TREE;
      else if (new_ns)
	{
	  if (name == anon_identifier)
	    {
	      /* Clear DECL_NAME for the benefit of debugging back ends.  */
	      SET_DECL_ASSEMBLER_NAME (ns, name);
	      DECL_NAME (ns) = NULL_TREE;

	      if (!make_inline)
		do_toplevel_using_directive (current_namespace, ns);
	    }
	  else if (TREE_PUBLIC (current_namespace))
	    TREE_PUBLIC (ns) = 1;

	  if (make_inline)
	    {
	      DECL_NAMESPACE_INLINE_P (ns) = true;
	      vec_safe_push (DECL_NAMESPACE_INLINEES (current_namespace), ns);
	    }
	}
    }

  if (ns)
    {
      if (new_ns)
	begin_scope (sk_namespace, ns);
      else
	resume_scope (NAMESPACE_LEVEL (ns));
      current_namespace = ns;
    }

  timevar_cond_stop (TV_NAME_LOOKUP, subtime);
  return ns != NULL_TREE;
}

/* Pop from the scope of the current namespace.  */

void
pop_namespace (void)
{
  bool subtime = timevar_cond_start (TV_NAME_LOOKUP);

  gcc_assert (current_namespace != global_namespace);
  current_namespace = CP_DECL_CONTEXT (current_namespace);
  /* The binding level is not popped, as it might be re-opened later.  */
  leave_scope ();

  timevar_cond_stop (TV_NAME_LOOKUP, subtime);
}

/* External entry points for do_{push_to/pop_from}_top_level.  */

void
push_to_top_level (void)
{
  bool subtime = timevar_cond_start (TV_NAME_LOOKUP);
  do_push_to_top_level ();
  timevar_cond_stop (TV_NAME_LOOKUP, subtime);
}

void
pop_from_top_level (void)
{
  bool subtime = timevar_cond_start (TV_NAME_LOOKUP);
  do_pop_from_top_level ();
  timevar_cond_stop (TV_NAME_LOOKUP, subtime);
}

/* External entry points for do_{push,pop}_nested_namespace.  */

void
push_nested_namespace (tree ns)
{
  bool subtime = timevar_cond_start (TV_NAME_LOOKUP);
  do_push_nested_namespace (ns);
  timevar_cond_stop (TV_NAME_LOOKUP, subtime);
}

void
pop_nested_namespace (tree ns)
{
  bool subtime = timevar_cond_start (TV_NAME_LOOKUP);
  gcc_assert (current_namespace == ns);
  do_pop_nested_namespace (ns);
  timevar_cond_stop (TV_NAME_LOOKUP, subtime);
}

/* Pop off extraneous binding levels left over due to syntax errors.
   We don't pop past namespaces, as they might be valid.  */

void
pop_everything (void)
{
  if (ENABLE_SCOPE_CHECKING)
    verbatim ("XXX entering pop_everything ()\n");
  while (!namespace_bindings_p ())
    {
      if (current_binding_level->kind == sk_class)
	pop_nested_class ();
      else
	poplevel (0, 0, 0);
    }
  if (ENABLE_SCOPE_CHECKING)
    verbatim ("XXX leaving pop_everything ()\n");
}

/* Emit debugging information for using declarations and directives.
   If input tree is overloaded fn then emit debug info for all
   candidates.  */

void
cp_emit_debug_info_for_using (tree t, tree context)
{
  /* Don't try to emit any debug information if we have errors.  */
  if (seen_error ())
    return;

  /* Ignore this FUNCTION_DECL if it refers to a builtin declaration
     of a builtin function.  */
  if (TREE_CODE (t) == FUNCTION_DECL
      && DECL_EXTERNAL (t)
      && DECL_BUILT_IN (t))
    return;

  /* Do not supply context to imported_module_or_decl, if
     it is a global namespace.  */
  if (context == global_namespace)
    context = NULL_TREE;

  t = MAYBE_BASELINK_FUNCTIONS (t);

  /* FIXME: Handle TEMPLATE_DECLs.  */
  for (ovl2_iterator iter (t); iter; ++iter)
    {
      tree fn = *iter;
      if (TREE_CODE (fn) != TEMPLATE_DECL)
	{
	  if (building_stmt_list_p ())
	    add_stmt (build_stmt (input_location, USING_STMT, fn));
	  else
	    debug_hooks->imported_module_or_decl (fn,
						  NULL_TREE, context, false);
	}
    }
}

#include "gt-cp-name-lookup.h"<|MERGE_RESOLUTION|>--- conflicted
+++ resolved
@@ -41,7 +41,6 @@
 
 /* Create a new binding for NAME in local binding LEVEL.  */
 
-<<<<<<< HEAD
 static cxx_binding *
 create_local_binding (cp_binding_level *level, tree name)
 {
@@ -61,9 +60,6 @@
    *MODULE_VECTOR to allow a binding in module IX.
    IX must either be the global or this module, or after any existing
    module binding.  */
-=======
-/* Add DECL to the list of things declared in B.  */
->>>>>>> 7e887487
 
 static tree *
 module_binding_slot (tree *slot, unsigned ix, int create)
@@ -1090,7 +1086,6 @@
     }
 }
 
-<<<<<<< HEAD
 /* Adds everything associated with a template argument to the lookup
    structure.  */
 
@@ -1166,8 +1161,6 @@
 				    enum lookup_name_fuzzy_kind kind);
 static void diagnose_name_conflict (tree, tree);
 
-=======
->>>>>>> 7e887487
 /* Compute the chain index of a binding_entry given the HASH value of its
    name and the total COUNT of chains.  COUNT is assumed to be a power
    of 2.  */
@@ -3022,12 +3015,6 @@
 
     case sk_namespace:
       NAMESPACE_LEVEL (entity) = scope;
-<<<<<<< HEAD
-=======
-      vec_alloc (scope->static_decls,
-		 (DECL_NAME (entity) == std_identifier
-		  || DECL_NAME (entity) == global_identifier) ? 200 : 10);
->>>>>>> 7e887487
       break;
 
     default:
@@ -6464,7 +6451,6 @@
      constructed elsewhere.  */
   gcc_assert (global_namespace != NULL && name != global_identifier);
 
-<<<<<<< HEAD
   if (!name)
     name = anon_identifier;
 
@@ -6510,18 +6496,6 @@
 
   bool new_ns = false;
   if (!ns)
-=======
-  if (anon)
-    {
-      name = anon_identifier;
-      d = IDENTIFIER_NAMESPACE_VALUE (name);
-      if (d)
-	/* Reopening anonymous namespace.  */
-	need_new = false;
-      implicit_use = true;
-    }
-  else
->>>>>>> 7e887487
     {
       /* Before making a new namespace, see if we already have one in
 	 the existing partitions of the current namespace.  */
