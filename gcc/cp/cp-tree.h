/* Definitions for C++ parsing and type checking.
   Copyright (C) 1987-2017 Free Software Foundation, Inc.
   Contributed by Michael Tiemann (tiemann@cygnus.com)

This file is part of GCC.

GCC is free software; you can redistribute it and/or modify
it under the terms of the GNU General Public License as published by
the Free Software Foundation; either version 3, or (at your option)
any later version.

GCC is distributed in the hope that it will be useful,
but WITHOUT ANY WARRANTY; without even the implied warranty of
MERCHANTABILITY or FITNESS FOR A PARTICULAR PURPOSE.  See the
GNU General Public License for more details.

You should have received a copy of the GNU General Public License
along with GCC; see the file COPYING3.  If not see
<http://www.gnu.org/licenses/>.  */

#ifndef GCC_CP_TREE_H
#define GCC_CP_TREE_H

#include "tm.h"
#include "hard-reg-set.h"
#include "function.h"

/* In order for the format checking to accept the C++ front end
   diagnostic framework extensions, you must include this file before
   diagnostic-core.h, not after.  We override the definition of GCC_DIAG_STYLE
   in c-common.h.  */
#undef GCC_DIAG_STYLE
#define GCC_DIAG_STYLE __gcc_cxxdiag__
#if defined(GCC_DIAGNOSTIC_CORE_H) || defined (GCC_C_COMMON_H)
#error \
In order for the format checking to accept the C++ front end diagnostic \
framework extensions, you must include this file before diagnostic-core.h and \
c-common.h, not after.
#endif
#include "c-family/c-common.h"
#include "diagnostic.h"

/* A tree node, together with a location, so that we can track locations
   (and ranges) during parsing.

   The location is redundant for node kinds that have locations,
   but not all node kinds do (e.g. constants, and references to
   params, locals, etc), so we stash a copy here.  */

class cp_expr
{
public:
  cp_expr () :
    m_value (NULL), m_loc (UNKNOWN_LOCATION) {}

  cp_expr (tree value) :
    m_value (value), m_loc (EXPR_LOCATION (m_value)) {}

  cp_expr (tree value, location_t loc):
    m_value (value), m_loc (loc) {}

  cp_expr (const cp_expr &other) :
    m_value (other.m_value), m_loc (other.m_loc) {}

  /* Implicit conversions to tree.  */
  operator tree () const { return m_value; }
  tree & operator* () { return m_value; }
  tree operator* () const { return m_value; }
  tree & operator-> () { return m_value; }
  tree operator-> () const { return m_value; }

  tree get_value () const { return m_value; }
  location_t get_location () const { return m_loc; }
  location_t get_start () const
  {
    source_range src_range = get_range_from_loc (line_table, m_loc);
    return src_range.m_start;
  }
  location_t get_finish () const
  {
    source_range src_range = get_range_from_loc (line_table, m_loc);
    return src_range.m_finish;
  }

  void set_location (location_t loc)
  {
    protected_set_expr_location (m_value, loc);
    m_loc = loc;
  }

  void set_range (location_t start, location_t finish)
  {
    set_location (make_location (m_loc, start, finish));
  }

 private:
  tree m_value;
  location_t m_loc;
};

inline bool
operator == (const cp_expr &lhs, tree rhs)
{
  return lhs.get_value () == rhs;
}


enum cp_tree_index
{
    CPTI_WCHAR_DECL,
    CPTI_VTABLE_ENTRY_TYPE,
    CPTI_DELTA_TYPE,
    CPTI_VTABLE_INDEX_TYPE,
    CPTI_CLEANUP_TYPE,
    CPTI_VTT_PARM_TYPE,

    CPTI_CLASS_TYPE,
    CPTI_UNKNOWN_TYPE,
    CPTI_INIT_LIST_TYPE,
    CPTI_VTBL_TYPE,
    CPTI_VTBL_PTR_TYPE,
    CPTI_STD,
    CPTI_ABI,
    CPTI_MANGLE,
    CPTI_GLOBAL,
    CPTI_GLOBAL_TYPE,
    CPTI_CONST_TYPE_INFO_TYPE,
    CPTI_TYPE_INFO_PTR_TYPE,
    CPTI_ABORT_FNDECL,
    CPTI_AGGR_TAG,
    CPTI_CONV_OP_MARKER,

    CPTI_CTOR_IDENTIFIER,
    CPTI_COMPLETE_CTOR_IDENTIFIER,
    CPTI_BASE_CTOR_IDENTIFIER,
    CPTI_DTOR_IDENTIFIER,
    CPTI_COMPLETE_DTOR_IDENTIFIER,
    CPTI_BASE_DTOR_IDENTIFIER,
    CPTI_DELETING_DTOR_IDENTIFIER,
    CPTI_CONV_OP_IDENTIFIER,
    CPTI_DELTA_IDENTIFIER,
    CPTI_IN_CHARGE_IDENTIFIER,
    CPTI_VTT_PARM_IDENTIFIER,
    CPTI_AS_BASE_IDENTIFIER,
    CPTI_THIS_IDENTIFIER,
    CPTI_PFN_IDENTIFIER,
    CPTI_VPTR_IDENTIFIER,
    CPTI_GLOBAL_IDENTIFIER,
    CPTI_STD_IDENTIFIER,
    CPTI_ANON_IDENTIFIER,
    CPTI_AUTO_IDENTIFIER,
    CPTI_DECLTYPE_AUTO_IDENTIFIER,
    CPTI_INIT_LIST_IDENTIFIER,

    CPTI_LANG_NAME_C,
    CPTI_LANG_NAME_CPLUSPLUS,

    CPTI_EMPTY_EXCEPT_SPEC,
    CPTI_NOEXCEPT_TRUE_SPEC,
    CPTI_NOEXCEPT_FALSE_SPEC,
    CPTI_NOEXCEPT_DEFERRED_SPEC,

    CPTI_TERMINATE_FN,
    CPTI_CALL_UNEXPECTED_FN,
    CPTI_GET_EXCEPTION_PTR_FN,
    CPTI_BEGIN_CATCH_FN,
    CPTI_END_CATCH_FN,
    CPTI_ALLOCATE_EXCEPTION_FN,
    CPTI_FREE_EXCEPTION_FN,
    CPTI_THROW_FN,
    CPTI_RETHROW_FN,
    CPTI_ATEXIT_FN_PTR_TYPE,
    CPTI_ATEXIT,
    CPTI_DSO_HANDLE,
    CPTI_DCAST,

    CPTI_NULLPTR,
    CPTI_NULLPTR_TYPE,

    CPTI_ALIGN_TYPE,

    CPTI_ANY_TARG,

    CPTI_MAX
};

extern GTY(()) tree cp_global_trees[CPTI_MAX];

#define wchar_decl_node			cp_global_trees[CPTI_WCHAR_DECL]
#define vtable_entry_type		cp_global_trees[CPTI_VTABLE_ENTRY_TYPE]
/* The type used to represent an offset by which to adjust the `this'
   pointer in pointer-to-member types.  */
#define delta_type_node			cp_global_trees[CPTI_DELTA_TYPE]
/* The type used to represent an index into the vtable.  */
#define vtable_index_type		cp_global_trees[CPTI_VTABLE_INDEX_TYPE]

#define class_type_node			cp_global_trees[CPTI_CLASS_TYPE]
#define unknown_type_node		cp_global_trees[CPTI_UNKNOWN_TYPE]
#define init_list_type_node		cp_global_trees[CPTI_INIT_LIST_TYPE]
#define vtbl_type_node			cp_global_trees[CPTI_VTBL_TYPE]
#define vtbl_ptr_type_node		cp_global_trees[CPTI_VTBL_PTR_TYPE]
#define std_node			cp_global_trees[CPTI_STD]
#define abi_node			cp_global_trees[CPTI_ABI]
#define mangle_namespace		cp_global_trees[CPTI_MANGLE]
#define global_namespace		cp_global_trees[CPTI_GLOBAL]
#define global_type_node		cp_global_trees[CPTI_GLOBAL_TYPE]
#define const_type_info_type_node	cp_global_trees[CPTI_CONST_TYPE_INFO_TYPE]
#define type_info_ptr_type		cp_global_trees[CPTI_TYPE_INFO_PTR_TYPE]
#define conv_op_marker			cp_global_trees[CPTI_CONV_OP_MARKER]
#define abort_fndecl			cp_global_trees[CPTI_ABORT_FNDECL]
#define current_aggr			cp_global_trees[CPTI_AGGR_TAG]
#define nullptr_node			cp_global_trees[CPTI_NULLPTR]
#define nullptr_type_node		cp_global_trees[CPTI_NULLPTR_TYPE]
/* std::align_val_t */
#define align_type_node			cp_global_trees[CPTI_ALIGN_TYPE]

/* We cache these tree nodes so as to call get_identifier less frequently.
   For identifiers for functions, including special member functions such
   as ctors and assignment operators, the nodes can be used (among other
   things) to iterate over their overloads defined by/for a type.  For
   example:

     tree ovlid = assign_op_identifier;
     tree overloads = get_class_binding (type, ovlid);
     for (ovl_iterator it (overloads); it; ++it) { ... }

   iterates over the set of implicitly and explicitly defined overloads
   of the assignment operator for type (including the copy and move
   assignment operators, whether deleted or not).  */

/* The name of a constructor that takes an in-charge parameter to
   decide whether or not to construct virtual base classes.  */
#define ctor_identifier			cp_global_trees[CPTI_CTOR_IDENTIFIER]
/* The name of a constructor that constructs virtual base classes.  */
#define complete_ctor_identifier	cp_global_trees[CPTI_COMPLETE_CTOR_IDENTIFIER]
/* The name of a constructor that does not construct virtual base classes.  */
#define base_ctor_identifier		cp_global_trees[CPTI_BASE_CTOR_IDENTIFIER]
/* The name of a destructor that takes an in-charge parameter to
   decide whether or not to destroy virtual base classes and whether
   or not to delete the object.  */
#define dtor_identifier			cp_global_trees[CPTI_DTOR_IDENTIFIER]
/* The name of a destructor that destroys virtual base classes.  */
#define complete_dtor_identifier	cp_global_trees[CPTI_COMPLETE_DTOR_IDENTIFIER]
/* The name of a destructor that does not destroy virtual base
   classes.  */
#define base_dtor_identifier		cp_global_trees[CPTI_BASE_DTOR_IDENTIFIER]
/* The name of a destructor that destroys virtual base classes, and
   then deletes the entire object.  */
#define deleting_dtor_identifier	cp_global_trees[CPTI_DELETING_DTOR_IDENTIFIER]

#define ovl_op_identifier(ISASS, CODE)  (OVL_OP_INFO(ISASS, CODE)->identifier)
#define assign_op_identifier (ovl_op_info[true][OVL_OP_NOP_EXPR].identifier)
#define call_op_identifier (ovl_op_info[false][OVL_OP_CALL_EXPR].identifier)
/* The name used for conversion operators -- but note that actual
   conversion functions use special identifiers outside the identifier
   table.  */
#define conv_op_identifier		cp_global_trees[CPTI_CONV_OP_IDENTIFIER]

#define delta_identifier		cp_global_trees[CPTI_DELTA_IDENTIFIER]
#define in_charge_identifier		cp_global_trees[CPTI_IN_CHARGE_IDENTIFIER]
/* The name of the parameter that contains a pointer to the VTT to use
   for this subobject constructor or destructor.  */
#define vtt_parm_identifier		cp_global_trees[CPTI_VTT_PARM_IDENTIFIER]
#define as_base_identifier		cp_global_trees[CPTI_AS_BASE_IDENTIFIER]
#define this_identifier			cp_global_trees[CPTI_THIS_IDENTIFIER]
#define pfn_identifier			cp_global_trees[CPTI_PFN_IDENTIFIER]
#define vptr_identifier			cp_global_trees[CPTI_VPTR_IDENTIFIER]
/* The name of the ::, std & anon namespaces.  */
#define global_identifier		cp_global_trees[CPTI_GLOBAL_IDENTIFIER]
#define std_identifier			cp_global_trees[CPTI_STD_IDENTIFIER]
#define anon_identifier			cp_global_trees[CPTI_ANON_IDENTIFIER]
/* auto and declspec(auto) identifiers.  */
#define auto_identifier			cp_global_trees[CPTI_AUTO_IDENTIFIER]
#define decltype_auto_identifier	cp_global_trees[CPTI_DECLTYPE_AUTO_IDENTIFIER]
#define init_list_identifier		cp_global_trees[CPTI_INIT_LIST_IDENTIFIER]
#define lang_name_c			cp_global_trees[CPTI_LANG_NAME_C]
#define lang_name_cplusplus		cp_global_trees[CPTI_LANG_NAME_CPLUSPLUS]

/* Exception specifiers used for throw(), noexcept(true),
   noexcept(false) and deferred noexcept.  We rely on these being
   uncloned.  */
#define empty_except_spec		cp_global_trees[CPTI_EMPTY_EXCEPT_SPEC]
#define noexcept_true_spec		cp_global_trees[CPTI_NOEXCEPT_TRUE_SPEC]
#define noexcept_false_spec		cp_global_trees[CPTI_NOEXCEPT_FALSE_SPEC]
#define noexcept_deferred_spec		cp_global_trees[CPTI_NOEXCEPT_DEFERRED_SPEC]

/* Exception handling function declarations.  */
#define terminate_fn			cp_global_trees[CPTI_TERMINATE_FN]
#define call_unexpected_fn		cp_global_trees[CPTI_CALL_UNEXPECTED_FN]
#define get_exception_ptr_fn		cp_global_trees[CPTI_GET_EXCEPTION_PTR_FN]
#define begin_catch_fn			cp_global_trees[CPTI_BEGIN_CATCH_FN]
#define end_catch_fn			cp_global_trees[CPTI_END_CATCH_FN]
#define allocate_exception_fn		cp_global_trees[CPTI_ALLOCATE_EXCEPTION_FN]
#define free_exception_fn		cp_global_trees[CPTI_FREE_EXCEPTION_FN]
#define throw_fn			cp_global_trees[CPTI_THROW_FN]
#define rethrow_fn			cp_global_trees[CPTI_RETHROW_FN]

/* The type of the function-pointer argument to "__cxa_atexit" (or
   "std::atexit", if "__cxa_atexit" is not being used).  */
#define atexit_fn_ptr_type_node         cp_global_trees[CPTI_ATEXIT_FN_PTR_TYPE]

/* A pointer to `std::atexit'.  */
#define atexit_node			cp_global_trees[CPTI_ATEXIT]

/* A pointer to `__dso_handle'.  */
#define dso_handle_node			cp_global_trees[CPTI_DSO_HANDLE]

/* The declaration of the dynamic_cast runtime.  */
#define dynamic_cast_node		cp_global_trees[CPTI_DCAST]

/* The type of a destructor.  */
#define cleanup_type			cp_global_trees[CPTI_CLEANUP_TYPE]

/* The type of the vtt parameter passed to subobject constructors and
   destructors.  */
#define vtt_parm_type			cp_global_trees[CPTI_VTT_PARM_TYPE]

/* A node which matches any template argument.  */
#define any_targ_node			cp_global_trees[CPTI_ANY_TARG]

/* Node to indicate default access. This must be distinct from the
   access nodes in tree.h.  */

#define access_default_node		null_node


#include "name-lookup.h"

/* Usage of TREE_LANG_FLAG_?:
   0: IDENTIFIER_KIND_BIT_0 (in IDENTIFIER_NODE)
      NEW_EXPR_USE_GLOBAL (in NEW_EXPR).
      COND_EXPR_IS_VEC_DELETE (in COND_EXPR).
      DELETE_EXPR_USE_GLOBAL (in DELETE_EXPR).
      COMPOUND_EXPR_OVERLOADED (in COMPOUND_EXPR).
      CLEANUP_P (in TRY_BLOCK)
      AGGR_INIT_VIA_CTOR_P (in AGGR_INIT_EXPR)
      PTRMEM_OK_P (in ADDR_EXPR, OFFSET_REF, SCOPE_REF)
      PAREN_STRING_LITERAL (in STRING_CST)
      CP_DECL_THREAD_LOCAL_P (in VAR_DECL)
      KOENIG_LOOKUP_P (in CALL_EXPR)
      STATEMENT_LIST_NO_SCOPE (in STATEMENT_LIST).
      EXPR_STMT_STMT_EXPR_RESULT (in EXPR_STMT)
      STMT_EXPR_NO_SCOPE (in STMT_EXPR)
      BIND_EXPR_TRY_BLOCK (in BIND_EXPR)
      TYPENAME_IS_ENUM_P (in TYPENAME_TYPE)
      OMP_FOR_GIMPLIFYING_P (in OMP_FOR, OMP_SIMD, OMP_DISTRIBUTE,
			     and OMP_TASKLOOP)
      BASELINK_QUALIFIED_P (in BASELINK)
      TARGET_EXPR_IMPLICIT_P (in TARGET_EXPR)
      TEMPLATE_PARM_PARAMETER_PACK (in TEMPLATE_PARM_INDEX)
      ATTR_IS_DEPENDENT (in the TREE_LIST for an attribute)
      ABI_TAG_IMPLICIT (in the TREE_LIST for the argument of abi_tag)
      CONSTRUCTOR_IS_DIRECT_INIT (in CONSTRUCTOR)
      LAMBDA_EXPR_CAPTURES_THIS_P (in LAMBDA_EXPR)
      DECLTYPE_FOR_LAMBDA_CAPTURE (in DECLTYPE_TYPE)
      VEC_INIT_EXPR_IS_CONSTEXPR (in VEC_INIT_EXPR)
      DECL_OVERRIDE_P (in FUNCTION_DECL)
      IMPLICIT_CONV_EXPR_DIRECT_INIT (in IMPLICIT_CONV_EXPR)
      TRANSACTION_EXPR_IS_STMT (in TRANSACTION_EXPR)
      CONVERT_EXPR_VBASE_PATH (in CONVERT_EXPR)
      PACK_EXPANSION_LOCAL_P (in *_PACK_EXPANSION)
      TINFO_HAS_ACCESS_ERRORS (in TEMPLATE_INFO)
      SIZEOF_EXPR_TYPE_P (in SIZEOF_EXPR)
      COMPOUND_REQ_NOEXCEPT_P (in COMPOUND_REQ)
      WILDCARD_PACK_P (in WILDCARD_DECL)
      BLOCK_OUTER_CURLY_BRACE_P (in BLOCK)
      FOLD_EXPR_MODOP_P (*_FOLD_EXPR)
      IF_STMT_CONSTEXPR_P (IF_STMT)
      TEMPLATE_TYPE_PARM_FOR_CLASS (TEMPLATE_TYPE_PARM)
      DECL_NAMESPACE_INLINE_P (in NAMESPACE_DECL)
<<<<<<< HEAD
      OVL_EXPORT_P (in OVERLOAD)
=======
      SWITCH_STMT_ALL_CASES_P (in SWITCH_STMT)
>>>>>>> af3fa359
   1: IDENTIFIER_KIND_BIT_1 (in IDENTIFIER_NODE)
      TI_PENDING_TEMPLATE_FLAG.
      TEMPLATE_PARMS_FOR_INLINE.
      DELETE_EXPR_USE_VEC (in DELETE_EXPR).
      (TREE_CALLS_NEW) (in _EXPR or _REF) (commented-out).
      ICS_ELLIPSIS_FLAG (in _CONV)
      DECL_INITIALIZED_P (in VAR_DECL)
      TYPENAME_IS_CLASS_P (in TYPENAME_TYPE)
      STMT_IS_FULL_EXPR_P (in _STMT)
      TARGET_EXPR_LIST_INIT_P (in TARGET_EXPR)
      LAMBDA_EXPR_MUTABLE_P (in LAMBDA_EXPR)
      DECL_FINAL_P (in FUNCTION_DECL)
      QUALIFIED_NAME_IS_TEMPLATE (in SCOPE_REF)
      DECLTYPE_FOR_INIT_CAPTURE (in DECLTYPE_TYPE)
      CONSTRUCTOR_NO_IMPLICIT_ZERO (in CONSTRUCTOR)
      TINFO_USED_TEMPLATE_ID (in TEMPLATE_INFO)
      PACK_EXPANSION_SIZEOF_P (in *_PACK_EXPANSION)
      OVL_USING_P (in OVERLOAD)
      IMPLICIT_CONV_EXPR_NONTYPE_ARG (in IMPLICIT_CONV_EXPR)
   2: IDENTIFIER_KIND_BIT_2 (in IDENTIFIER_NODE)
      ICS_THIS_FLAG (in _CONV)
      DECL_INITIALIZED_BY_CONSTANT_EXPRESSION_P (in VAR_DECL)
      STATEMENT_LIST_TRY_BLOCK (in STATEMENT_LIST)
      TYPENAME_IS_RESOLVING_P (in TYPE_NAME_TYPE)
      TARGET_EXPR_DIRECT_INIT_P (in TARGET_EXPR)
      FNDECL_USED_AUTO (in FUNCTION_DECL)
      DECLTYPE_FOR_LAMBDA_PROXY (in DECLTYPE_TYPE)
      REF_PARENTHESIZED_P (in COMPONENT_REF, INDIRECT_REF, SCOPE_REF)
      AGGR_INIT_ZERO_FIRST (in AGGR_INIT_EXPR)
      CONSTRUCTOR_MUTABLE_POISON (in CONSTRUCTOR)
      OVL_HIDDEN_P (in OVERLOAD)
      SWITCH_STMT_NO_BREAK_P (in SWITCH_STMT)
   3: (TREE_REFERENCE_EXPR) (in NON_LVALUE_EXPR) (commented-out).
      ICS_BAD_FLAG (in _CONV)
      FN_TRY_BLOCK_P (in TRY_BLOCK)
      BIND_EXPR_BODY_BLOCK (in BIND_EXPR)
      CALL_EXPR_ORDERED_ARGS (in CALL_EXPR, AGGR_INIT_EXPR)
      DECLTYPE_FOR_REF_CAPTURE (in DECLTYPE_TYPE)
<<<<<<< HEAD
      CONSTUCTOR_C99_COMPOUND_LITERAL (in CONSTRUCTOR)
      DECL_MODULE_EXPORT_P (in _DECL)
=======
      CONSTRUCTOR_C99_COMPOUND_LITERAL (in CONSTRUCTOR)
>>>>>>> af3fa359
      OVL_NESTED_P (in OVERLOAD)
   4: IDENTIFIER_MARKED (IDENTIFIER_NODEs)
      TREE_HAS_CONSTRUCTOR (in INDIRECT_REF, SAVE_EXPR, CONSTRUCTOR,
	  CALL_EXPR, or FIELD_DECL).
      DECL_TINFO_P (in VAR_DECL, TYPE_DECL)
      FUNCTION_REF_QUALIFIED (in FUNCTION_TYPE, METHOD_TYPE)
      OVL_LOOKUP_P (in OVERLOAD)
      LOOKUP_FOUND_P (in RECORD_TYPE, UNION_TYPE, NAMESPACE_DECL)
   5: IDENTIFIER_VIRTUAL_P (in IDENTIFIER_NODE)
      DECL_VTABLE_OR_VTT_P (in VAR_DECL)
      FUNCTION_RVALUE_QUALIFIED (in FUNCTION_TYPE, METHOD_TYPE)
      CALL_EXPR_REVERSE_ARGS (in CALL_EXPR, AGGR_INIT_EXPR)
   6: IDENTIFIER_REPO_CHOSEN (in IDENTIFIER_NODE)
      TYPE_MARKED_P (in _TYPE)
      DECL_NON_TRIVIALLY_INITIALIZED_P (in VAR_DECL)
      RANGE_FOR_IVDEP (in RANGE_FOR_STMT)
      CALL_EXPR_OPERATOR_SYNTAX (in CALL_EXPR, AGGR_INIT_EXPR)

   Usage of TYPE_LANG_FLAG_?:
   0: TYPE_DEPENDENT_P
   1: TYPE_HAS_USER_CONSTRUCTOR.
   2: TYPE_HAS_LATE_RETURN_TYPE (in FUNCTION_TYPE, METHOD_TYPE)
      TYPE_PTRMEMFUNC_FLAG (in RECORD_TYPE)
   4: TYPE_HAS_NONTRIVIAL_DESTRUCTOR
   5: CLASS_TYPE_P (in RECORD_TYPE and UNION_TYPE)
      ENUM_FIXED_UNDERLYING_TYPE_P (in ENUMERAL_TYPE)
      AUTO_IS_DECLTYPE (in TEMPLATE_TYPE_PARM)
      REFERENCE_VLA_OK (in REFERENCE_TYPE)
   6: TYPE_DEPENDENT_P_VALID

   Usage of DECL_LANG_FLAG_?:
   0: DECL_ERROR_REPORTED (in VAR_DECL).
      DECL_TEMPLATE_PARM_P (in PARM_DECL, CONST_DECL, TYPE_DECL, or TEMPLATE_DECL)
      DECL_LOCAL_FUNCTION_P (in FUNCTION_DECL)
      DECL_MUTABLE_P (in FIELD_DECL)
      DECL_DEPENDENT_P (in USING_DECL)
      LABEL_DECL_BREAK (in LABEL_DECL)
   1: C_TYPEDEF_EXPLICITLY_SIGNED (in TYPE_DECL).
      DECL_TEMPLATE_INSTANTIATED (in a VAR_DECL or a FUNCTION_DECL)
      DECL_MEMBER_TEMPLATE_P (in TEMPLATE_DECL)
      USING_DECL_TYPENAME_P (in USING_DECL)
      DECL_VLA_CAPTURE_P (in FIELD_DECL)
      DECL_ARRAY_PARAMETER_P (in PARM_DECL)
      LABEL_DECL_CONTINUE (in LABEL_DECL)
   2: DECL_THIS_EXTERN (in VAR_DECL or FUNCTION_DECL).
      DECL_IMPLICIT_TYPEDEF_P (in a TYPE_DECL)
      DECL_CONSTRAINT_VAR_P (in a PARM_DECL)
      TEMPLATE_DECL_COMPLEX_ALIAS_P (in TEMPLATE_DECL)
      DECL_INSTANTIATING_NSDMI_P (in a FIELD_DECL)
      LABEL_DECL_CDTOR (in LABEL_DECL)
   3: DECL_IN_AGGR_P.
   4: DECL_C_BIT_FIELD (in a FIELD_DECL)
      DECL_ANON_UNION_VAR_P (in a VAR_DECL)
      DECL_SELF_REFERENCE_P (in a TYPE_DECL)
      DECL_INVALID_OVERRIDER_P (in a FUNCTION_DECL)
   5: DECL_INTERFACE_KNOWN.
   6: DECL_THIS_STATIC (in VAR_DECL or FUNCTION_DECL).
      DECL_FIELD_IS_BASE (in FIELD_DECL)
      TYPE_DECL_ALIAS_P (in TYPE_DECL)
   7: DECL_DEAD_FOR_LOCAL (in VAR_DECL).
      DECL_THUNK_P (in a member FUNCTION_DECL)
      DECL_NORMAL_CAPTURE_P (in FIELD_DECL)
   8: DECL_DECLARED_CONSTEXPR_P (in VAR_DECL, FUNCTION_DECL)

   Usage of language-independent fields in a language-dependent manner:

   TYPE_ALIAS_SET
     This field is used by TYPENAME_TYPEs, TEMPLATE_TYPE_PARMs, and so
     forth as a substitute for the mark bits provided in `lang_type'.
     At present, only the six low-order bits are used.

   TYPE_LANG_SLOT_1
     For a FUNCTION_TYPE or METHOD_TYPE, this is TYPE_RAISES_EXCEPTIONS.
     For a POINTER_TYPE (to a METHOD_TYPE), this is TYPE_PTRMEMFUNC_TYPE.
     For an ENUMERAL_TYPE, BOUND_TEMPLATE_TEMPLATE_PARM_TYPE,
     RECORD_TYPE or UNION_TYPE this is TYPE_TEMPLATE_INFO,

  BINFO_VIRTUALS
     For a binfo, this is a TREE_LIST.  There is an entry for each
     virtual function declared either in BINFO or its direct and
     indirect primary bases.

     The BV_DELTA of each node gives the amount by which to adjust the
     `this' pointer when calling the function.  If the method is an
     overridden version of a base class method, then it is assumed
     that, prior to adjustment, the this pointer points to an object
     of the base class.

     The BV_VCALL_INDEX of each node, if non-NULL, gives the vtable
     index of the vcall offset for this entry.

     The BV_FN is the declaration for the virtual function itself.

     If BV_LOST_PRIMARY is set, it means that this entry is for a lost
     primary virtual base and can be left null in the vtable.

   BINFO_VTABLE
     This is an expression with POINTER_TYPE that gives the value
     to which the vptr should be initialized.  Use get_vtbl_decl_for_binfo
     to extract the VAR_DECL for the complete vtable.

   DECL_VINDEX
     This field is NULL for a non-virtual function.  For a virtual
     function, it is eventually set to an INTEGER_CST indicating the
     index in the vtable at which this function can be found.  When
     a virtual function is declared, but before it is known what
     function is overridden, this field is the error_mark_node.

     Temporarily, it may be set to a TREE_LIST whose TREE_VALUE is
     the virtual function this one overrides, and whose TREE_CHAIN is
     the old DECL_VINDEX.  */

/* Language-specific tree checkers.  */

#define DECL_CHECK(NODE) \
  TREE_CLASS_CHECK (NODE,tcc_declaration)

#define VAR_OR_FUNCTION_DECL_CHECK(NODE) \
  TREE_CHECK2(NODE,VAR_DECL,FUNCTION_DECL)

#define TYPE_FUNCTION_OR_TEMPLATE_DECL_CHECK(NODE) \
  TREE_CHECK3(NODE,TYPE_DECL,TEMPLATE_DECL,FUNCTION_DECL)

#define TYPE_FUNCTION_OR_TEMPLATE_DECL_P(NODE) \
  (TREE_CODE (NODE) == TYPE_DECL || TREE_CODE (NODE) == TEMPLATE_DECL \
   || TREE_CODE (NODE) == FUNCTION_DECL)

#define VAR_FUNCTION_OR_PARM_DECL_CHECK(NODE) \
  TREE_CHECK3(NODE,VAR_DECL,FUNCTION_DECL,PARM_DECL)

#define VAR_TEMPL_TYPE_OR_FUNCTION_DECL_CHECK(NODE) \
  TREE_CHECK4(NODE,VAR_DECL,FUNCTION_DECL,TYPE_DECL,TEMPLATE_DECL)

#define VAR_TEMPL_TYPE_FIELD_OR_FUNCTION_DECL_CHECK(NODE) \
  TREE_CHECK5(NODE,VAR_DECL,FIELD_DECL,FUNCTION_DECL,TYPE_DECL,TEMPLATE_DECL)

#define BOUND_TEMPLATE_TEMPLATE_PARM_TYPE_CHECK(NODE) \
  TREE_CHECK(NODE,BOUND_TEMPLATE_TEMPLATE_PARM)

#if defined ENABLE_TREE_CHECKING && (GCC_VERSION >= 2007)
#define THUNK_FUNCTION_CHECK(NODE) __extension__			\
({  __typeof (NODE) const __t = (NODE);					\
    if (TREE_CODE (__t) != FUNCTION_DECL || !__t->decl_common.lang_specific \
	|| !__t->decl_common.lang_specific->u.fn.thunk_p)		\
      tree_check_failed (__t, __FILE__, __LINE__, __FUNCTION__, 0);	\
     __t; })
#else
#define THUNK_FUNCTION_CHECK(NODE) (NODE)
#endif

/* Language-dependent contents of an identifier.  */

struct GTY(()) lang_identifier {
  struct c_common_identifier c_common;
  cxx_binding *bindings;
};

/* Return a typed pointer version of T if it designates a
   C++ front-end identifier.  */
inline lang_identifier*
identifier_p (tree t)
{
  if (TREE_CODE (t) == IDENTIFIER_NODE)
    return (lang_identifier*) t;
  return NULL;
}

#define LANG_IDENTIFIER_CAST(NODE) \
	((struct lang_identifier*)IDENTIFIER_NODE_CHECK (NODE))

struct GTY(()) template_parm_index {
  struct tree_common common;
  int index;
  int level;
  int orig_level;
  tree decl;
};

struct GTY(()) ptrmem_cst {
  struct tree_common common;
  tree member;
};
typedef struct ptrmem_cst * ptrmem_cst_t;

#define CLEANUP_P(NODE)		TREE_LANG_FLAG_0 (TRY_BLOCK_CHECK (NODE))

#define BIND_EXPR_TRY_BLOCK(NODE) \
  TREE_LANG_FLAG_0 (BIND_EXPR_CHECK (NODE))

/* Used to mark the block around the member initializers and cleanups.  */
#define BIND_EXPR_BODY_BLOCK(NODE) \
  TREE_LANG_FLAG_3 (BIND_EXPR_CHECK (NODE))
#define FUNCTION_NEEDS_BODY_BLOCK(NODE) \
  (DECL_CONSTRUCTOR_P (NODE) || DECL_DESTRUCTOR_P (NODE) \
   || LAMBDA_FUNCTION_P (NODE))

#define STATEMENT_LIST_NO_SCOPE(NODE) \
  TREE_LANG_FLAG_0 (STATEMENT_LIST_CHECK (NODE))
#define STATEMENT_LIST_TRY_BLOCK(NODE) \
  TREE_LANG_FLAG_2 (STATEMENT_LIST_CHECK (NODE))

/* Mark the outer curly brace BLOCK.  */
#define BLOCK_OUTER_CURLY_BRACE_P(NODE)	TREE_LANG_FLAG_0 (BLOCK_CHECK (NODE))

/* Nonzero if this statement should be considered a full-expression,
   i.e., if temporaries created during this statement should have
   their destructors run at the end of this statement.  */
#define STMT_IS_FULL_EXPR_P(NODE) TREE_LANG_FLAG_1 ((NODE))

/* Marks the result of a statement expression.  */
#define EXPR_STMT_STMT_EXPR_RESULT(NODE) \
  TREE_LANG_FLAG_0 (EXPR_STMT_CHECK (NODE))

/* Nonzero if this statement-expression does not have an associated scope.  */
#define STMT_EXPR_NO_SCOPE(NODE) \
   TREE_LANG_FLAG_0 (STMT_EXPR_CHECK (NODE))

#define COND_EXPR_IS_VEC_DELETE(NODE) \
  TREE_LANG_FLAG_0 (COND_EXPR_CHECK (NODE))

/* Returns nonzero iff TYPE1 and TYPE2 are the same type, in the usual
   sense of `same'.  */
#define same_type_p(TYPE1, TYPE2) \
  comptypes ((TYPE1), (TYPE2), COMPARE_STRICT)

/* Returns nonzero iff NODE is a declaration for the global function
   `main'.  */
#define DECL_MAIN_P(NODE)				\
   (DECL_EXTERN_C_FUNCTION_P (NODE)			\
    && DECL_NAME (NODE) != NULL_TREE			\
    && MAIN_NAME_P (DECL_NAME (NODE))			\
    && flag_hosted)

/* Lookup walker marking.  */
#define LOOKUP_SEEN_P(NODE) TREE_VISITED(NODE)
#define LOOKUP_FOUND_P(NODE) \
  TREE_LANG_FLAG_4 (TREE_CHECK3(NODE,RECORD_TYPE,UNION_TYPE,NAMESPACE_DECL))

/* These two accessors should only be used by OVL manipulators.
   Other users should use iterators and convenience functions.  */
#define OVL_FUNCTION(NODE) \
  (((struct tree_overload*)OVERLOAD_CHECK (NODE))->function)
#define OVL_CHAIN(NODE) \
  (((struct tree_overload*)OVERLOAD_CHECK (NODE))->common.chain)

/* It is not an accident that EXPORT, VIA_USING and HIDDEN use
   contiguous bit fields.  */
/* If set, this is an exported declaration.   */
#define OVL_EXPORT_P(NODE)	TREE_LANG_FLAG_0 (OVERLOAD_CHECK (NODE))
/* If set, this was imported in a using declaration.   */
#define OVL_USING_P(NODE)	TREE_LANG_FLAG_1 (OVERLOAD_CHECK (NODE))
/* If set, this overload is a hidden decl.  */
#define OVL_HIDDEN_P(NODE)	TREE_LANG_FLAG_2 (OVERLOAD_CHECK (NODE))
/* If set, this overload contains a nested overload.  */
#define OVL_NESTED_P(NODE)	TREE_LANG_FLAG_3 (OVERLOAD_CHECK (NODE))
/* If set, this overload was constructed during lookup.  */
#define OVL_LOOKUP_P(NODE)	TREE_LANG_FLAG_4 (OVERLOAD_CHECK (NODE))
/* If set, this is a persistant lookup. */
#define OVL_USED_P(NODE)	TREE_USED (OVERLOAD_CHECK (NODE))

/* The first decl of an overload.  */
#define OVL_FIRST(NODE)	ovl_first (NODE)
/* The name of the overload set.  */
#define OVL_NAME(NODE) DECL_NAME (OVL_FIRST (NODE))

/* Whether this is a set of overloaded functions.  TEMPLATE_DECLS are
   always wrapped in an OVERLOAD, so we don't need to check them
   here.  */
#define OVL_P(NODE) \
  (TREE_CODE (NODE) == FUNCTION_DECL || TREE_CODE (NODE) == OVERLOAD)
/* Whether this is a single member overload.  */
#define OVL_SINGLE_P(NODE) \
  (TREE_CODE (NODE) != OVERLOAD || !OVL_CHAIN (NODE))

/* OVL_HIDDEN_P nodes come first, then OVL_USING_P nodes, then regular
   fns.  */

struct GTY(()) tree_overload {
  struct tree_common common;
  tree function;
};

/* Iterator for a 1 dimensional overload.  Permits iterating over the
   outer level of a 2-d overload when explicitly enabled.  */

class ovl_iterator 
{
  tree ovl;
  const bool allow_inner; /* Only used when checking.  */

 public:
  explicit ovl_iterator (tree o, bool allow = false)
    : ovl (o), allow_inner (allow)
  {
  }

 private:
  /* Do not duplicate.  */
  ovl_iterator &operator= (const ovl_iterator &);
  ovl_iterator (const ovl_iterator &);

 public:
  operator bool () const
  {
    return ovl;
  }
  ovl_iterator &operator++ ()
  {
    ovl = TREE_CODE (ovl) != OVERLOAD ? NULL_TREE : OVL_CHAIN (ovl);
    return *this;
  }
  tree operator* () const
  {
    tree fn = TREE_CODE (ovl) != OVERLOAD ? ovl : OVL_FUNCTION (ovl);

    /* Check this is not an unexpected 2-dimensional overload.  */
    gcc_checking_assert (allow_inner || TREE_CODE (fn) != OVERLOAD);

    return fn;
  }

 public:
  /* Whether this overload was introduced by a using decl.  */
  bool using_p () const
  {
    return TREE_CODE (ovl) == OVERLOAD && OVL_USING_P (ovl);
  }
  bool hidden_p () const
  {
    return TREE_CODE (ovl) == OVERLOAD && OVL_HIDDEN_P (ovl);
  }
  inline tree export_tail (tree tail) const;

 public:
  tree remove_node (tree head)
  {
    gcc_assert (using_p ());
    return remove_node (head, ovl);
  }
  tree reveal_node (tree head)
  {
    return reveal_node (head, ovl);
  }

 protected:
  /* If we have a nested overload, point at the inner overload and
     return the next link on the outer one.  */
  tree maybe_push ()
  {
    tree r = NULL_TREE;

    if (ovl && TREE_CODE (ovl) == OVERLOAD && OVL_NESTED_P (ovl))
      {
	r = OVL_CHAIN (ovl);
	ovl = OVL_FUNCTION (ovl);
      }
    return r;
  }
  /* Restore an outer nested overload.  */
  void pop (tree outer)
  {
    gcc_checking_assert (!ovl);
    ovl = outer;
  }

 private:
  /* We make these static functions to avoid the address of the
     iterator escaping the local context.  */
  static tree remove_node (tree head, tree node);
  static tree reveal_node (tree ovl, tree node);
};

/* Iterator over a (potentially) 2 dimensional overload, which is
   produced by name lookup.  */

class lkp_iterator : public ovl_iterator
{
  typedef ovl_iterator parent;

  tree outer;

 public:
  explicit lkp_iterator (tree o)
    : parent (o, true), outer (maybe_push ())
  {
  }

 public:
  lkp_iterator &operator++ ()
  {
    bool repush = !outer;

    if (!parent::operator++ () && !repush)
      {
	pop (outer);
	repush = true;
      }

    if (repush)
      outer = maybe_push ();

    return *this;
  }
};

/* hash traits for declarations.  Hashes potential overload sets via
   DECL_NAME.  */

struct named_decl_hash : ggc_remove <tree>
{
  typedef tree value_type; /* A DECL or OVERLOAD  */
  typedef tree compare_type; /* An identifier.  */

  inline static hashval_t hash (const value_type decl);
  inline static bool equal (const value_type existing, compare_type candidate);

  static inline void mark_empty (value_type &p) {p = NULL_TREE;}
  static inline bool is_empty (value_type p) {return !p;}

  /* Nothing is deletable.  Everything is insertable.  */
  static bool is_deleted (value_type) { return false; }
  static void mark_deleted (value_type) { gcc_unreachable (); }
};

/* Bindings for modules are held in a sparse array.  Slots 0 & 1 are
   aways present (global and this modules).  Remaining slots are
   allocated as needed.  By construction of the importing mechanism we
   only ever need to append to the array.  Rather than have straight
   index/slot tuples, we bunch them up for greater packing.
   We don't optimize for lookups in the main TU.  */

struct GTY(()) module_cluster {
  unsigned short bases[2];
  unsigned short spans[2]; /* Used for namespace binding compression. */
  tree slots[2];
};

#define MODULE_VECTOR_NUM_CLUSTERS(NODE) \
  (MODULE_VECTOR_CHECK (NODE)->base.u.length)
#define MODULE_VECTOR_CLUSTER_BASE(NODE) \
  (((tree_module_vec *)MODULE_VECTOR_CHECK (NODE))->vec)
#define MODULE_VECTOR_CLUSTER_LAST(NODE) \
  (&MODULE_VECTOR_CLUSTER (NODE, MODULE_VECTOR_NUM_CLUSTERS (NODE) - 1))
#define MODULE_VECTOR_CLUSTER(NODE,IX) \
  (((tree_module_vec *)MODULE_VECTOR_CHECK (NODE))->vec[IX])

struct GTY(()) tree_module_vec {
  struct tree_base base;
  tree name;
  module_cluster GTY((length ("%h.base.u.length"))) vec[1];
};

/* The name of a module vector.  */
#define MODULE_VECTOR_NAME(NODE) \
  (((tree_module_vec *)MODULE_VECTOR_CHECK (NODE))->name)

struct GTY(()) tree_template_decl {
  struct tree_decl_common common;
  tree arguments;
  tree result;
};

/* Returns true iff NODE is a BASELINK.  */
#define BASELINK_P(NODE) \
  (TREE_CODE (NODE) == BASELINK)
/* The BINFO indicating the base in which lookup found the
   BASELINK_FUNCTIONS.  */
#define BASELINK_BINFO(NODE) \
  (((struct tree_baselink*) BASELINK_CHECK (NODE))->binfo)
/* The functions referred to by the BASELINK; either a FUNCTION_DECL,
   a TEMPLATE_DECL, an OVERLOAD, or a TEMPLATE_ID_EXPR.  */
#define BASELINK_FUNCTIONS(NODE) \
  (((struct tree_baselink*) BASELINK_CHECK (NODE))->functions)
/* If T is a BASELINK, grab the functions, otherwise just T, which is
   expected to already be a (list of) functions.  */
#define MAYBE_BASELINK_FUNCTIONS(T) \
  (BASELINK_P (T) ? BASELINK_FUNCTIONS (T) : T)
/* The BINFO in which the search for the functions indicated by this baselink
   began.  This base is used to determine the accessibility of functions
   selected by overload resolution.  */
#define BASELINK_ACCESS_BINFO(NODE) \
  (((struct tree_baselink*) BASELINK_CHECK (NODE))->access_binfo)
/* For a type-conversion operator, the BASELINK_OPTYPE indicates the type
   to which the conversion should occur.  This value is important if
   the BASELINK_FUNCTIONS include a template conversion operator --
   the BASELINK_OPTYPE can be used to determine what type the user
   requested.  */
#define BASELINK_OPTYPE(NODE) \
  (TREE_CHAIN (BASELINK_CHECK (NODE)))
/* Nonzero if this baselink was from a qualified lookup.  */
#define BASELINK_QUALIFIED_P(NODE) \
  TREE_LANG_FLAG_0 (BASELINK_CHECK (NODE))

struct GTY(()) tree_baselink {
  struct tree_common common;
  tree binfo;
  tree functions;
  tree access_binfo;
};

/* The different kinds of ids that we encounter.  */

enum cp_id_kind
{
  /* Not an id at all.  */
  CP_ID_KIND_NONE,
  /* An unqualified-id that is not a template-id.  */
  CP_ID_KIND_UNQUALIFIED,
  /* An unqualified-id that is a dependent name.  */
  CP_ID_KIND_UNQUALIFIED_DEPENDENT,
  /* An unqualified template-id.  */
  CP_ID_KIND_TEMPLATE_ID,
  /* A qualified-id.  */
  CP_ID_KIND_QUALIFIED
};


/* The various kinds of C++0x warnings we encounter. */

enum cpp0x_warn_str
{
  /* extended initializer lists */
  CPP0X_INITIALIZER_LISTS,
  /* explicit conversion operators */
  CPP0X_EXPLICIT_CONVERSION,
  /* variadic templates */
  CPP0X_VARIADIC_TEMPLATES,
  /* lambda expressions */
  CPP0X_LAMBDA_EXPR,
  /* C++0x auto */
  CPP0X_AUTO,
  /* scoped enums */
  CPP0X_SCOPED_ENUMS,
  /* defaulted and deleted functions */
  CPP0X_DEFAULTED_DELETED,
  /* inline namespaces */
  CPP0X_INLINE_NAMESPACES,
  /* override controls, override/final */
  CPP0X_OVERRIDE_CONTROLS,
  /* non-static data member initializers */
  CPP0X_NSDMI,
  /* user defined literals */
  CPP0X_USER_DEFINED_LITERALS,
  /* delegating constructors */
  CPP0X_DELEGATING_CTORS,
  /* inheriting constructors */
  CPP0X_INHERITING_CTORS,
  /* C++11 attributes */
  CPP0X_ATTRIBUTES,
  /* ref-qualified member functions */
  CPP0X_REF_QUALIFIER
};

/* The various kinds of operation used by composite_pointer_type. */

enum composite_pointer_operation
{
  /* comparison */
  CPO_COMPARISON,
  /* conversion */
  CPO_CONVERSION,
  /* conditional expression */
  CPO_CONDITIONAL_EXPR
};

/* Possible cases of expression list used by build_x_compound_expr_from_list. */
enum expr_list_kind {
  ELK_INIT,		/* initializer */
  ELK_MEM_INIT,		/* member initializer */
  ELK_FUNC_CAST		/* functional cast */
};

/* Possible cases of implicit bad rhs conversions. */
enum impl_conv_rhs {
  ICR_DEFAULT_ARGUMENT, /* default argument */
  ICR_CONVERTING,       /* converting */
  ICR_INIT,             /* initialization */
  ICR_ARGPASS,          /* argument passing */
  ICR_RETURN,           /* return */
  ICR_ASSIGN            /* assignment */
};

/* Possible cases of implicit or explicit bad conversions to void. */
enum impl_conv_void {
  ICV_CAST,            /* (explicit) conversion to void */
  ICV_SECOND_OF_COND,  /* second operand of conditional expression */
  ICV_THIRD_OF_COND,   /* third operand of conditional expression */
  ICV_RIGHT_OF_COMMA,  /* right operand of comma operator */
  ICV_LEFT_OF_COMMA,   /* left operand of comma operator */
  ICV_STATEMENT,       /* statement */
  ICV_THIRD_IN_FOR     /* for increment expression */
};

/* Possible invalid uses of an abstract class that might not have a
   specific associated declaration.  */
enum GTY(()) abstract_class_use {
  ACU_UNKNOWN,			/* unknown or decl provided */
  ACU_CAST,			/* cast to abstract class */
  ACU_NEW,			/* new-expression of abstract class */
  ACU_THROW,			/* throw-expression of abstract class */
  ACU_CATCH,			/* catch-parameter of abstract class */
  ACU_ARRAY,			/* array of abstract class */
  ACU_RETURN,			/* return type of abstract class */
  ACU_PARM			/* parameter type of abstract class */
};

/* Macros for access to language-specific slots in an identifier.  */

/* The IDENTIFIER_BINDING is the innermost cxx_binding for the
    identifier.  Its PREVIOUS is the next outermost binding.  Each
    VALUE field is a DECL for the associated declaration.  Thus,
    name lookup consists simply of pulling off the node at the front
    of the list (modulo oddities for looking up the names of types,
    and such.)  You can use SCOPE field to determine the scope
    that bound the name.  */
#define IDENTIFIER_BINDING(NODE) \
  (LANG_IDENTIFIER_CAST (NODE)->bindings)

/* TREE_TYPE only indicates on local and class scope the current
   type. For namespace scope, the presence of a type in any namespace
   is indicated with global_type_node, and the real type behind must
   be found through lookup.  */
#define IDENTIFIER_TYPE_VALUE(NODE) identifier_type_value (NODE)
#define REAL_IDENTIFIER_TYPE_VALUE(NODE) TREE_TYPE (NODE)
#define SET_IDENTIFIER_TYPE_VALUE(NODE,TYPE) (TREE_TYPE (NODE) = (TYPE))
#define IDENTIFIER_HAS_TYPE_VALUE(NODE) (IDENTIFIER_TYPE_VALUE (NODE) ? 1 : 0)

/* Kinds of identifiers.  Values are carefully chosen.  */
enum cp_identifier_kind {
  cik_normal = 0,	/* Not a special identifier.  */
  cik_keyword = 1,	/* A keyword.  */
  cik_ctor = 2,		/* Constructor (in-chg, complete or base).  */
  cik_dtor = 3,		/* Destructor (in-chg, deleting, complete or
			   base).  */
  cik_simple_op = 4,	/* Non-assignment operator name.  */
  cik_assign_op = 5,	/* An assignment operator name.  */
  cik_conv_op = 6,	/* Conversion operator name.  */
  cik_reserved_for_udlit = 7,	/* Not yet in use  */
  cik_max
};

/* Kind bits.  */
#define IDENTIFIER_KIND_BIT_0(NODE) \
  TREE_LANG_FLAG_0 (IDENTIFIER_NODE_CHECK (NODE))
#define IDENTIFIER_KIND_BIT_1(NODE) \
  TREE_LANG_FLAG_1 (IDENTIFIER_NODE_CHECK (NODE))
#define IDENTIFIER_KIND_BIT_2(NODE) \
  TREE_LANG_FLAG_2 (IDENTIFIER_NODE_CHECK (NODE))

/* Used by various search routines.  */
#define IDENTIFIER_MARKED(NODE) \
  TREE_LANG_FLAG_4 (IDENTIFIER_NODE_CHECK (NODE))

/* Nonzero if this identifier is used as a virtual function name somewhere
   (optimizes searches).  */
#define IDENTIFIER_VIRTUAL_P(NODE) \
  TREE_LANG_FLAG_5 (IDENTIFIER_NODE_CHECK (NODE))

/* True iff NAME is the DECL_ASSEMBLER_NAME for an entity with vague
   linkage which the prelinker has assigned to this translation
   unit.  */
#define IDENTIFIER_REPO_CHOSEN(NAME) \
  (TREE_LANG_FLAG_6 (IDENTIFIER_NODE_CHECK (NAME)))

/* True if this identifier is a reserved word.  C_RID_CODE (node) is
   then the RID_* value of the keyword.  Value 1.  */
#define IDENTIFIER_KEYWORD_P(NODE)		\
  ((!IDENTIFIER_KIND_BIT_2 (NODE))		\
   & (!IDENTIFIER_KIND_BIT_1 (NODE))		\
   & IDENTIFIER_KIND_BIT_0 (NODE))

/* True if this identifier is the name of a constructor or
   destructor.  Value 2 or 3.  */
#define IDENTIFIER_CDTOR_P(NODE)		\
  ((!IDENTIFIER_KIND_BIT_2 (NODE))		\
   & IDENTIFIER_KIND_BIT_1 (NODE))

/* True if this identifier is the name of a constructor.  Value 2.  */
#define IDENTIFIER_CTOR_P(NODE)			\
  (IDENTIFIER_CDTOR_P(NODE)			\
    & (!IDENTIFIER_KIND_BIT_0 (NODE)))

/* True if this identifier is the name of a destructor.  Value 3.  */
#define IDENTIFIER_DTOR_P(NODE)			\
  (IDENTIFIER_CDTOR_P(NODE)			\
    & IDENTIFIER_KIND_BIT_0 (NODE))

/* True if this identifier is for any operator name (including
   conversions).  Value 4, 5, 6 or 7.  */
#define IDENTIFIER_ANY_OP_P(NODE)		\
  (IDENTIFIER_KIND_BIT_2 (NODE))

/* True if this identifier is for an overloaded operator. Values 4, 5.  */
#define IDENTIFIER_OVL_OP_P(NODE)		\
  (IDENTIFIER_ANY_OP_P (NODE)			\
   & (!IDENTIFIER_KIND_BIT_1 (NODE)))

/* True if this identifier is for any assignment. Values 5.  */
#define IDENTIFIER_ASSIGN_OP_P(NODE)		\
  (IDENTIFIER_OVL_OP_P (NODE)			\
   & IDENTIFIER_KIND_BIT_0 (NODE))

/* True if this identifier is the name of a type-conversion
   operator.  Value 7.  */
#define IDENTIFIER_CONV_OP_P(NODE)		\
  (IDENTIFIER_ANY_OP_P (NODE)			\
   & IDENTIFIER_KIND_BIT_1 (NODE)		\
   & (!IDENTIFIER_KIND_BIT_0 (NODE)))

/* True if this identifier is a new or delete operator.  */
#define IDENTIFIER_NEWDEL_OP_P(NODE)		\
  (IDENTIFIER_OVL_OP_P (NODE)			\
   && IDENTIFIER_OVL_OP_FLAGS (NODE) & OVL_OP_FLAG_ALLOC)

/* True if this identifier is a new operator.  */
#define IDENTIFIER_NEW_OP_P(NODE)					\
  (IDENTIFIER_OVL_OP_P (NODE)						\
   && (IDENTIFIER_OVL_OP_FLAGS (NODE)					\
       & (OVL_OP_FLAG_ALLOC | OVL_OP_FLAG_DELETE)) == OVL_OP_FLAG_ALLOC)

/* Access a C++-specific index for identifier NODE.
   Used to optimize operator mappings etc.  */
#define IDENTIFIER_CP_INDEX(NODE)		\
  (IDENTIFIER_NODE_CHECK(NODE)->base.u.bits.address_space)

/* In a RECORD_TYPE or UNION_TYPE, nonzero if any component is read-only.  */
#define C_TYPE_FIELDS_READONLY(TYPE) \
  (LANG_TYPE_CLASS_CHECK (TYPE)->fields_readonly)

/* The tokens stored in the default argument.  */

#define DEFARG_TOKENS(NODE) \
  (((struct tree_default_arg *)DEFAULT_ARG_CHECK (NODE))->tokens)
#define DEFARG_INSTANTIATIONS(NODE) \
  (((struct tree_default_arg *)DEFAULT_ARG_CHECK (NODE))->instantiations)

struct GTY (()) tree_default_arg {
  struct tree_common common;
  struct cp_token_cache *tokens;
  vec<tree, va_gc> *instantiations;
};


#define DEFERRED_NOEXCEPT_PATTERN(NODE) \
  (((struct tree_deferred_noexcept *)DEFERRED_NOEXCEPT_CHECK (NODE))->pattern)
#define DEFERRED_NOEXCEPT_ARGS(NODE) \
  (((struct tree_deferred_noexcept *)DEFERRED_NOEXCEPT_CHECK (NODE))->args)
#define DEFERRED_NOEXCEPT_SPEC_P(NODE)				\
  ((NODE) && (TREE_PURPOSE (NODE))				\
   && (TREE_CODE (TREE_PURPOSE (NODE)) == DEFERRED_NOEXCEPT))
#define UNEVALUATED_NOEXCEPT_SPEC_P(NODE)				\
  (DEFERRED_NOEXCEPT_SPEC_P (NODE)					\
   && DEFERRED_NOEXCEPT_PATTERN (TREE_PURPOSE (NODE)) == NULL_TREE)

struct GTY (()) tree_deferred_noexcept {
  struct tree_base base;
  tree pattern;
  tree args;
};


/* The condition associated with the static assertion.  This must be
   an integral constant expression.  */
#define STATIC_ASSERT_CONDITION(NODE) \
  (((struct tree_static_assert *)STATIC_ASSERT_CHECK (NODE))->condition)

/* The message associated with the static assertion.  This must be a
   string constant, which will be emitted as an error message when the
   static assert condition is false.  */
#define STATIC_ASSERT_MESSAGE(NODE) \
  (((struct tree_static_assert *)STATIC_ASSERT_CHECK (NODE))->message)

/* Source location information for a static assertion.  */
#define STATIC_ASSERT_SOURCE_LOCATION(NODE) \
  (((struct tree_static_assert *)STATIC_ASSERT_CHECK (NODE))->location)

struct GTY (()) tree_static_assert {
  struct tree_common common;
  tree condition;
  tree message;
  location_t location;
};

struct GTY (()) tree_argument_pack_select {
  struct tree_common common;
  tree argument_pack;
  int index;
};

/* The different kinds of traits that we encounter.  */

enum cp_trait_kind
{
  CPTK_BASES,
  CPTK_DIRECT_BASES,
  CPTK_HAS_NOTHROW_ASSIGN,
  CPTK_HAS_NOTHROW_CONSTRUCTOR,
  CPTK_HAS_NOTHROW_COPY,
  CPTK_HAS_TRIVIAL_ASSIGN,
  CPTK_HAS_TRIVIAL_CONSTRUCTOR,
  CPTK_HAS_TRIVIAL_COPY,
  CPTK_HAS_TRIVIAL_DESTRUCTOR,
  CPTK_HAS_UNIQUE_OBJ_REPRESENTATIONS,
  CPTK_HAS_VIRTUAL_DESTRUCTOR,
  CPTK_IS_ABSTRACT,
  CPTK_IS_AGGREGATE,
  CPTK_IS_BASE_OF,
  CPTK_IS_CLASS,
  CPTK_IS_EMPTY,
  CPTK_IS_ENUM,
  CPTK_IS_FINAL,
  CPTK_IS_LITERAL_TYPE,
  CPTK_IS_POD,
  CPTK_IS_POLYMORPHIC,
  CPTK_IS_SAME_AS,
  CPTK_IS_STD_LAYOUT,
  CPTK_IS_TRIVIAL,
  CPTK_IS_TRIVIALLY_ASSIGNABLE,
  CPTK_IS_TRIVIALLY_CONSTRUCTIBLE,
  CPTK_IS_TRIVIALLY_COPYABLE,
  CPTK_IS_UNION,
  CPTK_UNDERLYING_TYPE,
  CPTK_IS_ASSIGNABLE,
  CPTK_IS_CONSTRUCTIBLE
};

/* The types that we are processing.  */
#define TRAIT_EXPR_TYPE1(NODE) \
  (((struct tree_trait_expr *)TRAIT_EXPR_CHECK (NODE))->type1)

#define TRAIT_EXPR_TYPE2(NODE) \
  (((struct tree_trait_expr *)TRAIT_EXPR_CHECK (NODE))->type2)

/* The specific trait that we are processing.  */
#define TRAIT_EXPR_KIND(NODE) \
  (((struct tree_trait_expr *)TRAIT_EXPR_CHECK (NODE))->kind)

struct GTY (()) tree_trait_expr {
  struct tree_common common;
  tree type1;
  tree type2;  
  enum cp_trait_kind kind;
};

/* Based off of TYPE_UNNAMED_P.  */
#define LAMBDA_TYPE_P(NODE) \
  (CLASS_TYPE_P (NODE) && CLASSTYPE_LAMBDA_EXPR (NODE))

/* Test if FUNCTION_DECL is a lambda function.  */
#define LAMBDA_FUNCTION_P(FNDECL)				\
  (DECL_DECLARES_FUNCTION_P (FNDECL)				\
   && DECL_OVERLOADED_OPERATOR_P (FNDECL)			\
   && DECL_OVERLOADED_OPERATOR_IS (FNDECL, CALL_EXPR)		\
   && LAMBDA_TYPE_P (CP_DECL_CONTEXT (FNDECL)))

enum cp_lambda_default_capture_mode_type {
  CPLD_NONE,
  CPLD_COPY,
  CPLD_REFERENCE
};

/* The method of default capture, if any.  */
#define LAMBDA_EXPR_DEFAULT_CAPTURE_MODE(NODE) \
  (((struct tree_lambda_expr *)LAMBDA_EXPR_CHECK (NODE))->default_capture_mode)

/* The capture-list, including `this'.  Each capture is stored as a FIELD_DECL
 * so that the name, type, and field are all together, whether or not it has
 * been added to the lambda's class type.
   TREE_LIST:
     TREE_PURPOSE: The FIELD_DECL for this capture.
     TREE_VALUE: The initializer. This is part of a GNU extension.  */
#define LAMBDA_EXPR_CAPTURE_LIST(NODE) \
  (((struct tree_lambda_expr *)LAMBDA_EXPR_CHECK (NODE))->capture_list)

/* During parsing of the lambda-introducer, the node in the capture-list
   that holds the 'this' capture.  During parsing of the body, the
   capture proxy for that node.  */
#define LAMBDA_EXPR_THIS_CAPTURE(NODE) \
  (((struct tree_lambda_expr *)LAMBDA_EXPR_CHECK (NODE))->this_capture)

/* Predicate tracking whether `this' is in the effective capture set.  */
#define LAMBDA_EXPR_CAPTURES_THIS_P(NODE) \
  LAMBDA_EXPR_THIS_CAPTURE(NODE)

/* Predicate tracking whether the lambda was declared 'mutable'.  */
#define LAMBDA_EXPR_MUTABLE_P(NODE) \
  TREE_LANG_FLAG_1 (LAMBDA_EXPR_CHECK (NODE))

/* The source location of the lambda.  */
#define LAMBDA_EXPR_LOCATION(NODE) \
  (((struct tree_lambda_expr *)LAMBDA_EXPR_CHECK (NODE))->locus)

/* The mangling scope for the lambda: FUNCTION_DECL, PARM_DECL, VAR_DECL,
   FIELD_DECL or NULL_TREE.  If this is NULL_TREE, we have no linkage.  */
#define LAMBDA_EXPR_EXTRA_SCOPE(NODE) \
  (((struct tree_lambda_expr *)LAMBDA_EXPR_CHECK (NODE))->extra_scope)

/* If EXTRA_SCOPE, this is the number of the lambda within that scope.  */
#define LAMBDA_EXPR_DISCRIMINATOR(NODE) \
  (((struct tree_lambda_expr *)LAMBDA_EXPR_CHECK (NODE))->discriminator)

/* During parsing of the lambda, a vector of capture proxies which need
   to be pushed once we're done processing a nested lambda.  */
#define LAMBDA_EXPR_PENDING_PROXIES(NODE) \
  (((struct tree_lambda_expr *)LAMBDA_EXPR_CHECK (NODE))->pending_proxies)

/* The closure type of the lambda, which is also the type of the
   LAMBDA_EXPR.  */
#define LAMBDA_EXPR_CLOSURE(NODE) \
  (TREE_TYPE (LAMBDA_EXPR_CHECK (NODE)))

struct GTY (()) tree_lambda_expr
{
  struct tree_typed typed;
  tree capture_list;
  tree this_capture;
  tree extra_scope;
  vec<tree, va_gc> *pending_proxies;
  location_t locus;
  enum cp_lambda_default_capture_mode_type default_capture_mode;
  int discriminator;
};

/* A (typedef,context,usage location) triplet.
   It represents a typedef used through a
   context at a given source location.
   e.g.
   struct foo {
     typedef int myint;
   };

   struct bar {
    foo::myint v; // #1<-- this location.
   };

   In bar, the triplet will be (myint, foo, #1).
   */
struct GTY(()) qualified_typedef_usage_s {
  tree typedef_decl;
  tree context;
  location_t locus;
};
typedef struct qualified_typedef_usage_s qualified_typedef_usage_t;

/* Non-zero if this template specialization has access violations that
   should be rechecked when the function is instantiated outside argument
   deduction.  */
#define TINFO_HAS_ACCESS_ERRORS(NODE) \
  (TREE_LANG_FLAG_0 (TEMPLATE_INFO_CHECK (NODE)))
#define FNDECL_HAS_ACCESS_ERRORS(NODE) \
  (TINFO_HAS_ACCESS_ERRORS (DECL_TEMPLATE_INFO (NODE)))

/* Non-zero if this variable template specialization was specified using a
   template-id, so it's a partial or full specialization and not a definition
   of the member template of a particular class specialization.  */
#define TINFO_USED_TEMPLATE_ID(NODE) \
  (TREE_LANG_FLAG_1 (TEMPLATE_INFO_CHECK (NODE)))

struct GTY(()) tree_template_info {
  struct tree_common common;
  vec<qualified_typedef_usage_t, va_gc> *typedefs_needing_access_checking;
};

// Constraint information for a C++ declaration. Constraint information is
// comprised of:
//
// - a constraint expression introduced by the template header
// - a constraint expression introduced by a function declarator
// - the associated constraints, which are the conjunction of those,
//   and used for declaration matching
//
// The template and declarator requirements are kept to support pretty
// printing constrained declarations.
struct GTY(()) tree_constraint_info {
  struct tree_base base;
  tree template_reqs;
  tree declarator_reqs;
  tree associated_constr;
};

// Require that pointer P is non-null before returning.
template<typename T>
inline T*
check_nonnull (T* p)
{
  gcc_assert (p);
  return p;
}

// Returns true iff T is non-null and represents constraint info.
inline tree_constraint_info *
check_constraint_info (tree t)
{
  if (t && TREE_CODE (t) == CONSTRAINT_INFO)
    return (tree_constraint_info *)t;
  return NULL;
}

// Access the expression describing the template constraints. This may be
// null if no constraints were introduced in the template parameter list,
// a requirements clause after the template parameter list, or constraints
// through a constrained-type-specifier.
#define CI_TEMPLATE_REQS(NODE) \
  check_constraint_info (check_nonnull(NODE))->template_reqs

// Access the expression describing the trailing constraints. This is non-null
// for any implicit instantiation of a constrained declaration. For a
// templated declaration it is non-null only when a trailing requires-clause
// was specified.
#define CI_DECLARATOR_REQS(NODE) \
  check_constraint_info (check_nonnull(NODE))->declarator_reqs

// The computed associated constraint expression for a declaration.
#define CI_ASSOCIATED_CONSTRAINTS(NODE) \
  check_constraint_info (check_nonnull(NODE))->associated_constr

// Access the logical constraints on the template parameters introduced
// at a given template parameter list level indicated by NODE.
#define TEMPLATE_PARMS_CONSTRAINTS(NODE) \
  TREE_TYPE (TREE_LIST_CHECK (NODE))

// Access the logical constraints on the template parameter declaration
// indicated by NODE.
#define TEMPLATE_PARM_CONSTRAINTS(NODE) \
  TREE_TYPE (TREE_LIST_CHECK (NODE))

/* Non-zero if the noexcept is present in a compound requirement. */
#define COMPOUND_REQ_NOEXCEPT_P(NODE) \
  TREE_LANG_FLAG_0 (TREE_CHECK (NODE, COMPOUND_REQ))

/* The constraints on an 'auto' placeholder type, used in an argument deduction
   constraint.  */
#define PLACEHOLDER_TYPE_CONSTRAINTS(NODE) \
  DECL_SIZE_UNIT (TYPE_NAME (NODE))

/* The expression evaluated by the predicate constraint. */
#define PRED_CONSTR_EXPR(NODE) \
  TREE_OPERAND (TREE_CHECK (NODE, PRED_CONSTR), 0)

/* The concept of a concept check. */
#define CHECK_CONSTR_CONCEPT(NODE) \
  TREE_OPERAND (TREE_CHECK (NODE, CHECK_CONSTR), 0)

/* The template arguments of a concept check. */
#define CHECK_CONSTR_ARGS(NODE) \
  TREE_OPERAND (TREE_CHECK (NODE, CHECK_CONSTR), 1)

/* The expression validated by the predicate constraint. */
#define EXPR_CONSTR_EXPR(NODE) \
  TREE_OPERAND (TREE_CHECK (NODE, EXPR_CONSTR), 0)

/* The type validated by the predicate constraint. */
#define TYPE_CONSTR_TYPE(NODE) \
  TREE_OPERAND (TREE_CHECK (NODE, TYPE_CONSTR), 0)

/* In an implicit conversion constraint, the source expression. */
#define ICONV_CONSTR_EXPR(NODE) \
  TREE_OPERAND (TREE_CHECK (NODE, ICONV_CONSTR), 0)

/* In an implicit conversion constraint, the target type. */
#define ICONV_CONSTR_TYPE(NODE) \
  TREE_OPERAND (TREE_CHECK (NODE, ICONV_CONSTR), 1)

/* In an argument deduction constraint, the source expression. */
#define DEDUCT_CONSTR_EXPR(NODE) \
  TREE_OPERAND (TREE_CHECK (NODE, DEDUCT_CONSTR), 0)

/* In an argument deduction constraint, the target type pattern. */
#define DEDUCT_CONSTR_PATTERN(NODE) \
  TREE_OPERAND (TREE_CHECK (NODE, DEDUCT_CONSTR), 1)

/* In an argument deduction constraint, the list of placeholder nodes. */
#define DEDUCT_CONSTR_PLACEHOLDER(NODE) \
  TREE_OPERAND (TREE_CHECK (NODE, DEDUCT_CONSTR), 2)

/* The expression of an exception constraint. */
#define EXCEPT_CONSTR_EXPR(NODE) \
  TREE_OPERAND (TREE_CHECK (NODE, EXCEPT_CONSTR), 0)

/* In a parameterized constraint, the local parameters. */
#define PARM_CONSTR_PARMS(NODE) \
  TREE_OPERAND (TREE_CHECK (NODE, PARM_CONSTR), 0)

/* In a parameterized constraint, the operand. */
#define PARM_CONSTR_OPERAND(NODE) \
  TREE_OPERAND (TREE_CHECK (NODE, PARM_CONSTR), 1)

/* Whether a PARM_DECL represents a local parameter in a
   requires-expression.  */
#define CONSTRAINT_VAR_P(NODE) \
  DECL_LANG_FLAG_2 (TREE_CHECK (NODE, PARM_DECL))

/* The concept constraining this constrained template-parameter.  */
#define CONSTRAINED_PARM_CONCEPT(NODE) \
  DECL_SIZE_UNIT (TYPE_DECL_CHECK (NODE))
/* Any extra template arguments specified for a constrained
   template-parameter.  */
#define CONSTRAINED_PARM_EXTRA_ARGS(NODE) \
  DECL_SIZE (TYPE_DECL_CHECK (NODE))
/* The first template parameter of CONSTRAINED_PARM_CONCEPT to be used as a
   prototype for the constrained parameter in finish_shorthand_constraint,
   attached for convenience.  */
#define CONSTRAINED_PARM_PROTOTYPE(NODE) \
  DECL_INITIAL (TYPE_DECL_CHECK (NODE))

/* Module defines.  */

/* Indices for modules.  */
#define GLOBAL_MODULE_INDEX 0
#define THIS_MODULE_INDEX 1
#define IMPORTED_MODULE_BASE 2
#define MODULE_INDEX_LIMIT (1<<14)

/* The owning module of a DECL.  */

#define DECL_MODULE_INDEX(N) \
  (DECL_LANG_SPECIFIC (N)->u.base.module_index)

/* Get DECL's module index.  Anything lacking lang-specific is in the
   global module.  */
#define MAYBE_DECL_MODULE_INDEX(N) \
  (DECL_LANG_SPECIFIC (N) ? DECL_MODULE_INDEX (N) : GLOBAL_MODULE_INDEX)

/* Whether this is an exported DECL.  */
#define DECL_MODULE_EXPORT_P(NODE) \
  TREE_LANG_FLAG_3 (DECL_CHECK (NODE))


enum cp_tree_node_structure_enum {
  TS_CP_GENERIC,
  TS_CP_IDENTIFIER,
  TS_CP_TPI,
  TS_CP_PTRMEM,
  TS_CP_OVERLOAD,
  TS_CP_MODULE_VECTOR,
  TS_CP_BASELINK,
  TS_CP_TEMPLATE_DECL,
  TS_CP_DEFAULT_ARG,
  TS_CP_DEFERRED_NOEXCEPT,
  TS_CP_STATIC_ASSERT,
  TS_CP_ARGUMENT_PACK_SELECT,
  TS_CP_TRAIT_EXPR,
  TS_CP_LAMBDA_EXPR,
  TS_CP_TEMPLATE_INFO,
  TS_CP_CONSTRAINT_INFO,
  TS_CP_USERDEF_LITERAL
};

/* The resulting tree type.  */
union GTY((desc ("cp_tree_node_structure (TREE_CODE (&%h.generic))"),
       chain_next ("(union lang_tree_node *) c_tree_chain_next (&%h.generic)"))) lang_tree_node {
  union tree_node GTY ((tag ("TS_CP_GENERIC"),
			desc ("tree_node_structure (&%h)"))) generic;
  struct template_parm_index GTY ((tag ("TS_CP_TPI"))) tpi;
  struct ptrmem_cst GTY ((tag ("TS_CP_PTRMEM"))) ptrmem;
  struct tree_overload GTY ((tag ("TS_CP_OVERLOAD"))) overload;
  struct tree_module_vec GTY ((tag ("TS_CP_MODULE_VECTOR"))) module_vec;
  struct tree_baselink GTY ((tag ("TS_CP_BASELINK"))) baselink;
  struct tree_template_decl GTY ((tag ("TS_CP_TEMPLATE_DECL"))) template_decl;
  struct tree_default_arg GTY ((tag ("TS_CP_DEFAULT_ARG"))) default_arg;
  struct tree_deferred_noexcept GTY ((tag ("TS_CP_DEFERRED_NOEXCEPT"))) deferred_noexcept;
  struct lang_identifier GTY ((tag ("TS_CP_IDENTIFIER"))) identifier;
  struct tree_static_assert GTY ((tag ("TS_CP_STATIC_ASSERT"))) 
    static_assertion;
  struct tree_argument_pack_select GTY ((tag ("TS_CP_ARGUMENT_PACK_SELECT")))
    argument_pack_select;
  struct tree_trait_expr GTY ((tag ("TS_CP_TRAIT_EXPR")))
    trait_expression;
  struct tree_lambda_expr GTY ((tag ("TS_CP_LAMBDA_EXPR")))
    lambda_expression;
  struct tree_template_info GTY ((tag ("TS_CP_TEMPLATE_INFO")))
    template_info;
  struct tree_constraint_info GTY ((tag ("TS_CP_CONSTRAINT_INFO")))
    constraint_info;
  struct tree_userdef_literal GTY ((tag ("TS_CP_USERDEF_LITERAL")))
    userdef_literal;
};


/* Global state.  */

struct GTY(()) saved_scope {
  vec<cxx_saved_binding, va_gc> *old_bindings;
  tree old_namespace;
  vec<tree, va_gc> *decl_ns_list;
  tree class_name;
  tree class_type;
  tree access_specifier;
  tree function_decl;
  vec<tree, va_gc> *lang_base;
  tree lang_name;
  tree template_parms;
  cp_binding_level *x_previous_class_level;
  tree x_saved_tree;

  /* Only used for uses of this in trailing return type.  */
  tree x_current_class_ptr;
  tree x_current_class_ref;

  /* Current module index. */
  unsigned this_module;

  int x_processing_template_decl;
  int x_processing_specialization;
  BOOL_BITFIELD x_processing_explicit_instantiation : 1;
  BOOL_BITFIELD need_pop_function_context : 1;

/* Nonzero if we are parsing the discarded statement of a constexpr
   if-statement.  */
  BOOL_BITFIELD discarded_stmt : 1;

  int unevaluated_operand;
  int inhibit_evaluation_warnings;
  int noexcept_operand;
  /* If non-zero, implicit "omp declare target" attribute is added into the
     attribute lists.  */
  int omp_declare_target_attribute;

  struct stmt_tree_s x_stmt_tree;

  cp_binding_level *class_bindings;
  cp_binding_level *bindings;

  hash_map<tree, tree> *GTY((skip)) x_local_specializations;

  struct saved_scope *prev;
};

extern GTY(()) struct saved_scope *scope_chain;

/* The current module index.  */

#define current_module scope_chain->this_module
  
/* The current open namespace.  */

#define current_namespace scope_chain->old_namespace

/* The stack for namespaces of current declarations.  */

#define decl_namespace_list scope_chain->decl_ns_list

/* IDENTIFIER_NODE: name of current class */

#define current_class_name scope_chain->class_name

/* _TYPE: the type of the current class */

#define current_class_type scope_chain->class_type

/* When parsing a class definition, the access specifier most recently
   given by the user, or, if no access specifier was given, the
   default value appropriate for the kind of class (i.e., struct,
   class, or union).  */

#define current_access_specifier scope_chain->access_specifier

/* Pointer to the top of the language name stack.  */

#define current_lang_base scope_chain->lang_base
#define current_lang_name scope_chain->lang_name

/* When parsing a template declaration, a TREE_LIST represents the
   active template parameters.  Each node in the list represents one
   level of template parameters.  The innermost level is first in the
   list.  The depth of each level is stored as an INTEGER_CST in the
   TREE_PURPOSE of each node.  The parameters for that level are
   stored in the TREE_VALUE.  */

#define current_template_parms scope_chain->template_parms

#define processing_template_decl scope_chain->x_processing_template_decl
#define processing_specialization scope_chain->x_processing_specialization
#define processing_explicit_instantiation scope_chain->x_processing_explicit_instantiation

#define in_discarded_stmt scope_chain->discarded_stmt

/* RAII sentinel to handle clearing processing_template_decl and restoring
   it when done.  */

struct processing_template_decl_sentinel
{
  int saved;
  processing_template_decl_sentinel (bool reset = true)
    : saved (processing_template_decl)
  {
    if (reset)
      processing_template_decl = 0;
  }
  ~processing_template_decl_sentinel()
  {
    processing_template_decl = saved;
  }
};

/* RAII sentinel to disable certain warnings during template substitution
   and elsewhere.  */

struct warning_sentinel
{
  int &flag;
  int val;
  warning_sentinel(int& flag, bool suppress=true)
    : flag(flag), val(flag) { if (suppress) flag = 0; }
  ~warning_sentinel() { flag = val; }
};

/* The cached class binding level, from the most recently exited
   class, or NULL if none.  */

#define previous_class_level scope_chain->x_previous_class_level

/* A map from local variable declarations in the body of the template
   presently being instantiated to the corresponding instantiated
   local variables.  */

#define local_specializations scope_chain->x_local_specializations

/* Nonzero if we are parsing the operand of a noexcept operator.  */

#define cp_noexcept_operand scope_chain->noexcept_operand

/* A list of private types mentioned, for deferred access checking.  */

struct GTY((for_user)) cxx_int_tree_map {
  unsigned int uid;
  tree to;
};

struct cxx_int_tree_map_hasher : ggc_ptr_hash<cxx_int_tree_map>
{
  static hashval_t hash (cxx_int_tree_map *);
  static bool equal (cxx_int_tree_map *, cxx_int_tree_map *);
};

struct named_label_entry; /* Defined in decl.c.  */

struct named_label_hash : ggc_remove <named_label_entry *>
{
  typedef named_label_entry *value_type;
  typedef tree compare_type; /* An identifier.  */

  inline static hashval_t hash (value_type);
  inline static bool equal (const value_type, compare_type);

  inline static void mark_empty (value_type &p) {p = NULL;}
  inline static bool is_empty (value_type p) {return !p;}

  /* Nothing is deletable.  Everything is insertable.  */
  inline static bool is_deleted (value_type) { return false; }
  inline static void mark_deleted (value_type) { gcc_unreachable (); }
};

/* Global state pertinent to the current function.  */

struct GTY(()) language_function {
  struct c_language_function base;

  tree x_cdtor_label;
  tree x_current_class_ptr;
  tree x_current_class_ref;
  tree x_eh_spec_block;
  tree x_in_charge_parm;
  tree x_vtt_parm;
  tree x_return_value;
  tree x_auto_return_pattern;

  BOOL_BITFIELD returns_value : 1;
  BOOL_BITFIELD returns_null : 1;
  BOOL_BITFIELD returns_abnormally : 1;
  BOOL_BITFIELD infinite_loop: 1;
  BOOL_BITFIELD x_in_function_try_handler : 1;
  BOOL_BITFIELD x_in_base_initializer : 1;

  /* True if this function can throw an exception.  */
  BOOL_BITFIELD can_throw : 1;

  BOOL_BITFIELD invalid_constexpr : 1;

  hash_table<named_label_hash> *x_named_labels;

  cp_binding_level *bindings;
  vec<tree, va_gc> *x_local_names;
  /* Tracking possibly infinite loops.  This is a vec<tree> only because
     vec<bool> doesn't work with gtype.  */
  vec<tree, va_gc> *infinite_loops;
  hash_table<cxx_int_tree_map_hasher> *extern_decl_map;
};

/* The current C++-specific per-function global variables.  */

#define cp_function_chain (cfun->language)

/* In a constructor destructor, the point at which all derived class
   destroying/construction has been done.  I.e., just before a
   constructor returns, or before any base class destroying will be done
   in a destructor.  */

#define cdtor_label cp_function_chain->x_cdtor_label

/* When we're processing a member function, current_class_ptr is the
   PARM_DECL for the `this' pointer.  The current_class_ref is an
   expression for `*this'.  */

#define current_class_ptr			\
  (*(cfun && cp_function_chain			\
     ? &cp_function_chain->x_current_class_ptr	\
     : &scope_chain->x_current_class_ptr))
#define current_class_ref			\
  (*(cfun && cp_function_chain			\
     ? &cp_function_chain->x_current_class_ref	\
     : &scope_chain->x_current_class_ref))

/* The EH_SPEC_BLOCK for the exception-specifiers for the current
   function, if any.  */

#define current_eh_spec_block cp_function_chain->x_eh_spec_block

/* The `__in_chrg' parameter for the current function.  Only used for
   constructors and destructors.  */

#define current_in_charge_parm cp_function_chain->x_in_charge_parm

/* The `__vtt_parm' parameter for the current function.  Only used for
   constructors and destructors.  */

#define current_vtt_parm cp_function_chain->x_vtt_parm

/* Set to 0 at beginning of a function definition, set to 1 if
   a return statement that specifies a return value is seen.  */

#define current_function_returns_value cp_function_chain->returns_value

/* Set to 0 at beginning of a function definition, set to 1 if
   a return statement with no argument is seen.  */

#define current_function_returns_null cp_function_chain->returns_null

/* Set to 0 at beginning of a function definition, set to 1 if
   a call to a noreturn function is seen.  */

#define current_function_returns_abnormally \
  cp_function_chain->returns_abnormally

/* Set to 0 at beginning of a function definition, set to 1 if we see an
   obvious infinite loop.  This can have false positives and false
   negatives, so it should only be used as a heuristic.  */

#define current_function_infinite_loop cp_function_chain->infinite_loop

/* Nonzero if we are processing a base initializer.  Zero elsewhere.  */
#define in_base_initializer cp_function_chain->x_in_base_initializer

#define in_function_try_handler cp_function_chain->x_in_function_try_handler

/* Expression always returned from function, or error_mark_node
   otherwise, for use by the automatic named return value optimization.  */

#define current_function_return_value \
  (cp_function_chain->x_return_value)

/* A type involving 'auto' to be used for return type deduction.  */

#define current_function_auto_return_pattern \
  (cp_function_chain->x_auto_return_pattern)

/* In parser.c.  */
extern tree cp_literal_operator_id (const char *);

/* TRUE if a tree code represents a statement.  */
extern bool statement_code_p[MAX_TREE_CODES];

#define STATEMENT_CODE_P(CODE) statement_code_p[(int) (CODE)]

enum languages { lang_c, lang_cplusplus };

/* Macros to make error reporting functions' lives easier.  */
#define TYPE_LINKAGE_IDENTIFIER(NODE) \
  (TYPE_IDENTIFIER (TYPE_MAIN_VARIANT (NODE)))
#define TYPE_NAME_STRING(NODE) (IDENTIFIER_POINTER (TYPE_IDENTIFIER (NODE)))
#define TYPE_NAME_LENGTH(NODE) (IDENTIFIER_LENGTH (TYPE_IDENTIFIER (NODE)))

/* Nonzero if NODE has no name for linkage purposes.  */
#define TYPE_UNNAMED_P(NODE) \
  (OVERLOAD_TYPE_P (NODE) && anon_aggrname_p (TYPE_LINKAGE_IDENTIFIER (NODE)))

/* The _DECL for this _TYPE.  */
#define TYPE_MAIN_DECL(NODE) (TYPE_STUB_DECL (TYPE_MAIN_VARIANT (NODE)))

/* Nonzero if T is a type that could resolve to any kind of concrete type
   at instantiation time.  */
#define WILDCARD_TYPE_P(T)				\
  (TREE_CODE (T) == TEMPLATE_TYPE_PARM			\
   || TREE_CODE (T) == TYPENAME_TYPE			\
   || TREE_CODE (T) == TYPEOF_TYPE			\
   || TREE_CODE (T) == BOUND_TEMPLATE_TEMPLATE_PARM	\
   || TREE_CODE (T) == DECLTYPE_TYPE)

/* Nonzero if T is a class (or struct or union) type.  Also nonzero
   for template type parameters, typename types, and instantiated
   template template parameters.  Keep these checks in ascending code
   order.  */
#define MAYBE_CLASS_TYPE_P(T) (WILDCARD_TYPE_P (T) || CLASS_TYPE_P (T))

/* Set CLASS_TYPE_P for T to VAL.  T must be a class, struct, or
   union type.  */
#define SET_CLASS_TYPE_P(T, VAL) \
  (TYPE_LANG_FLAG_5 (RECORD_OR_UNION_CHECK (T)) = (VAL))

/* Nonzero if T is a class type.  Zero for template type parameters,
   typename types, and so forth.  */
#define CLASS_TYPE_P(T) \
  (RECORD_OR_UNION_CODE_P (TREE_CODE (T)) && TYPE_LANG_FLAG_5 (T))

/* Nonzero if T is a class type but not an union.  */
#define NON_UNION_CLASS_TYPE_P(T) \
  (TREE_CODE (T) == RECORD_TYPE && TYPE_LANG_FLAG_5 (T))

/* Keep these checks in ascending code order.  */
#define RECORD_OR_UNION_CODE_P(T)	\
  ((T) == RECORD_TYPE || (T) == UNION_TYPE)
#define OVERLOAD_TYPE_P(T) \
  (CLASS_TYPE_P (T) || TREE_CODE (T) == ENUMERAL_TYPE)

/* True if this type is dependent.  This predicate is only valid if
   TYPE_DEPENDENT_P_VALID is true.  */
#define TYPE_DEPENDENT_P(NODE) TYPE_LANG_FLAG_0 (NODE)

/* True if dependent_type_p has been called for this type, with the
   result that TYPE_DEPENDENT_P is valid.  */
#define TYPE_DEPENDENT_P_VALID(NODE) TYPE_LANG_FLAG_6(NODE)

/* Nonzero if this type is const-qualified.  */
#define CP_TYPE_CONST_P(NODE)				\
  ((cp_type_quals (NODE) & TYPE_QUAL_CONST) != 0)

/* Nonzero if this type is volatile-qualified.  */
#define CP_TYPE_VOLATILE_P(NODE)			\
  ((cp_type_quals (NODE) & TYPE_QUAL_VOLATILE) != 0)

/* Nonzero if this type is restrict-qualified.  */
#define CP_TYPE_RESTRICT_P(NODE)			\
  ((cp_type_quals (NODE) & TYPE_QUAL_RESTRICT) != 0)

/* Nonzero if this type is const-qualified, but not
   volatile-qualified.  Other qualifiers are ignored.  This macro is
   used to test whether or not it is OK to bind an rvalue to a
   reference.  */
#define CP_TYPE_CONST_NON_VOLATILE_P(NODE)				\
  ((cp_type_quals (NODE) & (TYPE_QUAL_CONST | TYPE_QUAL_VOLATILE))	\
   == TYPE_QUAL_CONST)

#define FUNCTION_ARG_CHAIN(NODE) \
  TREE_CHAIN (TYPE_ARG_TYPES (TREE_TYPE (NODE)))

/* Given a FUNCTION_DECL, returns the first TREE_LIST out of TYPE_ARG_TYPES
   which refers to a user-written parameter.  */
#define FUNCTION_FIRST_USER_PARMTYPE(NODE) \
  skip_artificial_parms_for ((NODE), TYPE_ARG_TYPES (TREE_TYPE (NODE)))

/* Similarly, but for DECL_ARGUMENTS.  */
#define FUNCTION_FIRST_USER_PARM(NODE) \
  skip_artificial_parms_for ((NODE), DECL_ARGUMENTS (NODE))

/* Nonzero iff TYPE is derived from PARENT. Ignores accessibility and
   ambiguity issues.  */
#define DERIVED_FROM_P(PARENT, TYPE) \
  (lookup_base ((TYPE), (PARENT), ba_any, NULL, tf_none) != NULL_TREE)

/* Gives the visibility specification for a class type.  */
#define CLASSTYPE_VISIBILITY(TYPE)		\
	DECL_VISIBILITY (TYPE_MAIN_DECL (TYPE))
#define CLASSTYPE_VISIBILITY_SPECIFIED(TYPE)	\
	DECL_VISIBILITY_SPECIFIED (TYPE_MAIN_DECL (TYPE))

struct GTY (()) tree_pair_s {
  tree purpose;
  tree value;
};
typedef tree_pair_s *tree_pair_p;

/* This structure provides additional information above and beyond
   what is provide in the ordinary tree_type.  In the past, we used it
   for the types of class types, template parameters types, typename
   types, and so forth.  However, there can be many (tens to hundreds
   of thousands) of template parameter types in a compilation, and
   there's no need for this additional information in that case.
   Therefore, we now use this data structure only for class types.

   In the past, it was thought that there would be relatively few
   class types.  However, in the presence of heavy use of templates,
   many (i.e., thousands) of classes can easily be generated.
   Therefore, we should endeavor to keep the size of this structure to
   a minimum.  */
struct GTY(()) lang_type {
  unsigned char align;

  unsigned has_type_conversion : 1;
  unsigned has_copy_ctor : 1;
  unsigned has_default_ctor : 1;
  unsigned const_needs_init : 1;
  unsigned ref_needs_init : 1;
  unsigned has_const_copy_assign : 1;
  unsigned use_template : 2;

  unsigned has_mutable : 1;
  unsigned com_interface : 1;
  unsigned non_pod_class : 1;
  unsigned nearly_empty_p : 1;
  unsigned user_align : 1;
  unsigned has_copy_assign : 1;
  unsigned has_new : 1;
  unsigned has_array_new : 1;

  unsigned gets_delete : 2;
  unsigned interface_only : 1;
  unsigned interface_unknown : 1;
  unsigned contains_empty_class_p : 1;
  unsigned anon_aggr : 1;
  unsigned non_zero_init : 1;
  unsigned empty_p : 1;
  /* 32 bits allocated.  */

  unsigned vec_new_uses_cookie : 1;
  unsigned declared_class : 1;
  unsigned diamond_shaped : 1;
  unsigned repeated_base : 1;
  unsigned being_defined : 1;
  unsigned debug_requested : 1;
  unsigned fields_readonly : 1;
  unsigned ptrmemfunc_flag : 1;

  unsigned was_anonymous : 1;
  unsigned lazy_default_ctor : 1;
  unsigned lazy_copy_ctor : 1;
  unsigned lazy_copy_assign : 1;
  unsigned lazy_destructor : 1;
  unsigned has_const_copy_ctor : 1;
  unsigned has_complex_copy_ctor : 1;
  unsigned has_complex_copy_assign : 1;

  unsigned non_aggregate : 1;
  unsigned has_complex_dflt : 1;
  unsigned has_list_ctor : 1;
  unsigned non_std_layout : 1;
  unsigned is_literal : 1;
  unsigned lazy_move_ctor : 1;
  unsigned lazy_move_assign : 1;
  unsigned has_complex_move_ctor : 1;

  unsigned has_complex_move_assign : 1;
  unsigned has_constexpr_ctor : 1;
  unsigned unique_obj_representations : 1;
  unsigned unique_obj_representations_set : 1;

  /* When adding a flag here, consider whether or not it ought to
     apply to a template instance if it applies to the template.  If
     so, make sure to copy it in instantiate_class_template!  */

  /* There are some bits left to fill out a 32-bit word.  Keep track
     of this by updating the size of this bitfield whenever you add or
     remove a flag.  */
  unsigned dummy : 4;

  tree primary_base;
  vec<tree_pair_s, va_gc> *vcall_indices;
  tree vtables;
  tree typeinfo_var;
  vec<tree, va_gc> *vbases;
  binding_table nested_udts;
  tree as_base;
  vec<tree, va_gc> *pure_virtuals;
  tree friend_classes;
  vec<tree, va_gc> * GTY((reorder ("resort_type_member_vec"))) members;
  tree key_method;
  tree decl_list;
  tree befriending_classes;
  /* In a RECORD_TYPE, information specific to Objective-C++, such
     as a list of adopted protocols or a pointer to a corresponding
     @interface.  See objc/objc-act.h for details.  */
  tree objc_info;
  /* FIXME reuse another field?  */
  tree lambda_expr;
};

/* We used to have a variant type for lang_type.  Keep the name of the
   checking accessor for the sole survivor.  */
#define LANG_TYPE_CLASS_CHECK(NODE) (TYPE_LANG_SPECIFIC (NODE))

/* Nonzero for _CLASSTYPE means that operator delete is defined.  */
#define TYPE_GETS_DELETE(NODE) (LANG_TYPE_CLASS_CHECK (NODE)->gets_delete)
#define TYPE_GETS_REG_DELETE(NODE) (TYPE_GETS_DELETE (NODE) & 1)

/* Nonzero if `new NODE[x]' should cause the allocation of extra
   storage to indicate how many array elements are in use.  */
#define TYPE_VEC_NEW_USES_COOKIE(NODE)			\
  (CLASS_TYPE_P (NODE)					\
   && LANG_TYPE_CLASS_CHECK (NODE)->vec_new_uses_cookie)

/* Nonzero means that this _CLASSTYPE node defines ways of converting
   itself to other types.  */
#define TYPE_HAS_CONVERSION(NODE) \
  (LANG_TYPE_CLASS_CHECK (NODE)->has_type_conversion)

/* Nonzero means that NODE (a class type) has a default constructor --
   but that it has not yet been declared.  */
#define CLASSTYPE_LAZY_DEFAULT_CTOR(NODE) \
  (LANG_TYPE_CLASS_CHECK (NODE)->lazy_default_ctor)

/* Nonzero means that NODE (a class type) has a copy constructor --
   but that it has not yet been declared.  */
#define CLASSTYPE_LAZY_COPY_CTOR(NODE) \
  (LANG_TYPE_CLASS_CHECK (NODE)->lazy_copy_ctor)

/* Nonzero means that NODE (a class type) has a move constructor --
   but that it has not yet been declared.  */
#define CLASSTYPE_LAZY_MOVE_CTOR(NODE) \
  (LANG_TYPE_CLASS_CHECK (NODE)->lazy_move_ctor)

/* Nonzero means that NODE (a class type) has an assignment operator
   -- but that it has not yet been declared.  */
#define CLASSTYPE_LAZY_COPY_ASSIGN(NODE) \
  (LANG_TYPE_CLASS_CHECK (NODE)->lazy_copy_assign)

/* Nonzero means that NODE (a class type) has an assignment operator
   -- but that it has not yet been declared.  */
#define CLASSTYPE_LAZY_MOVE_ASSIGN(NODE) \
  (LANG_TYPE_CLASS_CHECK (NODE)->lazy_move_assign)

/* Nonzero means that NODE (a class type) has a destructor -- but that
   it has not yet been declared.  */
#define CLASSTYPE_LAZY_DESTRUCTOR(NODE) \
  (LANG_TYPE_CLASS_CHECK (NODE)->lazy_destructor)

/* Nonzero means that NODE (a class type) is final */
#define CLASSTYPE_FINAL(NODE) \
  TYPE_FINAL_P (NODE)


/* Nonzero means that this _CLASSTYPE node overloads operator=(X&).  */
#define TYPE_HAS_COPY_ASSIGN(NODE) (LANG_TYPE_CLASS_CHECK (NODE)->has_copy_assign)

/* True iff the class type NODE has an "operator =" whose parameter
   has a parameter of type "const X&".  */
#define TYPE_HAS_CONST_COPY_ASSIGN(NODE) \
  (LANG_TYPE_CLASS_CHECK (NODE)->has_const_copy_assign)

/* Nonzero means that this _CLASSTYPE node has an X(X&) constructor.  */
#define TYPE_HAS_COPY_CTOR(NODE) (LANG_TYPE_CLASS_CHECK (NODE)->has_copy_ctor)
#define TYPE_HAS_CONST_COPY_CTOR(NODE) \
  (LANG_TYPE_CLASS_CHECK (NODE)->has_const_copy_ctor)

/* Nonzero if this class has an X(initializer_list<T>) constructor.  */
#define TYPE_HAS_LIST_CTOR(NODE) \
  (LANG_TYPE_CLASS_CHECK (NODE)->has_list_ctor)

/* Nonzero if this class has a constexpr constructor other than a copy/move
   constructor.  Note that a class can have constexpr constructors for
   static initialization even if it isn't a literal class.  */
#define TYPE_HAS_CONSTEXPR_CTOR(NODE) \
  (LANG_TYPE_CLASS_CHECK (NODE)->has_constexpr_ctor)

/* Nonzero if this class defines an overloaded operator new.  (An
   operator new [] doesn't count.)  */
#define TYPE_HAS_NEW_OPERATOR(NODE) \
  (LANG_TYPE_CLASS_CHECK (NODE)->has_new)

/* Nonzero if this class defines an overloaded operator new[].  */
#define TYPE_HAS_ARRAY_NEW_OPERATOR(NODE) \
  (LANG_TYPE_CLASS_CHECK (NODE)->has_array_new)

/* Nonzero means that this type is being defined.  I.e., the left brace
   starting the definition of this type has been seen.  */
#define TYPE_BEING_DEFINED(NODE) (LANG_TYPE_CLASS_CHECK (NODE)->being_defined)

/* Nonzero means that this type is either complete or being defined, so we
   can do lookup in it.  */
#define COMPLETE_OR_OPEN_TYPE_P(NODE) \
  (COMPLETE_TYPE_P (NODE) || (CLASS_TYPE_P (NODE) && TYPE_BEING_DEFINED (NODE)))

/* Mark bits for repeated base checks.  */
#define TYPE_MARKED_P(NODE) TREE_LANG_FLAG_6 (TYPE_CHECK (NODE))

/* Nonzero if the class NODE has multiple paths to the same (virtual)
   base object.  */
#define CLASSTYPE_DIAMOND_SHAPED_P(NODE) \
  (LANG_TYPE_CLASS_CHECK(NODE)->diamond_shaped)

/* Nonzero if the class NODE has multiple instances of the same base
   type.  */
#define CLASSTYPE_REPEATED_BASE_P(NODE) \
  (LANG_TYPE_CLASS_CHECK(NODE)->repeated_base)

/* The member function with which the vtable will be emitted:
   the first noninline non-pure-virtual member function.  NULL_TREE
   if there is no key function or if this is a class template */
#define CLASSTYPE_KEY_METHOD(NODE) (LANG_TYPE_CLASS_CHECK (NODE)->key_method)

/* Vector of members.  During definition, it is unordered and only
   member functions are present.  After completion it is sorted and
   contains both member functions and non-functions.  STAT_HACK is
   involved to preserve oneslot per name invariant.  */
#define CLASSTYPE_MEMBER_VEC(NODE) (LANG_TYPE_CLASS_CHECK (NODE)->members)

/* For class templates, this is a TREE_LIST of all member data,
   functions, types, and friends in the order of declaration.
   The TREE_PURPOSE of each TREE_LIST is NULL_TREE for a friend,
   and the RECORD_TYPE for the class template otherwise.  */
#define CLASSTYPE_DECL_LIST(NODE) (LANG_TYPE_CLASS_CHECK (NODE)->decl_list)

/* A FUNCTION_DECL or OVERLOAD for the constructors for NODE.  These
   are the constructors that take an in-charge parameter.  */
#define CLASSTYPE_CONSTRUCTORS(NODE) \
  (get_class_binding_direct (NODE, ctor_identifier))

/* A FUNCTION_DECL for the destructor for NODE.  This is the
   destructors that take an in-charge parameter.  If
   CLASSTYPE_LAZY_DESTRUCTOR is true, then this entry will be NULL
   until the destructor is created with lazily_declare_fn.  */
#define CLASSTYPE_DESTRUCTOR(NODE) \
  (get_class_binding_direct (NODE, dtor_identifier))

/* A dictionary of the nested user-defined-types (class-types, or enums)
   found within this class.  This table includes nested member class
   templates.  */
#define CLASSTYPE_NESTED_UTDS(NODE) \
   (LANG_TYPE_CLASS_CHECK (NODE)->nested_udts)

/* Nonzero if NODE has a primary base class, i.e., a base class with
   which it shares the virtual function table pointer.  */
#define CLASSTYPE_HAS_PRIMARY_BASE_P(NODE) \
  (CLASSTYPE_PRIMARY_BINFO (NODE) != NULL_TREE)

/* If non-NULL, this is the binfo for the primary base class, i.e.,
   the base class which contains the virtual function table pointer
   for this class.  */
#define CLASSTYPE_PRIMARY_BINFO(NODE) \
  (LANG_TYPE_CLASS_CHECK (NODE)->primary_base)

/* A vector of BINFOs for the direct and indirect virtual base classes
   that this type uses in a post-order depth-first left-to-right
   order.  (In other words, these bases appear in the order that they
   should be initialized.)  */
#define CLASSTYPE_VBASECLASSES(NODE) (LANG_TYPE_CLASS_CHECK (NODE)->vbases)

/* The type corresponding to NODE when NODE is used as a base class,
   i.e., NODE without virtual base classes or tail padding.  */
#define CLASSTYPE_AS_BASE(NODE) (LANG_TYPE_CLASS_CHECK (NODE)->as_base)

/* True iff NODE is the CLASSTYPE_AS_BASE version of some type.  */
#define IS_FAKE_BASE_TYPE(NODE)					\
  (TREE_CODE (NODE) == RECORD_TYPE				\
   && TYPE_CONTEXT (NODE) && CLASS_TYPE_P (TYPE_CONTEXT (NODE))	\
   && CLASSTYPE_AS_BASE (TYPE_CONTEXT (NODE)) == (NODE))

/* These are the size and alignment of the type without its virtual
   base classes, for when we use this type as a base itself.  */
#define CLASSTYPE_SIZE(NODE) TYPE_SIZE (CLASSTYPE_AS_BASE (NODE))
#define CLASSTYPE_SIZE_UNIT(NODE) TYPE_SIZE_UNIT (CLASSTYPE_AS_BASE (NODE))
#define CLASSTYPE_ALIGN(NODE) TYPE_ALIGN (CLASSTYPE_AS_BASE (NODE))
#define CLASSTYPE_USER_ALIGN(NODE) TYPE_USER_ALIGN (CLASSTYPE_AS_BASE (NODE))

/* The alignment of NODE, without its virtual bases, in bytes.  */
#define CLASSTYPE_ALIGN_UNIT(NODE) \
  (CLASSTYPE_ALIGN (NODE) / BITS_PER_UNIT)

/* A vec<tree> of virtual functions which cannot be inherited by
   derived classes.  When deriving from this type, the derived
   class must provide its own definition for each of these functions.  */
#define CLASSTYPE_PURE_VIRTUALS(NODE) \
  (LANG_TYPE_CLASS_CHECK (NODE)->pure_virtuals)

/* Nonzero means that this type is an abstract class type.  */
#define ABSTRACT_CLASS_TYPE_P(NODE) \
  (CLASS_TYPE_P (NODE) && CLASSTYPE_PURE_VIRTUALS(NODE))

/* Nonzero means that this type has an X() constructor.  */
#define TYPE_HAS_DEFAULT_CONSTRUCTOR(NODE) \
  (LANG_TYPE_CLASS_CHECK (NODE)->has_default_ctor)

/* Nonzero means that this type contains a mutable member.  */
#define CLASSTYPE_HAS_MUTABLE(NODE) (LANG_TYPE_CLASS_CHECK (NODE)->has_mutable)
#define TYPE_HAS_MUTABLE_P(NODE) (cp_has_mutable_p (NODE))

/* Nonzero means that this class type is not POD for the purpose of layout
   (as defined in the ABI).  This is different from the language's POD.  */
#define CLASSTYPE_NON_LAYOUT_POD_P(NODE) \
  (LANG_TYPE_CLASS_CHECK (NODE)->non_pod_class)

/* Nonzero means that this class type is a non-standard-layout class.  */
#define CLASSTYPE_NON_STD_LAYOUT(NODE) \
  (LANG_TYPE_CLASS_CHECK (NODE)->non_std_layout)

/* Nonzero means that this class type does have unique object
   representations.  */
#define CLASSTYPE_UNIQUE_OBJ_REPRESENTATIONS(NODE) \
  (LANG_TYPE_CLASS_CHECK (NODE)->unique_obj_representations)

/* Nonzero means that this class type has
   CLASSTYPE_UNIQUE_OBJ_REPRESENTATIONS computed.  */
#define CLASSTYPE_UNIQUE_OBJ_REPRESENTATIONS_SET(NODE) \
  (LANG_TYPE_CLASS_CHECK (NODE)->unique_obj_representations_set)

/* Nonzero means that this class contains pod types whose default
   initialization is not a zero initialization (namely, pointers to
   data members).  */
#define CLASSTYPE_NON_ZERO_INIT_P(NODE) \
  (LANG_TYPE_CLASS_CHECK (NODE)->non_zero_init)

/* Nonzero if this class is "empty" in the sense of the C++ ABI.  */
#define CLASSTYPE_EMPTY_P(NODE) \
  (LANG_TYPE_CLASS_CHECK (NODE)->empty_p)

/* Nonzero if this class is "nearly empty", i.e., contains only a
   virtual function table pointer.  */
#define CLASSTYPE_NEARLY_EMPTY_P(NODE) \
  (LANG_TYPE_CLASS_CHECK (NODE)->nearly_empty_p)

/* Nonzero if this class contains an empty subobject.  */
#define CLASSTYPE_CONTAINS_EMPTY_CLASS_P(NODE) \
  (LANG_TYPE_CLASS_CHECK (NODE)->contains_empty_class_p)

/* A list of class types of which this type is a friend.  The
   TREE_VALUE is normally a TYPE, but will be a TEMPLATE_DECL in the
   case of a template friend.  */
#define CLASSTYPE_FRIEND_CLASSES(NODE) \
  (LANG_TYPE_CLASS_CHECK (NODE)->friend_classes)

/* A list of the classes which grant friendship to this class.  */
#define CLASSTYPE_BEFRIENDING_CLASSES(NODE) \
  (LANG_TYPE_CLASS_CHECK (NODE)->befriending_classes)

/* The associated LAMBDA_EXPR that made this class.  */
#define CLASSTYPE_LAMBDA_EXPR(NODE) \
  (LANG_TYPE_CLASS_CHECK (NODE)->lambda_expr)
/* The extra mangling scope for this closure type.  */
#define LAMBDA_TYPE_EXTRA_SCOPE(NODE) \
  (LAMBDA_EXPR_EXTRA_SCOPE (CLASSTYPE_LAMBDA_EXPR (NODE)))

/* Say whether this node was declared as a "class" or a "struct".  */
#define CLASSTYPE_DECLARED_CLASS(NODE) \
  (LANG_TYPE_CLASS_CHECK (NODE)->declared_class)

/* Nonzero if this class has const members
   which have no specified initialization.  */
#define CLASSTYPE_READONLY_FIELDS_NEED_INIT(NODE)	\
  (TYPE_LANG_SPECIFIC (NODE)				\
   ? LANG_TYPE_CLASS_CHECK (NODE)->const_needs_init : 0)
#define SET_CLASSTYPE_READONLY_FIELDS_NEED_INIT(NODE, VALUE) \
  (LANG_TYPE_CLASS_CHECK (NODE)->const_needs_init = (VALUE))

/* Nonzero if this class has ref members
   which have no specified initialization.  */
#define CLASSTYPE_REF_FIELDS_NEED_INIT(NODE)		\
  (TYPE_LANG_SPECIFIC (NODE)				\
   ? LANG_TYPE_CLASS_CHECK (NODE)->ref_needs_init : 0)
#define SET_CLASSTYPE_REF_FIELDS_NEED_INIT(NODE, VALUE) \
  (LANG_TYPE_CLASS_CHECK (NODE)->ref_needs_init = (VALUE))

/* Nonzero if this class is included from a header file which employs
   `#pragma interface', and it is not included in its implementation file.  */
#define CLASSTYPE_INTERFACE_ONLY(NODE) \
  (LANG_TYPE_CLASS_CHECK (NODE)->interface_only)

/* True if we have already determined whether or not vtables, VTTs,
   typeinfo, and other similar per-class data should be emitted in
   this translation unit.  This flag does not indicate whether or not
   these items should be emitted; it only indicates that we know one
   way or the other.  */
#define CLASSTYPE_INTERFACE_KNOWN(NODE) \
  (LANG_TYPE_CLASS_CHECK (NODE)->interface_unknown == 0)
/* The opposite of CLASSTYPE_INTERFACE_KNOWN.  */
#define CLASSTYPE_INTERFACE_UNKNOWN(NODE) \
  (LANG_TYPE_CLASS_CHECK (NODE)->interface_unknown)

#define SET_CLASSTYPE_INTERFACE_UNKNOWN_X(NODE,X) \
  (LANG_TYPE_CLASS_CHECK (NODE)->interface_unknown = !!(X))
#define SET_CLASSTYPE_INTERFACE_UNKNOWN(NODE) \
  (LANG_TYPE_CLASS_CHECK (NODE)->interface_unknown = 1)
#define SET_CLASSTYPE_INTERFACE_KNOWN(NODE) \
  (LANG_TYPE_CLASS_CHECK (NODE)->interface_unknown = 0)

/* Nonzero if a _DECL node requires us to output debug info for this class.  */
#define CLASSTYPE_DEBUG_REQUESTED(NODE) \
  (LANG_TYPE_CLASS_CHECK (NODE)->debug_requested)

/* Additional macros for inheritance information.  */

/* Nonzero means that this class is on a path leading to a new vtable.  */
#define BINFO_VTABLE_PATH_MARKED(NODE) BINFO_FLAG_1 (NODE)

/* Nonzero means B (a BINFO) has its own vtable.  Any copies will not
   have this flag set.  */
#define BINFO_NEW_VTABLE_MARKED(B) (BINFO_FLAG_2 (B))

/* Compare a BINFO_TYPE with another type for equality.  For a binfo,
   this is functionally equivalent to using same_type_p, but
   measurably faster.  At least one of the arguments must be a
   BINFO_TYPE.  The other can be a BINFO_TYPE or a regular type.  If
   BINFO_TYPE(T) ever stops being the main variant of the class the
   binfo is for, this macro must change.  */
#define SAME_BINFO_TYPE_P(A, B) ((A) == (B))

/* Any subobject that needs a new vtable must have a vptr and must not
   be a non-virtual primary base (since it would then use the vtable from a
   derived class and never become non-primary.)  */
#define SET_BINFO_NEW_VTABLE_MARKED(B)					 \
  (BINFO_NEW_VTABLE_MARKED (B) = 1,					 \
   gcc_assert (!BINFO_PRIMARY_P (B) || BINFO_VIRTUAL_P (B)),		 \
   gcc_assert (TYPE_VFIELD (BINFO_TYPE (B))))

/* Nonzero if this binfo is for a dependent base - one that should not
   be searched.  */
#define BINFO_DEPENDENT_BASE_P(NODE) BINFO_FLAG_3 (NODE)

/* Nonzero if this binfo has lost its primary base binfo (because that
   is a nearly-empty virtual base that has been taken by some other
   base in the complete hierarchy.  */
#define BINFO_LOST_PRIMARY_P(NODE) BINFO_FLAG_4 (NODE)

/* Nonzero if this BINFO is a primary base class.  */
#define BINFO_PRIMARY_P(NODE) BINFO_FLAG_5(NODE)

/* A vec<tree_pair_s> of the vcall indices associated with the class
   NODE.  The PURPOSE of each element is a FUNCTION_DECL for a virtual
   function.  The VALUE is the index into the virtual table where the
   vcall offset for that function is stored, when NODE is a virtual
   base.  */
#define CLASSTYPE_VCALL_INDICES(NODE) \
  (LANG_TYPE_CLASS_CHECK (NODE)->vcall_indices)

/* The various vtables for the class NODE.  The primary vtable will be
   first, followed by the construction vtables and VTT, if any.  */
#define CLASSTYPE_VTABLES(NODE) \
  (LANG_TYPE_CLASS_CHECK (NODE)->vtables)

/* The std::type_info variable representing this class, or NULL if no
   such variable has been created.  This field is only set for the
   TYPE_MAIN_VARIANT of the class.  */
#define CLASSTYPE_TYPEINFO_VAR(NODE) \
  (LANG_TYPE_CLASS_CHECK (NODE)->typeinfo_var)

/* Accessor macros for the BINFO_VIRTUALS list.  */

/* The number of bytes by which to adjust the `this' pointer when
   calling this virtual function.  Subtract this value from the this
   pointer. Always non-NULL, might be constant zero though.  */
#define BV_DELTA(NODE) (TREE_PURPOSE (NODE))

/* If non-NULL, the vtable index at which to find the vcall offset
   when calling this virtual function.  Add the value at that vtable
   index to the this pointer.  */
#define BV_VCALL_INDEX(NODE) (TREE_TYPE (NODE))

/* The function to call.  */
#define BV_FN(NODE) (TREE_VALUE (NODE))

/* Whether or not this entry is for a lost primary virtual base.  */
#define BV_LOST_PRIMARY(NODE) (TREE_LANG_FLAG_0 (NODE))

/* For FUNCTION_TYPE or METHOD_TYPE, a list of the exceptions that
   this type can raise.  Each TREE_VALUE is a _TYPE.  The TREE_VALUE
   will be NULL_TREE to indicate a throw specification of `()', or
   no exceptions allowed.  For a noexcept specification, TREE_VALUE
   is NULL_TREE and TREE_PURPOSE is the constant-expression.  For
   a deferred noexcept-specification, TREE_PURPOSE is a DEFERRED_NOEXCEPT
   (for templates) or an OVERLOAD list of functions (for implicitly
   declared functions).  */
#define TYPE_RAISES_EXCEPTIONS(NODE) \
  TYPE_LANG_SLOT_1 (FUNC_OR_METHOD_CHECK (NODE))

/* For FUNCTION_TYPE or METHOD_TYPE, return 1 iff it is declared `throw()'
   or noexcept(true).  */
#define TYPE_NOTHROW_P(NODE) nothrow_spec_p (TYPE_RAISES_EXCEPTIONS (NODE))

/* For FUNCTION_TYPE or METHOD_TYPE, true if NODE is noexcept.  This is the
   case for things declared noexcept(true) and, with -fnothrow-opt, for
   throw() functions.  */
#define TYPE_NOEXCEPT_P(NODE) type_noexcept_p (NODE)

/* The binding level associated with the namespace.  */
#define NAMESPACE_LEVEL(NODE) \
  (LANG_DECL_NS_CHECK (NODE)->level)

/* Discriminator values for lang_decl.  */

enum lang_decl_selector
{
  lds_min,
  lds_fn,
  lds_ns,
  lds_parm,
  lds_decomp
};

/* Flags shared by all forms of DECL_LANG_SPECIFIC.

   Some of the flags live here only to make lang_decl_min/fn smaller.  Do
   not make this struct larger than 32 bits.  */

struct GTY(()) lang_decl_base {
  ENUM_BITFIELD(lang_decl_selector) selector : 3;
  ENUM_BITFIELD(languages) language : 1;
  unsigned use_template : 2;
  unsigned not_really_extern : 1;	   /* var or fn */
  unsigned initialized_in_class : 1;	   /* var or fn */
  unsigned repo_available_p : 1;	   /* var or fn */
  unsigned threadprivate_or_deleted_p : 1; /* var or fn */
  unsigned anticipated_p : 1;		   /* fn, type or template */
  /* anticipated_p reused as DECL_OMP_PRIVATIZED_MEMBER in var */
  unsigned friend_or_tls : 1;		   /* var, fn, type or template */
  unsigned unknown_bound_p : 1;		   /* var */
  unsigned odr_used : 1;		   /* var or fn */
  unsigned u2sel : 1;
  unsigned concept_p : 1;                  /* applies to vars and functions */
  unsigned var_declared_inline_p : 1;	   /* var */
<<<<<<< HEAD
  /* 1 spare bit */
  unsigned module_index : 14;		   /* Module index. */
=======
  unsigned dependent_init_p : 1;	   /* var */
  /* 1 spare bit */
>>>>>>> af3fa359
};

/* True for DECL codes which have template info and access.  */
#define LANG_DECL_HAS_MIN(NODE)			\
  (VAR_OR_FUNCTION_DECL_P (NODE)		\
   || TREE_CODE (NODE) == FIELD_DECL		\
   || TREE_CODE (NODE) == CONST_DECL		\
   || TREE_CODE (NODE) == TYPE_DECL		\
   || TREE_CODE (NODE) == TEMPLATE_DECL		\
   || TREE_CODE (NODE) == USING_DECL)

/* DECL_LANG_SPECIFIC for the above codes.  */

struct GTY(()) lang_decl_min {
  struct lang_decl_base base; /* 32-bits.  */

  /* 32 bits padding on 64-bit host.  */

  /* In a FUNCTION_DECL for which DECL_THUNK_P holds, this is
     THUNK_ALIAS.
     In a FUNCTION_DECL for which DECL_THUNK_P does not hold,
     VAR_DECL, TYPE_DECL, or TEMPLATE_DECL, this is
     DECL_TEMPLATE_INFO.  */
  tree template_info;

  union lang_decl_u2 {
    /* In a FUNCTION_DECL for which DECL_THUNK_P holds, this is
       THUNK_VIRTUAL_OFFSET.
       In a VAR_DECL for which DECL_HAS_VALUE_EXPR_P holds,
       this is DECL_CAPTURED_VARIABLE.
       Otherwise this is DECL_ACCESS.  */
    tree GTY ((tag ("0"))) access;

    /* For TREE_STATIC VAR_DECL in function, this is DECL_DISCRIMINATOR.  */
    int GTY ((tag ("1"))) discriminator;
  } GTY ((desc ("%0.u.base.u2sel"))) u2;
};

/* Additional DECL_LANG_SPECIFIC information for functions.  */

struct GTY(()) lang_decl_fn {
  struct lang_decl_min min;

  /* In a overloaded operator, this is the compressed operator code.  */
  unsigned ovl_op_code : 6;
  unsigned global_ctor_p : 1;
  unsigned global_dtor_p : 1;

  unsigned static_function : 1;
  unsigned pure_virtual : 1;
  unsigned defaulted_p : 1;
  unsigned has_in_charge_parm_p : 1;
  unsigned has_vtt_parm_p : 1;
  unsigned pending_inline_p : 1;
  unsigned nonconverting : 1;
  unsigned thunk_p : 1;

  unsigned this_thunk_p : 1;
  unsigned hidden_friend_p : 1;
  unsigned omp_declare_reduction_p : 1;
  unsigned spare : 13;

  /* 32-bits padding on 64-bit host.  */

  /* For a non-thunk function decl, this is a tree list of
     friendly classes. For a thunk function decl, it is the
     thunked to function decl.  */
  tree befriending_classes;

  /* For a non-virtual FUNCTION_DECL, this is
     DECL_FRIEND_CONTEXT.  For a virtual FUNCTION_DECL for which
     DECL_THIS_THUNK_P does not hold, this is DECL_THUNKS. Both
     this pointer and result pointer adjusting thunks are
     chained here.  This pointer thunks to return pointer thunks
     will be chained on the return pointer thunk.  */
  tree context;

  union lang_decl_u5
  {
    /* In a non-thunk FUNCTION_DECL or TEMPLATE_DECL, this is
       DECL_CLONED_FUNCTION.  */
    tree GTY ((tag ("0"))) cloned_function;

    /* In a FUNCTION_DECL for which THUNK_P holds this is the
       THUNK_FIXED_OFFSET.  */
    HOST_WIDE_INT GTY ((tag ("1"))) fixed_offset;
  } GTY ((desc ("%1.thunk_p"))) u5;

  union lang_decl_u3
  {
    struct cp_token_cache * GTY ((tag ("1"))) pending_inline_info;
    struct language_function * GTY ((tag ("0")))
      saved_language_function;
  } GTY ((desc ("%1.pending_inline_p"))) u;

};

/* DECL_LANG_SPECIFIC for namespaces.  */

struct GTY(()) lang_decl_ns {
  struct lang_decl_base base; /* 32 bits.  */
  cp_binding_level *level;

  /* using directives and inline children.  These need to be va_gc,
     because of PCH.  */
  vec<tree, va_gc> *usings;
  vec<tree, va_gc> *inlinees;

  /* Hash table of bound decls. It'd be nice to have this inline, but
     as the hash_map has a dtor, we can't then put this struct into a
     union (until moving to c++11).  */
  hash_table<named_decl_hash> *bindings;
};

/* DECL_LANG_SPECIFIC for parameters.  */

struct GTY(()) lang_decl_parm {
  struct lang_decl_base base; /* 32 bits.  */
  int level;
  int index;
};

/* Additional DECL_LANG_SPECIFIC information for structured bindings.  */

struct GTY(()) lang_decl_decomp {
  struct lang_decl_min min;
  /* The artificial underlying "e" variable of the structured binding
     variable.  */
  tree base;
};

/* DECL_LANG_SPECIFIC for all types.  It would be nice to just make this a
   union rather than a struct containing a union as its only field, but
   tree.h declares it as a struct.  */

struct GTY(()) lang_decl {
  union GTY((desc ("%h.base.selector"))) lang_decl_u {
     /* Nothing of only the base type exists.  */
    struct lang_decl_base GTY ((default)) base;
    struct lang_decl_min GTY((tag ("lds_min"))) min;
    struct lang_decl_fn GTY ((tag ("lds_fn"))) fn;
    struct lang_decl_ns GTY((tag ("lds_ns"))) ns;
    struct lang_decl_parm GTY((tag ("lds_parm"))) parm;
    struct lang_decl_decomp GTY((tag ("lds_decomp"))) decomp;
  } u;
};

/* Looks through a template (if present) to find what it declares.  */
#define STRIP_TEMPLATE(NODE) \
  (TREE_CODE (NODE) == TEMPLATE_DECL ? DECL_TEMPLATE_RESULT (NODE) : NODE)

#if defined ENABLE_TREE_CHECKING && (GCC_VERSION >= 2007)

#define LANG_DECL_MIN_CHECK(NODE) __extension__			\
({ struct lang_decl *lt = DECL_LANG_SPECIFIC (NODE);		\
   if (!LANG_DECL_HAS_MIN (NODE))				\
     lang_check_failed (__FILE__, __LINE__, __FUNCTION__);	\
   &lt->u.min; })

/* We want to be able to check DECL_CONSTRUCTOR_P and such on a function
   template, not just on a FUNCTION_DECL.  So when looking for things in
   lang_decl_fn, look down through a TEMPLATE_DECL into its result.  */
#define LANG_DECL_FN_CHECK(NODE) __extension__				\
({ struct lang_decl *lt = DECL_LANG_SPECIFIC (STRIP_TEMPLATE (NODE));	\
   if (!DECL_DECLARES_FUNCTION_P (NODE)					\
       || lt->u.base.selector != lds_fn)				\
     lang_check_failed (__FILE__, __LINE__, __FUNCTION__);		\
   &lt->u.fn; })

#define LANG_DECL_NS_CHECK(NODE) __extension__				\
({ struct lang_decl *lt = DECL_LANG_SPECIFIC (NODE);			\
   if (TREE_CODE (NODE) != NAMESPACE_DECL				\
       || lt->u.base.selector != lds_ns)				\
     lang_check_failed (__FILE__, __LINE__, __FUNCTION__);		\
   &lt->u.ns; })

#define LANG_DECL_PARM_CHECK(NODE) __extension__		\
({ struct lang_decl *lt = DECL_LANG_SPECIFIC (NODE);		\
  if (TREE_CODE (NODE) != PARM_DECL				\
      || lt->u.base.selector != lds_parm)			\
    lang_check_failed (__FILE__, __LINE__, __FUNCTION__);	\
  &lt->u.parm; })

#define LANG_DECL_DECOMP_CHECK(NODE) __extension__		\
({ struct lang_decl *lt = DECL_LANG_SPECIFIC (NODE);		\
  if (!VAR_P (NODE)						\
      || lt->u.base.selector != lds_decomp)			\
    lang_check_failed (__FILE__, __LINE__, __FUNCTION__);	\
  &lt->u.decomp; })

#define LANG_DECL_U2_CHECK(NODE, TF) __extension__		\
({  struct lang_decl *lt = DECL_LANG_SPECIFIC (NODE);		\
    if (!LANG_DECL_HAS_MIN (NODE) || lt->u.base.u2sel != TF)	\
      lang_check_failed (__FILE__, __LINE__, __FUNCTION__);	\
    &lt->u.min.u2; })

#else

#define LANG_DECL_MIN_CHECK(NODE) \
  (&DECL_LANG_SPECIFIC (NODE)->u.min)

#define LANG_DECL_FN_CHECK(NODE) \
  (&DECL_LANG_SPECIFIC (STRIP_TEMPLATE (NODE))->u.fn)

#define LANG_DECL_NS_CHECK(NODE) \
  (&DECL_LANG_SPECIFIC (NODE)->u.ns)

#define LANG_DECL_PARM_CHECK(NODE) \
  (&DECL_LANG_SPECIFIC (NODE)->u.parm)

#define LANG_DECL_DECOMP_CHECK(NODE) \
  (&DECL_LANG_SPECIFIC (NODE)->u.decomp)

#define LANG_DECL_U2_CHECK(NODE, TF) \
  (&DECL_LANG_SPECIFIC (NODE)->u.min.u2)

#endif /* ENABLE_TREE_CHECKING */

/* For a FUNCTION_DECL or a VAR_DECL, the language linkage for the
   declaration.  Some entities (like a member function in a local
   class, or a local variable) do not have linkage at all, and this
   macro should not be used in those cases.

   Implementation note: A FUNCTION_DECL without DECL_LANG_SPECIFIC was
   created by language-independent code, and has C linkage.  Most
   VAR_DECLs have C++ linkage, and do not have DECL_LANG_SPECIFIC, but
   we do create DECL_LANG_SPECIFIC for variables with non-C++ linkage.  */
#define DECL_LANGUAGE(NODE)				\
  (DECL_LANG_SPECIFIC (NODE)				\
   ? DECL_LANG_SPECIFIC (NODE)->u.base.language		\
   : (TREE_CODE (NODE) == FUNCTION_DECL			\
      ? lang_c : lang_cplusplus))

/* Set the language linkage for NODE to LANGUAGE.  */
#define SET_DECL_LANGUAGE(NODE, LANGUAGE) \
  (DECL_LANG_SPECIFIC (NODE)->u.base.language = (LANGUAGE))

/* For FUNCTION_DECLs and TEMPLATE_DECLs: nonzero means that this function
   is a constructor.  */
#define DECL_CONSTRUCTOR_P(NODE) \
  IDENTIFIER_CTOR_P (DECL_NAME (NODE))

/* Nonzero if NODE (a FUNCTION_DECL) is a constructor for a complete
   object.  */
#define DECL_COMPLETE_CONSTRUCTOR_P(NODE)		\
  (DECL_NAME (NODE) == complete_ctor_identifier)

/* Nonzero if NODE (a FUNCTION_DECL) is a constructor for a base
   object.  */
#define DECL_BASE_CONSTRUCTOR_P(NODE)		\
  (DECL_NAME (NODE) == base_ctor_identifier)

/* Nonzero if NODE (a FUNCTION_DECL) is a constructor, but not either the
   specialized in-charge constructor or the specialized not-in-charge
   constructor.  */
#define DECL_MAYBE_IN_CHARGE_CONSTRUCTOR_P(NODE)		\
  (DECL_NAME (NODE) == ctor_identifier)

/* Nonzero if NODE (a FUNCTION_DECL) is a copy constructor.  */
#define DECL_COPY_CONSTRUCTOR_P(NODE) \
  (DECL_CONSTRUCTOR_P (NODE) && copy_fn_p (NODE) > 0)

/* Nonzero if NODE (a FUNCTION_DECL) is a move constructor.  */
#define DECL_MOVE_CONSTRUCTOR_P(NODE) \
  (DECL_CONSTRUCTOR_P (NODE) && move_fn_p (NODE))

/* Nonzero if NODE (a FUNCTION_DECL or TEMPLATE_DECL)
   is a destructor.  */
#define DECL_DESTRUCTOR_P(NODE)				\
  IDENTIFIER_DTOR_P (DECL_NAME (NODE))

/* Nonzero if NODE (a FUNCTION_DECL) is a destructor, but not the
   specialized in-charge constructor, in-charge deleting constructor,
   or the base destructor.  */
#define DECL_MAYBE_IN_CHARGE_DESTRUCTOR_P(NODE)			\
  (DECL_NAME (NODE) == dtor_identifier)

/* Nonzero if NODE (a FUNCTION_DECL) is a destructor for a complete
   object.  */
#define DECL_COMPLETE_DESTRUCTOR_P(NODE)		\
  (DECL_NAME (NODE) == complete_dtor_identifier)

/* Nonzero if NODE (a FUNCTION_DECL) is a destructor for a base
   object.  */
#define DECL_BASE_DESTRUCTOR_P(NODE)		\
  (DECL_NAME (NODE) == base_dtor_identifier)

/* Nonzero if NODE (a FUNCTION_DECL) is a destructor for a complete
   object that deletes the object after it has been destroyed.  */
#define DECL_DELETING_DESTRUCTOR_P(NODE)		\
  (DECL_NAME (NODE) == deleting_dtor_identifier)

/* Nonzero if NODE (a FUNCTION_DECL) is a cloned constructor or
   destructor.  */
#define DECL_CLONED_FUNCTION_P(NODE) (!!decl_cloned_function_p (NODE, true))

/* If DECL_CLONED_FUNCTION_P holds, this is the function that was
   cloned.  */
#define DECL_CLONED_FUNCTION(NODE) (*decl_cloned_function_p (NODE, false))

/* Perform an action for each clone of FN, if FN is a function with
   clones.  This macro should be used like:

      FOR_EACH_CLONE (clone, fn)
	{ ... }

  */
#define FOR_EACH_CLONE(CLONE, FN)			\
  if (!(TREE_CODE (FN) == FUNCTION_DECL			\
	&& (DECL_MAYBE_IN_CHARGE_CONSTRUCTOR_P (FN)	\
	    || DECL_MAYBE_IN_CHARGE_DESTRUCTOR_P (FN))))\
    ;							\
  else							\
    for (CLONE = DECL_CHAIN (FN);			\
	 CLONE && DECL_CLONED_FUNCTION_P (CLONE);	\
	 CLONE = DECL_CHAIN (CLONE))

/* Nonzero if NODE has DECL_DISCRIMINATOR and not DECL_ACCESS.  */
#define DECL_DISCRIMINATOR_P(NODE)	\
  (VAR_P (NODE) && DECL_FUNCTION_SCOPE_P (NODE))

/* Discriminator for name mangling.  */
#define DECL_DISCRIMINATOR(NODE) (LANG_DECL_U2_CHECK (NODE, 1)->discriminator)

/* True iff DECL_DISCRIMINATOR is set for a DECL_DISCRIMINATOR_P decl.  */
#define DECL_DISCRIMINATOR_SET_P(NODE) \
  (DECL_LANG_SPECIFIC (NODE) && DECL_LANG_SPECIFIC (NODE)->u.base.u2sel == 1)

/* The index of a user-declared parameter in its function, starting at 1.
   All artificial parameters will have index 0.  */
#define DECL_PARM_INDEX(NODE) \
  (LANG_DECL_PARM_CHECK (NODE)->index)

/* The level of a user-declared parameter in its function, starting at 1.
   A parameter of the function will have level 1; a parameter of the first
   nested function declarator (i.e. t in void f (void (*p)(T t))) will have
   level 2.  */
#define DECL_PARM_LEVEL(NODE) \
  (LANG_DECL_PARM_CHECK (NODE)->level)

/* Nonzero if the VTT parm has been added to NODE.  */
#define DECL_HAS_VTT_PARM_P(NODE) \
  (LANG_DECL_FN_CHECK (NODE)->has_vtt_parm_p)

/* Nonzero if NODE is a FUNCTION_DECL for which a VTT parameter is
   required.  */
#define DECL_NEEDS_VTT_PARM_P(NODE)			\
  (CLASSTYPE_VBASECLASSES (DECL_CONTEXT (NODE))		\
   && (DECL_BASE_CONSTRUCTOR_P (NODE)			\
       || DECL_BASE_DESTRUCTOR_P (NODE)))

/* Nonzero if NODE is a user-defined conversion operator.  */
#define DECL_CONV_FN_P(NODE) IDENTIFIER_CONV_OP_P (DECL_NAME (NODE))

/* The type to which conversion operator FN converts to.   */
#define DECL_CONV_FN_TYPE(FN) \
  TREE_TYPE ((gcc_checking_assert (DECL_CONV_FN_P (FN)), DECL_NAME (FN)))

/* Nonzero if NODE, a static data member, was declared in its class as an
   array of unknown bound.  */
#define VAR_HAD_UNKNOWN_BOUND(NODE)			\
  (DECL_LANG_SPECIFIC (VAR_DECL_CHECK (NODE))		\
   ? DECL_LANG_SPECIFIC (NODE)->u.base.unknown_bound_p	\
   : false)
#define SET_VAR_HAD_UNKNOWN_BOUND(NODE) \
  (DECL_LANG_SPECIFIC (VAR_DECL_CHECK (NODE))->u.base.unknown_bound_p = true)

/* True iff decl NODE is for an overloaded operator.  */
#define DECL_OVERLOADED_OPERATOR_P(NODE)		\
  IDENTIFIER_ANY_OP_P (DECL_NAME (NODE))

/* Nonzero if NODE is an assignment operator (including += and such).  */
#define DECL_ASSIGNMENT_OPERATOR_P(NODE)		 \
  IDENTIFIER_ASSIGN_OP_P (DECL_NAME (NODE))

/* NODE is a function_decl for an overloaded operator.  Return its
   compressed (raw) operator code.  Note that this is not a TREE_CODE.  */
#define DECL_OVERLOADED_OPERATOR_CODE_RAW(NODE)		\
  (LANG_DECL_FN_CHECK (NODE)->ovl_op_code)

/* DECL is an overloaded operator.  Test whether it is for TREE_CODE
   (a literal constant).  */
#define DECL_OVERLOADED_OPERATOR_IS(DECL, CODE)			\
  (DECL_OVERLOADED_OPERATOR_CODE_RAW (DECL) == OVL_OP_##CODE)

/* For FUNCTION_DECLs: nonzero means that this function is a
   constructor or a destructor with an extra in-charge parameter to
   control whether or not virtual bases are constructed.  */
#define DECL_HAS_IN_CHARGE_PARM_P(NODE) \
  (LANG_DECL_FN_CHECK (NODE)->has_in_charge_parm_p)

/* Nonzero if DECL is a declaration of __builtin_constant_p.  */
#define DECL_IS_BUILTIN_CONSTANT_P(NODE)		\
 (TREE_CODE (NODE) == FUNCTION_DECL			\
  && DECL_BUILT_IN_CLASS (NODE) == BUILT_IN_NORMAL	\
  && DECL_FUNCTION_CODE (NODE) == BUILT_IN_CONSTANT_P)

/* Nonzero for _DECL means that this decl appears in (or will appear
   in) as a member in a RECORD_TYPE or UNION_TYPE node.  It is also for
   detecting circularity in case members are multiply defined.  In the
   case of a VAR_DECL, it is also used to determine how program storage
   should be allocated.  */
#define DECL_IN_AGGR_P(NODE) (DECL_LANG_FLAG_3 (NODE))

/* Nonzero for a VAR_DECL means that the variable's initialization (if
   any) has been processed.  (In general, DECL_INITIALIZED_P is
   !DECL_EXTERNAL, but static data members may be initialized even if
   not defined.)  */
#define DECL_INITIALIZED_P(NODE) \
   (TREE_LANG_FLAG_1 (VAR_DECL_CHECK (NODE)))

/* Nonzero for a VAR_DECL iff an explicit initializer was provided
   or a non-trivial constructor is called.  */
#define DECL_NONTRIVIALLY_INITIALIZED_P(NODE)	\
   (TREE_LANG_FLAG_6 (VAR_DECL_CHECK (NODE)))

/* Nonzero for a VAR_DECL that was initialized with a
   constant-expression.  */
#define DECL_INITIALIZED_BY_CONSTANT_EXPRESSION_P(NODE) \
  (TREE_LANG_FLAG_2 (VAR_DECL_CHECK (NODE)))

/* Nonzero if the DECL was initialized in the class definition itself,
   rather than outside the class.  This is used for both static member
   VAR_DECLS, and FUNCTION_DECLS that are defined in the class.  */
#define DECL_INITIALIZED_IN_CLASS_P(DECL) \
  (DECL_LANG_SPECIFIC (VAR_OR_FUNCTION_DECL_CHECK (DECL)) \
   ->u.base.initialized_in_class)

/* Nonzero if the DECL is used in the sense of 3.2 [basic.def.odr].
   Only available for decls with DECL_LANG_SPECIFIC.  */
#define DECL_ODR_USED(DECL) \
  (DECL_LANG_SPECIFIC (VAR_OR_FUNCTION_DECL_CHECK (DECL)) \
   ->u.base.odr_used)

/* Nonzero for DECL means that this decl is just a friend declaration,
   and should not be added to the list of members for this class.  */
#define DECL_FRIEND_P(NODE) \
  (DECL_LANG_SPECIFIC (TYPE_FUNCTION_OR_TEMPLATE_DECL_CHECK (NODE)) \
   ->u.base.friend_or_tls)

/* Nonzero if the thread-local variable was declared with __thread as
   opposed to thread_local.  */
#define DECL_GNU_TLS_P(NODE)				\
  (DECL_LANG_SPECIFIC (VAR_DECL_CHECK (NODE))		\
   && DECL_LANG_SPECIFIC (NODE)->u.base.friend_or_tls)
#define SET_DECL_GNU_TLS_P(NODE)				\
  (retrofit_lang_decl (VAR_DECL_CHECK (NODE)),			\
   DECL_LANG_SPECIFIC (NODE)->u.base.friend_or_tls = true)

/* A TREE_LIST of the types which have befriended this FUNCTION_DECL.  */
#define DECL_BEFRIENDING_CLASSES(NODE) \
  (LANG_DECL_FN_CHECK (NODE)->befriending_classes)

/* Nonzero for FUNCTION_DECL means that this decl is a static
   member function.  */
#define DECL_STATIC_FUNCTION_P(NODE) \
  (LANG_DECL_FN_CHECK (NODE)->static_function)

/* Nonzero for FUNCTION_DECL means that this decl is a non-static
   member function.  */
#define DECL_NONSTATIC_MEMBER_FUNCTION_P(NODE) \
  (TREE_CODE (TREE_TYPE (NODE)) == METHOD_TYPE)

/* Nonzero for FUNCTION_DECL means that this decl is a member function
   (static or non-static).  */
#define DECL_FUNCTION_MEMBER_P(NODE) \
  (DECL_NONSTATIC_MEMBER_FUNCTION_P (NODE) || DECL_STATIC_FUNCTION_P (NODE))

/* Nonzero for FUNCTION_DECL means that this member function
   has `this' as const X *const.  */
#define DECL_CONST_MEMFUNC_P(NODE)					 \
  (DECL_NONSTATIC_MEMBER_FUNCTION_P (NODE)				 \
   && CP_TYPE_CONST_P (TREE_TYPE (TREE_VALUE				 \
				  (TYPE_ARG_TYPES (TREE_TYPE (NODE))))))

/* Nonzero for FUNCTION_DECL means that this member function
   has `this' as volatile X *const.  */
#define DECL_VOLATILE_MEMFUNC_P(NODE)					 \
  (DECL_NONSTATIC_MEMBER_FUNCTION_P (NODE)				 \
   && CP_TYPE_VOLATILE_P (TREE_TYPE (TREE_VALUE				 \
				  (TYPE_ARG_TYPES (TREE_TYPE (NODE))))))

/* Nonzero for a DECL means that this member is a non-static member.  */
#define DECL_NONSTATIC_MEMBER_P(NODE)		\
  (DECL_NONSTATIC_MEMBER_FUNCTION_P (NODE)	\
   || TREE_CODE (NODE) == FIELD_DECL)

/* Nonzero for _DECL means that this member object type
   is mutable.  */
#define DECL_MUTABLE_P(NODE) (DECL_LANG_FLAG_0 (NODE))

/* Nonzero for _DECL means that this constructor or conversion function is
   non-converting.  */
#define DECL_NONCONVERTING_P(NODE) \
  (LANG_DECL_FN_CHECK (NODE)->nonconverting)

/* Nonzero for FUNCTION_DECL means that this member function is a pure
   virtual function.  */
#define DECL_PURE_VIRTUAL_P(NODE) \
  (LANG_DECL_FN_CHECK (NODE)->pure_virtual)

/* True (in a FUNCTION_DECL) if NODE is a virtual function that is an
   invalid overrider for a function from a base class.  Once we have
   complained about an invalid overrider we avoid complaining about it
   again.  */
#define DECL_INVALID_OVERRIDER_P(NODE) \
  (DECL_LANG_FLAG_4 (NODE))

/* True (in a FUNCTION_DECL) if NODE is a function declared with
   an override virt-specifier */
#define DECL_OVERRIDE_P(NODE) (TREE_LANG_FLAG_0 (NODE))

/* The thunks associated with NODE, a FUNCTION_DECL.  */
#define DECL_THUNKS(NODE) \
  (DECL_VIRTUAL_P (NODE) ? LANG_DECL_FN_CHECK (NODE)->context : NULL_TREE)

/* Set DECL_THUNKS.  */
#define SET_DECL_THUNKS(NODE,THUNKS) \
  (LANG_DECL_FN_CHECK (NODE)->context = (THUNKS))

/* If NODE, a FUNCTION_DECL, is a C++11 inheriting constructor, then this
   is the constructor it inherits from.  */
#define DECL_INHERITED_CTOR(NODE) \
  (DECL_DECLARES_FUNCTION_P (NODE) && DECL_CONSTRUCTOR_P (NODE) \
   ? LANG_DECL_FN_CHECK (NODE)->context : NULL_TREE)

/* And this is the base that constructor comes from.  */
#define DECL_INHERITED_CTOR_BASE(NODE)			\
  (DECL_INHERITED_CTOR (NODE)				\
   ? DECL_CONTEXT (flag_new_inheriting_ctors		\
		   ? strip_inheriting_ctors (NODE)	\
		   : DECL_INHERITED_CTOR (NODE))	\
   : NULL_TREE)

/* Set the inherited base.  */
#define SET_DECL_INHERITED_CTOR(NODE,INH) \
  (LANG_DECL_FN_CHECK (NODE)->context = (INH))

/* Nonzero if NODE is a thunk, rather than an ordinary function.  */
#define DECL_THUNK_P(NODE)			\
  (TREE_CODE (NODE) == FUNCTION_DECL		\
   && DECL_LANG_SPECIFIC (NODE)			\
   && LANG_DECL_FN_CHECK (NODE)->thunk_p)

/* Set DECL_THUNK_P for node.  */
#define SET_DECL_THUNK_P(NODE, THIS_ADJUSTING)			\
  (LANG_DECL_FN_CHECK (NODE)->thunk_p = 1,			\
   LANG_DECL_FN_CHECK (NODE)->this_thunk_p = (THIS_ADJUSTING))

/* Nonzero if NODE is a this pointer adjusting thunk.  */
#define DECL_THIS_THUNK_P(NODE)			\
  (DECL_THUNK_P (NODE) && LANG_DECL_FN_CHECK (NODE)->this_thunk_p)

/* Nonzero if NODE is a result pointer adjusting thunk.  */
#define DECL_RESULT_THUNK_P(NODE)			\
  (DECL_THUNK_P (NODE) && !LANG_DECL_FN_CHECK (NODE)->this_thunk_p)

/* Nonzero if NODE is a FUNCTION_DECL, but not a thunk.  */
#define DECL_NON_THUNK_FUNCTION_P(NODE)				\
  (TREE_CODE (NODE) == FUNCTION_DECL && !DECL_THUNK_P (NODE))

/* Nonzero if NODE is `extern "C"'.  */
#define DECL_EXTERN_C_P(NODE) \
  (DECL_LANGUAGE (NODE) == lang_c)

/* Nonzero if NODE is an `extern "C"' function.  */
#define DECL_EXTERN_C_FUNCTION_P(NODE) \
  (DECL_NON_THUNK_FUNCTION_P (NODE) && DECL_EXTERN_C_P (NODE))

/* True iff DECL is an entity with vague linkage whose definition is
   available in this translation unit.  */
#define DECL_REPO_AVAILABLE_P(NODE) \
  (DECL_LANG_SPECIFIC (NODE)->u.base.repo_available_p)

/* True if DECL is declared 'constexpr'.  */
#define DECL_DECLARED_CONSTEXPR_P(DECL) \
  DECL_LANG_FLAG_8 (VAR_OR_FUNCTION_DECL_CHECK (STRIP_TEMPLATE (DECL)))

// True if NODE was declared as 'concept'.  The flag implies that the
// declaration is constexpr, that the declaration cannot be specialized or
// refined, and that the result type must be convertible to bool.
#define DECL_DECLARED_CONCEPT_P(NODE) \
  (DECL_LANG_SPECIFIC (NODE)->u.base.concept_p)

/* Nonzero if this DECL is the __PRETTY_FUNCTION__ variable in a
   template function.  */
#define DECL_PRETTY_FUNCTION_P(NODE) \
  (DECL_NAME (NODE) \
   && id_equal (DECL_NAME (NODE), "__PRETTY_FUNCTION__"))

/* Nonzero if the variable was declared to be thread-local.
   We need a special C++ version of this test because the middle-end
   DECL_THREAD_LOCAL_P uses the symtab, so we can't use it for
   templates.  */
#define CP_DECL_THREAD_LOCAL_P(NODE) \
  (TREE_LANG_FLAG_0 (VAR_DECL_CHECK (NODE)))

/* The _TYPE context in which this _DECL appears.  This field holds the
   class where a virtual function instance is actually defined.  */
#define DECL_CLASS_CONTEXT(NODE) \
  (DECL_CLASS_SCOPE_P (NODE) ? DECL_CONTEXT (NODE) : NULL_TREE)

/* For a non-member friend function, the class (if any) in which this
   friend was defined.  For example, given:

     struct S { friend void f (); };

   the DECL_FRIEND_CONTEXT for `f' will be `S'.  */
#define DECL_FRIEND_CONTEXT(NODE)				\
  ((DECL_DECLARES_FUNCTION_P (NODE)				\
    && DECL_FRIEND_P (NODE) && !DECL_FUNCTION_MEMBER_P (NODE))	\
   ? LANG_DECL_FN_CHECK (NODE)->context				\
   : NULL_TREE)

/* Set the DECL_FRIEND_CONTEXT for NODE to CONTEXT.  */
#define SET_DECL_FRIEND_CONTEXT(NODE, CONTEXT) \
  (LANG_DECL_FN_CHECK (NODE)->context = (CONTEXT))

#define CP_DECL_CONTEXT(NODE) \
  (!DECL_FILE_SCOPE_P (NODE) ? DECL_CONTEXT (NODE) : global_namespace)
#define CP_TYPE_CONTEXT(NODE) \
  (!TYPE_FILE_SCOPE_P (NODE) ? TYPE_CONTEXT (NODE) : global_namespace)
#define FROB_CONTEXT(NODE) \
  ((NODE) == global_namespace ? DECL_CONTEXT (NODE) : (NODE))

/* 1 iff NODE has namespace scope, including the global namespace.  */
#define DECL_NAMESPACE_SCOPE_P(NODE)				\
  (!DECL_TEMPLATE_PARM_P (NODE)					\
   && TREE_CODE (CP_DECL_CONTEXT (NODE)) == NAMESPACE_DECL)

#define TYPE_NAMESPACE_SCOPE_P(NODE) \
  (TREE_CODE (CP_TYPE_CONTEXT (NODE)) == NAMESPACE_DECL)

#define NAMESPACE_SCOPE_P(NODE) \
  ((DECL_P (NODE) && DECL_NAMESPACE_SCOPE_P (NODE)) \
   || (TYPE_P (NODE) && TYPE_NAMESPACE_SCOPE_P (NODE)))

/* 1 iff NODE is a class member.  */
#define DECL_CLASS_SCOPE_P(NODE) \
  (DECL_CONTEXT (NODE) && TYPE_P (DECL_CONTEXT (NODE)))

#define TYPE_CLASS_SCOPE_P(NODE) \
  (TYPE_CONTEXT (NODE) && TYPE_P (TYPE_CONTEXT (NODE)))

/* 1 iff NODE is function-local.  */
#define DECL_FUNCTION_SCOPE_P(NODE) \
  (DECL_CONTEXT (NODE) \
   && TREE_CODE (DECL_CONTEXT (NODE)) == FUNCTION_DECL)

#define TYPE_FUNCTION_SCOPE_P(NODE) \
  (TYPE_CONTEXT (NODE) && TREE_CODE (TYPE_CONTEXT (NODE)) == FUNCTION_DECL)

/* 1 iff VAR_DECL node NODE is a type-info decl.  This flag is set for
   both the primary typeinfo object and the associated NTBS name.  */
#define DECL_TINFO_P(NODE) \
  TREE_LANG_FLAG_4 (TREE_CHECK2 (NODE,VAR_DECL,TYPE_DECL))

/* 1 iff VAR_DECL node NODE is virtual table or VTT.  */
#define DECL_VTABLE_OR_VTT_P(NODE) TREE_LANG_FLAG_5 (VAR_DECL_CHECK (NODE))

/* 1 iff FUNCTION_TYPE or METHOD_TYPE has a ref-qualifier (either & or &&). */
#define FUNCTION_REF_QUALIFIED(NODE) \
  TREE_LANG_FLAG_4 (FUNC_OR_METHOD_CHECK (NODE))

/* 1 iff FUNCTION_TYPE or METHOD_TYPE has &&-ref-qualifier.  */
#define FUNCTION_RVALUE_QUALIFIED(NODE) \
  TREE_LANG_FLAG_5 (FUNC_OR_METHOD_CHECK (NODE))

/* 1 iff NODE is function-local, but for types.  */
#define LOCAL_CLASS_P(NODE)				\
  (decl_function_context (TYPE_MAIN_DECL (NODE)) != NULL_TREE)

/* The nesting depth of namespace, class or function.  Makes is_ancestor much
   simpler.  Only 8 bits available.  */
#define SCOPE_DEPTH(NODE) \
  (NAMESPACE_DECL_CHECK (NODE)->base.u.bits.address_space)

/* Whether the namepace is an inline namespace.  */
#define DECL_NAMESPACE_INLINE_P(NODE) \
  TREE_LANG_FLAG_0 (NAMESPACE_DECL_CHECK (NODE))

/* In a NAMESPACE_DECL, a vector of using directives.  */
#define DECL_NAMESPACE_USING(NODE) \
   (LANG_DECL_NS_CHECK (NODE)->usings)

/* In a NAMESPACE_DECL, a vector of inline namespaces.  */
#define DECL_NAMESPACE_INLINEES(NODE) \
   (LANG_DECL_NS_CHECK (NODE)->inlinees)

/* Pointer to hash_map from IDENTIFIERS to DECLS  */
#define DECL_NAMESPACE_BINDINGS(NODE) \
   (LANG_DECL_NS_CHECK (NODE)->bindings)

/* In a NAMESPACE_DECL, points to the original namespace if this is
   a namespace alias.  */
#define DECL_NAMESPACE_ALIAS(NODE) \
	DECL_ABSTRACT_ORIGIN (NAMESPACE_DECL_CHECK (NODE))
#define ORIGINAL_NAMESPACE(NODE)  \
  (DECL_NAMESPACE_ALIAS (NODE) ? DECL_NAMESPACE_ALIAS (NODE) : (NODE))

/* Nonzero if NODE is the std namespace.  */
#define DECL_NAMESPACE_STD_P(NODE)			\
  (TREE_CODE (NODE) == NAMESPACE_DECL			\
   && CP_DECL_CONTEXT (NODE) == global_namespace	\
   && DECL_NAME (NODE) == std_identifier)

/* In a TREE_LIST in an attribute list, indicates that the attribute
   must be applied at instantiation time.  */
#define ATTR_IS_DEPENDENT(NODE) TREE_LANG_FLAG_0 (TREE_LIST_CHECK (NODE))

/* In a TREE_LIST in the argument of attribute abi_tag, indicates that the tag
   was inherited from a template parameter, not explicitly indicated.  */
#define ABI_TAG_IMPLICIT(NODE) TREE_LANG_FLAG_0 (TREE_LIST_CHECK (NODE))

extern tree decl_shadowed_for_var_lookup (tree);
extern void decl_shadowed_for_var_insert (tree, tree);

/* Non zero if this is a using decl for a dependent scope. */
#define DECL_DEPENDENT_P(NODE) DECL_LANG_FLAG_0 (USING_DECL_CHECK (NODE))

/* The scope named in a using decl.  */
#define USING_DECL_SCOPE(NODE) TREE_TYPE (USING_DECL_CHECK (NODE))

/* The decls named by a using decl.  */
#define USING_DECL_DECLS(NODE) DECL_INITIAL (USING_DECL_CHECK (NODE))

/* Non zero if the using decl refers to a dependent type.  */
#define USING_DECL_TYPENAME_P(NODE) DECL_LANG_FLAG_1 (USING_DECL_CHECK (NODE))

/* In a VAR_DECL, true if we have a shadowed local variable
   in the shadowed var table for this VAR_DECL.  */
#define DECL_HAS_SHADOWED_FOR_VAR_P(NODE) \
  (VAR_DECL_CHECK (NODE)->decl_with_vis.shadowed_for_var_p)

/* In a VAR_DECL for a variable declared in a for statement,
   this is the shadowed (local) variable.  */
#define DECL_SHADOWED_FOR_VAR(NODE) \
  (DECL_HAS_SHADOWED_FOR_VAR_P(NODE) ? decl_shadowed_for_var_lookup (NODE) : NULL)

#define SET_DECL_SHADOWED_FOR_VAR(NODE, VAL) \
  (decl_shadowed_for_var_insert (NODE, VAL))

/* In a FUNCTION_DECL, this is nonzero if this function was defined in
   the class definition.  We have saved away the text of the function,
   but have not yet processed it.  */
#define DECL_PENDING_INLINE_P(NODE) \
  (LANG_DECL_FN_CHECK (NODE)->pending_inline_p)

/* If DECL_PENDING_INLINE_P holds, this is the saved text of the
   function.  */
#define DECL_PENDING_INLINE_INFO(NODE) \
  (LANG_DECL_FN_CHECK (NODE)->u.pending_inline_info)

/* Nonzero for TYPE_DECL means that it was written 'using name = type'.  */
#define TYPE_DECL_ALIAS_P(NODE) \
  DECL_LANG_FLAG_6 (TYPE_DECL_CHECK (NODE))

/* Nonzero for TEMPLATE_DECL means that it is a 'complex' alias template.  */
#define TEMPLATE_DECL_COMPLEX_ALIAS_P(NODE) \
  DECL_LANG_FLAG_2 (TEMPLATE_DECL_CHECK (NODE))

/* Nonzero for a type which is an alias for another type; i.e, a type
   which declaration was written 'using name-of-type =
   another-type'.  */
#define TYPE_ALIAS_P(NODE)			\
  (TYPE_P (NODE)				\
   && TYPE_NAME (NODE)				\
   && TREE_CODE (TYPE_NAME (NODE)) == TYPE_DECL	\
   && TYPE_DECL_ALIAS_P (TYPE_NAME (NODE)))

/* If non-NULL for a VAR_DECL, FUNCTION_DECL, TYPE_DECL or
   TEMPLATE_DECL, the entity is either a template specialization (if
   DECL_USE_TEMPLATE is nonzero) or the abstract instance of the
   template itself.

   In either case, DECL_TEMPLATE_INFO is a TREE_LIST, whose
   TREE_PURPOSE is the TEMPLATE_DECL of which this entity is a
   specialization or abstract instance.  The TREE_VALUE is the
   template arguments used to specialize the template.
   
   Consider:

      template <typename T> struct S { friend void f(T) {} };

   In this case, S<int>::f is, from the point of view of the compiler,
   an instantiation of a template -- but, from the point of view of
   the language, each instantiation of S results in a wholly unrelated
   global function f.  In this case, DECL_TEMPLATE_INFO for S<int>::f
   will be non-NULL, but DECL_USE_TEMPLATE will be zero.  */
#define DECL_TEMPLATE_INFO(NODE) \
  (DECL_LANG_SPECIFIC (VAR_TEMPL_TYPE_FIELD_OR_FUNCTION_DECL_CHECK (NODE)) \
   ->u.min.template_info)

/* For a lambda capture proxy, its captured variable.  */
#define DECL_CAPTURED_VARIABLE(NODE) \
  (LANG_DECL_U2_CHECK (NODE, 0)->access)

/* For a VAR_DECL, indicates that the variable is actually a
   non-static data member of anonymous union that has been promoted to
   variable status.  */
#define DECL_ANON_UNION_VAR_P(NODE) \
  (DECL_LANG_FLAG_4 (VAR_DECL_CHECK (NODE)))

/* Template information for a RECORD_TYPE or UNION_TYPE.  */
#define CLASSTYPE_TEMPLATE_INFO(NODE) \
  (TYPE_LANG_SLOT_1 (RECORD_OR_UNION_CHECK (NODE)))

/* Template information for a template template parameter.  */
#define TEMPLATE_TEMPLATE_PARM_TEMPLATE_INFO(NODE) \
  (TYPE_LANG_SLOT_1 (BOUND_TEMPLATE_TEMPLATE_PARM_TYPE_CHECK (NODE)))

/* Template information for an ENUMERAL_, RECORD_, UNION_TYPE, or
   BOUND_TEMPLATE_TEMPLATE_PARM type.  This ignores any alias
   templateness of NODE.  It'd be nice if this could unconditionally
   access the slot, rather than return NULL if given a
   non-templatable type.  */
#define TYPE_TEMPLATE_INFO(NODE)					\
  (TREE_CODE (NODE) == ENUMERAL_TYPE					\
   || TREE_CODE (NODE) == BOUND_TEMPLATE_TEMPLATE_PARM			\
   || RECORD_OR_UNION_TYPE_P (NODE)					\
   ? TYPE_LANG_SLOT_1 (NODE) : NULL_TREE)

/* Template information (if any) for an alias type.  */
#define TYPE_ALIAS_TEMPLATE_INFO(NODE)					\
  (DECL_LANG_SPECIFIC (TYPE_NAME (NODE))				\
   ? DECL_TEMPLATE_INFO (TYPE_NAME (NODE))				\
   : NULL_TREE)

/* If NODE is a type alias, this accessor returns the template info
   for the alias template (if any).  Otherwise behave as
   TYPE_TEMPLATE_INFO.  */
#define TYPE_TEMPLATE_INFO_MAYBE_ALIAS(NODE)				\
  (TYPE_ALIAS_P (NODE)							\
   ? TYPE_ALIAS_TEMPLATE_INFO (NODE)					\
   : TYPE_TEMPLATE_INFO (NODE))

/* Set the template information for an ENUMERAL_, RECORD_, or
   UNION_TYPE to VAL.  */
#define SET_TYPE_TEMPLATE_INFO(NODE, VAL)				\
  (TREE_CODE (NODE) == ENUMERAL_TYPE					\
   || (CLASS_TYPE_P (NODE) && !TYPE_ALIAS_P (NODE))			\
   ? (TYPE_LANG_SLOT_1 (NODE) = (VAL))				\
   : (DECL_TEMPLATE_INFO (TYPE_NAME (NODE)) = (VAL)))

#define TI_TEMPLATE(NODE) TREE_TYPE (TEMPLATE_INFO_CHECK (NODE))
#define TI_ARGS(NODE) TREE_CHAIN (TEMPLATE_INFO_CHECK (NODE))
#define TI_PENDING_TEMPLATE_FLAG(NODE) \
  TREE_LANG_FLAG_1 (TEMPLATE_INFO_CHECK (NODE))
/* For a given TREE_VEC containing a template argument list,
   this property contains the number of arguments that are not
   defaulted.  */
#define NON_DEFAULT_TEMPLATE_ARGS_COUNT(NODE) \
  TREE_CHAIN (TREE_VEC_CHECK (NODE))

/* Below are the setter and getter of the NON_DEFAULT_TEMPLATE_ARGS_COUNT
   property.  */
#define SET_NON_DEFAULT_TEMPLATE_ARGS_COUNT(NODE, INT_VALUE) \
  NON_DEFAULT_TEMPLATE_ARGS_COUNT(NODE) = build_int_cst (NULL_TREE, INT_VALUE)
#if CHECKING_P
#define GET_NON_DEFAULT_TEMPLATE_ARGS_COUNT(NODE) \
    int_cst_value (NON_DEFAULT_TEMPLATE_ARGS_COUNT (NODE))
#else
#define GET_NON_DEFAULT_TEMPLATE_ARGS_COUNT(NODE) \
  NON_DEFAULT_TEMPLATE_ARGS_COUNT (NODE) \
  ? int_cst_value (NON_DEFAULT_TEMPLATE_ARGS_COUNT (NODE)) \
  : TREE_VEC_LENGTH (INNERMOST_TEMPLATE_ARGS (NODE))
#endif
/* The list of typedefs - used in the template - that need
   access checking at template instantiation time.

   FIXME this should be associated with the TEMPLATE_DECL, not the
   TEMPLATE_INFO.  */
#define TI_TYPEDEFS_NEEDING_ACCESS_CHECKING(NODE) \
  ((struct tree_template_info*)TEMPLATE_INFO_CHECK \
     (NODE))->typedefs_needing_access_checking

/* We use TREE_VECs to hold template arguments.  If there is only one
   level of template arguments, then the TREE_VEC contains the
   arguments directly.  If there is more than one level of template
   arguments, then each entry in the TREE_VEC is itself a TREE_VEC,
   containing the template arguments for a single level.  The first
   entry in the outer TREE_VEC is the outermost level of template
   parameters; the last is the innermost.

   It is incorrect to ever form a template argument vector containing
   only one level of arguments, but which is a TREE_VEC containing as
   its only entry the TREE_VEC for that level.

   For each TREE_VEC containing the template arguments for a single
   level, it's possible to get or set the number of non defaulted
   template arguments by using the accessor macros
   GET_NON_DEFAULT_TEMPLATE_ARGS_COUNT or
   SET_NON_DEFAULT_TEMPLATE_ARGS_COUNT.  */

/* Nonzero if the template arguments is actually a vector of vectors,
   rather than just a vector.  */
#define TMPL_ARGS_HAVE_MULTIPLE_LEVELS(NODE)		     \
  (NODE && TREE_VEC_LENGTH (NODE) && TREE_VEC_ELT (NODE, 0)  \
   && TREE_CODE (TREE_VEC_ELT (NODE, 0)) == TREE_VEC)

/* The depth of a template argument vector.  When called directly by
   the parser, we use a TREE_LIST rather than a TREE_VEC to represent
   template arguments.  In fact, we may even see NULL_TREE if there
   are no template arguments.  In both of those cases, there is only
   one level of template arguments.  */
#define TMPL_ARGS_DEPTH(NODE)					\
  (TMPL_ARGS_HAVE_MULTIPLE_LEVELS (NODE) ? TREE_VEC_LENGTH (NODE) : 1)

/* The LEVELth level of the template ARGS.  The outermost level of
   args is level 1, not level 0.  */
#define TMPL_ARGS_LEVEL(ARGS, LEVEL)		\
  (TMPL_ARGS_HAVE_MULTIPLE_LEVELS (ARGS)	\
   ? TREE_VEC_ELT (ARGS, (LEVEL) - 1) : (ARGS))

/* Set the LEVELth level of the template ARGS to VAL.  This macro does
   not work with single-level argument vectors.  */
#define SET_TMPL_ARGS_LEVEL(ARGS, LEVEL, VAL)	\
  (TREE_VEC_ELT (ARGS, (LEVEL) - 1) = (VAL))

/* Accesses the IDXth parameter in the LEVELth level of the ARGS.  */
#define TMPL_ARG(ARGS, LEVEL, IDX)				\
  (TREE_VEC_ELT (TMPL_ARGS_LEVEL (ARGS, LEVEL), IDX))

/* Given a single level of template arguments in NODE, return the
   number of arguments.  */
#define NUM_TMPL_ARGS(NODE)				\
  (TREE_VEC_LENGTH (NODE))

/* Returns the innermost level of template arguments in ARGS.  */
#define INNERMOST_TEMPLATE_ARGS(NODE) \
  (get_innermost_template_args ((NODE), 1))

/* The number of levels of template parameters given by NODE.  */
#define TMPL_PARMS_DEPTH(NODE) \
  ((HOST_WIDE_INT) TREE_INT_CST_LOW (TREE_PURPOSE (NODE)))

/* The TEMPLATE_DECL instantiated or specialized by NODE.  This
   TEMPLATE_DECL will be the immediate parent, not the most general
   template.  For example, in:

      template <class T> struct S { template <class U> void f(U); }

   the FUNCTION_DECL for S<int>::f<double> will have, as its
   DECL_TI_TEMPLATE, `template <class U> S<int>::f<U>'.

   As a special case, for a member friend template of a template
   class, this value will not be a TEMPLATE_DECL, but rather an
   IDENTIFIER_NODE or OVERLOAD indicating the name of the template and
   any explicit template arguments provided.  For example, in:

     template <class T> struct S { friend void f<int>(int, double); }

   the DECL_TI_TEMPLATE will be an IDENTIFIER_NODE for `f' and the
   DECL_TI_ARGS will be {int}.

   For a FIELD_DECL with a non-static data member initializer, this value
   is the FIELD_DECL it was instantiated from.  */
#define DECL_TI_TEMPLATE(NODE)      TI_TEMPLATE (DECL_TEMPLATE_INFO (NODE))

/* The template arguments used to obtain this decl from the most
   general form of DECL_TI_TEMPLATE.  For the example given for
   DECL_TI_TEMPLATE, the DECL_TI_ARGS will be {int, double}.  These
   are always the full set of arguments required to instantiate this
   declaration from the most general template specialized here.  */
#define DECL_TI_ARGS(NODE)	    TI_ARGS (DECL_TEMPLATE_INFO (NODE))

/* The TEMPLATE_DECL associated with NODE, a class type.  Even if NODE
   will be generated from a partial specialization, the TEMPLATE_DECL
   referred to here will be the original template.  For example,
   given:

      template <typename T> struct S {};
      template <typename T> struct S<T*> {};
      
   the CLASSTPYE_TI_TEMPLATE for S<int*> will be S, not the S<T*>.  */
#define CLASSTYPE_TI_TEMPLATE(NODE) TI_TEMPLATE (CLASSTYPE_TEMPLATE_INFO (NODE))
#define CLASSTYPE_TI_ARGS(NODE)     TI_ARGS (CLASSTYPE_TEMPLATE_INFO (NODE))

/* For a template instantiation TYPE, returns the TYPE corresponding
   to the primary template.  Otherwise returns TYPE itself.  */
#define CLASSTYPE_PRIMARY_TEMPLATE_TYPE(TYPE)				\
  ((CLASSTYPE_USE_TEMPLATE ((TYPE))					\
    && !CLASSTYPE_TEMPLATE_SPECIALIZATION ((TYPE)))			\
   ? TREE_TYPE (DECL_TEMPLATE_RESULT (DECL_PRIMARY_TEMPLATE		\
				      (CLASSTYPE_TI_TEMPLATE ((TYPE))))) \
   : (TYPE))

/* Like CLASS_TI_TEMPLATE, but also works for ENUMERAL_TYPEs.  */
#define TYPE_TI_TEMPLATE(NODE)			\
  (TI_TEMPLATE (TYPE_TEMPLATE_INFO (NODE)))

/* Like DECL_TI_ARGS, but for an ENUMERAL_, RECORD_, or UNION_TYPE.  */
#define TYPE_TI_ARGS(NODE)			\
  (TI_ARGS (TYPE_TEMPLATE_INFO (NODE)))

#define INNERMOST_TEMPLATE_PARMS(NODE)  TREE_VALUE (NODE)

/* Nonzero if NODE (a TEMPLATE_DECL) is a member template, in the
   sense of [temp.mem].  */
#define DECL_MEMBER_TEMPLATE_P(NODE) \
  (DECL_LANG_FLAG_1 (TEMPLATE_DECL_CHECK (NODE)))

/* Nonzero if the NODE corresponds to the template parameters for a
   member template, whose inline definition is being processed after
   the class definition is complete.  */
#define TEMPLATE_PARMS_FOR_INLINE(NODE) TREE_LANG_FLAG_1 (NODE)

/* Determine if a declaration (PARM_DECL or FIELD_DECL) is a pack.  */
#define DECL_PACK_P(NODE) \
  (DECL_P (NODE) && PACK_EXPANSION_P (TREE_TYPE (NODE)))

/* Determines if NODE is an expansion of one or more parameter packs,
   e.g., a TYPE_PACK_EXPANSION or EXPR_PACK_EXPANSION.  */
#define PACK_EXPANSION_P(NODE)                 \
  (TREE_CODE (NODE) == TYPE_PACK_EXPANSION     \
   || TREE_CODE (NODE) == EXPR_PACK_EXPANSION)

/* Extracts the type or expression pattern from a TYPE_PACK_EXPANSION or
   EXPR_PACK_EXPANSION.  */
#define PACK_EXPANSION_PATTERN(NODE)                            \
  (TREE_CODE (NODE) == TYPE_PACK_EXPANSION ? TREE_TYPE (NODE)    \
   : TREE_OPERAND (NODE, 0))

/* Sets the type or expression pattern for a TYPE_PACK_EXPANSION or
   EXPR_PACK_EXPANSION.  */
#define SET_PACK_EXPANSION_PATTERN(NODE,VALUE)  \
  if (TREE_CODE (NODE) == TYPE_PACK_EXPANSION)  \
    TREE_TYPE (NODE) = VALUE;                   \
  else                                          \
    TREE_OPERAND (NODE, 0) = VALUE

/* The list of parameter packs used in the PACK_EXPANSION_* node. The
   TREE_VALUE of each TREE_LIST contains the parameter packs.  */
#define PACK_EXPANSION_PARAMETER_PACKS(NODE)		\
  *(TREE_CODE (NODE) == EXPR_PACK_EXPANSION		\
    ? &TREE_OPERAND (NODE, 1)				\
    : &TYPE_MIN_VALUE_RAW (TYPE_PACK_EXPANSION_CHECK (NODE)))

/* Any additional template args to be applied when substituting into
   the pattern, set by tsubst_pack_expansion for partial instantiations.  */
#define PACK_EXPANSION_EXTRA_ARGS(NODE)		\
  *(TREE_CODE (NODE) == TYPE_PACK_EXPANSION	\
    ? &TYPE_MAX_VALUE_RAW (NODE)			\
    : &TREE_OPERAND ((NODE), 2))

/* True iff this pack expansion is within a function context.  */
#define PACK_EXPANSION_LOCAL_P(NODE) TREE_LANG_FLAG_0 (NODE)

/* True iff this pack expansion is for sizeof....  */
#define PACK_EXPANSION_SIZEOF_P(NODE) TREE_LANG_FLAG_1 (NODE)

/* True iff the wildcard can match a template parameter pack.  */
#define WILDCARD_PACK_P(NODE) TREE_LANG_FLAG_0 (NODE)

/* Determine if this is an argument pack.  */
#define ARGUMENT_PACK_P(NODE)                          \
  (TREE_CODE (NODE) == TYPE_ARGUMENT_PACK              \
   || TREE_CODE (NODE) == NONTYPE_ARGUMENT_PACK)

/* The arguments stored in an argument pack. Arguments are stored in a
   TREE_VEC, which may have length zero.  */
#define ARGUMENT_PACK_ARGS(NODE)                               \
  (TREE_CODE (NODE) == TYPE_ARGUMENT_PACK? TREE_TYPE (NODE)    \
   : TREE_OPERAND (NODE, 0))

/* Set the arguments stored in an argument pack. VALUE must be a
   TREE_VEC.  */
#define SET_ARGUMENT_PACK_ARGS(NODE,VALUE)     \
  if (TREE_CODE (NODE) == TYPE_ARGUMENT_PACK)  \
    TREE_TYPE (NODE) = VALUE;                           \
  else                                                  \
    TREE_OPERAND (NODE, 0) = VALUE

/* Whether the argument pack is "incomplete", meaning that more
   arguments can still be deduced. Incomplete argument packs are only
   used when the user has provided an explicit template argument list
   for a variadic function template. Some of the explicit template
   arguments will be placed into the beginning of the argument pack,
   but additional arguments might still be deduced.  */
#define ARGUMENT_PACK_INCOMPLETE_P(NODE)        \
  TREE_ADDRESSABLE (ARGUMENT_PACK_ARGS (NODE))

/* When ARGUMENT_PACK_INCOMPLETE_P, stores the explicit template
   arguments used to fill this pack.  */
#define ARGUMENT_PACK_EXPLICIT_ARGS(NODE)       \
  TREE_TYPE (ARGUMENT_PACK_ARGS (NODE))

/* In an ARGUMENT_PACK_SELECT, the argument pack from which an
   argument will be selected.  */
#define ARGUMENT_PACK_SELECT_FROM_PACK(NODE)				\
  (((struct tree_argument_pack_select *)ARGUMENT_PACK_SELECT_CHECK (NODE))->argument_pack)

/* In an ARGUMENT_PACK_SELECT, the index of the argument we want to
   select.  */
#define ARGUMENT_PACK_SELECT_INDEX(NODE)				\
  (((struct tree_argument_pack_select *)ARGUMENT_PACK_SELECT_CHECK (NODE))->index)
  
/* In an ARGUMENT_PACK_SELECT, the actual underlying argument that the
   ARGUMENT_PACK_SELECT represents. */
#define ARGUMENT_PACK_SELECT_ARG(NODE)					\
  TREE_VEC_ELT (ARGUMENT_PACK_ARGS (ARGUMENT_PACK_SELECT_FROM_PACK (NODE)), \
	        ARGUMENT_PACK_SELECT_INDEX (NODE))

#define FOLD_EXPR_CHECK(NODE)						\
  TREE_CHECK4 (NODE, UNARY_LEFT_FOLD_EXPR, UNARY_RIGHT_FOLD_EXPR,	\
	       BINARY_LEFT_FOLD_EXPR, BINARY_RIGHT_FOLD_EXPR)

#define BINARY_FOLD_EXPR_CHECK(NODE) \
  TREE_CHECK2 (NODE, BINARY_LEFT_FOLD_EXPR, BINARY_RIGHT_FOLD_EXPR)

/* True if NODE is UNARY_FOLD_EXPR or a BINARY_FOLD_EXPR */
#define FOLD_EXPR_P(NODE)				\
  (TREE_CODE (NODE) == UNARY_LEFT_FOLD_EXPR		\
   || TREE_CODE (NODE) == UNARY_RIGHT_FOLD_EXPR		\
   || TREE_CODE (NODE) == BINARY_LEFT_FOLD_EXPR		\
   || TREE_CODE (NODE) == BINARY_RIGHT_FOLD_EXPR)

/* True when NODE is a fold over a compound assignment operator. */
#define FOLD_EXPR_MODIFY_P(NODE) \
  TREE_LANG_FLAG_0 (FOLD_EXPR_CHECK (NODE))

/* An INTEGER_CST containing the tree code of the folded operator. */
#define FOLD_EXPR_OP(NODE) \
  TREE_OPERAND (FOLD_EXPR_CHECK (NODE), 0)

/* The expression containing an unexpanded parameter pack. */
#define FOLD_EXPR_PACK(NODE) \
  TREE_OPERAND (FOLD_EXPR_CHECK (NODE), 1)

/* In a binary fold expression, the argument with no unexpanded
   parameter packs. */
#define FOLD_EXPR_INIT(NODE) \
  TREE_OPERAND (BINARY_FOLD_EXPR_CHECK (NODE), 2)

/* In a FUNCTION_DECL, the saved language-specific per-function data.  */
#define DECL_SAVED_FUNCTION_DATA(NODE)			\
  (LANG_DECL_FN_CHECK (FUNCTION_DECL_CHECK (NODE))	\
   ->u.saved_language_function)

/* True if NODE is an implicit INDIRECT_EXPR from convert_from_reference.  */
#define REFERENCE_REF_P(NODE)				\
  (INDIRECT_REF_P (NODE)				\
   && TREE_TYPE (TREE_OPERAND (NODE, 0))		\
   && (TREE_CODE (TREE_TYPE (TREE_OPERAND ((NODE), 0)))	\
       == REFERENCE_TYPE))

/* True if NODE is a REFERENCE_TYPE which is OK to instantiate to be a
   reference to VLA type, because it's used for VLA capture.  */
#define REFERENCE_VLA_OK(NODE) \
  (TYPE_LANG_FLAG_5 (REFERENCE_TYPE_CHECK (NODE)))

#define NEW_EXPR_USE_GLOBAL(NODE) \
  TREE_LANG_FLAG_0 (NEW_EXPR_CHECK (NODE))
#define DELETE_EXPR_USE_GLOBAL(NODE) \
  TREE_LANG_FLAG_0 (DELETE_EXPR_CHECK (NODE))
#define DELETE_EXPR_USE_VEC(NODE) \
  TREE_LANG_FLAG_1 (DELETE_EXPR_CHECK (NODE))

#define CALL_OR_AGGR_INIT_CHECK(NODE) \
  TREE_CHECK2 ((NODE), CALL_EXPR, AGGR_INIT_EXPR)

/* Indicates that this is a non-dependent COMPOUND_EXPR which will
   resolve to a function call.  */
#define COMPOUND_EXPR_OVERLOADED(NODE) \
  TREE_LANG_FLAG_0 (COMPOUND_EXPR_CHECK (NODE))

/* In a CALL_EXPR appearing in a template, true if Koenig lookup
   should be performed at instantiation time.  */
#define KOENIG_LOOKUP_P(NODE) TREE_LANG_FLAG_0 (CALL_EXPR_CHECK (NODE))

/* True if the arguments to NODE should be evaluated in left-to-right
   order regardless of PUSH_ARGS_REVERSED.  */
#define CALL_EXPR_ORDERED_ARGS(NODE) \
  TREE_LANG_FLAG_3 (CALL_OR_AGGR_INIT_CHECK (NODE))

/* True if the arguments to NODE should be evaluated in right-to-left
   order regardless of PUSH_ARGS_REVERSED.  */
#define CALL_EXPR_REVERSE_ARGS(NODE) \
  TREE_LANG_FLAG_5 (CALL_OR_AGGR_INIT_CHECK (NODE))

/* True if CALL_EXPR was written as an operator expression, not a function
   call.  */
#define CALL_EXPR_OPERATOR_SYNTAX(NODE) \
  TREE_LANG_FLAG_6 (CALL_OR_AGGR_INIT_CHECK (NODE))

/* Indicates whether a string literal has been parenthesized. Such
   usages are disallowed in certain circumstances.  */

#define PAREN_STRING_LITERAL_P(NODE) \
  TREE_LANG_FLAG_0 (STRING_CST_CHECK (NODE))

/* Indicates whether a COMPONENT_REF or a SCOPE_REF has been parenthesized, or
   an INDIRECT_REF comes from parenthesizing a _DECL.  Currently only set some
   of the time in C++14 mode.  */

#define REF_PARENTHESIZED_P(NODE) \
  TREE_LANG_FLAG_2 (TREE_CHECK3 ((NODE), COMPONENT_REF, INDIRECT_REF, SCOPE_REF))

/* Nonzero if this AGGR_INIT_EXPR provides for initialization via a
   constructor call, rather than an ordinary function call.  */
#define AGGR_INIT_VIA_CTOR_P(NODE) \
  TREE_LANG_FLAG_0 (AGGR_INIT_EXPR_CHECK (NODE))

/* Nonzero if expanding this AGGR_INIT_EXPR should first zero-initialize
   the object.  */
#define AGGR_INIT_ZERO_FIRST(NODE) \
  TREE_LANG_FLAG_2 (AGGR_INIT_EXPR_CHECK (NODE))

/* Nonzero means that the call is the jump from a thunk to the
   thunked-to function.  */
#define AGGR_INIT_FROM_THUNK_P(NODE) \
  (AGGR_INIT_EXPR_CHECK (NODE)->base.protected_flag)

/* AGGR_INIT_EXPR accessors.  These are equivalent to the CALL_EXPR
   accessors, except for AGGR_INIT_EXPR_SLOT (which takes the place of
   CALL_EXPR_STATIC_CHAIN).  */

#define AGGR_INIT_EXPR_FN(NODE) TREE_OPERAND (AGGR_INIT_EXPR_CHECK (NODE), 1)
#define AGGR_INIT_EXPR_SLOT(NODE) \
  TREE_OPERAND (AGGR_INIT_EXPR_CHECK (NODE), 2)
#define AGGR_INIT_EXPR_ARG(NODE, I) \
  TREE_OPERAND (AGGR_INIT_EXPR_CHECK (NODE), (I) + 3)
#define aggr_init_expr_nargs(NODE) (VL_EXP_OPERAND_LENGTH(NODE) - 3)

/* AGGR_INIT_EXPR_ARGP returns a pointer to the argument vector for NODE.
   We can't use &AGGR_INIT_EXPR_ARG (NODE, 0) because that will complain if
   the argument count is zero when checking is enabled.  Instead, do
   the pointer arithmetic to advance past the 3 fixed operands in a
   AGGR_INIT_EXPR.  That produces a valid pointer to just past the end of
   the operand array, even if it's not valid to dereference it.  */
#define AGGR_INIT_EXPR_ARGP(NODE) \
  (&(TREE_OPERAND (AGGR_INIT_EXPR_CHECK (NODE), 0)) + 3)

/* Abstract iterators for AGGR_INIT_EXPRs.  */

/* Structure containing iterator state.  */
struct aggr_init_expr_arg_iterator {
  tree t;	/* the aggr_init_expr */
  int n;	/* argument count */
  int i;	/* next argument index */
};

/* Initialize the abstract argument list iterator object ITER with the
   arguments from AGGR_INIT_EXPR node EXP.  */
inline void
init_aggr_init_expr_arg_iterator (tree exp,
				       aggr_init_expr_arg_iterator *iter)
{
  iter->t = exp;
  iter->n = aggr_init_expr_nargs (exp);
  iter->i = 0;
}

/* Return the next argument from abstract argument list iterator object ITER,
   and advance its state.  Return NULL_TREE if there are no more arguments.  */
inline tree
next_aggr_init_expr_arg (aggr_init_expr_arg_iterator *iter)
{
  tree result;
  if (iter->i >= iter->n)
    return NULL_TREE;
  result = AGGR_INIT_EXPR_ARG (iter->t, iter->i);
  iter->i++;
  return result;
}

/* Initialize the abstract argument list iterator object ITER, then advance
   past and return the first argument.  Useful in for expressions, e.g.
     for (arg = first_aggr_init_expr_arg (exp, &iter); arg;
          arg = next_aggr_init_expr_arg (&iter))   */
inline tree
first_aggr_init_expr_arg (tree exp, aggr_init_expr_arg_iterator *iter)
{
  init_aggr_init_expr_arg_iterator (exp, iter);
  return next_aggr_init_expr_arg (iter);
}

/* Test whether there are more arguments in abstract argument list iterator
   ITER, without changing its state.  */
inline bool
more_aggr_init_expr_args_p (const aggr_init_expr_arg_iterator *iter)
{
  return (iter->i < iter->n);
}

/* Iterate through each argument ARG of AGGR_INIT_EXPR CALL, using variable
   ITER (of type aggr_init_expr_arg_iterator) to hold the iteration state.  */
#define FOR_EACH_AGGR_INIT_EXPR_ARG(arg, iter, call)			\
  for ((arg) = first_aggr_init_expr_arg ((call), &(iter)); (arg);	\
       (arg) = next_aggr_init_expr_arg (&(iter)))

/* VEC_INIT_EXPR accessors.  */
#define VEC_INIT_EXPR_SLOT(NODE) TREE_OPERAND (VEC_INIT_EXPR_CHECK (NODE), 0)
#define VEC_INIT_EXPR_INIT(NODE) TREE_OPERAND (VEC_INIT_EXPR_CHECK (NODE), 1)

/* Indicates that a VEC_INIT_EXPR is a potential constant expression.
   Only set when the current function is constexpr.  */
#define VEC_INIT_EXPR_IS_CONSTEXPR(NODE) \
  TREE_LANG_FLAG_0 (VEC_INIT_EXPR_CHECK (NODE))

/* Indicates that a VEC_INIT_EXPR is expressing value-initialization.  */
#define VEC_INIT_EXPR_VALUE_INIT(NODE) \
  TREE_LANG_FLAG_1 (VEC_INIT_EXPR_CHECK (NODE))

/* The condition under which this MUST_NOT_THROW_EXPR actually blocks
   exceptions.  NULL_TREE means 'true'.  */
#define MUST_NOT_THROW_COND(NODE) \
  TREE_OPERAND (MUST_NOT_THROW_EXPR_CHECK (NODE), 1)

/* The TYPE_MAIN_DECL for a class template type is a TYPE_DECL, not a
   TEMPLATE_DECL.  This macro determines whether or not a given class
   type is really a template type, as opposed to an instantiation or
   specialization of one.  */
#define CLASSTYPE_IS_TEMPLATE(NODE)  \
  (CLASSTYPE_TEMPLATE_INFO (NODE)    \
   && !CLASSTYPE_USE_TEMPLATE (NODE) \
   && PRIMARY_TEMPLATE_P (CLASSTYPE_TI_TEMPLATE (NODE)))

/* The name used by the user to name the typename type.  Typically,
   this is an IDENTIFIER_NODE, and the same as the DECL_NAME on the
   corresponding TYPE_DECL.  However, this may also be a
   TEMPLATE_ID_EXPR if we had something like `typename X::Y<T>'.  */
#define TYPENAME_TYPE_FULLNAME(NODE) \
  (TYPE_VALUES_RAW (TYPENAME_TYPE_CHECK (NODE)))

/* True if a TYPENAME_TYPE was declared as an "enum".  */
#define TYPENAME_IS_ENUM_P(NODE) \
  (TREE_LANG_FLAG_0 (TYPENAME_TYPE_CHECK (NODE)))

/* True if a TYPENAME_TYPE was declared as a "class", "struct", or
   "union".  */
#define TYPENAME_IS_CLASS_P(NODE) \
  (TREE_LANG_FLAG_1 (TYPENAME_TYPE_CHECK (NODE)))

/* True if a TYPENAME_TYPE is in the process of being resolved.  */
#define TYPENAME_IS_RESOLVING_P(NODE) \
  (TREE_LANG_FLAG_2 (TYPENAME_TYPE_CHECK (NODE)))

/* [class.virtual]

   A class that declares or inherits a virtual function is called a
   polymorphic class.  */
#define TYPE_POLYMORPHIC_P(NODE) (TREE_LANG_FLAG_2 (NODE))

/* Nonzero if this class has a virtual function table pointer.  */
#define TYPE_CONTAINS_VPTR_P(NODE)		\
  (TYPE_POLYMORPHIC_P (NODE) || CLASSTYPE_VBASECLASSES (NODE))

/* This flag is true of a local VAR_DECL if it was declared in a for
   statement, but we are no longer in the scope of the for.  */
#define DECL_DEAD_FOR_LOCAL(NODE) DECL_LANG_FLAG_7 (VAR_DECL_CHECK (NODE))

/* This flag is set on a VAR_DECL that is a DECL_DEAD_FOR_LOCAL
   if we already emitted a warning about using it.  */
#define DECL_ERROR_REPORTED(NODE) DECL_LANG_FLAG_0 (VAR_DECL_CHECK (NODE))

/* Nonzero if NODE is a FUNCTION_DECL (for a function with global
   scope) declared in a local scope.  */
#define DECL_LOCAL_FUNCTION_P(NODE) \
  DECL_LANG_FLAG_0 (FUNCTION_DECL_CHECK (NODE))

/* Nonzero if NODE is the target for genericization of 'break' stmts.  */
#define LABEL_DECL_BREAK(NODE) \
  DECL_LANG_FLAG_0 (LABEL_DECL_CHECK (NODE))

/* Nonzero if NODE is the target for genericization of 'continue' stmts.  */
#define LABEL_DECL_CONTINUE(NODE) \
  DECL_LANG_FLAG_1 (LABEL_DECL_CHECK (NODE))

/* Nonzero if NODE is the target for genericization of 'return' stmts
   in constructors/destructors of targetm.cxx.cdtor_returns_this targets.  */
#define LABEL_DECL_CDTOR(NODE) \
  DECL_LANG_FLAG_2 (LABEL_DECL_CHECK (NODE))

/* True if NODE was declared with auto in its return type, but it has
   started compilation and so the return type might have been changed by
   return type deduction; its declared return type should be found in
   DECL_STRUCT_FUNCTION(NODE)->language->x_auto_return_pattern.  */
#define FNDECL_USED_AUTO(NODE) \
  TREE_LANG_FLAG_2 (FUNCTION_DECL_CHECK (NODE))

/* Nonzero if NODE is a DECL which we know about but which has not
   been explicitly declared, such as a built-in function or a friend
   declared inside a class.  In the latter case DECL_HIDDEN_FRIEND_P
   will be set.  */
#define DECL_ANTICIPATED(NODE) \
  (DECL_LANG_SPECIFIC (TYPE_FUNCTION_OR_TEMPLATE_DECL_CHECK (NODE)) \
   ->u.base.anticipated_p)

/* Is DECL NODE a hidden name?  */
#define DECL_HIDDEN_P(NODE) \
  (DECL_LANG_SPECIFIC (NODE) && TYPE_FUNCTION_OR_TEMPLATE_DECL_P (NODE) \
   && DECL_ANTICIPATED (NODE))

/* True if this is a hidden class type.    */
#define TYPE_HIDDEN_P(NODE) \
  (DECL_LANG_SPECIFIC (TYPE_NAME (NODE)) \
   && DECL_ANTICIPATED (TYPE_NAME (NODE)))

/* True for artificial decls added for OpenMP privatized non-static
   data members.  */
#define DECL_OMP_PRIVATIZED_MEMBER(NODE) \
  (DECL_LANG_SPECIFIC (VAR_DECL_CHECK (NODE))->u.base.anticipated_p)

/* Nonzero if NODE is a FUNCTION_DECL which was declared as a friend
   within a class but has not been declared in the surrounding scope.
   The function is invisible except via argument dependent lookup.  */
#define DECL_HIDDEN_FRIEND_P(NODE) \
  (LANG_DECL_FN_CHECK (DECL_COMMON_CHECK (NODE))->hidden_friend_p)

/* Nonzero if NODE is an artificial FUNCTION_DECL for
   #pragma omp declare reduction.  */
#define DECL_OMP_DECLARE_REDUCTION_P(NODE) \
  (LANG_DECL_FN_CHECK (DECL_COMMON_CHECK (NODE))->omp_declare_reduction_p)

/* Nonzero if DECL has been declared threadprivate by
   #pragma omp threadprivate.  */
#define CP_DECL_THREADPRIVATE_P(DECL) \
  (DECL_LANG_SPECIFIC (VAR_DECL_CHECK (DECL))->u.base.threadprivate_or_deleted_p)

/* Nonzero if NODE is a VAR_DECL which has been declared inline.  */
#define DECL_VAR_DECLARED_INLINE_P(NODE) \
  (DECL_LANG_SPECIFIC (VAR_DECL_CHECK (NODE))			\
   ? DECL_LANG_SPECIFIC (NODE)->u.base.var_declared_inline_p	\
   : false)
#define SET_DECL_VAR_DECLARED_INLINE_P(NODE) \
  (DECL_LANG_SPECIFIC (VAR_DECL_CHECK (NODE))->u.base.var_declared_inline_p \
   = true)

/* True if NODE is a constant variable with a value-dependent initializer.  */
#define DECL_DEPENDENT_INIT_P(NODE)				\
  (DECL_LANG_SPECIFIC (VAR_DECL_CHECK (NODE))			\
   && DECL_LANG_SPECIFIC (NODE)->u.base.dependent_init_p)
#define SET_DECL_DEPENDENT_INIT_P(NODE, X) \
  (DECL_LANG_SPECIFIC (VAR_DECL_CHECK (NODE))->u.base.dependent_init_p = (X))

/* Nonzero if NODE is an artificial VAR_DECL for a C++17 structured binding
   declaration or one of VAR_DECLs for the user identifiers in it.  */
#define DECL_DECOMPOSITION_P(NODE) \
  (VAR_P (NODE) && DECL_LANG_SPECIFIC (NODE)			\
   ? DECL_LANG_SPECIFIC (NODE)->u.base.selector == lds_decomp		\
   : false)

/* The underlying artificial VAR_DECL for structured binding.  */
#define DECL_DECOMP_BASE(NODE) \
  (LANG_DECL_DECOMP_CHECK (NODE)->base)

/* Nonzero if NODE is an inline VAR_DECL.  In C++17, static data members
   declared with constexpr specifier are implicitly inline variables.  */
#define DECL_INLINE_VAR_P(NODE) \
  (DECL_VAR_DECLARED_INLINE_P (NODE)				\
   || (cxx_dialect >= cxx17					\
       && DECL_DECLARED_CONSTEXPR_P (NODE)			\
       && DECL_CLASS_SCOPE_P (NODE)))

/* Nonzero if DECL was declared with '= delete'.  */
#define DECL_DELETED_FN(DECL) \
  (LANG_DECL_FN_CHECK (DECL)->min.base.threadprivate_or_deleted_p)

/* Nonzero if DECL was declared with '= default' (maybe implicitly).  */
#define DECL_DEFAULTED_FN(DECL) \
  (LANG_DECL_FN_CHECK (DECL)->defaulted_p)

/* Nonzero if DECL is explicitly defaulted in the class body.  */
#define DECL_DEFAULTED_IN_CLASS_P(DECL)					\
  (DECL_DEFAULTED_FN (DECL) && DECL_INITIALIZED_IN_CLASS_P (DECL))
/* Nonzero if DECL was defaulted outside the class body.  */
#define DECL_DEFAULTED_OUTSIDE_CLASS_P(DECL)				\
  (DECL_DEFAULTED_FN (DECL)						\
   && !(DECL_ARTIFICIAL (DECL) || DECL_INITIALIZED_IN_CLASS_P (DECL)))

/* Record whether a typedef for type `int' was actually `signed int'.  */
#define C_TYPEDEF_EXPLICITLY_SIGNED(EXP) DECL_LANG_FLAG_1 (EXP)

/* Returns nonzero if DECL has external linkage, as specified by the
   language standard.  (This predicate may hold even when the
   corresponding entity is not actually given external linkage in the
   object file; see decl_linkage for details.)  */
#define DECL_EXTERNAL_LINKAGE_P(DECL) \
  (decl_linkage (DECL) == lk_external)

/* Keep these codes in ascending code order.  */

#define INTEGRAL_CODE_P(CODE)	\
  ((CODE) == ENUMERAL_TYPE	\
   || (CODE) == BOOLEAN_TYPE	\
   || (CODE) == INTEGER_TYPE)

/* [basic.fundamental]

   Types  bool, char, wchar_t, and the signed and unsigned integer types
   are collectively called integral types.

   Note that INTEGRAL_TYPE_P, as defined in tree.h, allows enumeration
   types as well, which is incorrect in C++.  Keep these checks in
   ascending code order.  */
#define CP_INTEGRAL_TYPE_P(TYPE)		\
  (TREE_CODE (TYPE) == BOOLEAN_TYPE		\
   || TREE_CODE (TYPE) == INTEGER_TYPE)

/* Returns true if TYPE is an integral or enumeration name.  Keep
   these checks in ascending code order.  */
#define INTEGRAL_OR_ENUMERATION_TYPE_P(TYPE) \
   (TREE_CODE (TYPE) == ENUMERAL_TYPE || CP_INTEGRAL_TYPE_P (TYPE))

/* Returns true if TYPE is an integral or unscoped enumeration type.  */
#define INTEGRAL_OR_UNSCOPED_ENUMERATION_TYPE_P(TYPE) \
   (UNSCOPED_ENUM_P (TYPE) || CP_INTEGRAL_TYPE_P (TYPE))

/* True if the class type TYPE is a literal type.  */
#define CLASSTYPE_LITERAL_P(TYPE)              \
   (LANG_TYPE_CLASS_CHECK (TYPE)->is_literal)

/* [basic.fundamental]

   Integral and floating types are collectively called arithmetic
   types.  

   As a GNU extension, we also accept complex types.

   Keep these checks in ascending code order.  */
#define ARITHMETIC_TYPE_P(TYPE) \
  (CP_INTEGRAL_TYPE_P (TYPE) \
   || TREE_CODE (TYPE) == REAL_TYPE \
   || TREE_CODE (TYPE) == COMPLEX_TYPE)

/* True iff TYPE is cv decltype(nullptr).  */
#define NULLPTR_TYPE_P(TYPE) (TREE_CODE (TYPE) == NULLPTR_TYPE)

/* [basic.types]

   Arithmetic types, enumeration types, pointer types,
   pointer-to-member types, and std::nullptr_t are collectively called
   scalar types.
   
   Keep these checks in ascending code order.  */
#define SCALAR_TYPE_P(TYPE)			\
  (TYPE_PTRDATAMEM_P (TYPE)			\
   || TREE_CODE (TYPE) == ENUMERAL_TYPE		\
   || ARITHMETIC_TYPE_P (TYPE)			\
   || TYPE_PTR_P (TYPE)				\
   || TYPE_PTRMEMFUNC_P (TYPE)                  \
   || NULLPTR_TYPE_P (TYPE))

/* Determines whether this type is a C++0x scoped enumeration
   type. Scoped enumerations types are introduced via "enum class" or
   "enum struct", e.g.,

     enum class Color {
       Red, Green, Blue
     };

   Scoped enumeration types are different from normal (unscoped)
   enumeration types in several ways:
   
     - The enumerators of a scoped enumeration type are only available
       within the scope of the enumeration type and not in the
       enclosing scope. For example, the Red color can be referred to
       with "Color::Red" but not "Red".

     - Scoped enumerators and enumerations do not implicitly convert
       to integers or 'bool'.

     - The underlying type of the enum is well-defined.  */
#define SCOPED_ENUM_P(TYPE)                                             \
  (TREE_CODE (TYPE) == ENUMERAL_TYPE && ENUM_IS_SCOPED (TYPE))

/* Determine whether this is an unscoped enumeration type.  */
#define UNSCOPED_ENUM_P(TYPE)                                           \
  (TREE_CODE (TYPE) == ENUMERAL_TYPE && !ENUM_IS_SCOPED (TYPE))

/* Set the flag indicating whether an ENUMERAL_TYPE is a C++0x scoped
   enumeration type (1) or a normal (unscoped) enumeration type
   (0).  */
#define SET_SCOPED_ENUM_P(TYPE, VAL)                    \
  (ENUM_IS_SCOPED (TYPE) = (VAL))

#define SET_OPAQUE_ENUM_P(TYPE, VAL)                    \
  (ENUM_IS_OPAQUE (TYPE) = (VAL))

#define OPAQUE_ENUM_P(TYPE)				\
  (TREE_CODE (TYPE) == ENUMERAL_TYPE && ENUM_IS_OPAQUE (TYPE))

/* Determines whether an ENUMERAL_TYPE has an explicit
   underlying type.  */
#define ENUM_FIXED_UNDERLYING_TYPE_P(NODE) (TYPE_LANG_FLAG_5 (NODE))

/* Returns the underlying type of the given enumeration type. The
   underlying type is determined in different ways, depending on the
   properties of the enum:

     - In C++0x, the underlying type can be explicitly specified, e.g.,

         enum E1 : char { ... } // underlying type is char

     - In a C++0x scoped enumeration, the underlying type is int
       unless otherwises specified:

         enum class E2 { ... } // underlying type is int

     - Otherwise, the underlying type is determined based on the
       values of the enumerators. In this case, the
       ENUM_UNDERLYING_TYPE will not be set until after the definition
       of the enumeration is completed by finish_enum.  */
#define ENUM_UNDERLYING_TYPE(TYPE) \
  TREE_TYPE (ENUMERAL_TYPE_CHECK (TYPE))

/* [dcl.init.aggr]

   An aggregate is an array or a class with no user-provided
   constructors, no brace-or-equal-initializers for non-static data
   members, no private or protected non-static data members, no
   base classes, and no virtual functions.

   As an extension, we also treat vectors as aggregates.  Keep these
   checks in ascending code order.  */
#define CP_AGGREGATE_TYPE_P(TYPE)				\
  (TREE_CODE (TYPE) == VECTOR_TYPE				\
   ||TREE_CODE (TYPE) == ARRAY_TYPE				\
   || (CLASS_TYPE_P (TYPE) && !CLASSTYPE_NON_AGGREGATE (TYPE)))

/* Nonzero for a class type means that the class type has a
   user-declared constructor.  */
#define TYPE_HAS_USER_CONSTRUCTOR(NODE) (TYPE_LANG_FLAG_1 (NODE))

/* Nonzero means that the FUNCTION_TYPE or METHOD_TYPE has a
   late-specified return type.  */
#define TYPE_HAS_LATE_RETURN_TYPE(NODE) \
  (TYPE_LANG_FLAG_2 (FUNC_OR_METHOD_CHECK (NODE)))

/* When appearing in an INDIRECT_REF, it means that the tree structure
   underneath is actually a call to a constructor.  This is needed
   when the constructor must initialize local storage (which can
   be automatically destroyed), rather than allowing it to allocate
   space from the heap.

   When appearing in a SAVE_EXPR, it means that underneath
   is a call to a constructor.

   When appearing in a CONSTRUCTOR, the expression is a
   compound literal.

   When appearing in a FIELD_DECL, it means that this field
   has been duly initialized in its constructor.  */
#define TREE_HAS_CONSTRUCTOR(NODE) (TREE_LANG_FLAG_4 (NODE))

/* True if NODE is a brace-enclosed initializer.  */
#define BRACE_ENCLOSED_INITIALIZER_P(NODE) \
  (TREE_CODE (NODE) == CONSTRUCTOR && TREE_TYPE (NODE) == init_list_type_node)

/* True if NODE is a compound-literal, i.e., a brace-enclosed
   initializer cast to a particular type.  */
#define COMPOUND_LITERAL_P(NODE) \
  (TREE_CODE (NODE) == CONSTRUCTOR && TREE_HAS_CONSTRUCTOR (NODE))

#define EMPTY_CONSTRUCTOR_P(NODE) (TREE_CODE (NODE) == CONSTRUCTOR \
				   && vec_safe_is_empty(CONSTRUCTOR_ELTS(NODE))\
				   && !TREE_HAS_CONSTRUCTOR (NODE))

/* True if NODE is a init-list used as a direct-initializer, i.e.
   B b{1,2}, not B b({1,2}) or B b = {1,2}.  */
#define CONSTRUCTOR_IS_DIRECT_INIT(NODE) (TREE_LANG_FLAG_0 (CONSTRUCTOR_CHECK (NODE)))

/* True if an uninitialized element in NODE should not be treated as
   implicitly value-initialized.  Only used in constexpr evaluation.  */
#define CONSTRUCTOR_NO_IMPLICIT_ZERO(NODE) \
  (TREE_LANG_FLAG_1 (CONSTRUCTOR_CHECK (NODE)))

/* True if this CONSTRUCTOR should not be used as a variable initializer
   because it was loaded from a constexpr variable with mutable fields.  */
#define CONSTRUCTOR_MUTABLE_POISON(NODE) \
  (TREE_LANG_FLAG_2 (CONSTRUCTOR_CHECK (NODE)))

/* True if this typed CONSTRUCTOR represents C99 compound-literal syntax rather
   than C++11 functional cast syntax.  */
#define CONSTRUCTOR_C99_COMPOUND_LITERAL(NODE) \
  (TREE_LANG_FLAG_3 (CONSTRUCTOR_CHECK (NODE)))

#define DIRECT_LIST_INIT_P(NODE) \
   (BRACE_ENCLOSED_INITIALIZER_P (NODE) && CONSTRUCTOR_IS_DIRECT_INIT (NODE))

/* True if NODE represents a conversion for direct-initialization in a
   template.  Set by perform_implicit_conversion_flags.  */
#define IMPLICIT_CONV_EXPR_DIRECT_INIT(NODE) \
  (TREE_LANG_FLAG_0 (IMPLICIT_CONV_EXPR_CHECK (NODE)))

/* True if NODE represents a dependent conversion of a non-type template
   argument.  Set by maybe_convert_nontype_argument.  */
#define IMPLICIT_CONV_EXPR_NONTYPE_ARG(NODE) \
  (TREE_LANG_FLAG_1 (IMPLICIT_CONV_EXPR_CHECK (NODE)))

/* Nonzero means that an object of this type can not be initialized using
   an initializer list.  */
#define CLASSTYPE_NON_AGGREGATE(NODE) \
  (LANG_TYPE_CLASS_CHECK (NODE)->non_aggregate)
#define TYPE_NON_AGGREGATE_CLASS(NODE) \
  (CLASS_TYPE_P (NODE) && CLASSTYPE_NON_AGGREGATE (NODE))

/* Nonzero if there is a non-trivial X::op=(cv X&) for this class.  */
#define TYPE_HAS_COMPLEX_COPY_ASSIGN(NODE) (LANG_TYPE_CLASS_CHECK (NODE)->has_complex_copy_assign)

/* Nonzero if there is a non-trivial X::X(cv X&) for this class.  */
#define TYPE_HAS_COMPLEX_COPY_CTOR(NODE) (LANG_TYPE_CLASS_CHECK (NODE)->has_complex_copy_ctor)

/* Nonzero if there is a non-trivial X::op=(X&&) for this class.  */
#define TYPE_HAS_COMPLEX_MOVE_ASSIGN(NODE) (LANG_TYPE_CLASS_CHECK (NODE)->has_complex_move_assign)

/* Nonzero if there is a non-trivial X::X(X&&) for this class.  */
#define TYPE_HAS_COMPLEX_MOVE_CTOR(NODE) (LANG_TYPE_CLASS_CHECK (NODE)->has_complex_move_ctor)

/* Nonzero if there is no trivial default constructor for this class.  */
#define TYPE_HAS_COMPLEX_DFLT(NODE) (LANG_TYPE_CLASS_CHECK (NODE)->has_complex_dflt)

/* Nonzero if TYPE has a trivial destructor.  From [class.dtor]:

     A destructor is trivial if it is an implicitly declared
     destructor and if:

       - all of the direct base classes of its class have trivial
	 destructors,

       - for all of the non-static data members of its class that are
	 of class type (or array thereof), each such class has a
	 trivial destructor.  */
#define TYPE_HAS_TRIVIAL_DESTRUCTOR(NODE) \
  (!TYPE_HAS_NONTRIVIAL_DESTRUCTOR (NODE))

/* Nonzero for _TYPE node means that this type does not have a trivial
   destructor.  Therefore, destroying an object of this type will
   involve a call to a destructor.  This can apply to objects of
   ARRAY_TYPE is the type of the elements needs a destructor.  */
#define TYPE_HAS_NONTRIVIAL_DESTRUCTOR(NODE) \
  (TYPE_LANG_FLAG_4 (NODE))

/* Nonzero for class type means that the default constructor is trivial.  */
#define TYPE_HAS_TRIVIAL_DFLT(NODE) \
  (TYPE_HAS_DEFAULT_CONSTRUCTOR (NODE) && ! TYPE_HAS_COMPLEX_DFLT (NODE))

/* Nonzero for class type means that copy initialization of this type can use
   a bitwise copy.  */
#define TYPE_HAS_TRIVIAL_COPY_CTOR(NODE) \
  (TYPE_HAS_COPY_CTOR (NODE) && ! TYPE_HAS_COMPLEX_COPY_CTOR (NODE))

/* Nonzero for class type means that assignment of this type can use
   a bitwise copy.  */
#define TYPE_HAS_TRIVIAL_COPY_ASSIGN(NODE) \
  (TYPE_HAS_COPY_ASSIGN (NODE) && ! TYPE_HAS_COMPLEX_COPY_ASSIGN (NODE))

/* Returns true if NODE is a pointer-to-data-member.  */
#define TYPE_PTRDATAMEM_P(NODE)			\
  (TREE_CODE (NODE) == OFFSET_TYPE)
/* Returns true if NODE is a pointer.  */
#define TYPE_PTR_P(NODE)			\
  (TREE_CODE (NODE) == POINTER_TYPE)

/* Returns true if NODE is an object type:

     [basic.types]

     An object type is a (possibly cv-qualified) type that is not a
     function type, not a reference type, and not a void type.

   Keep these checks in ascending order, for speed.  */
#define TYPE_OBJ_P(NODE)			\
  (TREE_CODE (NODE) != REFERENCE_TYPE		\
   && !VOID_TYPE_P (NODE)  		        \
   && TREE_CODE (NODE) != FUNCTION_TYPE		\
   && TREE_CODE (NODE) != METHOD_TYPE)

/* Returns true if NODE is a pointer to an object.  Keep these checks
   in ascending tree code order.  */
#define TYPE_PTROB_P(NODE)					\
  (TYPE_PTR_P (NODE) && TYPE_OBJ_P (TREE_TYPE (NODE)))

/* Returns true if NODE is a reference to an object.  Keep these checks
   in ascending tree code order.  */
#define TYPE_REF_OBJ_P(NODE)					\
  (TREE_CODE (NODE) == REFERENCE_TYPE && TYPE_OBJ_P (TREE_TYPE (NODE)))

/* Returns true if NODE is a pointer to an object, or a pointer to
   void.  Keep these checks in ascending tree code order.  */
#define TYPE_PTROBV_P(NODE)					\
  (TYPE_PTR_P (NODE)						\
   && !(TREE_CODE (TREE_TYPE (NODE)) == FUNCTION_TYPE		\
	|| TREE_CODE (TREE_TYPE (NODE)) == METHOD_TYPE))

/* Returns true if NODE is a pointer to function type.  */
#define TYPE_PTRFN_P(NODE)				\
  (TYPE_PTR_P (NODE)			                \
   && TREE_CODE (TREE_TYPE (NODE)) == FUNCTION_TYPE)

/* Returns true if NODE is a reference to function type.  */
#define TYPE_REFFN_P(NODE)				\
  (TREE_CODE (NODE) == REFERENCE_TYPE			\
   && TREE_CODE (TREE_TYPE (NODE)) == FUNCTION_TYPE)

/* Returns true if NODE is a pointer to member function type.  */
#define TYPE_PTRMEMFUNC_P(NODE)		\
  (TREE_CODE (NODE) == RECORD_TYPE	\
   && TYPE_PTRMEMFUNC_FLAG (NODE))

#define TYPE_PTRMEMFUNC_FLAG(NODE) \
  (TYPE_LANG_FLAG_2 (RECORD_TYPE_CHECK (NODE)))

/* Returns true if NODE is a pointer-to-member.  */
#define TYPE_PTRMEM_P(NODE) \
  (TYPE_PTRDATAMEM_P (NODE) || TYPE_PTRMEMFUNC_P (NODE))

/* Returns true if NODE is a pointer or a pointer-to-member.  */
#define TYPE_PTR_OR_PTRMEM_P(NODE) \
  (TYPE_PTR_P (NODE) || TYPE_PTRMEM_P (NODE))

/* Indicates when overload resolution may resolve to a pointer to
   member function. [expr.unary.op]/3 */
#define PTRMEM_OK_P(NODE) \
  TREE_LANG_FLAG_0 (TREE_CHECK3 ((NODE), ADDR_EXPR, OFFSET_REF, SCOPE_REF))

/* Get the POINTER_TYPE to the METHOD_TYPE associated with this
   pointer to member function.  TYPE_PTRMEMFUNC_P _must_ be true,
   before using this macro.  */
#define TYPE_PTRMEMFUNC_FN_TYPE(NODE) \
  (cp_build_qualified_type (TREE_TYPE (TYPE_FIELDS (NODE)),\
			    cp_type_quals (NODE)))

/* As above, but can be used in places that want an lvalue at the expense
   of not necessarily having the correct cv-qualifiers.  */
#define TYPE_PTRMEMFUNC_FN_TYPE_RAW(NODE) \
  (TREE_TYPE (TYPE_FIELDS (NODE)))

/* Returns `A' for a type like `int (A::*)(double)' */
#define TYPE_PTRMEMFUNC_OBJECT_TYPE(NODE) \
  TYPE_METHOD_BASETYPE (TREE_TYPE (TYPE_PTRMEMFUNC_FN_TYPE (NODE)))

/* The canonical internal RECORD_TYPE from the POINTER_TYPE to
   METHOD_TYPE.  */
#define TYPE_PTRMEMFUNC_TYPE(NODE) \
  TYPE_LANG_SLOT_1 (NODE)

/* For a pointer-to-member type of the form `T X::*', this is `X'.
   For a type like `void (X::*)() const', this type is `X', not `const
   X'.  To get at the `const X' you have to look at the
   TYPE_PTRMEM_POINTED_TO_TYPE; there, the first parameter will have
   type `const X*'.  */
#define TYPE_PTRMEM_CLASS_TYPE(NODE)			\
  (TYPE_PTRDATAMEM_P (NODE)					\
   ? TYPE_OFFSET_BASETYPE (NODE)		\
   : TYPE_PTRMEMFUNC_OBJECT_TYPE (NODE))

/* For a pointer-to-member type of the form `T X::*', this is `T'.  */
#define TYPE_PTRMEM_POINTED_TO_TYPE(NODE)		\
   (TYPE_PTRDATAMEM_P (NODE)				\
    ? TREE_TYPE (NODE)					\
    : TREE_TYPE (TYPE_PTRMEMFUNC_FN_TYPE (NODE)))

/* For a pointer-to-member constant `X::Y' this is the RECORD_TYPE for
   `X'.  */
#define PTRMEM_CST_CLASS(NODE) \
  TYPE_PTRMEM_CLASS_TYPE (TREE_TYPE (PTRMEM_CST_CHECK (NODE)))

/* For a pointer-to-member constant `X::Y' this is the _DECL for
   `Y'.  */
#define PTRMEM_CST_MEMBER(NODE) \
  (((ptrmem_cst_t)PTRMEM_CST_CHECK (NODE))->member)

/* The expression in question for a TYPEOF_TYPE.  */
#define TYPEOF_TYPE_EXPR(NODE) (TYPE_VALUES_RAW (TYPEOF_TYPE_CHECK (NODE)))

/* The type in question for an UNDERLYING_TYPE.  */
#define UNDERLYING_TYPE_TYPE(NODE) \
  (TYPE_VALUES_RAW (UNDERLYING_TYPE_CHECK (NODE)))

/* The type in question for BASES.  */
#define BASES_TYPE(NODE) \
  (TYPE_VALUES_RAW (BASES_CHECK (NODE)))

#define BASES_DIRECT(NODE) \
  TREE_LANG_FLAG_0 (BASES_CHECK (NODE))

/* The expression in question for a DECLTYPE_TYPE.  */
#define DECLTYPE_TYPE_EXPR(NODE) (TYPE_VALUES_RAW (DECLTYPE_TYPE_CHECK (NODE)))

/* Whether the DECLTYPE_TYPE_EXPR of NODE was originally parsed as an
   id-expression or a member-access expression. When false, it was
   parsed as a full expression.  */
#define DECLTYPE_TYPE_ID_EXPR_OR_MEMBER_ACCESS_P(NODE) \
  (DECLTYPE_TYPE_CHECK (NODE))->type_common.string_flag

/* These flags indicate that we want different semantics from normal
   decltype: lambda capture just drops references, init capture
   uses auto semantics, lambda proxies look through implicit dereference.  */
#define DECLTYPE_FOR_LAMBDA_CAPTURE(NODE) \
  TREE_LANG_FLAG_0 (DECLTYPE_TYPE_CHECK (NODE))
#define DECLTYPE_FOR_INIT_CAPTURE(NODE) \
  TREE_LANG_FLAG_1 (DECLTYPE_TYPE_CHECK (NODE))
#define DECLTYPE_FOR_LAMBDA_PROXY(NODE) \
  TREE_LANG_FLAG_2 (DECLTYPE_TYPE_CHECK (NODE))
#define DECLTYPE_FOR_REF_CAPTURE(NODE) \
  TREE_LANG_FLAG_3 (DECLTYPE_TYPE_CHECK (NODE))

/* Nonzero for VAR_DECL and FUNCTION_DECL node means that `extern' was
   specified in its declaration.  This can also be set for an
   erroneously declared PARM_DECL.  */
#define DECL_THIS_EXTERN(NODE) \
  DECL_LANG_FLAG_2 (VAR_FUNCTION_OR_PARM_DECL_CHECK (NODE))

/* Nonzero for VAR_DECL and FUNCTION_DECL node means that `static' was
   specified in its declaration.  This can also be set for an
   erroneously declared PARM_DECL.  */
#define DECL_THIS_STATIC(NODE) \
  DECL_LANG_FLAG_6 (VAR_FUNCTION_OR_PARM_DECL_CHECK (NODE))

/* Nonzero for FIELD_DECL node means that this field is a lambda capture
   field for an array of runtime bound.  */
#define DECL_VLA_CAPTURE_P(NODE) \
  DECL_LANG_FLAG_1 (FIELD_DECL_CHECK (NODE))

/* Nonzero for PARM_DECL node means that this is an array function
   parameter, i.e, a[] rather than *a.  */
#define DECL_ARRAY_PARAMETER_P(NODE) \
  DECL_LANG_FLAG_1 (PARM_DECL_CHECK (NODE))

/* Nonzero for a FIELD_DECL who's NSMDI is currently being
   instantiated.  */
#define DECL_INSTANTIATING_NSDMI_P(NODE) \
  DECL_LANG_FLAG_2 (FIELD_DECL_CHECK (NODE))

/* Nonzero for FIELD_DECL node means that this field is a base class
   of the parent object, as opposed to a member field.  */
#define DECL_FIELD_IS_BASE(NODE) \
  DECL_LANG_FLAG_6 (FIELD_DECL_CHECK (NODE))

/* Nonzero for FIELD_DECL node means that this field is a simple (no
   explicit initializer) lambda capture field, making it invisible to
   name lookup in unevaluated contexts.  */
#define DECL_NORMAL_CAPTURE_P(NODE) \
  DECL_LANG_FLAG_7 (FIELD_DECL_CHECK (NODE))

/* Nonzero if TYPE is an anonymous union or struct type.  We have to use a
   flag for this because "A union for which objects or pointers are
   declared is not an anonymous union" [class.union].  */
#define ANON_AGGR_TYPE_P(NODE)				\
  (CLASS_TYPE_P (NODE) && LANG_TYPE_CLASS_CHECK (NODE)->anon_aggr)
#define SET_ANON_AGGR_TYPE_P(NODE)			\
  (LANG_TYPE_CLASS_CHECK (NODE)->anon_aggr = 1)

/* Nonzero if TYPE is an anonymous union type.  */
#define ANON_UNION_TYPE_P(NODE) \
  (TREE_CODE (NODE) == UNION_TYPE && ANON_AGGR_TYPE_P (NODE))

/* Define fields and accessors for nodes representing declared names.  */

/* Nonzero if TYPE is an unnamed class with a typedef for linkage purposes.  */
#define TYPE_WAS_UNNAMED(NODE) (LANG_TYPE_CLASS_CHECK (NODE)->was_anonymous)

/* C++: all of these are overloaded!  These apply only to TYPE_DECLs.  */

/* The format of each node in the DECL_FRIENDLIST is as follows:

   The TREE_PURPOSE will be the name of a function, i.e., an
   IDENTIFIER_NODE.  The TREE_VALUE will be itself a TREE_LIST, whose
   TREE_VALUEs are friends with the given name.  */
#define DECL_FRIENDLIST(NODE)		(DECL_INITIAL (NODE))
#define FRIEND_NAME(LIST) (TREE_PURPOSE (LIST))
#define FRIEND_DECLS(LIST) (TREE_VALUE (LIST))

/* The DECL_ACCESS, if non-NULL, is a TREE_LIST.  The TREE_PURPOSE of
   each node is a type; the TREE_VALUE is the access granted for this
   DECL in that type.  The DECL_ACCESS is set by access declarations.
   For example, if a member that would normally be public in a
   derived class is made protected, then the derived class and the
   protected_access_node will appear in the DECL_ACCESS for the node.  */
#define DECL_ACCESS(NODE) (LANG_DECL_U2_CHECK (NODE, 0)->access)

/* Nonzero if the FUNCTION_DECL is a global constructor.  */
#define DECL_GLOBAL_CTOR_P(NODE) \
  (LANG_DECL_FN_CHECK (NODE)->global_ctor_p)

/* Nonzero if the FUNCTION_DECL is a global destructor.  */
#define DECL_GLOBAL_DTOR_P(NODE) \
  (LANG_DECL_FN_CHECK (NODE)->global_dtor_p)

/* Accessor macros for C++ template decl nodes.  */

/* The DECL_TEMPLATE_PARMS are a list.  The TREE_PURPOSE of each node
   is a INT_CST whose TREE_INT_CST_LOW indicates the level of the
   template parameters, with 1 being the outermost set of template
   parameters.  The TREE_VALUE is a vector, whose elements are the
   template parameters at each level.  Each element in the vector is a
   TREE_LIST, whose TREE_VALUE is a PARM_DECL (if the parameter is a
   non-type parameter), or a TYPE_DECL (if the parameter is a type
   parameter).  The TREE_PURPOSE is the default value, if any.  The
   TEMPLATE_PARM_INDEX for the parameter is available as the
   DECL_INITIAL (for a PARM_DECL) or as the TREE_TYPE (for a
   TYPE_DECL). 

   FIXME: CONST_CAST_TREE is a hack that hopefully will go away after
   tree is converted to C++ class hiearchy.  */
#define DECL_TEMPLATE_PARMS(NODE)       \
   ((struct tree_template_decl *)CONST_CAST_TREE (TEMPLATE_DECL_CHECK (NODE)))->arguments
#define DECL_INNERMOST_TEMPLATE_PARMS(NODE) \
   INNERMOST_TEMPLATE_PARMS (DECL_TEMPLATE_PARMS (NODE))
#define DECL_NTPARMS(NODE) \
   TREE_VEC_LENGTH (DECL_INNERMOST_TEMPLATE_PARMS (NODE))
/* For function, method, class-data templates.

   FIXME: CONST_CAST_TREE is a hack that hopefully will go away after
   tree is converted to C++ class hiearchy.  */
#define DECL_TEMPLATE_RESULT(NODE)      \
   ((struct tree_template_decl *)CONST_CAST_TREE(TEMPLATE_DECL_CHECK (NODE)))->result
/* For a function template at namespace scope, DECL_TEMPLATE_INSTANTIATIONS
   lists all instantiations and specializations of the function so that
   tsubst_friend_function can reassign them to another template if we find
   that the namespace-scope template is really a partial instantiation of a
   friend template.

   For a class template the DECL_TEMPLATE_INSTANTIATIONS lists holds
   all instantiations and specializations of the class type, including
   partial instantiations and partial specializations, so that if we
   explicitly specialize a partial instantiation we can walk the list
   in maybe_process_partial_specialization and reassign them or complain
   as appropriate.

   In both cases, the TREE_PURPOSE of each node contains the arguments
   used; the TREE_VALUE contains the generated variable.  The template
   arguments are always complete.  For example, given:

      template <class T> struct S1 {
	template <class U> struct S2 {};
	template <class U> struct S2<U*> {};
      };

   the record for the partial specialization will contain, as its
   argument list, { {T}, {U*} }, and will be on the
   DECL_TEMPLATE_INSTANTIATIONS list for `template <class T> template
   <class U> struct S1<T>::S2'.

   This list is not used for other templates.  */
#define DECL_TEMPLATE_INSTANTIATIONS(NODE) \
  DECL_SIZE_UNIT (TEMPLATE_DECL_CHECK (NODE))

/* For a class template, this list contains the partial
   specializations of this template.  (Full specializations are not
   recorded on this list.)  The TREE_PURPOSE holds the arguments used
   in the partial specialization (e.g., for `template <class T> struct
   S<T*, int>' this will be `T*, int'.)  The arguments will also include
   any outer template arguments.  The TREE_VALUE holds the TEMPLATE_DECL
   for the partial specialization.  The TREE_TYPE is the _TYPE node for
   the partial specialization.

   This list is not used for other templates.  */
#define DECL_TEMPLATE_SPECIALIZATIONS(NODE)     \
  DECL_SIZE (TEMPLATE_DECL_CHECK (NODE))

/* Nonzero for a DECL which is actually a template parameter.  Keep
   these checks in ascending tree code order.   */
#define DECL_TEMPLATE_PARM_P(NODE)		\
  (DECL_LANG_FLAG_0 (NODE)			\
   && (TREE_CODE (NODE) == CONST_DECL		\
       || TREE_CODE (NODE) == PARM_DECL		\
       || TREE_CODE (NODE) == TYPE_DECL		\
       || TREE_CODE (NODE) == TEMPLATE_DECL))

/* Mark NODE as a template parameter.  */
#define SET_DECL_TEMPLATE_PARM_P(NODE) \
  (DECL_LANG_FLAG_0 (NODE) = 1)

/* Nonzero if NODE is a template template parameter.  */
#define DECL_TEMPLATE_TEMPLATE_PARM_P(NODE) \
  (TREE_CODE (NODE) == TEMPLATE_DECL && DECL_TEMPLATE_PARM_P (NODE))

/* Nonzero for a DECL that represents a function template.  */
#define DECL_FUNCTION_TEMPLATE_P(NODE)                          \
  (TREE_CODE (NODE) == TEMPLATE_DECL                            \
   && DECL_TEMPLATE_RESULT (NODE) != NULL_TREE			\
   && TREE_CODE (DECL_TEMPLATE_RESULT (NODE)) == FUNCTION_DECL)

/* Nonzero for a DECL that represents a class template or alias
   template.  */
#define DECL_TYPE_TEMPLATE_P(NODE)				\
  (TREE_CODE (NODE) == TEMPLATE_DECL				\
   && DECL_TEMPLATE_RESULT (NODE) != NULL_TREE			\
   && TREE_CODE (DECL_TEMPLATE_RESULT (NODE)) == TYPE_DECL)

/* Nonzero for a DECL that represents a class template.  */
#define DECL_CLASS_TEMPLATE_P(NODE)				\
  (DECL_TYPE_TEMPLATE_P (NODE)					\
   && DECL_IMPLICIT_TYPEDEF_P (DECL_TEMPLATE_RESULT (NODE)))

/* Nonzero for a TEMPLATE_DECL that represents an alias template.  */
#define DECL_ALIAS_TEMPLATE_P(NODE)			\
  (DECL_TYPE_TEMPLATE_P (NODE)				\
   && !DECL_ARTIFICIAL (DECL_TEMPLATE_RESULT (NODE)))

/* Nonzero for a NODE which declares a type.  */
#define DECL_DECLARES_TYPE_P(NODE) \
  (TREE_CODE (NODE) == TYPE_DECL || DECL_TYPE_TEMPLATE_P (NODE))

/* Nonzero if NODE declares a function.  */
#define DECL_DECLARES_FUNCTION_P(NODE) \
  (TREE_CODE (NODE) == FUNCTION_DECL || DECL_FUNCTION_TEMPLATE_P (NODE))

/* Nonzero if NODE is the typedef implicitly generated for a type when
   the type is declared.  In C++, `struct S {};' is roughly
   equivalent to `struct S {}; typedef struct S S;' in C.
   DECL_IMPLICIT_TYPEDEF_P will hold for the typedef indicated in this
   example.  In C++, there is a second implicit typedef for each
   class, called the injected-class-name, in the scope of `S' itself, so that
   you can say `S::S'.  DECL_SELF_REFERENCE_P will hold for that typedef.  */
#define DECL_IMPLICIT_TYPEDEF_P(NODE) \
  (TREE_CODE (NODE) == TYPE_DECL && DECL_LANG_FLAG_2 (NODE))
#define SET_DECL_IMPLICIT_TYPEDEF_P(NODE) \
  (DECL_LANG_FLAG_2 (NODE) = 1)
#define DECL_SELF_REFERENCE_P(NODE) \
  (TREE_CODE (NODE) == TYPE_DECL && DECL_LANG_FLAG_4 (NODE))
#define SET_DECL_SELF_REFERENCE_P(NODE) \
  (DECL_LANG_FLAG_4 (NODE) = 1)

/* A `primary' template is one that has its own template header and is not
   a partial specialization.  A member function of a class template is a
   template, but not primary.  A member template is primary.  Friend
   templates are primary, too.  */

/* Returns the primary template corresponding to these parameters.  */
#define DECL_PRIMARY_TEMPLATE(NODE) \
  (TREE_TYPE (DECL_INNERMOST_TEMPLATE_PARMS (NODE)))

/* Returns nonzero if NODE is a primary template.  */
#define PRIMARY_TEMPLATE_P(NODE) (DECL_PRIMARY_TEMPLATE (NODE) == (NODE))

/* Nonzero iff NODE is a specialization of a template.  The value
   indicates the type of specializations:

     1=implicit instantiation

     2=partial or explicit specialization, e.g.:

        template <> int min<int> (int, int),

     3=explicit instantiation, e.g.:
  
        template int min<int> (int, int);

   Note that NODE will be marked as a specialization even if the
   template it is instantiating is not a primary template.  For
   example, given:

     template <typename T> struct O { 
       void f();
       struct I {}; 
     };
    
   both O<int>::f and O<int>::I will be marked as instantiations.

   If DECL_USE_TEMPLATE is nonzero, then DECL_TEMPLATE_INFO will also
   be non-NULL.  */
#define DECL_USE_TEMPLATE(NODE) (DECL_LANG_SPECIFIC (NODE)->u.base.use_template)

/* Like DECL_USE_TEMPLATE, but for class types.  */
#define CLASSTYPE_USE_TEMPLATE(NODE) \
  (LANG_TYPE_CLASS_CHECK (NODE)->use_template)

/* True if NODE is a specialization of a primary template.  */
#define CLASSTYPE_SPECIALIZATION_OF_PRIMARY_TEMPLATE_P(NODE)	\
  (CLASS_TYPE_P (NODE)						\
   && CLASSTYPE_USE_TEMPLATE (NODE)				\
   && PRIMARY_TEMPLATE_P (CLASSTYPE_TI_TEMPLATE (NODE)))

#define DECL_TEMPLATE_INSTANTIATION(NODE) (DECL_USE_TEMPLATE (NODE) & 1)
#define CLASSTYPE_TEMPLATE_INSTANTIATION(NODE) \
  (CLASSTYPE_USE_TEMPLATE (NODE) & 1)

#define DECL_TEMPLATE_SPECIALIZATION(NODE) (DECL_USE_TEMPLATE (NODE) == 2)
#define SET_DECL_TEMPLATE_SPECIALIZATION(NODE) (DECL_USE_TEMPLATE (NODE) = 2)

/* Returns true for an explicit or partial specialization of a class
   template.  */
#define CLASSTYPE_TEMPLATE_SPECIALIZATION(NODE) \
  (CLASSTYPE_USE_TEMPLATE (NODE) == 2)
#define SET_CLASSTYPE_TEMPLATE_SPECIALIZATION(NODE) \
  (CLASSTYPE_USE_TEMPLATE (NODE) = 2)

#define DECL_IMPLICIT_INSTANTIATION(NODE) (DECL_USE_TEMPLATE (NODE) == 1)
#define SET_DECL_IMPLICIT_INSTANTIATION(NODE) (DECL_USE_TEMPLATE (NODE) = 1)
#define CLASSTYPE_IMPLICIT_INSTANTIATION(NODE) \
  (CLASSTYPE_USE_TEMPLATE (NODE) == 1)
#define SET_CLASSTYPE_IMPLICIT_INSTANTIATION(NODE) \
  (CLASSTYPE_USE_TEMPLATE (NODE) = 1)

#define DECL_EXPLICIT_INSTANTIATION(NODE) (DECL_USE_TEMPLATE (NODE) == 3)
#define SET_DECL_EXPLICIT_INSTANTIATION(NODE) (DECL_USE_TEMPLATE (NODE) = 3)
#define CLASSTYPE_EXPLICIT_INSTANTIATION(NODE) \
  (CLASSTYPE_USE_TEMPLATE (NODE) == 3)
#define SET_CLASSTYPE_EXPLICIT_INSTANTIATION(NODE) \
  (CLASSTYPE_USE_TEMPLATE (NODE) = 3)

/* Nonzero if DECL is a friend function which is an instantiation
   from the point of view of the compiler, but not from the point of
   view of the language.  For example given:
      template <class T> struct S { friend void f(T) {}; };
   the declaration of `void f(int)' generated when S<int> is
   instantiated will not be a DECL_TEMPLATE_INSTANTIATION, but will be
   a DECL_FRIEND_PSEUDO_TEMPLATE_INSTANTIATION.  */
#define DECL_FRIEND_PSEUDO_TEMPLATE_INSTANTIATION(DECL) \
  (DECL_LANG_SPECIFIC (DECL) && DECL_TEMPLATE_INFO (DECL) \
   && !DECL_USE_TEMPLATE (DECL))

/* Nonzero if DECL is a function generated from a function 'temploid',
   i.e. template, member of class template, or dependent friend.  */
#define DECL_TEMPLOID_INSTANTIATION(DECL)		\
  (DECL_TEMPLATE_INSTANTIATION (DECL)			\
   || DECL_FRIEND_PSEUDO_TEMPLATE_INSTANTIATION (DECL))

/* Nonzero if DECL is either defined implicitly by the compiler or
   generated from a temploid.  */
#define DECL_GENERATED_P(DECL) \
  (DECL_TEMPLOID_INSTANTIATION (DECL) || DECL_DEFAULTED_FN (DECL))

/* Nonzero iff we are currently processing a declaration for an
   entity with its own template parameter list, and which is not a
   full specialization.  */
#define PROCESSING_REAL_TEMPLATE_DECL_P() \
  (processing_template_decl > template_class_depth (current_scope ()))

/* Nonzero if this VAR_DECL or FUNCTION_DECL has already been
   instantiated, i.e. its definition has been generated from the
   pattern given in the template.  */
#define DECL_TEMPLATE_INSTANTIATED(NODE) \
  DECL_LANG_FLAG_1 (VAR_OR_FUNCTION_DECL_CHECK (NODE))

/* We know what we're doing with this decl now.  */
#define DECL_INTERFACE_KNOWN(NODE) DECL_LANG_FLAG_5 (NODE)

/* DECL_EXTERNAL must be set on a decl until the decl is actually emitted,
   so that assemble_external will work properly.  So we have this flag to
   tell us whether the decl is really not external.

   This flag does not indicate whether or not the decl is defined in the
   current translation unit; it indicates whether or not we should emit the
   decl at the end of compilation if it is defined and needed.  */
#define DECL_NOT_REALLY_EXTERN(NODE) \
  (DECL_LANG_SPECIFIC (NODE)->u.base.not_really_extern)

#define DECL_REALLY_EXTERN(NODE) \
  (DECL_EXTERNAL (NODE)				\
   && (!DECL_LANG_SPECIFIC (NODE) || !DECL_NOT_REALLY_EXTERN (NODE)))

/* A thunk is a stub function.

   A thunk is an alternate entry point for an ordinary FUNCTION_DECL.
   The address of the ordinary FUNCTION_DECL is given by the
   DECL_INITIAL, which is always an ADDR_EXPR whose operand is a
   FUNCTION_DECL.  The job of the thunk is to either adjust the this
   pointer before transferring control to the FUNCTION_DECL, or call
   FUNCTION_DECL and then adjust the result value. Note, the result
   pointer adjusting thunk must perform a call to the thunked
   function, (or be implemented via passing some invisible parameter
   to the thunked function, which is modified to perform the
   adjustment just before returning).

   A thunk may perform either, or both, of the following operations:

   o Adjust the this or result pointer by a constant offset.
   o Adjust the this or result pointer by looking up a vcall or vbase offset
     in the vtable.

   A this pointer adjusting thunk converts from a base to a derived
   class, and hence adds the offsets. A result pointer adjusting thunk
   converts from a derived class to a base, and hence subtracts the
   offsets.  If both operations are performed, then the constant
   adjustment is performed first for this pointer adjustment and last
   for the result pointer adjustment.

   The constant adjustment is given by THUNK_FIXED_OFFSET.  If the
   vcall or vbase offset is required, THUNK_VIRTUAL_OFFSET is
   used. For this pointer adjusting thunks, it is the vcall offset
   into the vtable.  For result pointer adjusting thunks it is the
   binfo of the virtual base to convert to.  Use that binfo's vbase
   offset.

   It is possible to have equivalent covariant thunks.  These are
   distinct virtual covariant thunks whose vbase offsets happen to
   have the same value.  THUNK_ALIAS is used to pick one as the
   canonical thunk, which will get all the this pointer adjusting
   thunks attached to it.  */

/* An integer indicating how many bytes should be subtracted from the
   this or result pointer when this function is called.  */
#define THUNK_FIXED_OFFSET(DECL) \
  (DECL_LANG_SPECIFIC (THUNK_FUNCTION_CHECK (DECL))->u.fn.u5.fixed_offset)

/* A tree indicating how to perform the virtual adjustment. For a this
   adjusting thunk it is the number of bytes to be added to the vtable
   to find the vcall offset. For a result adjusting thunk, it is the
   binfo of the relevant virtual base.  If NULL, then there is no
   virtual adjust.  (The vptr is always located at offset zero from
   the this or result pointer.)  (If the covariant type is within the
   class hierarchy being laid out, the vbase index is not yet known
   at the point we need to create the thunks, hence the need to use
   binfos.)  */

#define THUNK_VIRTUAL_OFFSET(DECL) \
  (LANG_DECL_U2_CHECK (FUNCTION_DECL_CHECK (DECL), 0)->access)

/* A thunk which is equivalent to another thunk.  */
#define THUNK_ALIAS(DECL) \
  (DECL_LANG_SPECIFIC (FUNCTION_DECL_CHECK (DECL))->u.min.template_info)

/* For thunk NODE, this is the FUNCTION_DECL thunked to.  It is
   possible for the target to be a thunk too.  */
#define THUNK_TARGET(NODE)				\
  (LANG_DECL_FN_CHECK (NODE)->befriending_classes)

/* True for a SCOPE_REF iff the "template" keyword was used to
   indicate that the qualified name denotes a template.  */
#define QUALIFIED_NAME_IS_TEMPLATE(NODE) \
  (TREE_LANG_FLAG_1 (SCOPE_REF_CHECK (NODE)))

/* True for an OMP_ATOMIC that has dependent parameters.  These are stored
   as an expr in operand 1, and integer_zero_node in operand 0.  */
#define OMP_ATOMIC_DEPENDENT_P(NODE) \
  (TREE_CODE (TREE_OPERAND (OMP_ATOMIC_CHECK (NODE), 0)) == INTEGER_CST)

/* Used while gimplifying continue statements bound to OMP_FOR nodes.  */
#define OMP_FOR_GIMPLIFYING_P(NODE) \
  (TREE_LANG_FLAG_0 (OMP_LOOP_CHECK (NODE)))

/* A language-specific token attached to the OpenMP data clauses to
   hold code (or code fragments) related to ctors, dtors, and op=.
   See semantics.c for details.  */
#define CP_OMP_CLAUSE_INFO(NODE) \
  TREE_TYPE (OMP_CLAUSE_RANGE_CHECK (NODE, OMP_CLAUSE_PRIVATE, \
				     OMP_CLAUSE_LINEAR))

/* Nonzero if this transaction expression's body contains statements.  */
#define TRANSACTION_EXPR_IS_STMT(NODE) \
   TREE_LANG_FLAG_0 (TRANSACTION_EXPR_CHECK (NODE))

/* These macros provide convenient access to the various _STMT nodes
   created when parsing template declarations.  */
#define TRY_STMTS(NODE)		TREE_OPERAND (TRY_BLOCK_CHECK (NODE), 0)
#define TRY_HANDLERS(NODE)	TREE_OPERAND (TRY_BLOCK_CHECK (NODE), 1)

#define EH_SPEC_STMTS(NODE)	TREE_OPERAND (EH_SPEC_BLOCK_CHECK (NODE), 0)
#define EH_SPEC_RAISES(NODE)	TREE_OPERAND (EH_SPEC_BLOCK_CHECK (NODE), 1)

#define USING_STMT_NAMESPACE(NODE) TREE_OPERAND (USING_STMT_CHECK (NODE), 0)

/* Nonzero if this try block is a function try block.  */
#define FN_TRY_BLOCK_P(NODE)	TREE_LANG_FLAG_3 (TRY_BLOCK_CHECK (NODE))
#define HANDLER_PARMS(NODE)	TREE_OPERAND (HANDLER_CHECK (NODE), 0)
#define HANDLER_BODY(NODE)	TREE_OPERAND (HANDLER_CHECK (NODE), 1)
#define HANDLER_TYPE(NODE)	TREE_TYPE (HANDLER_CHECK (NODE))

/* CLEANUP_STMT accessors.  The statement(s) covered, the cleanup to run
   and the VAR_DECL for which this cleanup exists.  */
#define CLEANUP_BODY(NODE)	TREE_OPERAND (CLEANUP_STMT_CHECK (NODE), 0)
#define CLEANUP_EXPR(NODE)	TREE_OPERAND (CLEANUP_STMT_CHECK (NODE), 1)
#define CLEANUP_DECL(NODE)	TREE_OPERAND (CLEANUP_STMT_CHECK (NODE), 2)

/* IF_STMT accessors. These give access to the condition of the if
   statement, the then block of the if statement, and the else block
   of the if statement if it exists.  */
#define IF_COND(NODE)		TREE_OPERAND (IF_STMT_CHECK (NODE), 0)
#define THEN_CLAUSE(NODE)	TREE_OPERAND (IF_STMT_CHECK (NODE), 1)
#define ELSE_CLAUSE(NODE)	TREE_OPERAND (IF_STMT_CHECK (NODE), 2)
#define IF_SCOPE(NODE)		TREE_OPERAND (IF_STMT_CHECK (NODE), 3)
#define IF_STMT_CONSTEXPR_P(NODE) TREE_LANG_FLAG_0 (IF_STMT_CHECK (NODE))

/* WHILE_STMT accessors. These give access to the condition of the
   while statement and the body of the while statement, respectively.  */
#define WHILE_COND(NODE)	TREE_OPERAND (WHILE_STMT_CHECK (NODE), 0)
#define WHILE_BODY(NODE)	TREE_OPERAND (WHILE_STMT_CHECK (NODE), 1)

/* DO_STMT accessors. These give access to the condition of the do
   statement and the body of the do statement, respectively.  */
#define DO_COND(NODE)		TREE_OPERAND (DO_STMT_CHECK (NODE), 0)
#define DO_BODY(NODE)		TREE_OPERAND (DO_STMT_CHECK (NODE), 1)

/* FOR_STMT accessors. These give access to the init statement,
   condition, update expression, and body of the for statement,
   respectively.  */
#define FOR_INIT_STMT(NODE)	TREE_OPERAND (FOR_STMT_CHECK (NODE), 0)
#define FOR_COND(NODE)		TREE_OPERAND (FOR_STMT_CHECK (NODE), 1)
#define FOR_EXPR(NODE)		TREE_OPERAND (FOR_STMT_CHECK (NODE), 2)
#define FOR_BODY(NODE)		TREE_OPERAND (FOR_STMT_CHECK (NODE), 3)
#define FOR_SCOPE(NODE)		TREE_OPERAND (FOR_STMT_CHECK (NODE), 4)

/* RANGE_FOR_STMT accessors. These give access to the declarator,
   expression, body, and scope of the statement, respectively.  */
#define RANGE_FOR_DECL(NODE)	TREE_OPERAND (RANGE_FOR_STMT_CHECK (NODE), 0)
#define RANGE_FOR_EXPR(NODE)	TREE_OPERAND (RANGE_FOR_STMT_CHECK (NODE), 1)
#define RANGE_FOR_BODY(NODE)	TREE_OPERAND (RANGE_FOR_STMT_CHECK (NODE), 2)
#define RANGE_FOR_SCOPE(NODE)	TREE_OPERAND (RANGE_FOR_STMT_CHECK (NODE), 3)
#define RANGE_FOR_IVDEP(NODE)	TREE_LANG_FLAG_6 (RANGE_FOR_STMT_CHECK (NODE))

#define SWITCH_STMT_COND(NODE)	TREE_OPERAND (SWITCH_STMT_CHECK (NODE), 0)
#define SWITCH_STMT_BODY(NODE)	TREE_OPERAND (SWITCH_STMT_CHECK (NODE), 1)
#define SWITCH_STMT_TYPE(NODE)	TREE_OPERAND (SWITCH_STMT_CHECK (NODE), 2)
#define SWITCH_STMT_SCOPE(NODE)	TREE_OPERAND (SWITCH_STMT_CHECK (NODE), 3)
/* True if there are case labels for all possible values of switch cond, either
   because there is a default: case label or because the case label ranges cover
   all values.  */
#define SWITCH_STMT_ALL_CASES_P(NODE) \
  TREE_LANG_FLAG_0 (SWITCH_STMT_CHECK (NODE))
/* True if the body of a switch stmt contains no BREAK_STMTs.  */
#define SWITCH_STMT_NO_BREAK_P(NODE) \
  TREE_LANG_FLAG_2 (SWITCH_STMT_CHECK (NODE))

/* STMT_EXPR accessor.  */
#define STMT_EXPR_STMT(NODE)	TREE_OPERAND (STMT_EXPR_CHECK (NODE), 0)

/* EXPR_STMT accessor. This gives the expression associated with an
   expression statement.  */
#define EXPR_STMT_EXPR(NODE)	TREE_OPERAND (EXPR_STMT_CHECK (NODE), 0)

/* True if this TARGET_EXPR was created by build_cplus_new, and so we can
   discard it if it isn't useful.  */
#define TARGET_EXPR_IMPLICIT_P(NODE) \
  TREE_LANG_FLAG_0 (TARGET_EXPR_CHECK (NODE))

/* True if this TARGET_EXPR is the result of list-initialization of a
   temporary.  */
#define TARGET_EXPR_LIST_INIT_P(NODE) \
  TREE_LANG_FLAG_1 (TARGET_EXPR_CHECK (NODE))

/* True if this TARGET_EXPR expresses direct-initialization of an object
   to be named later.  */
#define TARGET_EXPR_DIRECT_INIT_P(NODE) \
  TREE_LANG_FLAG_2 (TARGET_EXPR_CHECK (NODE))

/* True if NODE is a TARGET_EXPR that just expresses a copy of its INITIAL; if
   the initializer has void type, it's doing something more complicated.  */
#define SIMPLE_TARGET_EXPR_P(NODE)				\
  (TREE_CODE (NODE) == TARGET_EXPR				\
   && !VOID_TYPE_P (TREE_TYPE (TARGET_EXPR_INITIAL (NODE))))

/* True if EXPR expresses direct-initialization of a TYPE.  */
#define DIRECT_INIT_EXPR_P(TYPE,EXPR)					\
  (TREE_CODE (EXPR) == TARGET_EXPR && TREE_LANG_FLAG_2 (EXPR)		\
   && same_type_ignoring_top_level_qualifiers_p (TYPE, TREE_TYPE (EXPR)))

/* True if this CONVERT_EXPR is for a conversion to virtual base in
   an NSDMI, and should be re-evaluated when used in a constructor.  */
#define CONVERT_EXPR_VBASE_PATH(NODE) \
  TREE_LANG_FLAG_0 (CONVERT_EXPR_CHECK (NODE))

/* True if SIZEOF_EXPR argument is type.  */
#define SIZEOF_EXPR_TYPE_P(NODE) \
  TREE_LANG_FLAG_0 (SIZEOF_EXPR_CHECK (NODE))

/* An enumeration of the kind of tags that C++ accepts.  */
enum tag_types {
  none_type = 0, /* Not a tag type.  */
  record_type,   /* "struct" types.  */
  class_type,    /* "class" types.  */
  union_type,    /* "union" types.  */
  enum_type,     /* "enum" types.  */
  typename_type, /* "typename" types.  */
  scope_type	 /* namespace or tagged type name followed by :: */
};

/* The various kinds of lvalues we distinguish.  */
enum cp_lvalue_kind_flags {
  clk_none = 0,     /* Things that are not an lvalue.  */
  clk_ordinary = 1, /* An ordinary lvalue.  */
  clk_rvalueref = 2,/* An xvalue (rvalue formed using an rvalue reference) */
  clk_class = 4,    /* A prvalue of class or array type.  */
  clk_bitfield = 8, /* An lvalue for a bit-field.  */
  clk_packed = 16   /* An lvalue for a packed field.  */
};

/* This type is used for parameters and variables which hold
   combinations of the flags in enum cp_lvalue_kind_flags.  */
typedef int cp_lvalue_kind;

/* Various kinds of template specialization, instantiation, etc.  */
enum tmpl_spec_kind {
  tsk_none,		   /* Not a template at all.  */
  tsk_invalid_member_spec, /* An explicit member template
			      specialization, but the enclosing
			      classes have not all been explicitly
			      specialized.  */
  tsk_invalid_expl_inst,   /* An explicit instantiation containing
			      template parameter lists.  */
  tsk_excessive_parms,	   /* A template declaration with too many
			      template parameter lists.  */
  tsk_insufficient_parms,  /* A template declaration with too few
			      parameter lists.  */
  tsk_template,		   /* A template declaration.  */
  tsk_expl_spec,	   /* An explicit specialization.  */
  tsk_expl_inst		   /* An explicit instantiation.  */
};

/* The various kinds of access.  BINFO_ACCESS depends on these being
   two bit quantities.  The numerical values are important; they are
   used to initialize RTTI data structures, so changing them changes
   the ABI.  */
enum access_kind {
  ak_none = 0,		   /* Inaccessible.  */
  ak_public = 1,	   /* Accessible, as a `public' thing.  */
  ak_protected = 2,	   /* Accessible, as a `protected' thing.  */
  ak_private = 3	   /* Accessible, as a `private' thing.  */
};

/* The various kinds of special functions.  If you add to this list,
   you should update special_function_p as well.  */
enum special_function_kind {
  sfk_none = 0,		   /* Not a special function.  This enumeral
			      must have value zero; see
			      special_function_p.  */
  sfk_constructor,	   /* A constructor.  */
  sfk_copy_constructor,    /* A copy constructor.  */
  sfk_move_constructor,    /* A move constructor.  */
  sfk_copy_assignment,     /* A copy assignment operator.  */
  sfk_move_assignment,     /* A move assignment operator.  */
  sfk_destructor,	   /* A destructor.  */
  sfk_complete_destructor, /* A destructor for complete objects.  */
  sfk_base_destructor,     /* A destructor for base subobjects.  */
  sfk_deleting_destructor, /* A destructor for complete objects that
			      deletes the object after it has been
			      destroyed.  */
  sfk_conversion,	   /* A conversion operator.  */
  sfk_deduction_guide,	   /* A class template deduction guide.  */
  sfk_inheriting_constructor /* An inheriting constructor */
};

/* The various kinds of linkage.  From [basic.link],

      A name is said to have linkage when it might denote the same
      object, reference, function, type, template, namespace or value
      as a name introduced in another scope:

      -- When a name has external linkage, the entity it denotes can
	 be referred to from scopes of other translation units or from
	 other scopes of the same translation unit.

      -- When a name has internal linkage, the entity it denotes can
	 be referred to by names from other scopes in the same
	 translation unit.

      -- When a name has no linkage, the entity it denotes cannot be
	 referred to by names from other scopes.  */

enum linkage_kind {
  lk_none,			/* No linkage.  */
  lk_internal,			/* Internal linkage.  */
  lk_external			/* External linkage.  */
};

enum duration_kind {
  dk_static,
  dk_thread,
  dk_auto,
  dk_dynamic
};

/* Bitmask flags to control type substitution.  */
enum tsubst_flags {
  tf_none = 0,			 /* nothing special */
  tf_error = 1 << 0,		 /* give error messages  */
  tf_warning = 1 << 1,	 	 /* give warnings too  */
  tf_ignore_bad_quals = 1 << 2,	 /* ignore bad cvr qualifiers */
  tf_keep_type_decl = 1 << 3,	 /* retain typedef type decls
				    (make_typename_type use) */
  tf_ptrmem_ok = 1 << 4,	 /* pointers to member ok (internal
				    instantiate_type use) */
  tf_user = 1 << 5,		 /* found template must be a user template
				    (lookup_template_class use) */
  tf_conv = 1 << 6,		 /* We are determining what kind of
				    conversion might be permissible,
				    not actually performing the
				    conversion.  */
  tf_decltype = 1 << 7,          /* We are the operand of decltype.
				    Used to implement the special rules
				    for calls in decltype (5.2.2/11).  */
  tf_partial = 1 << 8,		 /* Doing initial explicit argument
				    substitution in fn_type_unification.  */
  tf_fndecl_type = 1 << 9,   /* Substituting the type of a function
				declaration.  */
  tf_no_cleanup = 1 << 10,   /* Do not build a cleanup
				(build_target_expr and friends) */
  /* Convenient substitution flags combinations.  */
  tf_warning_or_error = tf_warning | tf_error
};

/* This type is used for parameters and variables which hold
   combinations of the flags in enum tsubst_flags.  */
typedef int tsubst_flags_t;

/* The kind of checking we can do looking in a class hierarchy.  */
enum base_access_flags {
  ba_any = 0,  /* Do not check access, allow an ambiguous base,
		      prefer a non-virtual base */
  ba_unique = 1 << 0,  /* Must be a unique base.  */
  ba_check_bit = 1 << 1,   /* Check access.  */
  ba_check = ba_unique | ba_check_bit,
  ba_ignore_scope = 1 << 2 /* Ignore access allowed by local scope.  */
};

/* This type is used for parameters and variables which hold
   combinations of the flags in enum base_access_flags.  */
typedef int base_access;

/* The various kinds of access check during parsing.  */
enum deferring_kind {
  dk_no_deferred = 0, /* Check access immediately */
  dk_deferred = 1,    /* Deferred check */
  dk_no_check = 2     /* No access check */
};

/* The kind of base we can find, looking in a class hierarchy.
   Values <0 indicate we failed.  */
enum base_kind {
  bk_inaccessible = -3,   /* The base is inaccessible */
  bk_ambig = -2,	  /* The base is ambiguous */
  bk_not_base = -1,	  /* It is not a base */
  bk_same_type = 0,	  /* It is the same type */
  bk_proper_base = 1,	  /* It is a proper base */
  bk_via_virtual = 2	  /* It is a proper base, but via a virtual
			     path. This might not be the canonical
			     binfo.  */
};

/* Node for "pointer to (virtual) function".
   This may be distinct from ptr_type_node so gdb can distinguish them.  */
#define vfunc_ptr_type_node  vtable_entry_type


/* For building calls to `delete'.  */
extern GTY(()) tree integer_two_node;

/* The number of function bodies which we are currently processing.
   (Zero if we are at namespace scope, one inside the body of a
   function, two inside the body of a function in a local class, etc.)  */
extern int function_depth;

/* Nonzero if we are inside eq_specializations, which affects comparison of
   PARM_DECLs in cp_tree_equal.  */
extern int comparing_specializations;

/* In parser.c.  */

/* Nonzero if we are parsing an unevaluated operand: an operand to
   sizeof, typeof, or alignof.  This is a count since operands to
   sizeof can be nested.  */

extern int cp_unevaluated_operand;

/* RAII class used to inhibit the evaluation of operands during parsing
   and template instantiation. Evaluation warnings are also inhibited. */

struct cp_unevaluated
{
  cp_unevaluated ();
  ~cp_unevaluated ();
};

/* in pt.c  */

/* These values are used for the `STRICT' parameter to type_unification and
   fn_type_unification.  Their meanings are described with the
   documentation for fn_type_unification.  */

enum unification_kind_t {
  DEDUCE_CALL,
  DEDUCE_CONV,
  DEDUCE_EXACT
};

// An RAII class used to create a new pointer map for local
// specializations. When the stack goes out of scope, the
// previous pointer map is restored.
enum lss_policy { lss_blank, lss_copy };
struct local_specialization_stack
{
  local_specialization_stack (lss_policy = lss_blank);
  ~local_specialization_stack ();

  hash_map<tree, tree> *saved;
};

/* in class.c */

extern int current_class_depth;

/* An array of all local classes present in this translation unit, in
   declaration order.  */
extern GTY(()) vec<tree, va_gc> *local_classes;

/* in decl.c */

/* An array of static vars & fns.  */
extern GTY(()) vec<tree, va_gc> *static_decls;

/* An array of vtable-needing types that have no key function, or have
   an emitted key function.  */
extern GTY(()) vec<tree, va_gc> *keyed_classes;

/* Here's where we control how name mangling takes place.  */

/* Cannot use '$' up front, because this confuses gdb
   (names beginning with '$' are gdb-local identifiers).

   Note that all forms in which the '$' is significant are long enough
   for direct indexing (meaning that if we know there is a '$'
   at a particular location, we can index into the string at
   any other location that provides distinguishing characters).  */

/* Define NO_DOT_IN_LABEL in your favorite tm file if your assembler
   doesn't allow '.' in symbol names.  */
#ifndef NO_DOT_IN_LABEL

#define JOINER '.'

#define AUTO_TEMP_NAME "_.tmp_"
#define VFIELD_BASE ".vf"
#define VFIELD_NAME "_vptr."
#define VFIELD_NAME_FORMAT "_vptr.%s"

#else /* NO_DOT_IN_LABEL */

#ifndef NO_DOLLAR_IN_LABEL

#define JOINER '$'

#define AUTO_TEMP_NAME "_$tmp_"
#define VFIELD_BASE "$vf"
#define VFIELD_NAME "_vptr$"
#define VFIELD_NAME_FORMAT "_vptr$%s"

#else /* NO_DOLLAR_IN_LABEL */

#define AUTO_TEMP_NAME "__tmp_"
#define TEMP_NAME_P(ID_NODE) \
  (!strncmp (IDENTIFIER_POINTER (ID_NODE), AUTO_TEMP_NAME, \
	     sizeof (AUTO_TEMP_NAME) - 1))
#define VTABLE_NAME "__vt_"
#define VTABLE_NAME_P(ID_NODE) \
  (!strncmp (IDENTIFIER_POINTER (ID_NODE), VTABLE_NAME, \
	     sizeof (VTABLE_NAME) - 1))
#define VFIELD_BASE "__vfb"
#define VFIELD_NAME "__vptr_"
#define VFIELD_NAME_P(ID_NODE) \
  (!strncmp (IDENTIFIER_POINTER (ID_NODE), VFIELD_NAME, \
	    sizeof (VFIELD_NAME) - 1))
#define VFIELD_NAME_FORMAT "__vptr_%s"

#endif	/* NO_DOLLAR_IN_LABEL */
#endif	/* NO_DOT_IN_LABEL */

#define LAMBDANAME_PREFIX "__lambda"
#define LAMBDANAME_FORMAT LAMBDANAME_PREFIX "%d"

#define UDLIT_OP_ANSI_PREFIX "operator\"\""
#define UDLIT_OP_ANSI_FORMAT UDLIT_OP_ANSI_PREFIX "%s"
#define UDLIT_OP_MANGLED_PREFIX "li"
#define UDLIT_OP_MANGLED_FORMAT UDLIT_OP_MANGLED_PREFIX "%s"
#define UDLIT_OPER_P(ID_NODE) \
  (!strncmp (IDENTIFIER_POINTER (ID_NODE), \
             UDLIT_OP_ANSI_PREFIX, \
	     sizeof (UDLIT_OP_ANSI_PREFIX) - 1))
#define UDLIT_OP_SUFFIX(ID_NODE) \
  (IDENTIFIER_POINTER (ID_NODE) + sizeof (UDLIT_OP_ANSI_PREFIX) - 1)

#if !defined(NO_DOLLAR_IN_LABEL) || !defined(NO_DOT_IN_LABEL)

#define VTABLE_NAME_P(ID_NODE) (IDENTIFIER_POINTER (ID_NODE)[1] == 'v' \
  && IDENTIFIER_POINTER (ID_NODE)[2] == 't' \
  && IDENTIFIER_POINTER (ID_NODE)[3] == JOINER)

#define TEMP_NAME_P(ID_NODE) \
  (!strncmp (IDENTIFIER_POINTER (ID_NODE), AUTO_TEMP_NAME, sizeof (AUTO_TEMP_NAME)-1))
#define VFIELD_NAME_P(ID_NODE) \
  (!strncmp (IDENTIFIER_POINTER (ID_NODE), VFIELD_NAME, sizeof(VFIELD_NAME)-1))

#endif /* !defined(NO_DOLLAR_IN_LABEL) || !defined(NO_DOT_IN_LABEL) */


/* Nonzero if we're done parsing and into end-of-file activities.
   Two if we're done with front-end processing.  */

extern int at_eof;

/* True if note_mangling_alias should enqueue mangling aliases for
   later generation, rather than emitting them right away.  */

extern bool defer_mangling_aliases;

/* True if noexcept is part of the type (i.e. in C++17).  */

extern bool flag_noexcept_type;

/* A list of namespace-scope objects which have constructors or
   destructors which reside in the global scope.  The decl is stored
   in the TREE_VALUE slot and the initializer is stored in the
   TREE_PURPOSE slot.  */
extern GTY(()) tree static_aggregates;
/* Likewise, for thread local storage.  */
extern GTY(()) tree tls_aggregates;

enum overload_flags { NO_SPECIAL = 0, DTOR_FLAG, TYPENAME_FLAG };

/* These are uses as bits in flags passed to various functions to
   control their behavior.  Despite the LOOKUP_ prefix, many of these
   do not control name lookup.  ??? Functions using these flags should
   probably be modified to accept explicit boolean flags for the
   behaviors relevant to them.  */
/* Check for access violations.  */
#define LOOKUP_PROTECT (1 << 0)
#define LOOKUP_NORMAL (LOOKUP_PROTECT)
/* Even if the function found by lookup is a virtual function, it
   should be called directly.  */
#define LOOKUP_NONVIRTUAL (1 << 1)
/* Non-converting (i.e., "explicit") constructors are not tried.  This flag
   indicates that we are not performing direct-initialization.  */
#define LOOKUP_ONLYCONVERTING (1 << 2)
#define LOOKUP_IMPLICIT (LOOKUP_NORMAL | LOOKUP_ONLYCONVERTING)
/* If a temporary is created, it should be created so that it lives
   as long as the current variable bindings; otherwise it only lives
   until the end of the complete-expression.  It also forces
   direct-initialization in cases where other parts of the compiler
   have already generated a temporary, such as reference
   initialization and the catch parameter.  */
#define DIRECT_BIND (1 << 3)
/* We're performing a user-defined conversion, so more user-defined
   conversions are not permitted (only built-in conversions).  */
#define LOOKUP_NO_CONVERSION (1 << 4)
/* The user has explicitly called a destructor.  (Therefore, we do
   not need to check that the object is non-NULL before calling the
   destructor.)  */
#define LOOKUP_DESTRUCTOR (1 << 5)
/* Do not permit references to bind to temporaries.  */
#define LOOKUP_NO_TEMP_BIND (1 << 6)
/* Do not accept objects, and possibly namespaces.  */
#define LOOKUP_PREFER_TYPES (1 << 7)
/* Do not accept objects, and possibly types.   */
#define LOOKUP_PREFER_NAMESPACES (1 << 8)
/* Accept types or namespaces.  */
#define LOOKUP_PREFER_BOTH (LOOKUP_PREFER_TYPES | LOOKUP_PREFER_NAMESPACES)
/* Return friend declarations and un-declared builtin functions.
   (Normally, these entities are registered in the symbol table, but
   not found by lookup.)  */
#define LOOKUP_HIDDEN (LOOKUP_PREFER_NAMESPACES << 1)
/* We're trying to treat an lvalue as an rvalue.  */
#define LOOKUP_PREFER_RVALUE (LOOKUP_HIDDEN << 1)
/* We're inside an init-list, so narrowing conversions are ill-formed.  */
#define LOOKUP_NO_NARROWING (LOOKUP_PREFER_RVALUE << 1)
/* We're looking up a constructor for list-initialization.  */
#define LOOKUP_LIST_INIT_CTOR (LOOKUP_NO_NARROWING << 1)
/* This is the first parameter of a copy constructor.  */
#define LOOKUP_COPY_PARM (LOOKUP_LIST_INIT_CTOR << 1)
/* We only want to consider list constructors.  */
#define LOOKUP_LIST_ONLY (LOOKUP_COPY_PARM << 1)
/* Return after determining which function to call and checking access.
   Used by sythesized_method_walk to determine which functions will
   be called to initialize subobjects, in order to determine exception
   specification and possible implicit delete.
   This is kind of a hack, but exiting early avoids problems with trying
   to perform argument conversions when the class isn't complete yet.  */
#define LOOKUP_SPECULATIVE (LOOKUP_LIST_ONLY << 1)
/* Used by calls from defaulted functions to limit the overload set to avoid
   cycles trying to declare them (core issue 1092).  */
#define LOOKUP_DEFAULTED (LOOKUP_SPECULATIVE << 1)
/* Used in calls to store_init_value to suppress its usual call to
   digest_init.  */
#define LOOKUP_ALREADY_DIGESTED (LOOKUP_DEFAULTED << 1)
/* An instantiation with explicit template arguments.  */
#define LOOKUP_EXPLICIT_TMPL_ARGS (LOOKUP_ALREADY_DIGESTED << 1)
/* Like LOOKUP_NO_TEMP_BIND, but also prevent binding to xvalues.  */
#define LOOKUP_NO_RVAL_BIND (LOOKUP_EXPLICIT_TMPL_ARGS << 1)
/* Used by case_conversion to disregard non-integral conversions.  */
#define LOOKUP_NO_NON_INTEGRAL (LOOKUP_NO_RVAL_BIND << 1)
/* Used for delegating constructors in order to diagnose self-delegation.  */
#define LOOKUP_DELEGATING_CONS (LOOKUP_NO_NON_INTEGRAL << 1)

#define LOOKUP_NAMESPACES_ONLY(F)  \
  (((F) & LOOKUP_PREFER_NAMESPACES) && !((F) & LOOKUP_PREFER_TYPES))
#define LOOKUP_TYPES_ONLY(F)  \
  (!((F) & LOOKUP_PREFER_NAMESPACES) && ((F) & LOOKUP_PREFER_TYPES))
#define LOOKUP_QUALIFIERS_ONLY(F)     ((F) & LOOKUP_PREFER_BOTH)


/* These flags are used by the conversion code.
   CONV_IMPLICIT   :  Perform implicit conversions (standard and user-defined).
   CONV_STATIC     :  Perform the explicit conversions for static_cast.
   CONV_CONST      :  Perform the explicit conversions for const_cast.
   CONV_REINTERPRET:  Perform the explicit conversions for reinterpret_cast.
   CONV_PRIVATE    :  Perform upcasts to private bases.
   CONV_FORCE_TEMP :  Require a new temporary when converting to the same
		      aggregate type.  */

#define CONV_IMPLICIT    1
#define CONV_STATIC      2
#define CONV_CONST       4
#define CONV_REINTERPRET 8
#define CONV_PRIVATE	 16
/* #define CONV_NONCONVERTING 32 */
#define CONV_FORCE_TEMP  64
#define CONV_FOLD	 128
#define CONV_OLD_CONVERT (CONV_IMPLICIT | CONV_STATIC | CONV_CONST \
			  | CONV_REINTERPRET)
#define CONV_C_CAST      (CONV_IMPLICIT | CONV_STATIC | CONV_CONST \
			  | CONV_REINTERPRET | CONV_PRIVATE | CONV_FORCE_TEMP)
#define CONV_BACKEND_CONVERT (CONV_OLD_CONVERT | CONV_FOLD)

/* Used by build_expr_type_conversion to indicate which types are
   acceptable as arguments to the expression under consideration.  */

#define WANT_INT	1 /* integer types, including bool */
#define WANT_FLOAT	2 /* floating point types */
#define WANT_ENUM	4 /* enumerated types */
#define WANT_POINTER	8 /* pointer types */
#define WANT_NULL      16 /* null pointer constant */
#define WANT_VECTOR_OR_COMPLEX 32 /* vector or complex types */
#define WANT_ARITH	(WANT_INT | WANT_FLOAT | WANT_VECTOR_OR_COMPLEX)

/* Used with comptypes, and related functions, to guide type
   comparison.  */

#define COMPARE_STRICT	      0 /* Just check if the types are the
				   same.  */
#define COMPARE_BASE	      1 /* Check to see if the second type is
				   derived from the first.  */
#define COMPARE_DERIVED	      2 /* Like COMPARE_BASE, but in
				   reverse.  */
#define COMPARE_REDECLARATION 4 /* The comparison is being done when
				   another declaration of an existing
				   entity is seen.  */
#define COMPARE_STRUCTURAL    8 /* The comparison is intended to be
				   structural. The actual comparison
				   will be identical to
				   COMPARE_STRICT.  */

/* Used with start function.  */
#define SF_DEFAULT	     0  /* No flags.  */
#define SF_PRE_PARSED	     1  /* The function declaration has
				   already been parsed.  */
#define SF_INCLASS_INLINE    2  /* The function is an inline, defined
				   in the class body.  */

/* Used with start_decl's initialized parameter.  */
#define SD_UNINITIALIZED     0
#define SD_INITIALIZED       1
#define SD_DEFAULTED         2
#define SD_DELETED           3

/* Returns nonzero iff TYPE1 and TYPE2 are the same type, or if TYPE2
   is derived from TYPE1, or if TYPE2 is a pointer (reference) to a
   class derived from the type pointed to (referred to) by TYPE1.  */
#define same_or_base_type_p(TYPE1, TYPE2) \
  comptypes ((TYPE1), (TYPE2), COMPARE_BASE)

/* These macros are used to access a TEMPLATE_PARM_INDEX.  */
#define TEMPLATE_PARM_INDEX_CAST(NODE) \
	((template_parm_index*)TEMPLATE_PARM_INDEX_CHECK (NODE))
#define TEMPLATE_PARM_IDX(NODE) (TEMPLATE_PARM_INDEX_CAST (NODE)->index)
#define TEMPLATE_PARM_LEVEL(NODE) (TEMPLATE_PARM_INDEX_CAST (NODE)->level)
#define TEMPLATE_PARM_DESCENDANTS(NODE) (TREE_CHAIN (NODE))
#define TEMPLATE_PARM_ORIG_LEVEL(NODE) (TEMPLATE_PARM_INDEX_CAST (NODE)->orig_level)
#define TEMPLATE_PARM_DECL(NODE) (TEMPLATE_PARM_INDEX_CAST (NODE)->decl)
#define TEMPLATE_PARM_PARAMETER_PACK(NODE) \
  (TREE_LANG_FLAG_0 (TEMPLATE_PARM_INDEX_CHECK (NODE)))

/* These macros are for accessing the fields of TEMPLATE_TYPE_PARM,
   TEMPLATE_TEMPLATE_PARM and BOUND_TEMPLATE_TEMPLATE_PARM nodes.  */
#define TEMPLATE_TYPE_PARM_INDEX(NODE)					\
  (TYPE_VALUES_RAW (TREE_CHECK3 ((NODE), TEMPLATE_TYPE_PARM,		\
				 TEMPLATE_TEMPLATE_PARM,		\
				 BOUND_TEMPLATE_TEMPLATE_PARM)))
#define TEMPLATE_TYPE_IDX(NODE) \
  (TEMPLATE_PARM_IDX (TEMPLATE_TYPE_PARM_INDEX (NODE)))
#define TEMPLATE_TYPE_LEVEL(NODE) \
  (TEMPLATE_PARM_LEVEL (TEMPLATE_TYPE_PARM_INDEX (NODE)))
#define TEMPLATE_TYPE_ORIG_LEVEL(NODE) \
  (TEMPLATE_PARM_ORIG_LEVEL (TEMPLATE_TYPE_PARM_INDEX (NODE)))
#define TEMPLATE_TYPE_DECL(NODE) \
  (TEMPLATE_PARM_DECL (TEMPLATE_TYPE_PARM_INDEX (NODE)))
#define TEMPLATE_TYPE_PARAMETER_PACK(NODE) \
  (TEMPLATE_PARM_PARAMETER_PACK (TEMPLATE_TYPE_PARM_INDEX (NODE)))

/* For a C++17 class deduction placeholder, the template it represents.  */
#define CLASS_PLACEHOLDER_TEMPLATE(NODE) \
  (DECL_INITIAL (TYPE_NAME (TEMPLATE_TYPE_PARM_CHECK (NODE))))

/* Contexts in which auto deduction occurs. These flags are
   used to control diagnostics in do_auto_deduction.  */

enum auto_deduction_context
{
  adc_unspecified,   /* Not given */
  adc_variable_type, /* Variable initializer deduction */
  adc_return_type,   /* Return type deduction */
  adc_unify,         /* Template argument deduction */
  adc_requirement,   /* Argument deduction constraint */
  adc_decomp_type    /* Decomposition declaration initializer deduction */
};

/* True if this type-parameter belongs to a class template, used by C++17
   class template argument deduction.  */
#define TEMPLATE_TYPE_PARM_FOR_CLASS(NODE) \
  (TREE_LANG_FLAG_0 (TEMPLATE_TYPE_PARM_CHECK (NODE)))

/* True iff this TEMPLATE_TYPE_PARM represents decltype(auto).  */
#define AUTO_IS_DECLTYPE(NODE) \
  (TYPE_LANG_FLAG_5 (TEMPLATE_TYPE_PARM_CHECK (NODE)))

/* These constants can used as bit flags in the process of tree formatting.

   TFF_PLAIN_IDENTIFIER: unqualified part of a name.
   TFF_SCOPE: include the class and namespace scope of the name.
   TFF_CHASE_TYPEDEF: print the original type-id instead of the typedef-name.
   TFF_DECL_SPECIFIERS: print decl-specifiers.
   TFF_CLASS_KEY_OR_ENUM: precede a class-type name (resp. enum name) with
       a class-key (resp. `enum').
   TFF_RETURN_TYPE: include function return type.
   TFF_FUNCTION_DEFAULT_ARGUMENTS: include function default parameter values.
   TFF_EXCEPTION_SPECIFICATION: show function exception specification.
   TFF_TEMPLATE_HEADER: show the template<...> header in a
       template-declaration.
   TFF_TEMPLATE_NAME: show only template-name.
   TFF_EXPR_IN_PARENS: parenthesize expressions.
   TFF_NO_FUNCTION_ARGUMENTS: don't show function arguments.
   TFF_UNQUALIFIED_NAME: do not print the qualifying scope of the
       top-level entity.
   TFF_NO_OMIT_DEFAULT_TEMPLATE_ARGUMENTS: do not omit template arguments
       identical to their defaults.
   TFF_NO_TEMPLATE_BINDINGS: do not print information about the template
       arguments for a function template specialization.
   TFF_POINTER: we are printing a pointer type.  */

#define TFF_PLAIN_IDENTIFIER			(0)
#define TFF_SCOPE				(1)
#define TFF_CHASE_TYPEDEF			(1 << 1)
#define TFF_DECL_SPECIFIERS			(1 << 2)
#define TFF_CLASS_KEY_OR_ENUM			(1 << 3)
#define TFF_RETURN_TYPE				(1 << 4)
#define TFF_FUNCTION_DEFAULT_ARGUMENTS		(1 << 5)
#define TFF_EXCEPTION_SPECIFICATION		(1 << 6)
#define TFF_TEMPLATE_HEADER			(1 << 7)
#define TFF_TEMPLATE_NAME			(1 << 8)
#define TFF_EXPR_IN_PARENS			(1 << 9)
#define TFF_NO_FUNCTION_ARGUMENTS		(1 << 10)
#define TFF_UNQUALIFIED_NAME			(1 << 11)
#define TFF_NO_OMIT_DEFAULT_TEMPLATE_ARGUMENTS	(1 << 12)
#define TFF_NO_TEMPLATE_BINDINGS		(1 << 13)
#define TFF_POINTER		                (1 << 14)

/* Returns the TEMPLATE_DECL associated to a TEMPLATE_TEMPLATE_PARM
   node.  */
#define TEMPLATE_TEMPLATE_PARM_TEMPLATE_DECL(NODE)	\
  ((TREE_CODE (NODE) == BOUND_TEMPLATE_TEMPLATE_PARM)	\
   ? TYPE_TI_TEMPLATE (NODE)				\
   : TYPE_NAME (NODE))

/* in lex.c  */

extern void init_reswords (void);

/* Various flags for the overloaded operator information.  */
enum ovl_op_flags
  {
    OVL_OP_FLAG_NONE = 0,	/* Don't care.  */
    OVL_OP_FLAG_UNARY = 1,	/* Is unary.  */
    OVL_OP_FLAG_BINARY = 2,	/* Is binary.  */
    OVL_OP_FLAG_AMBIARY = 3,	/* May be unary or binary.  */
    OVL_OP_FLAG_ALLOC = 4,  	/* operator new or delete.  */
    OVL_OP_FLAG_DELETE = 1,	/* operator delete.  */
    OVL_OP_FLAG_VEC = 2		/* vector new or delete.  */
  };

/* Compressed operator codes.  Order is determined by operators.def
   and does not match that of tree_codes.  */
enum ovl_op_code
  {
    OVL_OP_ERROR_MARK,
    OVL_OP_NOP_EXPR,
#define DEF_OPERATOR(NAME, CODE, MANGLING, FLAGS) OVL_OP_##CODE,
#define DEF_ASSN_OPERATOR(NAME, CODE, MANGLING) /* NOTHING */
#include "operators.def"
    OVL_OP_MAX
  };

struct GTY(()) ovl_op_info_t {
  /* The IDENTIFIER_NODE for the operator.  */
  tree identifier;
  /* The name of the operator.  */
  const char *name;
  /* The mangled name of the operator.  */
  const char *mangled_name;
  /* The (regular) tree code.  */
  enum tree_code tree_code : 16;
  /* The (compressed) operator code.  */
  enum ovl_op_code ovl_op_code : 8;
  /* The ovl_op_flags of the operator */
  unsigned flags : 8;
};

/* Overloaded operator info indexed by ass_op_p & ovl_op_code.  */
extern GTY(()) ovl_op_info_t ovl_op_info[2][OVL_OP_MAX];
/* Mapping from tree_codes to ovl_op_codes.  */
extern GTY(()) unsigned char ovl_op_mapping[MAX_TREE_CODES];
/* Mapping for ambi-ary operators from the binary to the unary.  */
extern GTY(()) unsigned char ovl_op_alternate[OVL_OP_MAX];

/* Given an ass_op_p boolean and a tree code, return a pointer to its
   overloaded operator info.  Tree codes for non-overloaded operators
   map to the error-operator.  */
#define OVL_OP_INFO(IS_ASS_P, TREE_CODE)			\
  (&ovl_op_info[(IS_ASS_P) != 0][ovl_op_mapping[(TREE_CODE)]])
/* Overloaded operator info for an identifier for which
   IDENTIFIER_OVL_OP_P is true.  */
#define IDENTIFIER_OVL_OP_INFO(NODE) \
  (&ovl_op_info[IDENTIFIER_KIND_BIT_0 (NODE)][IDENTIFIER_CP_INDEX (NODE)])
#define IDENTIFIER_OVL_OP_FLAGS(NODE) \
  (IDENTIFIER_OVL_OP_INFO (NODE)->flags)

/* A type-qualifier, or bitmask therefore, using the TYPE_QUAL
   constants.  */

typedef int cp_cv_quals;

/* Non-static member functions have an optional virt-specifier-seq.
   There is a VIRT_SPEC value for each virt-specifier.
   They can be combined by bitwise-or to form the complete set of
   virt-specifiers for a member function.  */
enum virt_specifier
  {
    VIRT_SPEC_UNSPECIFIED = 0x0,
    VIRT_SPEC_FINAL       = 0x1,
    VIRT_SPEC_OVERRIDE    = 0x2
  };

/* A type-qualifier, or bitmask therefore, using the VIRT_SPEC
   constants.  */

typedef int cp_virt_specifiers;

/* Wherever there is a function-cv-qual, there could also be a ref-qualifier:

   [dcl.fct]
   The return type, the parameter-type-list, the ref-qualifier, and
   the cv-qualifier-seq, but not the default arguments or the exception
   specification, are part of the function type.

   REF_QUAL_NONE    Ordinary member function with no ref-qualifier
   REF_QUAL_LVALUE  Member function with the &-ref-qualifier
   REF_QUAL_RVALUE  Member function with the &&-ref-qualifier */

enum cp_ref_qualifier {
  REF_QUAL_NONE = 0,
  REF_QUAL_LVALUE = 1,
  REF_QUAL_RVALUE = 2
};

/* A storage class.  */

enum cp_storage_class {
  /* sc_none must be zero so that zeroing a cp_decl_specifier_seq
     sets the storage_class field to sc_none.  */
  sc_none = 0,
  sc_auto,
  sc_register,
  sc_static,
  sc_extern,
  sc_mutable
};

/* An individual decl-specifier.  This is used to index the array of
   locations for the declspecs in struct cp_decl_specifier_seq
   below.  */

enum cp_decl_spec {
  ds_first,
  ds_signed = ds_first,
  ds_unsigned,
  ds_short,
  ds_long,
  ds_const,
  ds_volatile,
  ds_restrict,
  ds_inline,
  ds_virtual,
  ds_explicit,
  ds_friend,
  ds_typedef,
  ds_alias,
  ds_constexpr,
  ds_complex,
  ds_thread,
  ds_type_spec,
  ds_redefined_builtin_type_spec,
  ds_attribute,
  ds_std_attribute,
  ds_storage_class,
  ds_long_long,
  ds_concept,
  ds_last /* This enumerator must always be the last one.  */
};

/* A decl-specifier-seq.  */

struct cp_decl_specifier_seq {
  /* An array of locations for the declaration sepecifiers, indexed by
     enum cp_decl_spec_word.  */
  source_location locations[ds_last];
  /* The primary type, if any, given by the decl-specifier-seq.
     Modifiers, like "short", "const", and "unsigned" are not
     reflected here.  This field will be a TYPE, unless a typedef-name
     was used, in which case it will be a TYPE_DECL.  */
  tree type;
  /* The attributes, if any, provided with the specifier sequence.  */
  tree attributes;
  /* The c++11 attributes that follows the type specifier.  */
  tree std_attributes;
  /* If non-NULL, a built-in type that the user attempted to redefine
     to some other type.  */
  tree redefined_builtin_type;
  /* The storage class specified -- or sc_none if no storage class was
     explicitly specified.  */
  cp_storage_class storage_class;
  /* For the __intN declspec, this stores the index into the int_n_* arrays.  */
  int int_n_idx;
  /* True iff TYPE_SPEC defines a class or enum.  */
  BOOL_BITFIELD type_definition_p : 1;
  /* True iff multiple types were (erroneously) specified for this
     decl-specifier-seq.  */
  BOOL_BITFIELD multiple_types_p : 1;
  /* True iff multiple storage classes were (erroneously) specified
     for this decl-specifier-seq or a combination of a storage class
     with a typedef specifier.  */
  BOOL_BITFIELD conflicting_specifiers_p : 1;
  /* True iff at least one decl-specifier was found.  */
  BOOL_BITFIELD any_specifiers_p : 1;
  /* True iff at least one type-specifier was found.  */
  BOOL_BITFIELD any_type_specifiers_p : 1;
  /* True iff "int" was explicitly provided.  */
  BOOL_BITFIELD explicit_int_p : 1;
  /* True iff "__intN" was explicitly provided.  */
  BOOL_BITFIELD explicit_intN_p : 1;
  /* True iff "char" was explicitly provided.  */
  BOOL_BITFIELD explicit_char_p : 1;
  /* True iff ds_thread is set for __thread, not thread_local.  */
  BOOL_BITFIELD gnu_thread_keyword_p : 1;
  /* True iff the type is a decltype.  */
  BOOL_BITFIELD decltype_p : 1;
};

/* The various kinds of declarators.  */

enum cp_declarator_kind {
  cdk_id,
  cdk_function,
  cdk_array,
  cdk_pointer,
  cdk_reference,
  cdk_ptrmem,
  cdk_decomp,
  cdk_error
};

/* A declarator.  */

typedef struct cp_declarator cp_declarator;

typedef struct cp_parameter_declarator cp_parameter_declarator;

/* A parameter, before it has been semantically analyzed.  */
struct cp_parameter_declarator {
  /* The next parameter, or NULL_TREE if none.  */
  cp_parameter_declarator *next;
  /* The decl-specifiers-seq for the parameter.  */
  cp_decl_specifier_seq decl_specifiers;
  /* The declarator for the parameter.  */
  cp_declarator *declarator;
  /* The default-argument expression, or NULL_TREE, if none.  */
  tree default_argument;
  /* True iff this is a template parameter pack.  */
  bool template_parameter_pack_p;
  /* Location within source.  */
  location_t loc;
};

/* A declarator.  */
struct cp_declarator {
  /* The kind of declarator.  */
  ENUM_BITFIELD (cp_declarator_kind) kind : 4;
  /* Whether we parsed an ellipsis (`...') just before the declarator,
     to indicate this is a parameter pack.  */
  BOOL_BITFIELD parameter_pack_p : 1;
  /* If this declarator is parenthesized, this the open-paren.  It is
     UNKNOWN_LOCATION when not parenthesized.  */
  location_t parenthesized;

  location_t id_loc; /* Currently only set for cdk_id, cdk_decomp and
			cdk_function. */
  /* GNU Attributes that apply to this declarator.  If the declarator
     is a pointer or a reference, these attribute apply to the type
     pointed to.  */
  tree attributes;
  /* Standard C++11 attributes that apply to this declarator.  If the
     declarator is a pointer or a reference, these attributes apply
     to the pointer, rather than to the type pointed to.  */
  tree std_attributes;
  /* For all but cdk_id, cdk_decomp and cdk_error, the contained declarator.
     For cdk_id, cdk_decomp and cdk_error, guaranteed to be NULL.  */
  cp_declarator *declarator;
  union {
    /* For identifiers.  */
    struct {
      /* If non-NULL, the qualifying scope (a NAMESPACE_DECL or
	 *_TYPE) for this identifier.  */
      tree qualifying_scope;
      /* The unqualified name of the entity -- an IDENTIFIER_NODE,
	 BIT_NOT_EXPR, or TEMPLATE_ID_EXPR.  */
      tree unqualified_name;
      /* If this is the name of a function, what kind of special
	 function (if any).  */
      special_function_kind sfk;
    } id;
    /* For functions.  */
    struct {
      /* The parameters to the function as a TREE_LIST of decl/default.  */
      tree parameters;
      /* The cv-qualifiers for the function.  */
      cp_cv_quals qualifiers;
      /* The virt-specifiers for the function.  */
      cp_virt_specifiers virt_specifiers;
      /* The ref-qualifier for the function.  */
      cp_ref_qualifier ref_qualifier;
      /* The transaction-safety qualifier for the function.  */
      tree tx_qualifier;
      /* The exception-specification for the function.  */
      tree exception_specification;
      /* The late-specified return type, if any.  */
      tree late_return_type;
      /* The trailing requires-clause, if any. */
      tree requires_clause;
    } function;
    /* For arrays.  */
    struct {
      /* The bounds to the array.  */
      tree bounds;
    } array;
    /* For cdk_pointer and cdk_ptrmem.  */
    struct {
      /* The cv-qualifiers for the pointer.  */
      cp_cv_quals qualifiers;
      /* For cdk_ptrmem, the class type containing the member.  */
      tree class_type;
    } pointer;
    /* For cdk_reference */
    struct {
      /* The cv-qualifiers for the reference.  These qualifiers are
         only used to diagnose ill-formed code.  */
      cp_cv_quals qualifiers;
      /* Whether this is an rvalue reference */
      bool rvalue_ref;
    } reference;
  } u;
};

/* A level of template instantiation.  */
struct GTY((chain_next ("%h.next"))) tinst_level {
  /* The immediately deeper level in the chain.  */
  struct tinst_level *next;

  /* The original node.  Can be either a DECL (for a function or static
     data member) or a TYPE (for a class), depending on what we were
     asked to instantiate.  */
  tree decl;

  /* The location where the template is instantiated.  */
  location_t locus;

  /* errorcount+sorrycount when we pushed this level.  */
  int errors;

  /* True if the location is in a system header.  */
  bool in_system_header_p;
};

bool decl_spec_seq_has_spec_p (const cp_decl_specifier_seq *, cp_decl_spec);

/* Return the type of the `this' parameter of FNTYPE.  */

inline tree
type_of_this_parm (const_tree fntype)
{
  function_args_iterator iter;
  gcc_assert (TREE_CODE (fntype) == METHOD_TYPE);
  function_args_iter_init (&iter, fntype);
  return function_args_iter_cond (&iter);
}

/* Return the class of the `this' parameter of FNTYPE.  */

inline tree
class_of_this_parm (const_tree fntype)
{
  return TREE_TYPE (type_of_this_parm (fntype));
}

/* True iff T is a variable template declaration. */
inline bool
variable_template_p (tree t)
{
  if (TREE_CODE (t) != TEMPLATE_DECL)
    return false;
  if (!PRIMARY_TEMPLATE_P (t))
    return false;
  if (tree r = DECL_TEMPLATE_RESULT (t))
    return VAR_P (r);
  return false;
}

/* True iff T is a variable concept definition. That is, T is
   a variable template declared with the concept specifier. */
inline bool
variable_concept_p (tree t)
{
  if (TREE_CODE (t) != TEMPLATE_DECL)
    return false;
  if (tree r = DECL_TEMPLATE_RESULT (t))
    return VAR_P (r) && DECL_DECLARED_CONCEPT_P (r);
  return false;
}

/* True iff T is a concept definition. That is, T is a variable or function
   template declared with the concept specifier. */
inline bool
concept_template_p (tree t)
{
  if (TREE_CODE (t) != TEMPLATE_DECL)
    return false;
  if (tree r = DECL_TEMPLATE_RESULT (t))
    return VAR_OR_FUNCTION_DECL_P (r) && DECL_DECLARED_CONCEPT_P (r);
  return false;
}

/* A parameter list indicating for a function with no parameters,
   e.g  "int f(void)".  */
extern cp_parameter_declarator *no_parameters;

/* Various dump ids.  */
extern int class_dump_id;
extern int module_dump_id;
extern int raw_dump_id;

/* in call.c */
extern bool check_dtor_name			(tree, tree);
int magic_varargs_p				(tree);

extern tree build_conditional_expr		(location_t, tree, tree, tree, 
                                                 tsubst_flags_t);
extern tree build_addr_func			(tree, tsubst_flags_t);
extern void set_flags_from_callee		(tree);
extern tree build_call_a			(tree, int, tree*);
extern tree build_call_n			(tree, int, ...);
extern bool null_ptr_cst_p			(tree);
extern bool null_member_pointer_value_p		(tree);
extern bool sufficient_parms_p			(const_tree);
extern tree type_decays_to			(tree);
extern tree extract_call_expr			(tree);
extern tree build_user_type_conversion		(tree, tree, int,
						 tsubst_flags_t);
extern tree build_new_function_call		(tree, vec<tree, va_gc> **,
						 tsubst_flags_t);
extern tree build_operator_new_call		(tree, vec<tree, va_gc> **,
						 tree *, tree *, tree, tree,
						 tree *, tsubst_flags_t);
extern tree build_new_method_call		(tree, tree,
						 vec<tree, va_gc> **, tree,
						 int, tree *, tsubst_flags_t);
extern tree build_special_member_call		(tree, tree,
						 vec<tree, va_gc> **,
						 tree, int, tsubst_flags_t);
extern tree build_new_op			(location_t, enum tree_code,
						 int, tree, tree, tree, tree *,
						 tsubst_flags_t);
extern tree build_op_call			(tree, vec<tree, va_gc> **,
						 tsubst_flags_t);
extern bool aligned_allocation_fn_p		(tree);
extern bool usual_deallocation_fn_p		(tree);
extern tree build_op_delete_call		(enum tree_code, tree, tree,
						 bool, tree, tree,
						 tsubst_flags_t);
extern bool can_convert				(tree, tree, tsubst_flags_t);
extern bool can_convert_standard		(tree, tree, tsubst_flags_t);
extern bool can_convert_arg			(tree, tree, tree, int,
						 tsubst_flags_t);
extern bool can_convert_arg_bad			(tree, tree, tree, int,
						 tsubst_flags_t);

/* A class for recording information about access failures (e.g. private
   fields), so that we can potentially supply a fix-it hint about
   an accessor (from a context in which the constness of the object
   is known).  */

class access_failure_info
{
 public:
  access_failure_info () : m_was_inaccessible (false), m_basetype_path (NULL_TREE),
    m_field_decl (NULL_TREE) {}

  void record_access_failure (tree basetype_path, tree field_decl);
  void maybe_suggest_accessor (bool const_p) const;

 private:
  bool m_was_inaccessible;
  tree m_basetype_path;
  tree m_field_decl;
};

extern bool enforce_access			(tree, tree, tree,
						 tsubst_flags_t,
						 access_failure_info *afi = NULL);
extern void push_defarg_context			(tree);
extern void pop_defarg_context			(void);
extern tree convert_default_arg			(tree, tree, tree, int,
						 tsubst_flags_t);
extern tree convert_arg_to_ellipsis		(tree, tsubst_flags_t);
extern tree build_x_va_arg			(source_location, tree, tree);
extern tree cxx_type_promotes_to		(tree);
extern tree type_passed_as			(tree);
extern tree convert_for_arg_passing		(tree, tree, tsubst_flags_t);
extern bool is_properly_derived_from		(tree, tree);
extern tree initialize_reference		(tree, tree, int,
						 tsubst_flags_t);
extern tree extend_ref_init_temps		(tree, tree, vec<tree, va_gc>**);
extern tree make_temporary_var_for_ref_to_temp	(tree, tree);
extern bool type_has_extended_temps		(tree);
extern tree strip_top_quals			(tree);
extern bool reference_related_p			(tree, tree);
extern int remaining_arguments			(tree);
extern tree perform_implicit_conversion		(tree, tree, tsubst_flags_t);
extern tree perform_implicit_conversion_flags	(tree, tree, tsubst_flags_t, int);
extern tree build_converted_constant_expr	(tree, tree, tsubst_flags_t);
extern tree perform_direct_initialization_if_possible (tree, tree, bool,
                                                       tsubst_flags_t);
extern tree in_charge_arg_for_name		(tree);
extern tree build_cxx_call			(tree, int, tree *,
						 tsubst_flags_t);
extern bool is_std_init_list			(tree);
extern bool is_list_ctor			(tree);
extern void validate_conversion_obstack		(void);
extern void mark_versions_used			(tree);
extern tree get_function_version_dispatcher	(tree);

/* in class.c */
extern tree build_vfield_ref			(tree, tree);
extern tree build_if_in_charge			(tree true_stmt, tree false_stmt = void_node);
extern tree build_base_path			(enum tree_code, tree,
						 tree, int, tsubst_flags_t);
extern tree convert_to_base			(tree, tree, bool, bool,
						 tsubst_flags_t);
extern tree convert_to_base_statically		(tree, tree);
extern tree build_vtbl_ref			(tree, tree);
extern tree build_vfn_ref			(tree, tree);
extern tree get_vtable_decl			(tree, int);
extern bool add_method				(tree, tree, bool);
extern tree declared_access			(tree);
extern tree currently_open_class		(tree);
extern tree currently_open_derived_class	(tree);
extern tree outermost_open_class		(void);
extern tree current_nonlambda_class_type	(void);
extern tree finish_struct			(tree, tree);
extern void finish_struct_1			(tree);
extern int resolves_to_fixed_type_p		(tree, int *);
extern void init_class_processing		(void);
extern int is_empty_class			(tree);
extern bool is_really_empty_class		(tree);
extern void pushclass				(tree);
extern void popclass				(void);
extern void push_nested_class			(tree);
extern void pop_nested_class			(void);
extern int current_lang_depth			(void);
extern void push_lang_context			(tree);
extern void pop_lang_context			(void);
extern tree instantiate_type			(tree, tree, tsubst_flags_t);
extern void print_class_statistics		(void);
extern void build_self_reference		(void);
extern int same_signature_p			(const_tree, const_tree);
extern void maybe_add_class_template_decl_list	(tree, tree, int);
extern void unreverse_member_declarations	(tree);
extern void invalidate_class_lookup_cache	(void);
extern void maybe_note_name_used_in_class	(tree, tree);
extern void note_name_declared_in_class		(tree, tree);
extern tree get_vtbl_decl_for_binfo		(tree);
extern bool vptr_via_virtual_p			(tree);
extern void debug_class				(tree);
extern void debug_thunks			(tree);
extern void set_linkage_according_to_type	(tree, tree);
extern void determine_key_method		(tree);
extern void check_for_override			(tree, tree);
extern void push_class_stack			(void);
extern void pop_class_stack			(void);
extern bool default_ctor_p			(tree);
extern bool type_has_user_nondefault_constructor (tree);
extern tree in_class_defaulted_default_constructor (tree);
extern bool user_provided_p			(tree);
extern bool type_has_user_provided_constructor  (tree);
extern bool type_has_non_user_provided_default_constructor (tree);
extern bool vbase_has_user_provided_move_assign (tree);
extern tree default_init_uninitialized_part (tree);
extern bool trivial_default_constructor_is_constexpr (tree);
extern bool type_has_constexpr_default_constructor (tree);
extern bool type_has_virtual_destructor		(tree);
extern bool classtype_has_move_assign_or_move_ctor_p (tree, bool user_declared);
extern bool type_build_ctor_call		(tree);
extern bool type_build_dtor_call		(tree);
extern void explain_non_literal_class		(tree);
extern void inherit_targ_abi_tags		(tree);
extern void defaulted_late_check		(tree);
extern bool defaultable_fn_check		(tree);
extern void check_abi_tags			(tree);
extern tree missing_abi_tags			(tree);
extern void fixup_type_variants			(tree);
extern void fixup_attribute_variants		(tree);
extern tree* decl_cloned_function_p		(const_tree, bool);
extern void clone_function_decl			(tree, bool, bool = false);
extern void adjust_clone_args			(tree);
extern void deduce_noexcept_on_destructor       (tree);
extern bool uniquely_derived_from_p             (tree, tree);
extern bool publicly_uniquely_derived_p         (tree, tree);
extern tree common_enclosing_class		(tree, tree);

/* in cvt.c */
extern tree convert_to_reference		(tree, tree, int, int, tree,
						 tsubst_flags_t);
extern tree convert_from_reference		(tree);
extern tree force_rvalue			(tree, tsubst_flags_t);
extern tree ocp_convert				(tree, tree, int, int,
						 tsubst_flags_t);
extern tree cp_convert				(tree, tree, tsubst_flags_t);
extern tree cp_convert_and_check                (tree, tree, tsubst_flags_t);
extern tree cp_fold_convert			(tree, tree);
extern tree cp_get_callee			(tree);
extern tree cp_get_callee_fndecl		(tree);
extern tree cp_get_fndecl_from_callee		(tree);
extern tree convert_to_void			(tree, impl_conv_void,
                                 		 tsubst_flags_t);
extern tree convert_force			(tree, tree, int,
						 tsubst_flags_t);
extern tree build_expr_type_conversion		(int, tree, bool);
extern tree type_promotes_to			(tree);
extern bool can_convert_qual			(tree, tree);
extern tree perform_qualification_conversions	(tree, tree);
extern bool tx_safe_fn_type_p			(tree);
extern tree tx_unsafe_fn_variant		(tree);
extern bool fnptr_conv_p			(tree, tree);
extern tree strip_fnptr_conv			(tree);

/* in name-lookup.c */
extern void maybe_push_cleanup_level		(tree);
extern tree make_anon_name			(void);
extern tree check_for_out_of_scope_variable	(tree);
extern void dump				(cp_binding_level &ref);
extern void dump				(cp_binding_level *ptr);
extern void print_other_binding_stack		(cp_binding_level *);
extern tree maybe_push_decl			(tree);
extern tree current_decl_namespace		(void);

/* decl.c */
extern tree poplevel				(int, int, int);
extern void cxx_init_decl_processing		(void);
enum cp_tree_node_structure_enum cp_tree_node_structure (tree_code);
extern void finish_scope			(void);
extern void push_switch				(tree);
extern void pop_switch				(void);
extern void note_break_stmt			(void);
extern bool note_iteration_stmt_body_start	(void);
extern void note_iteration_stmt_body_end	(bool);
extern tree make_lambda_name			(void);
extern int decls_match				(tree, tree, bool = true);
extern bool maybe_version_functions		(tree, tree);
extern tree duplicate_decls			(tree, tree, bool);
extern tree declare_local_label			(tree);
extern tree define_label			(location_t, tree);
extern void check_goto				(tree);
extern bool check_omp_return			(void);
extern tree make_typename_type			(tree, tree, enum tag_types, tsubst_flags_t);
extern tree build_typename_type			(tree, tree, tree, tag_types);
extern tree make_unbound_class_template		(tree, tree, tree, tsubst_flags_t);
extern tree build_library_fn_ptr		(const char *, tree, int);
extern tree build_cp_library_fn_ptr		(const char *, tree, int);
extern tree push_library_fn			(tree, tree, tree, int);
extern tree push_void_library_fn		(tree, tree, int);
extern tree push_throw_library_fn		(tree, tree);
extern void warn_misplaced_attr_for_class_type  (source_location location,
						 tree class_type);
extern tree check_tag_decl			(cp_decl_specifier_seq *, bool);
extern tree shadow_tag				(cp_decl_specifier_seq *);
extern tree groktypename			(cp_decl_specifier_seq *, const cp_declarator *, bool);
extern tree start_decl				(const cp_declarator *, cp_decl_specifier_seq *, int, tree, tree, tree *);
extern void start_decl_1			(tree, bool);
extern bool check_array_initializer		(tree, tree, tree);
extern void cp_finish_decl			(tree, tree, bool, tree, int);
extern tree lookup_decomp_type			(tree);
extern void cp_maybe_mangle_decomp		(tree, tree, unsigned int);
extern void cp_finish_decomp			(tree, tree, unsigned int);
extern int cp_complete_array_type		(tree *, tree, bool);
extern int cp_complete_array_type_or_error	(tree *, tree, bool, tsubst_flags_t);
extern tree build_ptrmemfunc_type		(tree);
extern tree build_ptrmem_type			(tree, tree);
/* the grokdeclarator prototype is in decl.h */
extern tree build_this_parm			(tree, tree, cp_cv_quals);
extern tree grokparms				(tree, tree *);
extern int copy_fn_p				(const_tree);
extern bool move_fn_p                           (const_tree);
extern bool move_signature_fn_p                 (const_tree);
extern tree get_scope_of_declarator		(const cp_declarator *);
extern void grok_special_member_properties	(tree);
extern bool grok_ctor_properties		(const_tree, const_tree);
extern bool grok_op_properties			(tree, bool);
extern tree xref_tag				(enum tag_types, tree, tag_scope, bool);
extern tree xref_tag_from_type			(tree, tree, tag_scope);
extern void xref_basetypes			(tree, tree);
extern tree start_enum				(tree, tree, tree, tree, bool, bool *);
extern void finish_enum_value_list		(tree);
extern void finish_enum				(tree);
extern void build_enumerator			(tree, tree, tree, tree, location_t);
extern tree lookup_enumerator			(tree, tree);
extern bool start_preparsed_function		(tree, tree, int);
extern bool start_function			(cp_decl_specifier_seq *,
						 const cp_declarator *, tree);
extern tree begin_function_body			(void);
extern void finish_function_body		(tree);
extern tree outer_curly_brace_block		(tree);
extern tree finish_function			(bool);
extern tree grokmethod				(cp_decl_specifier_seq *, const cp_declarator *, tree);
extern void maybe_register_incomplete_var	(tree);
extern void maybe_commonize_var			(tree);
extern void complete_vars			(tree);
extern tree static_fn_type			(tree);
extern void revert_static_member_fn		(tree);
extern void fixup_anonymous_aggr		(tree);
extern tree compute_array_index_type		(tree, tree, tsubst_flags_t);
extern tree check_default_argument		(tree, tree, tsubst_flags_t);
extern int wrapup_namespace_globals		();
extern tree create_implicit_typedef		(tree, tree);
extern int local_variable_p			(const_tree);
extern tree register_dtor_fn			(tree);
extern tmpl_spec_kind current_tmpl_spec_kind	(int);
extern tree cp_fname_init			(const char *, tree *);
extern tree cxx_builtin_function		(tree decl);
extern tree cxx_builtin_function_ext_scope	(tree decl);
extern tree check_elaborated_type_specifier	(enum tag_types, tree, bool);
extern void warn_extern_redeclared_static	(tree, tree);
extern tree cxx_comdat_group			(tree);
extern bool cp_missing_noreturn_ok_p		(tree);
extern bool is_direct_enum_init			(tree, tree);
extern void initialize_artificial_var		(tree, vec<constructor_elt, va_gc> *);
extern tree check_var_type			(tree, tree);
extern tree reshape_init                        (tree, tree, tsubst_flags_t);
extern tree next_initializable_field (tree);
extern tree fndecl_declared_return_type		(tree);
extern bool undeduced_auto_decl			(tree);
extern bool require_deduced_type		(tree, tsubst_flags_t = tf_warning_or_error);

extern tree finish_case_label			(location_t, tree, tree);
extern tree cxx_maybe_build_cleanup		(tree, tsubst_flags_t);

/* in decl2.c */
extern void record_mangling			(tree, bool);
extern void overwrite_mangling			(tree, tree);
extern void note_mangling_alias			(tree, tree);
extern void generate_mangling_aliases		(void);
extern tree build_memfn_type			(tree, tree, cp_cv_quals, cp_ref_qualifier);
extern tree build_pointer_ptrmemfn_type	(tree);
extern tree change_return_type			(tree, tree);
extern void maybe_retrofit_in_chrg		(tree);
extern void maybe_make_one_only			(tree);
extern bool vague_linkage_p			(tree);
extern void grokclassfn				(tree, tree,
						 enum overload_flags);
extern tree grok_array_decl			(location_t, tree, tree, bool);
extern tree delete_sanity			(tree, tree, bool, int, tsubst_flags_t);
extern tree check_classfn			(tree, tree, tree);
extern void check_member_template		(tree);
extern tree grokfield (const cp_declarator *, cp_decl_specifier_seq *,
		       tree, bool, tree, tree);
extern tree grokbitfield (const cp_declarator *, cp_decl_specifier_seq *,
			  tree, tree, tree);
extern bool any_dependent_type_attributes_p	(tree);
extern tree cp_reconstruct_complex_type		(tree, tree);
extern bool attributes_naming_typedef_ok	(tree);
extern void cplus_decl_attributes		(tree *, tree, int);
extern void finish_anon_union			(tree);
extern void cxx_post_compilation_parsing_cleanups (void);
extern tree coerce_new_type			(tree);
extern tree coerce_delete_type			(tree);
extern void comdat_linkage			(tree);
extern void determine_visibility		(tree);
extern void constrain_class_visibility		(tree);
extern void reset_type_linkage			(tree);
extern void tentative_decl_linkage		(tree);
extern void import_export_decl			(tree);
extern tree build_cleanup			(tree);
extern tree build_offset_ref_call_from_tree	(tree, vec<tree, va_gc> **,
						 tsubst_flags_t);
extern bool decl_defined_p			(tree);
extern bool decl_constant_var_p			(tree);
extern bool decl_maybe_constant_var_p		(tree);
extern void no_linkage_error			(tree);
extern void check_default_args			(tree);
extern bool mark_used				(tree);
extern bool mark_used			        (tree, tsubst_flags_t);
extern void finish_static_data_member_decl	(tree, tree, bool, tree, int);
extern tree cp_build_parm_decl			(tree, tree, tree);
extern tree get_guard				(tree);
extern tree get_guard_cond			(tree, bool);
extern tree set_guard				(tree);
extern tree get_tls_wrapper_fn			(tree);
extern void mark_needed				(tree);
extern bool decl_needed_p			(tree);
extern void note_vague_linkage_fn		(tree);
extern void note_variable_template_instantiation (tree);
extern tree build_artificial_parm		(tree, tree, tree);
extern bool possibly_inlined_p			(tree);
extern int parm_index                           (tree);
extern tree vtv_start_verification_constructor_init_function (void);
extern tree vtv_finish_verification_constructor_init_function (tree);
extern bool cp_omp_mappable_type		(tree);

/* in error.c */
extern const char *type_as_string		(tree, int);
extern const char *type_as_string_translate	(tree, int);
extern const char *decl_as_string		(tree, int);
extern const char *decl_as_string_translate	(tree, int);
extern const char *decl_as_dwarf_string		(tree, int);
extern const char *expr_as_string		(tree, int);
extern const char *lang_decl_name		(tree, int, bool);
extern const char *lang_decl_dwarf_name		(tree, int, bool);
extern const char *language_to_string		(enum languages);
extern const char *class_key_or_enum_as_string	(tree);
extern void maybe_warn_variadic_templates       (void);
extern void maybe_warn_cpp0x			(cpp0x_warn_str str);
extern bool pedwarn_cxx98                       (location_t, int, const char *, ...) ATTRIBUTE_GCC_DIAG(3,4);
extern location_t location_of                   (tree);
extern void qualified_name_lookup_error		(tree, tree, tree,
						 location_t);

/* in except.c */
extern void init_exception_processing		(void);
extern tree expand_start_catch_block		(tree);
extern void expand_end_catch_block		(void);
extern tree build_exc_ptr			(void);
extern tree build_throw				(tree);
extern int nothrow_libfn_p			(const_tree);
extern void check_handlers			(tree);
extern tree finish_noexcept_expr		(tree, tsubst_flags_t);
extern bool expr_noexcept_p			(tree, tsubst_flags_t);
extern void perform_deferred_noexcept_checks	(void);
extern bool nothrow_spec_p			(const_tree);
extern bool type_noexcept_p			(const_tree);
extern bool type_throw_all_p			(const_tree);
extern tree build_noexcept_spec			(tree, int);
extern void choose_personality_routine		(enum languages);
extern tree build_must_not_throw_expr		(tree,tree);
extern tree eh_type_info			(tree);
extern tree begin_eh_spec_block			(void);
extern void finish_eh_spec_block		(tree, tree);
extern tree build_eh_type_type			(tree);
extern tree cp_protect_cleanup_actions		(void);
extern tree create_try_catch_expr               (tree, tree);

/* in expr.c */
extern tree cplus_expand_constant		(tree);
extern tree mark_rvalue_use			(tree,
                                                 location_t = UNKNOWN_LOCATION,
                                                 bool = true);
extern tree mark_lvalue_use			(tree);
extern tree mark_lvalue_use_nonread		(tree);
extern tree mark_type_use			(tree);
extern tree mark_discarded_use			(tree);
extern void mark_exp_read			(tree);

/* friend.c */
extern int is_friend				(tree, tree);
extern void make_friend_class			(tree, tree, bool);
extern void add_friend				(tree, tree, bool);
extern tree do_friend				(tree, tree, tree, tree, enum overload_flags, bool);

extern void set_global_friend			(tree);
extern bool is_global_friend			(tree);

/* in init.c */
extern tree expand_member_init			(tree);
extern void emit_mem_initializers		(tree);
extern tree build_aggr_init			(tree, tree, int,
                                                 tsubst_flags_t);
extern int is_class_type			(tree, int);
extern tree get_type_value			(tree);
extern tree build_zero_init			(tree, tree, bool);
extern tree build_value_init			(tree, tsubst_flags_t);
extern tree build_value_init_noctor		(tree, tsubst_flags_t);
extern tree get_nsdmi				(tree, bool, tsubst_flags_t);
extern tree build_offset_ref			(tree, tree, bool,
						 tsubst_flags_t);
extern tree throw_bad_array_new_length		(void);
extern bool type_has_new_extended_alignment	(tree);
extern unsigned malloc_alignment		(void);
extern tree build_new				(vec<tree, va_gc> **, tree, tree,
						 vec<tree, va_gc> **, int,
                                                 tsubst_flags_t);
extern tree get_temp_regvar			(tree, tree);
extern tree build_vec_init			(tree, tree, tree, bool, int,
                                                 tsubst_flags_t);
extern tree build_delete			(tree, tree,
						 special_function_kind,
						 int, int, tsubst_flags_t);
extern void push_base_cleanups			(void);
extern tree build_vec_delete			(tree, tree,
						 special_function_kind, int,
						 tsubst_flags_t);
extern tree create_temporary_var		(tree);
extern void initialize_vtbl_ptrs		(tree);
extern tree scalar_constant_value		(tree);
extern tree decl_really_constant_value		(tree);
extern int diagnose_uninitialized_cst_or_ref_member (tree, bool, bool);
extern tree build_vtbl_address                  (tree);
extern bool maybe_reject_flexarray_init		(tree, tree);

/* in lex.c */
extern void cxx_dup_lang_specific_decl		(tree);
extern void yyungetc				(int, int);

extern tree unqualified_name_lookup_error	(tree,
						 location_t = UNKNOWN_LOCATION);
extern tree unqualified_fn_lookup_error		(cp_expr);
extern tree make_conv_op_name			(tree);
extern tree build_lang_decl			(enum tree_code, tree, tree);
extern tree build_lang_decl_loc			(location_t, enum tree_code, tree, tree);
extern bool maybe_add_lang_decl_raw		(tree, bool decomp_p);
extern bool maybe_add_lang_type_raw		(tree);
extern void retrofit_lang_decl			(tree);
extern void fit_decomposition_lang_decl		(tree, tree);
extern void fit_ptrmem_type_decl		(tree, tree);
extern tree copy_decl				(tree CXX_MEM_STAT_INFO);
extern tree copy_type				(tree CXX_MEM_STAT_INFO);
extern tree cxx_make_type			(enum tree_code);
extern tree make_class_type			(enum tree_code);
extern const char *get_identifier_kind_name	(tree);
extern void set_identifier_kind			(tree, cp_identifier_kind);
extern bool cxx_init				(void);
extern void cxx_finish				(void);
extern bool in_main_input_context		(void);

/* in method.c */
extern void init_method				(void);
extern tree make_thunk				(tree, bool, tree, tree);
extern void finish_thunk			(tree);
extern void use_thunk				(tree, bool);
extern bool trivial_fn_p			(tree);
extern tree forward_parm			(tree);
extern bool is_trivially_xible			(enum tree_code, tree, tree);
extern bool is_xible				(enum tree_code, tree, tree);
extern tree get_defaulted_eh_spec		(tree, tsubst_flags_t = tf_warning_or_error);
extern void after_nsdmi_defaulted_late_checks   (tree);
extern bool maybe_explain_implicit_delete	(tree);
extern void explain_implicit_non_constexpr	(tree);
extern void deduce_inheriting_ctor		(tree);
extern void synthesize_method			(tree);
extern tree lazily_declare_fn			(special_function_kind,
						 tree);
extern tree skip_artificial_parms_for		(const_tree, tree);
extern int num_artificial_parms_for		(const_tree);
extern tree make_alias_for			(tree, tree);
extern tree get_copy_ctor			(tree, tsubst_flags_t);
extern tree get_copy_assign			(tree);
extern tree get_default_ctor			(tree);
extern tree get_dtor				(tree, tsubst_flags_t);
extern tree strip_inheriting_ctors		(tree);
extern tree inherited_ctor_binfo		(tree);
extern bool ctor_omit_inherited_parms		(tree);
extern tree locate_ctor				(tree);
extern tree implicitly_declare_fn               (special_function_kind, tree,
						 bool, tree, tree);
/* In module.c  */
extern bool module_purview_p ();
extern bool module_interface_p ();
extern int module_exporting_level ();
extern void decl_set_module (tree);
extern int push_module_export (bool, tree = NULL);
extern void pop_module_export (int);
extern tree validate_module_name (const cp_expr &);
extern void declare_module (const cp_expr &, bool, tree);
extern void init_module_processing ();
extern void finish_module ();
extern void import_module (const cp_expr &, tree);
extern tree module_name (unsigned);
extern vec<tree, va_gc> *module_name_parts (unsigned);
extern bitmap module_import_bitmap (unsigned module);
extern tree module_context (tree);

/* In optimize.c */
extern bool maybe_clone_body			(tree);

/* In parser.c */
extern tree cp_convert_range_for (tree, tree, tree, tree, unsigned int, bool);
extern bool parsing_nsdmi (void);
extern bool parsing_default_capturing_generic_lambda_in_template (void);
extern void inject_this_parameter (tree, cp_cv_quals);
extern location_t defarg_location (tree);
extern void maybe_show_extern_c_location (void);

/* in pt.c */
extern tree canonical_type_parameter		(tree);
extern bool check_template_shadow		(tree);
extern tree get_innermost_template_args		(tree, int);
extern void maybe_begin_member_template_processing (tree);
extern void maybe_end_member_template_processing (void);
extern tree finish_member_template_decl		(tree);
extern void begin_template_parm_list		(void);
extern bool begin_specialization		(void);
extern void reset_specialization		(void);
extern void end_specialization			(void);
extern void begin_explicit_instantiation	(void);
extern void end_explicit_instantiation		(void);
extern void check_unqualified_spec_or_inst	(tree, location_t);
extern tree check_explicit_specialization	(tree, tree, int, int);
extern int num_template_headers_for_class	(tree);
extern void check_template_variable		(tree);
extern tree make_auto				(void);
extern tree make_decltype_auto			(void);
extern tree make_template_placeholder		(tree);
extern bool template_placeholder_p		(tree);
extern tree do_auto_deduction                   (tree, tree, tree);
extern tree do_auto_deduction                   (tree, tree, tree,
                                                 tsubst_flags_t,
                                                 auto_deduction_context,
						 tree = NULL_TREE,
						 int = LOOKUP_NORMAL);
extern tree type_uses_auto			(tree);
extern tree type_uses_auto_or_concept		(tree);
extern void append_type_to_template_for_access_check (tree, tree, tree,
						      location_t);
extern tree convert_generic_types_to_packs	(tree, int, int);
extern tree splice_late_return_type		(tree, tree);
extern bool is_auto				(const_tree);
extern tree process_template_parm		(tree, location_t, tree, 
						 bool, bool);
extern tree end_template_parm_list		(tree);
extern void end_template_parm_list		(void);
extern void end_template_decl			(void);
extern tree maybe_update_decl_type		(tree, tree);
extern bool check_default_tmpl_args             (tree, tree, bool, bool, int);
extern tree push_template_decl			(tree);
extern tree push_template_decl_real		(tree, bool);
extern tree add_inherited_template_parms	(tree, tree);
extern bool redeclare_class_template		(tree, tree, tree);
extern tree lookup_template_class		(tree, tree, tree, tree,
						 int, tsubst_flags_t);
extern tree lookup_template_function		(tree, tree);
extern tree lookup_template_variable		(tree, tree);
extern int uses_template_parms			(tree);
extern bool uses_template_parms_level		(tree, int);
extern bool in_template_function		(void);
extern bool need_generic_capture		(void);
extern tree instantiate_class_template		(tree);
extern tree instantiate_template		(tree, tree, tsubst_flags_t);
extern tree fn_type_unification			(tree, tree, tree,
						 const tree *, unsigned int,
						 tree, unification_kind_t, int,
						 bool, bool);
extern void mark_decl_instantiated		(tree, int);
extern int more_specialized_fn			(tree, tree, int);
extern void do_decl_instantiation		(tree, tree);
extern void do_type_instantiation		(tree, tree, tsubst_flags_t);
extern bool always_instantiate_p		(tree);
extern bool maybe_instantiate_noexcept		(tree, tsubst_flags_t = tf_warning_or_error);
extern tree instantiate_decl			(tree, bool, bool);
extern int comp_template_parms			(const_tree, const_tree);
extern bool builtin_pack_fn_p			(tree);
extern bool uses_parameter_packs                (tree);
extern bool template_parameter_pack_p           (const_tree);
extern bool function_parameter_pack_p		(const_tree);
extern bool function_parameter_expanded_from_pack_p (tree, tree);
extern tree make_pack_expansion                 (tree, tsubst_flags_t = tf_warning_or_error);
extern bool check_for_bare_parameter_packs      (tree);
extern tree build_template_info			(tree, tree);
extern tree get_template_info			(const_tree);
extern vec<qualified_typedef_usage_t, va_gc> *get_types_needing_access_check (tree);
extern int template_class_depth			(tree);
extern int is_specialization_of			(tree, tree);
extern bool is_specialization_of_friend		(tree, tree);
extern tree get_pattern_parm			(tree, tree);
extern int comp_template_args			(tree, tree, tree * = NULL,
						 tree * = NULL, bool = false);
extern int template_args_equal                  (tree, tree, bool = false);
extern tree maybe_process_partial_specialization (tree);
extern tree most_specialized_instantiation	(tree);
extern void print_candidates			(tree);
extern void instantiate_pending_templates	(int);
extern tree tsubst_default_argument		(tree, int, tree, tree,
						 tsubst_flags_t);
extern tree tsubst (tree, tree, tsubst_flags_t, tree);
extern tree tsubst_copy_and_build		(tree, tree, tsubst_flags_t,
						 tree, bool, bool);
extern tree tsubst_expr                         (tree, tree, tsubst_flags_t,
                                                 tree, bool);
extern tree tsubst_pack_expansion               (tree, tree, tsubst_flags_t, tree);
extern tree most_general_template		(tree);
extern tree get_mostly_instantiated_function_type (tree);
extern bool problematic_instantiation_changed	(void);
extern void record_last_problematic_instantiation (void);
extern struct tinst_level *current_instantiation(void);
extern bool instantiating_current_function_p    (void);
extern tree maybe_get_template_decl_from_type_decl (tree);
extern int processing_template_parmlist;
extern bool dependent_type_p			(tree);
extern bool dependent_scope_p			(tree);
extern bool any_dependent_template_arguments_p  (const_tree);
extern bool dependent_template_p		(tree);
extern bool dependent_template_id_p		(tree, tree);
extern bool type_dependent_expression_p		(tree);
extern bool type_dependent_object_expression_p	(tree);
extern bool any_type_dependent_arguments_p      (const vec<tree, va_gc> *);
extern bool any_type_dependent_elements_p       (const_tree);
extern bool type_dependent_expression_p_push	(tree);
extern bool value_dependent_expression_p	(tree);
extern bool instantiation_dependent_expression_p (tree);
extern bool instantiation_dependent_uneval_expression_p (tree);
extern bool any_value_dependent_elements_p      (const_tree);
extern bool dependent_omp_for_p			(tree, tree, tree, tree);
extern tree resolve_typename_type		(tree, bool);
extern tree template_for_substitution		(tree);
extern tree build_non_dependent_expr		(tree);
extern void make_args_non_dependent		(vec<tree, va_gc> *);
extern bool reregister_specialization		(tree, tree, tree);
extern tree instantiate_non_dependent_expr	(tree);
extern tree instantiate_non_dependent_expr_sfinae (tree, tsubst_flags_t);
extern tree instantiate_non_dependent_expr_internal (tree, tsubst_flags_t);
extern tree instantiate_non_dependent_or_null   (tree);
extern bool variable_template_specialization_p  (tree);
extern bool alias_type_or_template_p            (tree);
extern bool alias_template_specialization_p     (const_tree);
extern bool dependent_alias_template_spec_p     (const_tree);
extern bool explicit_class_specialization_p     (tree);
extern bool push_tinst_level                    (tree);
extern bool push_tinst_level_loc                (tree, location_t);
extern void pop_tinst_level                     (void);
extern struct tinst_level *outermost_tinst_level(void);
extern void init_template_processing		(void);
extern void print_template_statistics		(void);
bool template_template_parameter_p		(const_tree);
bool template_type_parameter_p                  (const_tree);
extern bool primary_template_specialization_p   (const_tree);
extern tree get_primary_template_innermost_parameters	(const_tree);
extern tree get_template_parms_at_level (tree, int);
extern tree get_template_innermost_arguments	(const_tree);
extern tree get_template_argument_pack_elems	(const_tree);
extern tree get_function_template_decl		(const_tree);
extern tree resolve_nondeduced_context		(tree, tsubst_flags_t);
extern hashval_t iterative_hash_template_arg (tree arg, hashval_t val);
extern tree coerce_template_parms               (tree, tree, tree);
extern tree coerce_template_parms               (tree, tree, tree, tsubst_flags_t);
extern void register_local_specialization       (tree, tree);
extern tree retrieve_local_specialization       (tree);
extern tree extract_fnparm_pack                 (tree, tree *);
extern tree template_parm_to_arg                (tree);
extern tree dguide_name				(tree);
extern bool dguide_name_p			(tree);
extern bool deduction_guide_p			(const_tree);
extern bool copy_guide_p			(const_tree);
extern bool template_guide_p			(const_tree);

/* in repo.c */
extern void init_repo				(void);
extern int repo_emit_p				(tree);
extern bool repo_export_class_p			(const_tree);
extern void finish_repo				(void);

/* in rtti.c */
/* A vector of all tinfo decls that haven't been emitted yet.  */
extern GTY(()) vec<tree, va_gc> *unemitted_tinfo_decls;

extern void init_rtti_processing		(void);
extern tree build_typeid			(tree, tsubst_flags_t);
extern tree get_tinfo_decl			(tree);
extern tree get_typeid				(tree, tsubst_flags_t);
extern tree build_headof			(tree);
extern tree build_dynamic_cast			(tree, tree, tsubst_flags_t);
extern void emit_support_tinfos			(void);
extern bool emit_tinfo_decl			(tree);
extern unsigned get_pseudo_tinfo_index		(tree);
extern tree get_pseudo_tinfo_type		(unsigned);

/* in search.c */
extern bool accessible_base_p			(tree, tree, bool);
extern tree lookup_base                         (tree, tree, base_access,
						 base_kind *, tsubst_flags_t);
extern tree dcast_base_hint			(tree, tree);
extern int accessible_p				(tree, tree, bool);
extern int accessible_in_template_p		(tree, tree);
extern tree lookup_field			(tree, tree, int, bool);
extern tree lookup_fnfields			(tree, tree, int);
extern tree lookup_member			(tree, tree, int, bool,
						 tsubst_flags_t,
						 access_failure_info *afi = NULL);
extern tree lookup_member_fuzzy		(tree, tree, bool);
extern tree locate_field_accessor		(tree, tree, bool);
extern int look_for_overrides			(tree, tree);
extern void get_pure_virtuals			(tree);
extern void maybe_suppress_debug_info		(tree);
extern void note_debug_info_needed		(tree);
extern tree current_scope			(void);
extern int at_function_scope_p			(void);
extern bool at_class_scope_p			(void);
extern bool at_namespace_scope_p		(void);
extern tree context_for_name_lookup		(tree);
extern tree lookup_conversions			(tree);
extern tree binfo_from_vbase			(tree);
extern tree binfo_for_vbase			(tree, tree);
extern tree look_for_overrides_here		(tree, tree);
#define dfs_skip_bases ((tree)1)
extern tree dfs_walk_all (tree, tree (*) (tree, void *),
			  tree (*) (tree, void *), void *);
extern tree dfs_walk_once (tree, tree (*) (tree, void *),
			   tree (*) (tree, void *), void *);
extern tree binfo_via_virtual			(tree, tree);
extern bool binfo_direct_p			(tree);
extern tree build_baselink			(tree, tree, tree, tree);
extern tree adjust_result_of_qualified_name_lookup
						(tree, tree, tree);
extern tree copied_binfo			(tree, tree);
extern tree original_binfo			(tree, tree);
extern int shared_member_p			(tree);
extern bool any_dependent_bases_p (tree = current_nonlambda_class_type ());

/* The representation of a deferred access check.  */

struct GTY(()) deferred_access_check {
  /* The base class in which the declaration is referenced. */
  tree binfo;
  /* The declaration whose access must be checked.  */
  tree decl;
  /* The declaration that should be used in the error message.  */
  tree diag_decl;
  /* The location of this access.  */
  location_t loc;
};

/* in semantics.c */
extern void push_deferring_access_checks	(deferring_kind);
extern void resume_deferring_access_checks	(void);
extern void stop_deferring_access_checks	(void);
extern void pop_deferring_access_checks		(void);
extern vec<deferred_access_check, va_gc> *get_deferred_access_checks (void);
extern void reopen_deferring_access_checks (vec<deferred_access_check, va_gc> *);
extern void pop_to_parent_deferring_access_checks (void);
extern bool perform_access_checks (vec<deferred_access_check, va_gc> *,
				   tsubst_flags_t);
extern bool perform_deferred_access_checks	(tsubst_flags_t);
extern bool perform_or_defer_access_check	(tree, tree, tree,
						 tsubst_flags_t,
						 access_failure_info *afi = NULL);

/* RAII sentinel to ensures that deferred access checks are popped before
  a function returns.  */

struct deferring_access_check_sentinel
{
  deferring_access_check_sentinel ()
  {
    push_deferring_access_checks (dk_deferred);
  }
  ~deferring_access_check_sentinel ()
  {
    pop_deferring_access_checks ();
  }
};

extern int stmts_are_full_exprs_p		(void);
extern void init_cp_semantics			(void);
extern tree do_poplevel				(tree);
extern void break_maybe_infinite_loop		(void);
extern void add_decl_expr			(tree);
extern tree maybe_cleanup_point_expr_void	(tree);
extern tree finish_expr_stmt			(tree);
extern tree begin_if_stmt			(void);
extern tree finish_if_stmt_cond			(tree, tree);
extern tree finish_then_clause			(tree);
extern void begin_else_clause			(tree);
extern void finish_else_clause			(tree);
extern void finish_if_stmt			(tree);
extern tree begin_while_stmt			(void);
extern void finish_while_stmt_cond		(tree, tree, bool);
extern void finish_while_stmt			(tree);
extern tree begin_do_stmt			(void);
extern void finish_do_body			(tree);
extern void finish_do_stmt			(tree, tree, bool);
extern tree finish_return_stmt			(tree);
extern tree begin_for_scope			(tree *);
extern tree begin_for_stmt			(tree, tree);
extern void finish_init_stmt			(tree);
extern void finish_for_cond			(tree, tree, bool);
extern void finish_for_expr			(tree, tree);
extern void finish_for_stmt			(tree);
extern tree begin_range_for_stmt		(tree, tree);
extern void finish_range_for_decl		(tree, tree, tree);
extern void finish_range_for_stmt		(tree);
extern tree finish_break_stmt			(void);
extern tree finish_continue_stmt		(void);
extern tree begin_switch_stmt			(void);
extern void finish_switch_cond			(tree, tree);
extern void finish_switch_stmt			(tree);
extern tree finish_goto_stmt			(tree);
extern tree begin_try_block			(void);
extern void finish_try_block			(tree);
extern void finish_handler_sequence		(tree);
extern tree begin_function_try_block		(tree *);
extern void finish_function_try_block		(tree);
extern void finish_function_handler_sequence    (tree, tree);
extern void finish_cleanup_try_block		(tree);
extern tree begin_handler			(void);
extern void finish_handler_parms		(tree, tree);
extern void finish_handler			(tree);
extern void finish_cleanup			(tree, tree);
extern bool is_this_parameter                   (tree);

enum {
  BCS_NORMAL = 0,
  BCS_NO_SCOPE = 1,
  BCS_TRY_BLOCK = 2,
  BCS_FN_BODY = 4,
  BCS_TRANSACTION = 8
};
extern tree begin_compound_stmt			(unsigned int);

extern void finish_compound_stmt		(tree);
extern tree finish_asm_stmt			(int, tree, tree, tree, tree,
						 tree);
extern tree finish_label_stmt			(tree);
extern void finish_label_decl			(tree);
extern cp_expr finish_parenthesized_expr	(cp_expr);
extern tree force_paren_expr			(tree);
extern tree maybe_undo_parenthesized_ref	(tree);
extern tree finish_non_static_data_member       (tree, tree, tree);
extern tree begin_stmt_expr			(void);
extern tree finish_stmt_expr_expr		(tree, tree);
extern tree finish_stmt_expr			(tree, bool);
extern tree stmt_expr_value_expr		(tree);
bool empty_expr_stmt_p				(tree);
extern cp_expr perform_koenig_lookup		(cp_expr, vec<tree, va_gc> *,
						 tsubst_flags_t);
extern tree finish_call_expr			(tree, vec<tree, va_gc> **, bool,
						 bool, tsubst_flags_t);
extern tree lookup_and_finish_template_variable (tree, tree, tsubst_flags_t = tf_warning_or_error);
extern tree finish_template_variable		(tree, tsubst_flags_t = tf_warning_or_error);
extern cp_expr finish_increment_expr		(cp_expr, enum tree_code);
extern tree finish_this_expr			(void);
extern tree finish_pseudo_destructor_expr       (tree, tree, tree, location_t);
extern cp_expr finish_unary_op_expr		(location_t, enum tree_code, cp_expr,
						 tsubst_flags_t);
/* Whether this call to finish_compound_literal represents a C++11 functional
   cast or a C99 compound literal.  */
enum fcl_t { fcl_functional, fcl_c99 };
extern tree finish_compound_literal		(tree, tree, tsubst_flags_t, fcl_t = fcl_functional);
extern tree finish_fname			(tree);
extern void finish_translation_unit		(void);
extern tree finish_template_type_parm		(tree, tree);
extern tree finish_template_template_parm       (tree, tree);
extern tree begin_class_definition		(tree);
extern void finish_template_decl		(tree);
extern tree finish_template_type		(tree, tree, int);
extern tree finish_base_specifier		(tree, tree, bool);
extern void finish_member_declaration		(tree);
extern bool outer_automatic_var_p		(tree);
extern tree process_outer_var_ref		(tree, tsubst_flags_t, bool force_use = false);
extern cp_expr finish_id_expression		(tree, tree, tree,
						 cp_id_kind *,
						 bool, bool, bool *,
						 bool, bool, bool, bool,
						 const char **,
                                                 location_t);
extern tree finish_typeof			(tree);
extern tree finish_underlying_type	        (tree);
extern tree calculate_bases                     (tree);
extern tree finish_bases                        (tree, bool);
extern tree calculate_direct_bases              (tree);
extern tree finish_offsetof			(tree, tree, location_t);
extern void finish_decl_cleanup			(tree, tree);
extern void finish_eh_cleanup			(tree);
extern void emit_associated_thunks		(tree);
extern void finish_mem_initializers		(tree);
extern tree check_template_template_default_arg (tree);
extern bool expand_or_defer_fn_1		(tree);
extern void expand_or_defer_fn			(tree);
extern void add_typedef_to_current_template_for_access_check (tree, tree,
							      location_t);
extern void check_accessibility_of_qualified_id (tree, tree, tree);
extern tree finish_qualified_id_expr		(tree, tree, bool, bool,
						 bool, bool, tsubst_flags_t);
extern void simplify_aggr_init_expr		(tree *);
extern void finalize_nrv			(tree *, tree, tree);
extern tree omp_reduction_id			(enum tree_code, tree, tree);
extern tree cp_remove_omp_priv_cleanup_stmt	(tree *, int *, void *);
extern void cp_check_omp_declare_reduction	(tree);
extern void finish_omp_declare_simd_methods	(tree);
extern tree finish_omp_clauses			(tree, enum c_omp_region_type);
extern tree push_omp_privatization_clauses	(bool);
extern void pop_omp_privatization_clauses	(tree);
extern void save_omp_privatization_clauses	(vec<tree> &);
extern void restore_omp_privatization_clauses	(vec<tree> &);
extern void finish_omp_threadprivate		(tree);
extern tree begin_omp_structured_block		(void);
extern tree finish_omp_structured_block		(tree);
extern tree finish_oacc_data			(tree, tree);
extern tree finish_oacc_host_data		(tree, tree);
extern tree finish_omp_construct		(enum tree_code, tree, tree);
extern tree begin_omp_parallel			(void);
extern tree finish_omp_parallel			(tree, tree);
extern tree begin_omp_task			(void);
extern tree finish_omp_task			(tree, tree);
extern tree finish_omp_for			(location_t, enum tree_code,
						 tree, tree, tree, tree, tree,
						 tree, tree, vec<tree> *, tree);
extern void finish_omp_atomic			(enum tree_code, enum tree_code,
						 tree, tree, tree, tree, tree,
						 bool);
extern void finish_omp_barrier			(void);
extern void finish_omp_flush			(void);
extern void finish_omp_taskwait			(void);
extern void finish_omp_taskyield		(void);
extern void finish_omp_cancel			(tree);
extern void finish_omp_cancellation_point	(tree);
extern tree omp_privatize_field			(tree, bool);
extern tree begin_transaction_stmt		(location_t, tree *, int);
extern void finish_transaction_stmt		(tree, tree, int, tree);
extern tree build_transaction_expr		(location_t, tree, int, tree);
extern bool cxx_omp_create_clause_info		(tree, tree, bool, bool,
						 bool, bool);
extern tree baselink_for_fns                    (tree);
extern void finish_static_assert                (tree, tree, location_t,
                                                 bool);
extern tree finish_decltype_type                (tree, bool, tsubst_flags_t);
extern tree finish_trait_expr			(enum cp_trait_kind, tree, tree);
extern tree build_lambda_expr                   (void);
extern tree build_lambda_object			(tree);
extern tree begin_lambda_type                   (tree);
extern tree lambda_capture_field_type		(tree, bool, bool);
extern tree lambda_return_type			(tree);
extern tree lambda_proxy_type			(tree);
extern tree lambda_function			(tree);
extern void apply_deduced_return_type           (tree, tree);
extern tree add_capture                         (tree, tree, tree, bool, bool);
extern tree add_default_capture                 (tree, tree, tree);
extern tree build_capture_proxy			(tree, tree);
extern void insert_capture_proxy		(tree);
extern void insert_pending_capture_proxies	(void);
extern bool is_capture_proxy			(tree);
extern bool is_normal_capture_proxy             (tree);
extern void register_capture_members		(tree);
extern tree lambda_expr_this_capture            (tree, bool);
extern void maybe_generic_this_capture		(tree, tree);
extern tree maybe_resolve_dummy			(tree, bool);
extern tree current_nonlambda_function		(void);
extern tree nonlambda_method_basetype		(void);
extern tree current_nonlambda_scope		(void);
extern bool generic_lambda_fn_p			(tree);
extern tree do_dependent_capture		(tree, bool = false);
extern bool lambda_fn_in_template_p		(tree);
extern void maybe_add_lambda_conv_op            (tree);
extern bool is_lambda_ignored_entity            (tree);
extern bool lambda_static_thunk_p		(tree);
extern tree finish_builtin_launder		(location_t, tree,
						 tsubst_flags_t);
extern void start_lambda_scope			(tree);
extern void record_lambda_scope			(tree);
extern void finish_lambda_scope			(void);
extern tree start_lambda_function		(tree fn, tree lambda_expr);
extern void finish_lambda_function		(tree body);

/* in tree.c */
extern int cp_tree_operand_length		(const_tree);
extern int cp_tree_code_length			(enum tree_code);
extern void cp_free_lang_data 			(tree t);
extern tree force_target_expr			(tree, tree, tsubst_flags_t);
extern tree build_target_expr_with_type		(tree, tree, tsubst_flags_t);
extern void lang_check_failed			(const char *, int,
						 const char *) ATTRIBUTE_NORETURN
						 ATTRIBUTE_COLD;
extern tree stabilize_expr			(tree, tree *);
extern void stabilize_call			(tree, tree *);
extern bool stabilize_init			(tree, tree *);
extern tree add_stmt_to_compound		(tree, tree);
extern void init_tree				(void);
extern bool pod_type_p				(const_tree);
extern bool layout_pod_type_p			(const_tree);
extern bool std_layout_type_p			(const_tree);
extern bool trivial_type_p			(const_tree);
extern bool trivially_copyable_p		(const_tree);
extern bool type_has_unique_obj_representations (const_tree);
extern bool scalarish_type_p			(const_tree);
extern bool type_has_nontrivial_default_init	(const_tree);
extern bool type_has_nontrivial_copy_init	(const_tree);
extern void maybe_warn_parm_abi			(tree, location_t);
extern bool class_tmpl_impl_spec_p		(const_tree);
extern int zero_init_p				(const_tree);
extern bool check_abi_tag_redeclaration		(const_tree, const_tree,
						 const_tree);
extern bool check_abi_tag_args			(tree, tree);
extern tree strip_typedefs			(tree, bool * = NULL);
extern tree strip_typedefs_expr			(tree, bool * = NULL);
extern tree copy_binfo				(tree, tree, tree,
						 tree *, int);
extern int member_p				(const_tree);
extern cp_lvalue_kind real_lvalue_p		(const_tree);
extern cp_lvalue_kind lvalue_kind		(const_tree);
extern bool glvalue_p				(const_tree);
extern bool obvalue_p				(const_tree);
extern bool xvalue_p	                        (const_tree);
extern bool bitfield_p				(const_tree);
extern tree cp_stabilize_reference		(tree);
extern bool builtin_valid_in_constant_expr_p    (const_tree);
extern tree build_min				(enum tree_code, tree, ...);
extern tree build_min_nt_loc			(location_t, enum tree_code,
						 ...);
extern tree build_min_non_dep			(enum tree_code, tree, ...);
extern tree build_min_non_dep_op_overload	(enum tree_code, tree, tree, ...);
extern tree build_min_nt_call_vec (tree, vec<tree, va_gc> *);
extern tree build_min_non_dep_call_vec		(tree, tree, vec<tree, va_gc> *);
extern vec<tree, va_gc>* vec_copy_and_insert    (vec<tree, va_gc>*, tree, unsigned);
extern tree build_cplus_new			(tree, tree, tsubst_flags_t);
extern tree build_aggr_init_expr		(tree, tree);
extern tree get_target_expr			(tree);
extern tree get_target_expr_sfinae		(tree, tsubst_flags_t);
extern tree build_cplus_array_type		(tree, tree);
extern tree build_array_of_n_type		(tree, int);
extern bool array_of_runtime_bound_p		(tree);
extern tree build_array_copy			(tree);
extern tree build_vec_init_expr			(tree, tree, tsubst_flags_t);
extern void diagnose_non_constexpr_vec_init	(tree);
extern tree hash_tree_cons			(tree, tree, tree);
extern tree hash_tree_chain			(tree, tree);
extern tree build_qualified_name		(tree, tree, tree, bool);
extern tree build_ref_qualified_type		(tree, cp_ref_qualifier);
extern tree make_module_vec			(tree, unsigned clusters);
inline tree ovl_first				(tree) ATTRIBUTE_PURE;
extern tree ovl_make				(tree fn,
						 tree next = NULL_TREE);
extern tree ovl_insert				(tree fn, tree maybe_ovl,
						 bool using_p = false,
						 tree *export_tail = NULL);
extern tree ovl_skip_hidden			(tree) ATTRIBUTE_PURE;
extern void lookup_mark				(tree lookup, bool val);
extern tree lookup_add				(tree fns, tree lookup);
extern tree lookup_maybe_add			(tree fns, tree lookup,
						 bool deduping);
extern void lookup_keep				(tree lookup, bool keep);
extern int is_overloaded_fn			(tree) ATTRIBUTE_PURE;
extern bool really_overloaded_fn		(tree) ATTRIBUTE_PURE;
extern tree dependent_name			(tree);
extern tree get_fns				(tree) ATTRIBUTE_PURE;
extern tree get_first_fn			(tree) ATTRIBUTE_PURE;
extern tree ovl_scope				(tree);
extern const char *cxx_printable_name		(tree, int);
extern const char *cxx_printable_name_translate	(tree, int);
extern tree canonical_eh_spec			(tree);
extern tree build_exception_variant		(tree, tree);
extern tree bind_template_template_parm		(tree, tree);
extern tree array_type_nelts_total		(tree);
extern tree array_type_nelts_top		(tree);
extern tree break_out_target_exprs		(tree);
extern tree build_ctor_subob_ref		(tree, tree, tree);
extern tree replace_placeholders		(tree, tree, bool * = NULL);
extern tree get_type_decl			(tree);
extern tree decl_namespace_context		(tree);
extern bool decl_anon_ns_mem_p			(const_tree);
extern tree lvalue_type				(tree);
extern tree error_type				(tree);
extern int varargs_function_p			(const_tree);
extern bool cp_tree_equal			(tree, tree);
extern tree no_linkage_check			(tree, bool);
extern void debug_binfo				(tree);
extern tree build_dummy_object			(tree);
extern tree maybe_dummy_object			(tree, tree *);
extern int is_dummy_object			(const_tree);
extern const struct attribute_spec cxx_attribute_table[];
extern tree make_ptrmem_cst			(tree, tree);
extern tree cp_build_type_attribute_variant     (tree, tree);
extern tree cp_build_reference_type		(tree, bool);
extern tree move				(tree);
extern tree cp_build_qualified_type_real	(tree, int, tsubst_flags_t);
#define cp_build_qualified_type(TYPE, QUALS) \
  cp_build_qualified_type_real ((TYPE), (QUALS), tf_warning_or_error)
extern bool cv_qualified_p			(const_tree);
extern tree cv_unqualified			(tree);
extern special_function_kind special_function_p (const_tree);
extern int count_trees				(tree);
extern int char_type_p				(tree);
extern void verify_stmt_tree			(tree);
extern linkage_kind decl_linkage		(tree);
extern duration_kind decl_storage_duration	(tree);
extern tree cp_walk_subtrees (tree*, int*, walk_tree_fn,
			      void*, hash_set<tree> *);
#define cp_walk_tree(tp,func,data,pset) \
	walk_tree_1 (tp, func, data, pset, cp_walk_subtrees)
#define cp_walk_tree_without_duplicates(tp,func,data) \
	walk_tree_without_duplicates_1 (tp, func, data, cp_walk_subtrees)
extern tree rvalue				(tree);
extern tree convert_bitfield_to_declared_type   (tree);
extern tree cp_save_expr			(tree);
extern bool cast_valid_in_integral_constant_expression_p (tree);
extern bool cxx_type_hash_eq			(const_tree, const_tree);
extern tree cxx_copy_lang_qualifiers		(const_tree, const_tree);

extern void cxx_print_statistics		(void);
extern bool maybe_warn_zero_as_null_pointer_constant (tree, location_t);

/* in ptree.c */
extern void cxx_print_xnode			(FILE *, tree, int);
extern void cxx_print_decl			(FILE *, tree, int);
extern void cxx_print_type			(FILE *, tree, int);
extern void cxx_print_identifier		(FILE *, tree, int);
extern void cxx_print_error_function		(diagnostic_context *,
						 const char *,
						 struct diagnostic_info *);

/* in typeck.c */
extern bool cxx_mark_addressable		(tree, bool = false);
extern int string_conv_p			(const_tree, const_tree, int);
extern tree cp_truthvalue_conversion		(tree);
extern tree condition_conversion		(tree);
extern tree require_complete_type		(tree);
extern tree require_complete_type_sfinae	(tree, tsubst_flags_t);
extern tree complete_type			(tree);
extern tree complete_type_or_else		(tree, tree);
extern tree complete_type_or_maybe_complain	(tree, tree, tsubst_flags_t);
inline bool type_unknown_p			(const_tree);
enum { ce_derived, ce_type, ce_normal, ce_exact };
extern bool comp_except_specs			(const_tree, const_tree, int);
extern bool comptypes				(tree, tree, int);
extern bool same_type_ignoring_top_level_qualifiers_p (tree, tree);
extern bool compparms				(const_tree, const_tree);
extern int comp_cv_qualification		(const_tree, const_tree);
extern int comp_cv_qualification		(int, int);
extern int comp_cv_qual_signature		(tree, tree);
extern tree cxx_sizeof_or_alignof_expr		(tree, enum tree_code, bool);
extern tree cxx_sizeof_or_alignof_type		(tree, enum tree_code, bool);
extern tree cxx_alignas_expr                    (tree);
extern tree cxx_sizeof_nowarn                   (tree);
extern tree is_bitfield_expr_with_lowered_type  (const_tree);
extern tree unlowered_expr_type                 (const_tree);
extern tree decay_conversion			(tree,
                                                 tsubst_flags_t,
                                                 bool = true);
extern tree build_class_member_access_expr      (cp_expr, tree, tree, bool,
						 tsubst_flags_t);
extern tree finish_class_member_access_expr     (cp_expr, tree, bool,
						 tsubst_flags_t);
extern tree build_x_indirect_ref		(location_t, tree,
						 ref_operator, tsubst_flags_t);
extern tree cp_build_indirect_ref		(tree, ref_operator,
                                                 tsubst_flags_t);
extern tree cp_build_fold_indirect_ref		(tree);
extern tree build_array_ref			(location_t, tree, tree);
extern tree cp_build_array_ref			(location_t, tree, tree,
						 tsubst_flags_t);
extern tree get_member_function_from_ptrfunc	(tree *, tree, tsubst_flags_t);
extern tree cp_build_function_call_nary         (tree, tsubst_flags_t, ...)
						ATTRIBUTE_SENTINEL;
extern tree cp_build_function_call_vec		(tree, vec<tree, va_gc> **,
						 tsubst_flags_t);
extern tree build_x_binary_op			(location_t,
						 enum tree_code, tree,
						 enum tree_code, tree,
						 enum tree_code, tree *,
						 tsubst_flags_t);
extern tree build_x_array_ref			(location_t, tree, tree,
						 tsubst_flags_t);
extern tree build_x_unary_op			(location_t,
						 enum tree_code, cp_expr,
                                                 tsubst_flags_t);
extern tree cp_build_addressof			(location_t, tree,
						 tsubst_flags_t);
extern tree cp_build_addr_expr			(tree, tsubst_flags_t);
extern tree cp_build_unary_op                   (enum tree_code, tree, bool,
                                                 tsubst_flags_t);
extern tree unary_complex_lvalue		(enum tree_code, tree);
extern tree build_x_conditional_expr		(location_t, tree, tree, tree, 
                                                 tsubst_flags_t);
extern tree build_x_compound_expr_from_list	(tree, expr_list_kind,
						 tsubst_flags_t);
extern tree build_x_compound_expr_from_vec	(vec<tree, va_gc> *,
						 const char *, tsubst_flags_t);
extern tree build_x_compound_expr		(location_t, tree, tree,
						 tsubst_flags_t);
extern tree build_compound_expr                 (location_t, tree, tree);
extern tree cp_build_compound_expr		(tree, tree, tsubst_flags_t);
extern tree build_static_cast			(tree, tree, tsubst_flags_t);
extern tree build_reinterpret_cast		(tree, tree, tsubst_flags_t);
extern tree build_const_cast			(tree, tree, tsubst_flags_t);
extern tree build_c_cast			(location_t, tree, tree);
extern cp_expr build_c_cast			(location_t loc, tree type,
						 cp_expr expr);
extern tree cp_build_c_cast			(tree, tree, tsubst_flags_t);
extern cp_expr build_x_modify_expr		(location_t, tree,
						 enum tree_code, tree,
						 tsubst_flags_t);
extern tree cp_build_modify_expr		(location_t, tree,
						 enum tree_code, tree,
						 tsubst_flags_t);
extern tree convert_for_initialization		(tree, tree, tree, int,
						 impl_conv_rhs, tree, int,
                                                 tsubst_flags_t);
extern int comp_ptr_ttypes			(tree, tree);
extern bool comp_ptr_ttypes_const		(tree, tree);
extern bool error_type_p			(const_tree);
extern bool ptr_reasonably_similar		(const_tree, const_tree);
extern tree build_ptrmemfunc			(tree, tree, int, bool,
						 tsubst_flags_t);
extern int cp_type_quals			(const_tree);
extern int type_memfn_quals			(const_tree);
extern cp_ref_qualifier type_memfn_rqual	(const_tree);
extern tree apply_memfn_quals			(tree, cp_cv_quals, cp_ref_qualifier);
extern bool cp_has_mutable_p			(const_tree);
extern bool at_least_as_qualified_p		(const_tree, const_tree);
extern void cp_apply_type_quals_to_decl		(int, tree);
extern tree build_ptrmemfunc1			(tree, tree, tree);
extern void expand_ptrmemfunc_cst		(tree, tree *, tree *);
extern tree type_after_usual_arithmetic_conversions (tree, tree);
extern tree common_pointer_type                 (tree, tree);
extern tree composite_pointer_type		(tree, tree, tree, tree,
						 composite_pointer_operation, 
						 tsubst_flags_t);
extern tree merge_types				(tree, tree);
extern tree strip_array_domain			(tree);
extern tree check_return_expr			(tree, bool *);
extern tree cp_build_binary_op                  (location_t,
						 enum tree_code, tree, tree,
						 tsubst_flags_t);
extern tree build_x_vec_perm_expr               (location_t,
						 tree, tree, tree,
						 tsubst_flags_t);
#define cxx_sizeof(T)  cxx_sizeof_or_alignof_type (T, SIZEOF_EXPR, true)
extern tree build_simple_component_ref		(tree, tree);
extern tree build_ptrmemfunc_access_expr	(tree, tree);
extern tree build_address			(tree);
extern tree build_nop				(tree, tree);
extern tree non_reference			(tree);
extern tree lookup_anon_field			(tree, tree);
extern bool invalid_nonstatic_memfn_p		(location_t, tree,
						 tsubst_flags_t);
extern tree convert_member_func_to_ptr		(tree, tree, tsubst_flags_t);
extern tree convert_ptrmem			(tree, tree, bool, bool,
						 tsubst_flags_t);
extern int lvalue_or_else			(tree, enum lvalue_use,
                                                 tsubst_flags_t);
extern void check_template_keyword		(tree);
extern bool check_raw_literal_operator		(const_tree decl);
extern bool check_literal_operator_args		(const_tree, bool *, bool *);
extern void maybe_warn_about_useless_cast       (tree, tree, tsubst_flags_t);
extern tree cp_perform_integral_promotions      (tree, tsubst_flags_t);

extern tree finish_left_unary_fold_expr      (tree, int);
extern tree finish_right_unary_fold_expr     (tree, int);
extern tree finish_binary_fold_expr          (tree, tree, int);

/* in typeck2.c */
extern void require_complete_eh_spec_types	(tree, tree);
extern void cxx_incomplete_type_diagnostic	(location_t, const_tree,
						 const_tree, diagnostic_t);
inline void
cxx_incomplete_type_diagnostic (const_tree value, const_tree type,
				diagnostic_t diag_kind)
{
  cxx_incomplete_type_diagnostic (EXPR_LOC_OR_LOC (value, input_location),
				  value, type, diag_kind);
}

extern void cxx_incomplete_type_error		(location_t, const_tree,
						 const_tree);
inline void
cxx_incomplete_type_error (const_tree value, const_tree type)
{
  cxx_incomplete_type_diagnostic (value, type, DK_ERROR);
}

extern void cxx_incomplete_type_inform 	        (const_tree);
extern tree error_not_base_type			(tree, tree);
extern tree binfo_or_else			(tree, tree);
extern void cxx_readonly_error			(tree, enum lvalue_use);
extern void complete_type_check_abstract	(tree);
extern int abstract_virtuals_error		(tree, tree);
extern int abstract_virtuals_error		(abstract_class_use, tree);
extern int abstract_virtuals_error_sfinae	(tree, tree, tsubst_flags_t);
extern int abstract_virtuals_error_sfinae	(abstract_class_use, tree, tsubst_flags_t);

extern tree store_init_value			(tree, tree, vec<tree, va_gc>**, int);
extern tree split_nonconstant_init		(tree, tree);
extern bool check_narrowing			(tree, tree, tsubst_flags_t);
extern tree digest_init				(tree, tree, tsubst_flags_t);
extern tree digest_init_flags			(tree, tree, int, tsubst_flags_t);
extern tree digest_nsdmi_init		        (tree, tree, tsubst_flags_t);
extern tree build_scoped_ref			(tree, tree, tree *);
extern tree build_x_arrow			(location_t, tree,
						 tsubst_flags_t);
extern tree build_m_component_ref		(tree, tree, tsubst_flags_t);
extern tree build_functional_cast		(tree, tree, tsubst_flags_t);
extern tree add_exception_specifier		(tree, tree, int);
extern tree merge_exception_specifiers		(tree, tree);

/* in mangle.c */
extern void init_mangle				(void);
extern void mangle_decl				(tree);
extern const char *mangle_type_string		(tree);
extern tree mangle_typeinfo_for_type		(tree);
extern tree mangle_typeinfo_string_for_type	(tree);
extern tree mangle_vtbl_for_type		(tree);
extern tree mangle_vtt_for_type			(tree);
extern tree mangle_ctor_vtbl_for_type		(tree, tree);
extern tree mangle_thunk			(tree, int, tree, tree, tree);
extern tree mangle_guard_variable		(tree);
extern tree mangle_tls_init_fn			(tree);
extern tree mangle_tls_wrapper_fn		(tree);
extern bool decl_tls_wrapper_p			(tree);
extern tree mangle_ref_init_variable		(tree);
extern char * get_mangled_vtable_map_var_name   (tree);
extern bool mangle_return_type_p		(tree);
extern tree mangle_decomp			(tree, vec<tree> &);

/* in dump.c */
extern bool cp_dump_tree			(void *, tree);

/* In cp/cp-objcp-common.c.  */

extern alias_set_type cxx_get_alias_set		(tree);
extern bool cxx_warn_unused_global_decl		(const_tree);
extern size_t cp_tree_size			(enum tree_code);
extern bool cp_var_mod_type_p			(tree, tree);
extern void cxx_initialize_diagnostics		(diagnostic_context *);
extern int cxx_types_compatible_p		(tree, tree);
extern void init_shadowed_var_for_decl		(void);
extern bool cxx_block_may_fallthru		(const_tree);

/* in cp-gimplify.c */
extern int cp_gimplify_expr			(tree *, gimple_seq *,
						 gimple_seq *);
extern void cp_genericize			(tree);
extern bool cxx_omp_const_qual_no_mutable	(tree);
extern enum omp_clause_default_kind cxx_omp_predetermined_sharing (tree);
extern tree cxx_omp_clause_default_ctor		(tree, tree, tree);
extern tree cxx_omp_clause_copy_ctor		(tree, tree, tree);
extern tree cxx_omp_clause_assign_op		(tree, tree, tree);
extern tree cxx_omp_clause_dtor			(tree, tree);
extern void cxx_omp_finish_clause		(tree, gimple_seq *);
extern bool cxx_omp_privatize_by_reference	(const_tree);
extern bool cxx_omp_disregard_value_expr	(tree, bool);
extern void cp_fold_function			(tree);
extern tree cp_fully_fold			(tree);
extern void clear_fold_cache			(void);

/* in name-lookup.c */
extern void suggest_alternatives_for            (location_t, tree, bool);
extern bool suggest_alternative_in_explicit_scope (location_t, tree, tree);
extern tree strip_using_decl                    (tree);

/* Tell the binding oracle what kind of binding we are looking for.  */

enum cp_oracle_request
{
  CP_ORACLE_IDENTIFIER
};

/* If this is non-NULL, then it is a "binding oracle" which can lazily
   create bindings when needed by the C compiler.  The oracle is told
   the name and type of the binding to create.  It can call pushdecl
   or the like to ensure the binding is visible; or do nothing,
   leaving the binding untouched.  c-decl.c takes note of when the
   oracle has been called and will not call it again if it fails to
   create a given binding.  */

typedef void cp_binding_oracle_function (enum cp_oracle_request, tree identifier);

extern cp_binding_oracle_function *cp_binding_oracle;

/* in constraint.cc */
extern void init_constraint_processing          ();
extern bool constraint_p                        (tree);
extern tree conjoin_constraints                 (tree, tree);
extern tree conjoin_constraints                 (tree);
extern tree get_constraints                     (tree);
extern void set_constraints                     (tree, tree);
extern void remove_constraints                  (tree);
extern tree current_template_constraints	(void);
extern tree associate_classtype_constraints     (tree);
extern tree build_constraints                   (tree, tree);
extern tree get_shorthand_constraints           (tree);
extern tree build_concept_check                 (tree, tree, tree = NULL_TREE);
extern tree build_constrained_parameter         (tree, tree, tree = NULL_TREE);
extern tree make_constrained_auto               (tree, tree);
extern void placeholder_extract_concept_and_args (tree, tree&, tree&);
extern bool equivalent_placeholder_constraints  (tree, tree);
extern hashval_t hash_placeholder_constraint	(tree);
extern bool deduce_constrained_parameter        (tree, tree&, tree&);
extern tree resolve_constraint_check            (tree);
extern tree check_function_concept              (tree);
extern tree finish_template_introduction        (tree, tree);
extern bool valid_requirements_p                (tree);
extern tree finish_concept_name                 (tree);
extern tree finish_shorthand_constraint         (tree, tree);
extern tree finish_requires_expr                (tree, tree);
extern tree finish_simple_requirement           (tree);
extern tree finish_type_requirement             (tree);
extern tree finish_compound_requirement         (tree, tree, bool);
extern tree finish_nested_requirement           (tree);
extern void check_constrained_friend            (tree, tree);
extern tree tsubst_requires_expr                (tree, tree, tsubst_flags_t, tree);
extern tree tsubst_constraint                   (tree, tree, tsubst_flags_t, tree);
extern tree tsubst_constraint_info              (tree, tree, tsubst_flags_t, tree);
extern bool function_concept_check_p            (tree);
extern tree normalize_expression                (tree);
extern tree expand_concept                      (tree, tree);
extern bool expanding_concept                   ();
extern tree evaluate_constraints                (tree, tree);
extern tree evaluate_function_concept           (tree, tree);
extern tree evaluate_variable_concept           (tree, tree);
extern tree evaluate_constraint_expression      (tree, tree);
extern bool constraints_satisfied_p             (tree);
extern bool constraints_satisfied_p             (tree, tree);
extern tree lookup_constraint_satisfaction      (tree, tree);
extern tree memoize_constraint_satisfaction     (tree, tree, tree);
extern tree lookup_concept_satisfaction         (tree, tree);
extern tree memoize_concept_satisfaction        (tree, tree, tree);
extern tree get_concept_expansion               (tree, tree);
extern tree save_concept_expansion              (tree, tree, tree);
extern bool* lookup_subsumption_result          (tree, tree);
extern bool save_subsumption_result             (tree, tree, bool);

extern bool equivalent_constraints              (tree, tree);
extern bool equivalently_constrained            (tree, tree);
extern bool subsumes_constraints                (tree, tree);
extern bool strictly_subsumes			(tree, tree);
extern int more_constrained                     (tree, tree);

extern void diagnose_constraints                (location_t, tree, tree);

/* in logic.cc */
extern tree decompose_conclusions               (tree);
extern bool subsumes                            (tree, tree);

/* In class.c */
extern void cp_finish_injected_record_type (tree);

/* in vtable-class-hierarchy.c */
extern void vtv_compute_class_hierarchy_transitive_closure (void);
extern void vtv_generate_init_routine           (void);
extern void vtv_save_class_info                 (tree);
extern void vtv_recover_class_info              (void);
extern void vtv_build_vtable_verify_fndecl      (void);

/* In constexpr.c */
extern void fini_constexpr			(void);
extern bool literal_type_p                      (tree);
extern tree check_constexpr_fundef           	(tree, tree);
extern tree register_constexpr_fundef           (tree, tree);
extern tree find_constexpr_fundef		(tree);
extern bool is_valid_constexpr_fn		(tree, bool);
extern bool check_constexpr_ctor_body           (tree, tree, bool);
extern tree ensure_literal_type_for_constexpr_object (tree);
extern bool potential_constant_expression       (tree);
extern bool is_constant_expression (tree);
extern bool is_nondependent_constant_expression (tree);
extern bool is_nondependent_static_init_expression (tree);
extern bool is_static_init_expression    (tree);
extern bool potential_rvalue_constant_expression (tree);
extern bool require_potential_constant_expression (tree);
extern bool require_constant_expression (tree);
extern bool require_potential_rvalue_constant_expression (tree);
extern tree cxx_constant_value			(tree, tree = NULL_TREE);
extern tree maybe_constant_value		(tree, tree = NULL_TREE);
extern tree maybe_constant_init			(tree, tree = NULL_TREE);
extern tree fold_non_dependent_expr		(tree);
extern tree fold_simple				(tree);
extern bool is_sub_constant_expr                (tree);
extern bool reduced_constant_expression_p       (tree);
extern bool is_instantiation_of_constexpr       (tree);
extern bool var_in_constexpr_fn                 (tree);
extern bool var_in_maybe_constexpr_fn           (tree);
extern void explain_invalid_constexpr_fn        (tree);
extern vec<tree> cx_error_context               (void);
extern tree fold_sizeof_expr			(tree);
extern void clear_cv_and_fold_caches		(void);

/* In cp-ubsan.c */
extern void cp_ubsan_maybe_instrument_member_call (tree);
extern void cp_ubsan_instrument_member_accesses (tree *);
extern tree cp_ubsan_maybe_instrument_downcast	(location_t, tree, tree, tree);
extern tree cp_ubsan_maybe_instrument_cast_to_vbase (location_t, tree, tree);
extern void cp_ubsan_maybe_initialize_vtbl_ptrs (tree);

#if CHECKING_P
namespace selftest {
  extern void run_cp_tests (void);
} // namespace selftest
#endif /* #if CHECKING_P */

/* Inline bodies.  */
  
inline tree
ovl_iterator::export_tail (tree tail) const
{
  if (!tail && (TREE_CODE (ovl) == OVERLOAD
		? OVL_EXPORT_P (ovl) : DECL_MODULE_EXPORT_P (ovl)))
    return ovl;
  else
    return tail;
}

inline tree
ovl_first (tree node)
{
  while (TREE_CODE (node) == OVERLOAD)
    node = OVL_FUNCTION (node);
  return node;
}

inline bool
type_unknown_p (const_tree expr)
{
  return TREE_TYPE (expr) == unknown_type_node;
}

inline hashval_t
named_decl_hash::hash (const value_type decl)
{
  tree name = (TREE_CODE (decl) == MODULE_VECTOR
	       ? MODULE_VECTOR_NAME (decl) : OVL_NAME (decl));
  return name ? IDENTIFIER_HASH_VALUE (name) : 0;
}

inline bool
named_decl_hash::equal (const value_type existing, compare_type candidate)
{
  tree name = (TREE_CODE (existing) == MODULE_VECTOR
	       ? MODULE_VECTOR_NAME (existing) : OVL_NAME (existing));
  return candidate == name;
}

/* -- end of C++ */

#endif /* ! GCC_CP_TREE_H */<|MERGE_RESOLUTION|>--- conflicted
+++ resolved
@@ -370,11 +370,8 @@
       IF_STMT_CONSTEXPR_P (IF_STMT)
       TEMPLATE_TYPE_PARM_FOR_CLASS (TEMPLATE_TYPE_PARM)
       DECL_NAMESPACE_INLINE_P (in NAMESPACE_DECL)
-<<<<<<< HEAD
+      SWITCH_STMT_ALL_CASES_P (in SWITCH_STMT)
       OVL_EXPORT_P (in OVERLOAD)
-=======
-      SWITCH_STMT_ALL_CASES_P (in SWITCH_STMT)
->>>>>>> af3fa359
    1: IDENTIFIER_KIND_BIT_1 (in IDENTIFIER_NODE)
       TI_PENDING_TEMPLATE_FLAG.
       TEMPLATE_PARMS_FOR_INLINE.
@@ -413,12 +410,8 @@
       BIND_EXPR_BODY_BLOCK (in BIND_EXPR)
       CALL_EXPR_ORDERED_ARGS (in CALL_EXPR, AGGR_INIT_EXPR)
       DECLTYPE_FOR_REF_CAPTURE (in DECLTYPE_TYPE)
-<<<<<<< HEAD
-      CONSTUCTOR_C99_COMPOUND_LITERAL (in CONSTRUCTOR)
+      CONSTRUCTOR_C99_COMPOUND_LITERAL (in CONSTRUCTOR)
       DECL_MODULE_EXPORT_P (in _DECL)
-=======
-      CONSTRUCTOR_C99_COMPOUND_LITERAL (in CONSTRUCTOR)
->>>>>>> af3fa359
       OVL_NESTED_P (in OVERLOAD)
    4: IDENTIFIER_MARKED (IDENTIFIER_NODEs)
       TREE_HAS_CONSTRUCTOR (in INDIRECT_REF, SAVE_EXPR, CONSTRUCTOR,
@@ -2532,6 +2525,7 @@
   unsigned use_template : 2;
   unsigned not_really_extern : 1;	   /* var or fn */
   unsigned initialized_in_class : 1;	   /* var or fn */
+
   unsigned repo_available_p : 1;	   /* var or fn */
   unsigned threadprivate_or_deleted_p : 1; /* var or fn */
   unsigned anticipated_p : 1;		   /* fn, type or template */
@@ -2541,14 +2535,11 @@
   unsigned odr_used : 1;		   /* var or fn */
   unsigned u2sel : 1;
   unsigned concept_p : 1;                  /* applies to vars and functions */
+
   unsigned var_declared_inline_p : 1;	   /* var */
-<<<<<<< HEAD
-  /* 1 spare bit */
+  unsigned dependent_init_p : 1;	   /* var */
   unsigned module_index : 14;		   /* Module index. */
-=======
-  unsigned dependent_init_p : 1;	   /* var */
-  /* 1 spare bit */
->>>>>>> af3fa359
+  /* No spare bits.  */
 };
 
 /* True for DECL codes which have template info and access.  */
