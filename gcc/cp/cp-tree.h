/* Definitions for C++ parsing and type checking.
   Copyright (C) 1987-2013 Free Software Foundation, Inc.
   Contributed by Michael Tiemann (tiemann@cygnus.com)

This file is part of GCC.

GCC is free software; you can redistribute it and/or modify
it under the terms of the GNU General Public License as published by
the Free Software Foundation; either version 3, or (at your option)
any later version.

GCC is distributed in the hope that it will be useful,
but WITHOUT ANY WARRANTY; without even the implied warranty of
MERCHANTABILITY or FITNESS FOR A PARTICULAR PURPOSE.  See the
GNU General Public License for more details.

You should have received a copy of the GNU General Public License
along with GCC; see the file COPYING3.  If not see
<http://www.gnu.org/licenses/>.  */

#ifndef GCC_CP_TREE_H
#define GCC_CP_TREE_H

#include "ggc.h"
#include "function.h"
#include "hashtab.h"
#include "vec.h"

/* In order for the format checking to accept the C++ front end
   diagnostic framework extensions, you must include this file before
   diagnostic-core.h, not after.  We override the definition of GCC_DIAG_STYLE
   in c-common.h.  */
#undef GCC_DIAG_STYLE
#define GCC_DIAG_STYLE __gcc_cxxdiag__
#if defined(GCC_DIAGNOSTIC_CORE_H) || defined (GCC_C_COMMON_H)
#error \
In order for the format checking to accept the C++ front end diagnostic \
framework extensions, you must include this file before diagnostic-core.h and \
c-common.h, not after.
#endif
#include "c-family/c-common.h"
#include "diagnostic.h"

#include "name-lookup.h"

/* Usage of TREE_LANG_FLAG_?:
   0: IDENTIFIER_MARKED (IDENTIFIER_NODEs)
      NEW_EXPR_USE_GLOBAL (in NEW_EXPR).
      DELETE_EXPR_USE_GLOBAL (in DELETE_EXPR).
      COMPOUND_EXPR_OVERLOADED (in COMPOUND_EXPR).
      TREE_INDIRECT_USING (in NAMESPACE_DECL).
      CLEANUP_P (in TRY_BLOCK)
      AGGR_INIT_VIA_CTOR_P (in AGGR_INIT_EXPR)
      PTRMEM_OK_P (in ADDR_EXPR, OFFSET_REF, SCOPE_REF)
      PAREN_STRING_LITERAL (in STRING_CST)
      DECL_GNU_TLS_P (in VAR_DECL)
      KOENIG_LOOKUP_P (in CALL_EXPR)
      STATEMENT_LIST_NO_SCOPE (in STATEMENT_LIST).
      EXPR_STMT_STMT_EXPR_RESULT (in EXPR_STMT)
      STMT_EXPR_NO_SCOPE (in STMT_EXPR)
      BIND_EXPR_TRY_BLOCK (in BIND_EXPR)
      TYPENAME_IS_ENUM_P (in TYPENAME_TYPE)
      OMP_FOR_GIMPLIFYING_P (in OMP_FOR, OMP_SIMD and OMP_DISTRIBUTE)
      BASELINK_QUALIFIED_P (in BASELINK)
      TARGET_EXPR_IMPLICIT_P (in TARGET_EXPR)
      TEMPLATE_PARM_PARAMETER_PACK (in TEMPLATE_PARM_INDEX)
      ATTR_IS_DEPENDENT (in the TREE_LIST for an attribute)
      CONSTRUCTOR_IS_DIRECT_INIT (in CONSTRUCTOR)
      LAMBDA_EXPR_CAPTURES_THIS_P (in LAMBDA_EXPR)
      DECLTYPE_FOR_LAMBDA_CAPTURE (in DECLTYPE_TYPE)
      VEC_INIT_EXPR_IS_CONSTEXPR (in VEC_INIT_EXPR)
      DECL_OVERRIDE_P (in FUNCTION_DECL)
      IMPLICIT_CONV_EXPR_DIRECT_INIT (in IMPLICIT_CONV_EXPR)
      TRANSACTION_EXPR_IS_STMT (in TRANSACTION_EXPR)
      CONVERT_EXPR_VBASE_PATH (in CONVERT_EXPR)
      OVL_ARG_DEPENDENT (in OVERLOAD)
      PACK_EXPANSION_LOCAL_P (in *_PACK_EXPANSION)
      TINFO_RECHECK_ACCESS_P (in TEMPLATE_INFO)
      SIZEOF_EXPR_TYPE_P (in SIZEOF_EXPR)
   1: IDENTIFIER_VIRTUAL_P (in IDENTIFIER_NODE)
      TI_PENDING_TEMPLATE_FLAG.
      TEMPLATE_PARMS_FOR_INLINE.
      DELETE_EXPR_USE_VEC (in DELETE_EXPR).
      (TREE_CALLS_NEW) (in _EXPR or _REF) (commented-out).
      ICS_ELLIPSIS_FLAG (in _CONV)
      DECL_INITIALIZED_P (in VAR_DECL)
      TYPENAME_IS_CLASS_P (in TYPENAME_TYPE)
      STMT_IS_FULL_EXPR_P (in _STMT)
      TARGET_EXPR_LIST_INIT_P (in TARGET_EXPR)
      LAMBDA_EXPR_MUTABLE_P (in LAMBDA_EXPR)
      DECL_FINAL_P (in FUNCTION_DECL)
      QUALIFIED_NAME_IS_TEMPLATE (in SCOPE_REF)
      DECLTYPE_FOR_INIT_CAPTURE (in DECLTYPE_TYPE)
   2: IDENTIFIER_OPNAME_P (in IDENTIFIER_NODE)
      ICS_THIS_FLAG (in _CONV)
      DECL_INITIALIZED_BY_CONSTANT_EXPRESSION_P (in VAR_DECL)
      STATEMENT_LIST_TRY_BLOCK (in STATEMENT_LIST)
      TYPENAME_IS_RESOLVING_P (in TYPE_NAME_TYPE)
      TARGET_EXPR_DIRECT_INIT_P (in TARGET_EXPR)
      FNDECL_USED_AUTO (in FUNCTION_DECL)
      DECLTYPE_FOR_LAMBDA_PROXY (in DECLTYPE_TYPE)
   3: (TREE_REFERENCE_EXPR) (in NON_LVALUE_EXPR) (commented-out).
      ICS_BAD_FLAG (in _CONV)
      FN_TRY_BLOCK_P (in TRY_BLOCK)
      IDENTIFIER_CTOR_OR_DTOR_P (in IDENTIFIER_NODE)
      BIND_EXPR_BODY_BLOCK (in BIND_EXPR)
      DECL_NON_TRIVIALLY_INITIALIZED_P (in VAR_DECL)
   4: TREE_HAS_CONSTRUCTOR (in INDIRECT_REF, SAVE_EXPR, CONSTRUCTOR,
	  or FIELD_DECL).
      IDENTIFIER_TYPENAME_P (in IDENTIFIER_NODE)
      DECL_TINFO_P (in VAR_DECL)
      FUNCTION_REF_QUALIFIED (in FUNCTION_TYPE, METHOD_TYPE)
   5: C_IS_RESERVED_WORD (in IDENTIFIER_NODE)
      DECL_VTABLE_OR_VTT_P (in VAR_DECL)
      FUNCTION_RVALUE_QUALIFIED (in FUNCTION_TYPE, METHOD_TYPE)
   6: IDENTIFIER_REPO_CHOSEN (in IDENTIFIER_NODE)
      DECL_CONSTRUCTION_VTABLE_P (in VAR_DECL)
      TYPE_MARKED_P (in _TYPE)

   Usage of TYPE_LANG_FLAG_?:
   0: TYPE_DEPENDENT_P
   1: TYPE_HAS_USER_CONSTRUCTOR.
   2: unused
   3: TYPE_FOR_JAVA.
   4: TYPE_HAS_NONTRIVIAL_DESTRUCTOR
   5: CLASS_TYPE_P (in RECORD_TYPE and UNION_TYPE)
      ENUM_FIXED_UNDERLYING_TYPE_P (in ENUMERAL_TYPE)
      AUTO_IS_DECLTYPE (in TEMPLATE_TYPE_PARM)
      REFERENCE_VLA_OK (in REFERENCE_TYPE)
   6: TYPE_DEPENDENT_P_VALID

   Usage of DECL_LANG_FLAG_?:
   0: DECL_ERROR_REPORTED (in VAR_DECL).
      DECL_TEMPLATE_PARM_P (in PARM_DECL, CONST_DECL, TYPE_DECL, or TEMPLATE_DECL)
      DECL_LOCAL_FUNCTION_P (in FUNCTION_DECL)
      DECL_MUTABLE_P (in FIELD_DECL)
      DECL_DEPENDENT_P (in USING_DECL)
   1: C_TYPEDEF_EXPLICITLY_SIGNED (in TYPE_DECL).
      DECL_TEMPLATE_INSTANTIATED (in a VAR_DECL or a FUNCTION_DECL)
      DECL_MEMBER_TEMPLATE_P (in TEMPLATE_DECL)
      FUNCTION_PARAMETER_PACK_P (in PARM_DECL)
      USING_DECL_TYPENAME_P (in USING_DECL)
      DECL_VLA_CAPTURE_P (in FIELD_DECL)
   2: DECL_THIS_EXTERN (in VAR_DECL or FUNCTION_DECL).
      DECL_IMPLICIT_TYPEDEF_P (in a TYPE_DECL)
   3: DECL_IN_AGGR_P.
   4: DECL_C_BIT_FIELD (in a FIELD_DECL)
      DECL_ANON_UNION_VAR_P (in a VAR_DECL)
      DECL_SELF_REFERENCE_P (in a TYPE_DECL)
      DECL_INVALID_OVERRIDER_P (in a FUNCTION_DECL)
   5: DECL_INTERFACE_KNOWN.
   6: DECL_THIS_STATIC (in VAR_DECL or FUNCTION_DECL).
      DECL_FIELD_IS_BASE (in FIELD_DECL)
      TYPE_DECL_ALIAS_P (in TYPE_DECL)
   7: DECL_DEAD_FOR_LOCAL (in VAR_DECL).
      DECL_THUNK_P (in a member FUNCTION_DECL)
      DECL_NORMAL_CAPTURE_P (in FIELD_DECL)
   8: DECL_DECLARED_CONSTEXPR_P (in VAR_DECL, FUNCTION_DECL)

   Usage of language-independent fields in a language-dependent manner:

   TYPE_ALIAS_SET
     This field is used by TYPENAME_TYPEs, TEMPLATE_TYPE_PARMs, and so
     forth as a substitute for the mark bits provided in `lang_type'.
     At present, only the six low-order bits are used.

   TYPE_LANG_SLOT_1
     For an ENUMERAL_TYPE, this is ENUM_TEMPLATE_INFO.
     For a FUNCTION_TYPE or METHOD_TYPE, this is TYPE_RAISES_EXCEPTIONS

  BINFO_VIRTUALS
     For a binfo, this is a TREE_LIST.  There is an entry for each
     virtual function declared either in BINFO or its direct and
     indirect primary bases.

     The BV_DELTA of each node gives the amount by which to adjust the
     `this' pointer when calling the function.  If the method is an
     overridden version of a base class method, then it is assumed
     that, prior to adjustment, the this pointer points to an object
     of the base class.

     The BV_VCALL_INDEX of each node, if non-NULL, gives the vtable
     index of the vcall offset for this entry.

     The BV_FN is the declaration for the virtual function itself.

     If BV_LOST_PRIMARY is set, it means that this entry is for a lost
     primary virtual base and can be left null in the vtable.

   BINFO_VTABLE
     This is an expression with POINTER_TYPE that gives the value
     to which the vptr should be initialized.  Use get_vtbl_decl_for_binfo
     to extract the VAR_DECL for the complete vtable.

   DECL_VINDEX
     This field is NULL for a non-virtual function.  For a virtual
     function, it is eventually set to an INTEGER_CST indicating the
     index in the vtable at which this function can be found.  When
     a virtual function is declared, but before it is known what
     function is overridden, this field is the error_mark_node.

     Temporarily, it may be set to a TREE_LIST whose TREE_VALUE is
     the virtual function this one overrides, and whose TREE_CHAIN is
     the old DECL_VINDEX.  */

/* Language-specific tree checkers.  */

#define VAR_OR_FUNCTION_DECL_CHECK(NODE) \
  TREE_CHECK2(NODE,VAR_DECL,FUNCTION_DECL)

#define TYPE_FUNCTION_OR_TEMPLATE_DECL_CHECK(NODE) \
  TREE_CHECK3(NODE,TYPE_DECL,TEMPLATE_DECL,FUNCTION_DECL)

#define TYPE_FUNCTION_OR_TEMPLATE_DECL_P(NODE) \
  (TREE_CODE (NODE) == TYPE_DECL || TREE_CODE (NODE) == TEMPLATE_DECL \
   || TREE_CODE (NODE) == FUNCTION_DECL)

#define VAR_FUNCTION_OR_PARM_DECL_CHECK(NODE) \
  TREE_CHECK3(NODE,VAR_DECL,FUNCTION_DECL,PARM_DECL)

#define VAR_TEMPL_TYPE_OR_FUNCTION_DECL_CHECK(NODE) \
  TREE_CHECK4(NODE,VAR_DECL,FUNCTION_DECL,TYPE_DECL,TEMPLATE_DECL)

#define VAR_TEMPL_TYPE_FIELD_OR_FUNCTION_DECL_CHECK(NODE) \
  TREE_CHECK5(NODE,VAR_DECL,FIELD_DECL,FUNCTION_DECL,TYPE_DECL,TEMPLATE_DECL)

#define BOUND_TEMPLATE_TEMPLATE_PARM_TYPE_CHECK(NODE) \
  TREE_CHECK(NODE,BOUND_TEMPLATE_TEMPLATE_PARM)

#if defined ENABLE_TREE_CHECKING && (GCC_VERSION >= 2007)
#define THUNK_FUNCTION_CHECK(NODE) __extension__			\
({  __typeof (NODE) const __t = (NODE);					\
    if (TREE_CODE (__t) != FUNCTION_DECL || !__t->decl_common.lang_specific \
	|| !__t->decl_common.lang_specific->u.fn.thunk_p)		\
      tree_check_failed (__t, __FILE__, __LINE__, __FUNCTION__, 0);	\
     __t; })
#else
#define THUNK_FUNCTION_CHECK(NODE) (NODE)
#endif

/* Language-dependent contents of an identifier.  */

struct GTY(()) lang_identifier {
  struct c_common_identifier c_common;
  cxx_binding *namespace_bindings;
  cxx_binding *bindings;
  tree class_template_info;
  tree label_value;
};

/* Return a typed pointer version of T if it designates a
   C++ front-end identifier.  */
inline lang_identifier*
identifier_p (tree t)
{
  if (TREE_CODE (t) == IDENTIFIER_NODE)
    return (lang_identifier*) t;
  return NULL;
}

/* In an IDENTIFIER_NODE, nonzero if this identifier is actually a
   keyword.  C_RID_CODE (node) is then the RID_* value of the keyword,
   and C_RID_YYCODE is the token number wanted by Yacc.  */

#define C_IS_RESERVED_WORD(ID) TREE_LANG_FLAG_5 (ID)

#define LANG_IDENTIFIER_CAST(NODE) \
	((struct lang_identifier*)IDENTIFIER_NODE_CHECK (NODE))

struct GTY(()) template_parm_index_s {
  struct tree_common common;
  int index;
  int level;
  int orig_level;
  tree decl;
};
typedef struct template_parm_index_s template_parm_index;

struct GTY(()) ptrmem_cst {
  struct tree_common common;
  tree member;
};
typedef struct ptrmem_cst * ptrmem_cst_t;

#define IDENTIFIER_GLOBAL_VALUE(NODE) \
  namespace_binding ((NODE), global_namespace)
#define SET_IDENTIFIER_GLOBAL_VALUE(NODE, VAL) \
  set_namespace_binding ((NODE), global_namespace, (VAL))
#define IDENTIFIER_NAMESPACE_VALUE(NODE) \
  namespace_binding ((NODE), current_namespace)
#define SET_IDENTIFIER_NAMESPACE_VALUE(NODE, VAL) \
  set_namespace_binding ((NODE), current_namespace, (VAL))

#define CLEANUP_P(NODE)		TREE_LANG_FLAG_0 (TRY_BLOCK_CHECK (NODE))

#define BIND_EXPR_TRY_BLOCK(NODE) \
  TREE_LANG_FLAG_0 (BIND_EXPR_CHECK (NODE))

/* Used to mark the block around the member initializers and cleanups.  */
#define BIND_EXPR_BODY_BLOCK(NODE) \
  TREE_LANG_FLAG_3 (BIND_EXPR_CHECK (NODE))
#define FUNCTION_NEEDS_BODY_BLOCK(NODE) \
  (DECL_CONSTRUCTOR_P (NODE) || DECL_DESTRUCTOR_P (NODE) \
   || LAMBDA_FUNCTION_P (NODE))

#define STATEMENT_LIST_NO_SCOPE(NODE) \
  TREE_LANG_FLAG_0 (STATEMENT_LIST_CHECK (NODE))
#define STATEMENT_LIST_TRY_BLOCK(NODE) \
  TREE_LANG_FLAG_2 (STATEMENT_LIST_CHECK (NODE))

/* Nonzero if this statement should be considered a full-expression,
   i.e., if temporaries created during this statement should have
   their destructors run at the end of this statement.  */
#define STMT_IS_FULL_EXPR_P(NODE) TREE_LANG_FLAG_1 ((NODE))

/* Marks the result of a statement expression.  */
#define EXPR_STMT_STMT_EXPR_RESULT(NODE) \
  TREE_LANG_FLAG_0 (EXPR_STMT_CHECK (NODE))

/* Nonzero if this statement-expression does not have an associated scope.  */
#define STMT_EXPR_NO_SCOPE(NODE) \
   TREE_LANG_FLAG_0 (STMT_EXPR_CHECK (NODE))

/* Returns nonzero iff TYPE1 and TYPE2 are the same type, in the usual
   sense of `same'.  */
#define same_type_p(TYPE1, TYPE2) \
  comptypes ((TYPE1), (TYPE2), COMPARE_STRICT)

/* Returns nonzero iff NODE is a declaration for the global function
   `main'.  */
#define DECL_MAIN_P(NODE)				\
   (DECL_EXTERN_C_FUNCTION_P (NODE)			\
    && DECL_NAME (NODE) != NULL_TREE			\
    && MAIN_NAME_P (DECL_NAME (NODE))			\
    && flag_hosted)

/* The overloaded FUNCTION_DECL.  */
#define OVL_FUNCTION(NODE) \
  (((struct tree_overload*)OVERLOAD_CHECK (NODE))->function)
#define OVL_CHAIN(NODE)      TREE_CHAIN (NODE)
/* Polymorphic access to FUNCTION and CHAIN.  */
#define OVL_CURRENT(NODE)	\
  ((TREE_CODE (NODE) == OVERLOAD) ? OVL_FUNCTION (NODE) : (NODE))
#define OVL_NEXT(NODE)		\
  ((TREE_CODE (NODE) == OVERLOAD) ? TREE_CHAIN (NODE) : NULL_TREE)
/* If set, this was imported in a using declaration.
   This is not to confuse with being used somewhere, which
   is not important for this node.  */
#define OVL_USED(NODE)		TREE_USED (NODE)
/* If set, this OVERLOAD was created for argument-dependent lookup
   and can be freed afterward.  */
#define OVL_ARG_DEPENDENT(NODE) TREE_LANG_FLAG_0 (OVERLOAD_CHECK (NODE))

struct GTY(()) tree_overload {
  struct tree_common common;
  tree function;
};

/* Returns true iff NODE is a BASELINK.  */
#define BASELINK_P(NODE) \
  (TREE_CODE (NODE) == BASELINK)
/* The BINFO indicating the base from which the BASELINK_FUNCTIONS came.  */
#define BASELINK_BINFO(NODE) \
  (((struct tree_baselink*) BASELINK_CHECK (NODE))->binfo)
/* The functions referred to by the BASELINK; either a FUNCTION_DECL,
   a TEMPLATE_DECL, an OVERLOAD, or a TEMPLATE_ID_EXPR.  */
#define BASELINK_FUNCTIONS(NODE) \
  (((struct tree_baselink*) BASELINK_CHECK (NODE))->functions)
/* The BINFO in which the search for the functions indicated by this baselink
   began.  This base is used to determine the accessibility of functions
   selected by overload resolution.  */
#define BASELINK_ACCESS_BINFO(NODE) \
  (((struct tree_baselink*) BASELINK_CHECK (NODE))->access_binfo)
/* For a type-conversion operator, the BASELINK_OPTYPE indicates the type
   to which the conversion should occur.  This value is important if
   the BASELINK_FUNCTIONS include a template conversion operator --
   the BASELINK_OPTYPE can be used to determine what type the user
   requested.  */
#define BASELINK_OPTYPE(NODE) \
  (TREE_CHAIN (BASELINK_CHECK (NODE)))
/* Nonzero if this baselink was from a qualified lookup.  */
#define BASELINK_QUALIFIED_P(NODE) \
  TREE_LANG_FLAG_0 (BASELINK_CHECK (NODE))

struct GTY(()) tree_baselink {
  struct tree_common common;
  tree binfo;
  tree functions;
  tree access_binfo;
};

/* The different kinds of ids that we encounter.  */

typedef enum cp_id_kind
{
  /* Not an id at all.  */
  CP_ID_KIND_NONE,
  /* An unqualified-id that is not a template-id.  */
  CP_ID_KIND_UNQUALIFIED,
  /* An unqualified-id that is a dependent name.  */
  CP_ID_KIND_UNQUALIFIED_DEPENDENT,
  /* An unqualified template-id.  */
  CP_ID_KIND_TEMPLATE_ID,
  /* A qualified-id.  */
  CP_ID_KIND_QUALIFIED
} cp_id_kind;


/* The various kinds of C++0x warnings we encounter. */

typedef enum cpp0x_warn_str
{
  /* extended initializer lists */
  CPP0X_INITIALIZER_LISTS,
  /* explicit conversion operators */
  CPP0X_EXPLICIT_CONVERSION,
  /* variadic templates */
  CPP0X_VARIADIC_TEMPLATES,
  /* lambda expressions */
  CPP0X_LAMBDA_EXPR,
  /* C++0x auto */
  CPP0X_AUTO,
  /* scoped enums */
  CPP0X_SCOPED_ENUMS,
  /* defaulted and deleted functions */
  CPP0X_DEFAULTED_DELETED,
  /* inline namespaces */
  CPP0X_INLINE_NAMESPACES,
  /* override controls, override/final */
  CPP0X_OVERRIDE_CONTROLS,
  /* non-static data member initializers */
  CPP0X_NSDMI,
  /* user defined literals */
  CPP0X_USER_DEFINED_LITERALS,
  /* delegating constructors */
  CPP0X_DELEGATING_CTORS,
  /* inheriting constructors */
  CPP0X_INHERITING_CTORS,
  /* C++11 attributes */
  CPP0X_ATTRIBUTES,
  /* ref-qualified member functions */
  CPP0X_REF_QUALIFIER
} cpp0x_warn_str;

/* The various kinds of operation used by composite_pointer_type. */

typedef enum composite_pointer_operation
{
  /* comparison */
  CPO_COMPARISON,
  /* conversion */
  CPO_CONVERSION,
  /* conditional expression */
  CPO_CONDITIONAL_EXPR
} composite_pointer_operation;

/* Possible cases of expression list used by build_x_compound_expr_from_list. */
typedef enum expr_list_kind {
  ELK_INIT,		/* initializer */
  ELK_MEM_INIT,		/* member initializer */
  ELK_FUNC_CAST		/* functional cast */
} expr_list_kind; 

/* Possible cases of implicit bad rhs conversions. */
typedef enum impl_conv_rhs {
  ICR_DEFAULT_ARGUMENT, /* default argument */
  ICR_CONVERTING,       /* converting */
  ICR_INIT,             /* initialization */
  ICR_ARGPASS,          /* argument passing */
  ICR_RETURN,           /* return */
  ICR_ASSIGN            /* assignment */
} impl_conv_rhs;

/* Possible cases of implicit or explicit bad conversions to void. */
typedef enum impl_conv_void {
  ICV_CAST,            /* (explicit) conversion to void */
  ICV_SECOND_OF_COND,  /* second operand of conditional expression */
  ICV_THIRD_OF_COND,   /* third operand of conditional expression */
  ICV_RIGHT_OF_COMMA,  /* right operand of comma operator */
  ICV_LEFT_OF_COMMA,   /* left operand of comma operator */
  ICV_STATEMENT,       /* statement */
  ICV_THIRD_IN_FOR     /* for increment expression */
} impl_conv_void;

/* Possible invalid uses of an abstract class that might not have a
   specific associated declaration.  */
typedef enum abstract_class_use {
  ACU_UNKNOWN,			/* unknown or decl provided */
  ACU_CAST,			/* cast to abstract class */
  ACU_NEW,			/* new-expression of abstract class */
  ACU_THROW,			/* throw-expression of abstract class */
  ACU_CATCH,			/* catch-parameter of abstract class */
  ACU_ARRAY,			/* array of abstract class */
  ACU_RETURN,			/* return type of abstract class */
  ACU_PARM			/* parameter type of abstract class */
} abstract_class_use;

/* Macros for access to language-specific slots in an identifier.  */

#define IDENTIFIER_NAMESPACE_BINDINGS(NODE)	\
  (LANG_IDENTIFIER_CAST (NODE)->namespace_bindings)
#define IDENTIFIER_TEMPLATE(NODE)	\
  (LANG_IDENTIFIER_CAST (NODE)->class_template_info)

/* The IDENTIFIER_BINDING is the innermost cxx_binding for the
    identifier.  It's PREVIOUS is the next outermost binding.  Each
    VALUE field is a DECL for the associated declaration.  Thus,
    name lookup consists simply of pulling off the node at the front
    of the list (modulo oddities for looking up the names of types,
    and such.)  You can use SCOPE field to determine the scope
    that bound the name.  */
#define IDENTIFIER_BINDING(NODE) \
  (LANG_IDENTIFIER_CAST (NODE)->bindings)

/* TREE_TYPE only indicates on local and class scope the current
   type. For namespace scope, the presence of a type in any namespace
   is indicated with global_type_node, and the real type behind must
   be found through lookup.  */
#define IDENTIFIER_TYPE_VALUE(NODE) identifier_type_value (NODE)
#define REAL_IDENTIFIER_TYPE_VALUE(NODE) TREE_TYPE (NODE)
#define SET_IDENTIFIER_TYPE_VALUE(NODE,TYPE) (TREE_TYPE (NODE) = (TYPE))
#define IDENTIFIER_HAS_TYPE_VALUE(NODE) (IDENTIFIER_TYPE_VALUE (NODE) ? 1 : 0)

#define IDENTIFIER_LABEL_VALUE(NODE) \
  (LANG_IDENTIFIER_CAST (NODE)->label_value)
#define SET_IDENTIFIER_LABEL_VALUE(NODE, VALUE)   \
  IDENTIFIER_LABEL_VALUE (NODE) = (VALUE)

/* Nonzero if this identifier is used as a virtual function name somewhere
   (optimizes searches).  */
#define IDENTIFIER_VIRTUAL_P(NODE) TREE_LANG_FLAG_1 (NODE)

/* Nonzero if this identifier is the prefix for a mangled C++ operator
   name.  */
#define IDENTIFIER_OPNAME_P(NODE) TREE_LANG_FLAG_2 (NODE)

/* Nonzero if this identifier is the name of a type-conversion
   operator.  */
#define IDENTIFIER_TYPENAME_P(NODE) \
  TREE_LANG_FLAG_4 (NODE)

/* Nonzero if this identifier is the name of a constructor or
   destructor.  */
#define IDENTIFIER_CTOR_OR_DTOR_P(NODE) \
  TREE_LANG_FLAG_3 (NODE)

/* True iff NAME is the DECL_ASSEMBLER_NAME for an entity with vague
   linkage which the prelinker has assigned to this translation
   unit.  */
#define IDENTIFIER_REPO_CHOSEN(NAME) \
  (TREE_LANG_FLAG_6 (NAME))

/* In a RECORD_TYPE or UNION_TYPE, nonzero if any component is read-only.  */
#define C_TYPE_FIELDS_READONLY(TYPE) \
  (LANG_TYPE_CLASS_CHECK (TYPE)->fields_readonly)

/* The tokens stored in the default argument.  */

#define DEFARG_TOKENS(NODE) \
  (((struct tree_default_arg *)DEFAULT_ARG_CHECK (NODE))->tokens)
#define DEFARG_INSTANTIATIONS(NODE) \
  (((struct tree_default_arg *)DEFAULT_ARG_CHECK (NODE))->instantiations)

struct GTY (()) tree_default_arg {
  struct tree_common common;
  struct cp_token_cache *tokens;
  vec<tree, va_gc> *instantiations;
};


#define DEFERRED_NOEXCEPT_PATTERN(NODE) \
  (((struct tree_deferred_noexcept *)DEFERRED_NOEXCEPT_CHECK (NODE))->pattern)
#define DEFERRED_NOEXCEPT_ARGS(NODE) \
  (((struct tree_deferred_noexcept *)DEFERRED_NOEXCEPT_CHECK (NODE))->args)
#define DEFERRED_NOEXCEPT_SPEC_P(NODE)				\
  ((NODE) && (TREE_PURPOSE (NODE))				\
  && (TREE_CODE (TREE_PURPOSE (NODE)) == DEFERRED_NOEXCEPT	\
      || is_overloaded_fn (TREE_PURPOSE (NODE))))

struct GTY (()) tree_deferred_noexcept {
  struct tree_base base;
  tree pattern;
  tree args;
};


/* The condition associated with the static assertion.  This must be
   an integral constant expression.  */
#define STATIC_ASSERT_CONDITION(NODE) \
  (((struct tree_static_assert *)STATIC_ASSERT_CHECK (NODE))->condition)

/* The message associated with the static assertion.  This must be a
   string constant, which will be emitted as an error message when the
   static assert condition is false.  */
#define STATIC_ASSERT_MESSAGE(NODE) \
  (((struct tree_static_assert *)STATIC_ASSERT_CHECK (NODE))->message)

/* Source location information for a static assertion.  */
#define STATIC_ASSERT_SOURCE_LOCATION(NODE) \
  (((struct tree_static_assert *)STATIC_ASSERT_CHECK (NODE))->location)

struct GTY (()) tree_static_assert {
  struct tree_common common;
  tree condition;
  tree message;
  location_t location;
};

struct GTY (()) tree_argument_pack_select {
  struct tree_common common;
  tree argument_pack;
  int index;
};

/* The different kinds of traits that we encounter.  */

typedef enum cp_trait_kind
{
  CPTK_BASES,
  CPTK_DIRECT_BASES,
  CPTK_HAS_NOTHROW_ASSIGN,
  CPTK_HAS_NOTHROW_CONSTRUCTOR,
  CPTK_HAS_NOTHROW_COPY,
  CPTK_HAS_TRIVIAL_ASSIGN,
  CPTK_HAS_TRIVIAL_CONSTRUCTOR,
  CPTK_HAS_TRIVIAL_COPY,
  CPTK_HAS_TRIVIAL_DESTRUCTOR,
  CPTK_HAS_VIRTUAL_DESTRUCTOR,
  CPTK_IS_ABSTRACT,
  CPTK_IS_BASE_OF,
  CPTK_IS_CLASS,
  CPTK_IS_CONVERTIBLE_TO,
  CPTK_IS_EMPTY,
  CPTK_IS_ENUM,
  CPTK_IS_FINAL,
  CPTK_IS_LITERAL_TYPE,
  CPTK_IS_POD,
  CPTK_IS_POLYMORPHIC,
  CPTK_IS_STD_LAYOUT,
  CPTK_IS_TRIVIAL,
  CPTK_IS_UNION,
  CPTK_UNDERLYING_TYPE
} cp_trait_kind;

/* The types that we are processing.  */
#define TRAIT_EXPR_TYPE1(NODE) \
  (((struct tree_trait_expr *)TRAIT_EXPR_CHECK (NODE))->type1)

#define TRAIT_EXPR_TYPE2(NODE) \
  (((struct tree_trait_expr *)TRAIT_EXPR_CHECK (NODE))->type2)

/* The specific trait that we are processing.  */
#define TRAIT_EXPR_KIND(NODE) \
  (((struct tree_trait_expr *)TRAIT_EXPR_CHECK (NODE))->kind)

struct GTY (()) tree_trait_expr {
  struct tree_common common;
  tree type1;
  tree type2;  
  enum cp_trait_kind kind;
};

/* Based off of TYPE_ANONYMOUS_P.  */
#define LAMBDA_TYPE_P(NODE) \
  (CLASS_TYPE_P (NODE) && CLASSTYPE_LAMBDA_EXPR (NODE))

/* Test if FUNCTION_DECL is a lambda function.  */
#define LAMBDA_FUNCTION_P(FNDECL) \
  (DECL_OVERLOADED_OPERATOR_P (FNDECL) == CALL_EXPR \
   && LAMBDA_TYPE_P (CP_DECL_CONTEXT (FNDECL)))

enum cp_lambda_default_capture_mode_type {
  CPLD_NONE,
  CPLD_COPY,
  CPLD_REFERENCE
};

/* The method of default capture, if any.  */
#define LAMBDA_EXPR_DEFAULT_CAPTURE_MODE(NODE) \
  (((struct tree_lambda_expr *)LAMBDA_EXPR_CHECK (NODE))->default_capture_mode)

/* The capture-list, including `this'.  Each capture is stored as a FIELD_DECL
 * so that the name, type, and field are all together, whether or not it has
 * been added to the lambda's class type.
   TREE_LIST:
     TREE_PURPOSE: The FIELD_DECL for this capture.
     TREE_VALUE: The initializer. This is part of a GNU extension.  */
#define LAMBDA_EXPR_CAPTURE_LIST(NODE) \
  (((struct tree_lambda_expr *)LAMBDA_EXPR_CHECK (NODE))->capture_list)

/* During parsing of the lambda-introducer, the node in the capture-list
   that holds the 'this' capture.  During parsing of the body, the
   capture proxy for that node.  */
#define LAMBDA_EXPR_THIS_CAPTURE(NODE) \
  (((struct tree_lambda_expr *)LAMBDA_EXPR_CHECK (NODE))->this_capture)

/* Predicate tracking whether `this' is in the effective capture set.  */
#define LAMBDA_EXPR_CAPTURES_THIS_P(NODE) \
  LAMBDA_EXPR_THIS_CAPTURE(NODE)

/* Predicate tracking whether the lambda was declared 'mutable'.  */
#define LAMBDA_EXPR_MUTABLE_P(NODE) \
  TREE_LANG_FLAG_1 (LAMBDA_EXPR_CHECK (NODE))

/* The return type in the expression.
 * NULL_TREE indicates that none was specified.  */
#define LAMBDA_EXPR_RETURN_TYPE(NODE) \
  (((struct tree_lambda_expr *)LAMBDA_EXPR_CHECK (NODE))->return_type)

/* The source location of the lambda.  */
#define LAMBDA_EXPR_LOCATION(NODE) \
  (((struct tree_lambda_expr *)LAMBDA_EXPR_CHECK (NODE))->locus)

/* The mangling scope for the lambda: FUNCTION_DECL, PARM_DECL, VAR_DECL,
   FIELD_DECL or NULL_TREE.  If this is NULL_TREE, we have no linkage.  */
#define LAMBDA_EXPR_EXTRA_SCOPE(NODE) \
  (((struct tree_lambda_expr *)LAMBDA_EXPR_CHECK (NODE))->extra_scope)

/* If EXTRA_SCOPE, this is the number of the lambda within that scope.  */
#define LAMBDA_EXPR_DISCRIMINATOR(NODE) \
  (((struct tree_lambda_expr *)LAMBDA_EXPR_CHECK (NODE))->discriminator)

/* During parsing of the lambda, a vector of capture proxies which need
   to be pushed once we're done processing a nested lambda.  */
#define LAMBDA_EXPR_PENDING_PROXIES(NODE) \
  (((struct tree_lambda_expr *)LAMBDA_EXPR_CHECK (NODE))->pending_proxies)

/* The closure type of the lambda.  Note that the TREE_TYPE of a
   LAMBDA_EXPR is always NULL_TREE, because we need to instantiate the
   LAMBDA_EXPR in order to instantiate the type.  */
#define LAMBDA_EXPR_CLOSURE(NODE) \
  (((struct tree_lambda_expr *)LAMBDA_EXPR_CHECK (NODE))->closure)

struct GTY (()) tree_lambda_expr
{
  struct tree_typed typed;
  tree capture_list;
  tree this_capture;
  tree return_type;
  tree extra_scope;
  tree closure;
  vec<tree, va_gc> *pending_proxies;
  location_t locus;
  enum cp_lambda_default_capture_mode_type default_capture_mode;
  int discriminator;
};

/* A (typedef,context,usage location) triplet.
   It represents a typedef used through a
   context at a given source location.
   e.g.
   struct foo {
     typedef int myint;
   };

   struct bar {
    foo::myint v; // #1<-- this location.
   };

   In bar, the triplet will be (myint, foo, #1).
   */
struct GTY(()) qualified_typedef_usage_s {
  tree typedef_decl;
  tree context;
  location_t locus;
};
typedef struct qualified_typedef_usage_s qualified_typedef_usage_t;

/* Non-zero if this template specialization has access violations that
   should be rechecked when the function is instantiated outside argument
   deduction.  */
#define TINFO_HAS_ACCESS_ERRORS(NODE) \
  (TREE_LANG_FLAG_0 (TEMPLATE_INFO_CHECK (NODE)))
#define FNDECL_HAS_ACCESS_ERRORS(NODE) \
  (TINFO_HAS_ACCESS_ERRORS (DECL_TEMPLATE_INFO (NODE)))

struct GTY(()) tree_template_info {
  struct tree_common common;
  vec<qualified_typedef_usage_t, va_gc> *typedefs_needing_access_checking;
};

enum cp_tree_node_structure_enum {
  TS_CP_GENERIC,
  TS_CP_IDENTIFIER,
  TS_CP_TPI,
  TS_CP_PTRMEM,
  TS_CP_BINDING,
  TS_CP_OVERLOAD,
  TS_CP_BASELINK,
  TS_CP_WRAPPER,
  TS_CP_DEFAULT_ARG,
  TS_CP_DEFERRED_NOEXCEPT,
  TS_CP_STATIC_ASSERT,
  TS_CP_ARGUMENT_PACK_SELECT,
  TS_CP_TRAIT_EXPR,
  TS_CP_LAMBDA_EXPR,
  TS_CP_TEMPLATE_INFO,
  TS_CP_USERDEF_LITERAL,
  LAST_TS_CP_ENUM
};

/* The resulting tree type.  */
union GTY((desc ("cp_tree_node_structure (&%h)"),
       chain_next ("(union lang_tree_node *) c_tree_chain_next (&%h.generic)"))) lang_tree_node {
  union tree_node GTY ((tag ("TS_CP_GENERIC"),
			desc ("tree_node_structure (&%h)"))) generic;
  struct template_parm_index_s GTY ((tag ("TS_CP_TPI"))) tpi;
  struct ptrmem_cst GTY ((tag ("TS_CP_PTRMEM"))) ptrmem;
  struct tree_overload GTY ((tag ("TS_CP_OVERLOAD"))) overload;
  struct tree_baselink GTY ((tag ("TS_CP_BASELINK"))) baselink;
  struct tree_default_arg GTY ((tag ("TS_CP_DEFAULT_ARG"))) default_arg;
  struct tree_deferred_noexcept GTY ((tag ("TS_CP_DEFERRED_NOEXCEPT"))) deferred_noexcept;
  struct lang_identifier GTY ((tag ("TS_CP_IDENTIFIER"))) identifier;
  struct tree_static_assert GTY ((tag ("TS_CP_STATIC_ASSERT"))) 
    static_assertion;
  struct tree_argument_pack_select GTY ((tag ("TS_CP_ARGUMENT_PACK_SELECT")))
    argument_pack_select;
  struct tree_trait_expr GTY ((tag ("TS_CP_TRAIT_EXPR")))
    trait_expression;
  struct tree_lambda_expr GTY ((tag ("TS_CP_LAMBDA_EXPR")))
    lambda_expression;
  struct tree_template_info GTY ((tag ("TS_CP_TEMPLATE_INFO")))
    template_info;
  struct tree_userdef_literal GTY ((tag ("TS_CP_USERDEF_LITERAL")))
    userdef_literal;
};


enum cp_tree_index
{
    CPTI_JAVA_BYTE_TYPE,
    CPTI_JAVA_SHORT_TYPE,
    CPTI_JAVA_INT_TYPE,
    CPTI_JAVA_LONG_TYPE,
    CPTI_JAVA_FLOAT_TYPE,
    CPTI_JAVA_DOUBLE_TYPE,
    CPTI_JAVA_CHAR_TYPE,
    CPTI_JAVA_BOOLEAN_TYPE,

    CPTI_WCHAR_DECL,
    CPTI_VTABLE_ENTRY_TYPE,
    CPTI_DELTA_TYPE,
    CPTI_VTABLE_INDEX_TYPE,
    CPTI_CLEANUP_TYPE,
    CPTI_VTT_PARM_TYPE,

    CPTI_CLASS_TYPE,
    CPTI_UNKNOWN_TYPE,
    CPTI_INIT_LIST_TYPE,
    CPTI_VTBL_TYPE,
    CPTI_VTBL_PTR_TYPE,
    CPTI_STD,
    CPTI_ABI,
    CPTI_CONST_TYPE_INFO_TYPE,
    CPTI_TYPE_INFO_PTR_TYPE,
    CPTI_ABORT_FNDECL,
    CPTI_GLOBAL_DELETE_FNDECL,
    CPTI_AGGR_TAG,

    CPTI_CTOR_IDENTIFIER,
    CPTI_COMPLETE_CTOR_IDENTIFIER,
    CPTI_BASE_CTOR_IDENTIFIER,
    CPTI_DTOR_IDENTIFIER,
    CPTI_COMPLETE_DTOR_IDENTIFIER,
    CPTI_BASE_DTOR_IDENTIFIER,
    CPTI_DELETING_DTOR_IDENTIFIER,
    CPTI_DELTA_IDENTIFIER,
    CPTI_IN_CHARGE_IDENTIFIER,
    CPTI_VTT_PARM_IDENTIFIER,
    CPTI_NELTS_IDENTIFIER,
    CPTI_THIS_IDENTIFIER,
    CPTI_PFN_IDENTIFIER,
    CPTI_VPTR_IDENTIFIER,
    CPTI_STD_IDENTIFIER,

    CPTI_LANG_NAME_C,
    CPTI_LANG_NAME_CPLUSPLUS,
    CPTI_LANG_NAME_JAVA,

    CPTI_EMPTY_EXCEPT_SPEC,
    CPTI_NOEXCEPT_TRUE_SPEC,
    CPTI_NOEXCEPT_FALSE_SPEC,
    CPTI_JCLASS,
    CPTI_TERMINATE,
    CPTI_CALL_UNEXPECTED,
    CPTI_ATEXIT_FN_PTR_TYPE,
    CPTI_ATEXIT,
    CPTI_DSO_HANDLE,
    CPTI_DCAST,

    CPTI_KEYED_CLASSES,

    CPTI_NULLPTR,
    CPTI_NULLPTR_TYPE,

    CPTI_MAX
};

extern GTY(()) tree cp_global_trees[CPTI_MAX];

#define java_byte_type_node		cp_global_trees[CPTI_JAVA_BYTE_TYPE]
#define java_short_type_node		cp_global_trees[CPTI_JAVA_SHORT_TYPE]
#define java_int_type_node		cp_global_trees[CPTI_JAVA_INT_TYPE]
#define java_long_type_node		cp_global_trees[CPTI_JAVA_LONG_TYPE]
#define java_float_type_node		cp_global_trees[CPTI_JAVA_FLOAT_TYPE]
#define java_double_type_node		cp_global_trees[CPTI_JAVA_DOUBLE_TYPE]
#define java_char_type_node		cp_global_trees[CPTI_JAVA_CHAR_TYPE]
#define java_boolean_type_node		cp_global_trees[CPTI_JAVA_BOOLEAN_TYPE]

#define wchar_decl_node			cp_global_trees[CPTI_WCHAR_DECL]
#define vtable_entry_type		cp_global_trees[CPTI_VTABLE_ENTRY_TYPE]
/* The type used to represent an offset by which to adjust the `this'
   pointer in pointer-to-member types.  */
#define delta_type_node			cp_global_trees[CPTI_DELTA_TYPE]
/* The type used to represent an index into the vtable.  */
#define vtable_index_type		cp_global_trees[CPTI_VTABLE_INDEX_TYPE]

#define class_type_node			cp_global_trees[CPTI_CLASS_TYPE]
#define unknown_type_node		cp_global_trees[CPTI_UNKNOWN_TYPE]
#define init_list_type_node		cp_global_trees[CPTI_INIT_LIST_TYPE]
#define vtbl_type_node			cp_global_trees[CPTI_VTBL_TYPE]
#define vtbl_ptr_type_node		cp_global_trees[CPTI_VTBL_PTR_TYPE]
#define std_node			cp_global_trees[CPTI_STD]
#define abi_node			cp_global_trees[CPTI_ABI]
#define const_type_info_type_node	cp_global_trees[CPTI_CONST_TYPE_INFO_TYPE]
#define type_info_ptr_type		cp_global_trees[CPTI_TYPE_INFO_PTR_TYPE]
#define abort_fndecl			cp_global_trees[CPTI_ABORT_FNDECL]
#define global_delete_fndecl		cp_global_trees[CPTI_GLOBAL_DELETE_FNDECL]
#define current_aggr			cp_global_trees[CPTI_AGGR_TAG]
#define nullptr_node			cp_global_trees[CPTI_NULLPTR]
#define nullptr_type_node		cp_global_trees[CPTI_NULLPTR_TYPE]

/* We cache these tree nodes so as to call get_identifier less
   frequently.  */

/* The name of a constructor that takes an in-charge parameter to
   decide whether or not to construct virtual base classes.  */
#define ctor_identifier			cp_global_trees[CPTI_CTOR_IDENTIFIER]
/* The name of a constructor that constructs virtual base classes.  */
#define complete_ctor_identifier	cp_global_trees[CPTI_COMPLETE_CTOR_IDENTIFIER]
/* The name of a constructor that does not construct virtual base classes.  */
#define base_ctor_identifier		cp_global_trees[CPTI_BASE_CTOR_IDENTIFIER]
/* The name of a destructor that takes an in-charge parameter to
   decide whether or not to destroy virtual base classes and whether
   or not to delete the object.  */
#define dtor_identifier			cp_global_trees[CPTI_DTOR_IDENTIFIER]
/* The name of a destructor that destroys virtual base classes.  */
#define complete_dtor_identifier	cp_global_trees[CPTI_COMPLETE_DTOR_IDENTIFIER]
/* The name of a destructor that does not destroy virtual base
   classes.  */
#define base_dtor_identifier		cp_global_trees[CPTI_BASE_DTOR_IDENTIFIER]
/* The name of a destructor that destroys virtual base classes, and
   then deletes the entire object.  */
#define deleting_dtor_identifier	cp_global_trees[CPTI_DELETING_DTOR_IDENTIFIER]
#define delta_identifier		cp_global_trees[CPTI_DELTA_IDENTIFIER]
#define in_charge_identifier		cp_global_trees[CPTI_IN_CHARGE_IDENTIFIER]
/* The name of the parameter that contains a pointer to the VTT to use
   for this subobject constructor or destructor.  */
#define vtt_parm_identifier		cp_global_trees[CPTI_VTT_PARM_IDENTIFIER]
#define nelts_identifier		cp_global_trees[CPTI_NELTS_IDENTIFIER]
#define this_identifier			cp_global_trees[CPTI_THIS_IDENTIFIER]
#define pfn_identifier			cp_global_trees[CPTI_PFN_IDENTIFIER]
#define vptr_identifier			cp_global_trees[CPTI_VPTR_IDENTIFIER]
/* The name of the std namespace.  */
#define std_identifier			cp_global_trees[CPTI_STD_IDENTIFIER]
#define lang_name_c			cp_global_trees[CPTI_LANG_NAME_C]
#define lang_name_cplusplus		cp_global_trees[CPTI_LANG_NAME_CPLUSPLUS]
#define lang_name_java			cp_global_trees[CPTI_LANG_NAME_JAVA]

/* Exception specifier used for throw().  */
#define empty_except_spec		cp_global_trees[CPTI_EMPTY_EXCEPT_SPEC]
#define noexcept_true_spec		cp_global_trees[CPTI_NOEXCEPT_TRUE_SPEC]
#define noexcept_false_spec		cp_global_trees[CPTI_NOEXCEPT_FALSE_SPEC]

/* If non-NULL, a POINTER_TYPE equivalent to (java::lang::Class*).  */
#define jclass_node			cp_global_trees[CPTI_JCLASS]

/* The declaration for `std::terminate'.  */
#define terminate_node			cp_global_trees[CPTI_TERMINATE]

/* The declaration for "__cxa_call_unexpected".  */
#define call_unexpected_node		cp_global_trees[CPTI_CALL_UNEXPECTED]

/* The type of the function-pointer argument to "__cxa_atexit" (or
   "std::atexit", if "__cxa_atexit" is not being used).  */
#define atexit_fn_ptr_type_node         cp_global_trees[CPTI_ATEXIT_FN_PTR_TYPE]

/* A pointer to `std::atexit'.  */
#define atexit_node			cp_global_trees[CPTI_ATEXIT]

/* A pointer to `__dso_handle'.  */
#define dso_handle_node			cp_global_trees[CPTI_DSO_HANDLE]

/* The declaration of the dynamic_cast runtime.  */
#define dynamic_cast_node		cp_global_trees[CPTI_DCAST]

/* The type of a destructor.  */
#define cleanup_type			cp_global_trees[CPTI_CLEANUP_TYPE]

/* The type of the vtt parameter passed to subobject constructors and
   destructors.  */
#define vtt_parm_type			cp_global_trees[CPTI_VTT_PARM_TYPE]

/* A TREE_LIST of the dynamic classes whose vtables may have to be
   emitted in this translation unit.  */

#define keyed_classes			cp_global_trees[CPTI_KEYED_CLASSES]

/* Node to indicate default access. This must be distinct from the
   access nodes in tree.h.  */

#define access_default_node		null_node

/* Global state.  */

struct GTY(()) saved_scope {
  vec<cxx_saved_binding, va_gc> *old_bindings;
  tree old_namespace;
  vec<tree, va_gc> *decl_ns_list;
  tree class_name;
  tree class_type;
  tree access_specifier;
  tree function_decl;
  vec<tree, va_gc> *lang_base;
  tree lang_name;
  tree template_parms;
  cp_binding_level *x_previous_class_level;
  tree x_saved_tree;

  /* Only used for uses of this in trailing return type.  */
  tree x_current_class_ptr;
  tree x_current_class_ref;

  int x_processing_template_decl;
  int x_processing_specialization;
  BOOL_BITFIELD x_processing_explicit_instantiation : 1;
  BOOL_BITFIELD need_pop_function_context : 1;

  int unevaluated_operand;
  int inhibit_evaluation_warnings;

  struct stmt_tree_s x_stmt_tree;

  cp_binding_level *class_bindings;
  cp_binding_level *bindings;

  struct saved_scope *prev;
};

/* The current open namespace.  */

#define current_namespace scope_chain->old_namespace

/* The stack for namespaces of current declarations.  */

#define decl_namespace_list scope_chain->decl_ns_list

/* IDENTIFIER_NODE: name of current class */

#define current_class_name scope_chain->class_name

/* _TYPE: the type of the current class */

#define current_class_type scope_chain->class_type

/* When parsing a class definition, the access specifier most recently
   given by the user, or, if no access specifier was given, the
   default value appropriate for the kind of class (i.e., struct,
   class, or union).  */

#define current_access_specifier scope_chain->access_specifier

/* Pointer to the top of the language name stack.  */

#define current_lang_base scope_chain->lang_base
#define current_lang_name scope_chain->lang_name

/* When parsing a template declaration, a TREE_LIST represents the
   active template parameters.  Each node in the list represents one
   level of template parameters.  The innermost level is first in the
   list.  The depth of each level is stored as an INTEGER_CST in the
   TREE_PURPOSE of each node.  The parameters for that level are
   stored in the TREE_VALUE.  */

#define current_template_parms scope_chain->template_parms

#define processing_template_decl scope_chain->x_processing_template_decl
#define processing_specialization scope_chain->x_processing_specialization
#define processing_explicit_instantiation scope_chain->x_processing_explicit_instantiation

/* The cached class binding level, from the most recently exited
   class, or NULL if none.  */

#define previous_class_level scope_chain->x_previous_class_level

/* A list of private types mentioned, for deferred access checking.  */

extern GTY(()) struct saved_scope *scope_chain;

struct GTY(()) cxx_int_tree_map {
  unsigned int uid;
  tree to;
};

extern unsigned int cxx_int_tree_map_hash (const void *);
extern int cxx_int_tree_map_eq (const void *, const void *);

/* Global state pertinent to the current function.  */

struct GTY(()) language_function {
  struct c_language_function base;

  tree x_cdtor_label;
  tree x_current_class_ptr;
  tree x_current_class_ref;
  tree x_eh_spec_block;
  tree x_in_charge_parm;
  tree x_vtt_parm;
  tree x_return_value;
  tree x_auto_return_pattern;

  BOOL_BITFIELD returns_value : 1;
  BOOL_BITFIELD returns_null : 1;
  BOOL_BITFIELD returns_abnormally : 1;
  BOOL_BITFIELD x_in_function_try_handler : 1;
  BOOL_BITFIELD x_in_base_initializer : 1;

  /* True if this function can throw an exception.  */
  BOOL_BITFIELD can_throw : 1;

  htab_t GTY((param_is(struct named_label_entry))) x_named_labels;
  cp_binding_level *bindings;
  vec<tree, va_gc> *x_local_names;
  htab_t GTY((param_is (struct cxx_int_tree_map))) extern_decl_map;
};

/* The current C++-specific per-function global variables.  */

#define cp_function_chain (cfun->language)

/* In a constructor destructor, the point at which all derived class
   destroying/construction has been done.  I.e., just before a
   constructor returns, or before any base class destroying will be done
   in a destructor.  */

#define cdtor_label cp_function_chain->x_cdtor_label

/* When we're processing a member function, current_class_ptr is the
   PARM_DECL for the `this' pointer.  The current_class_ref is an
   expression for `*this'.  */

#define current_class_ptr			\
  (*(cfun && cp_function_chain			\
     ? &cp_function_chain->x_current_class_ptr	\
     : &scope_chain->x_current_class_ptr))
#define current_class_ref			\
  (*(cfun && cp_function_chain			\
     ? &cp_function_chain->x_current_class_ref	\
     : &scope_chain->x_current_class_ref))

/* The EH_SPEC_BLOCK for the exception-specifiers for the current
   function, if any.  */

#define current_eh_spec_block cp_function_chain->x_eh_spec_block

/* The `__in_chrg' parameter for the current function.  Only used for
   constructors and destructors.  */

#define current_in_charge_parm cp_function_chain->x_in_charge_parm

/* The `__vtt_parm' parameter for the current function.  Only used for
   constructors and destructors.  */

#define current_vtt_parm cp_function_chain->x_vtt_parm

/* Set to 0 at beginning of a function definition, set to 1 if
   a return statement that specifies a return value is seen.  */

#define current_function_returns_value cp_function_chain->returns_value

/* Set to 0 at beginning of a function definition, set to 1 if
   a return statement with no argument is seen.  */

#define current_function_returns_null cp_function_chain->returns_null

/* Set to 0 at beginning of a function definition, set to 1 if
   a call to a noreturn function is seen.  */

#define current_function_returns_abnormally \
  cp_function_chain->returns_abnormally

/* Nonzero if we are processing a base initializer.  Zero elsewhere.  */
#define in_base_initializer cp_function_chain->x_in_base_initializer

#define in_function_try_handler cp_function_chain->x_in_function_try_handler

/* Expression always returned from function, or error_mark_node
   otherwise, for use by the automatic named return value optimization.  */

#define current_function_return_value \
  (cp_function_chain->x_return_value)

/* A type involving 'auto' to be used for return type deduction.  */

#define current_function_auto_return_pattern \
  (cp_function_chain->x_auto_return_pattern)

/* True if NAME is the IDENTIFIER_NODE for an overloaded "operator
   new" or "operator delete".  */
#define NEW_DELETE_OPNAME_P(NAME)		\
  ((NAME) == ansi_opname (NEW_EXPR)		\
   || (NAME) == ansi_opname (VEC_NEW_EXPR)	\
   || (NAME) == ansi_opname (DELETE_EXPR)	\
   || (NAME) == ansi_opname (VEC_DELETE_EXPR))

#define ansi_opname(CODE) \
  (operator_name_info[(int) (CODE)].identifier)
#define ansi_assopname(CODE) \
  (assignment_operator_name_info[(int) (CODE)].identifier)

/* TRUE if a tree code represents a statement.  */
extern bool statement_code_p[MAX_TREE_CODES];

#define STATEMENT_CODE_P(CODE) statement_code_p[(int) (CODE)]

enum languages { lang_c, lang_cplusplus, lang_java };

/* Macros to make error reporting functions' lives easier.  */
#define TYPE_IDENTIFIER(NODE) (DECL_NAME (TYPE_NAME (NODE)))
#define TYPE_LINKAGE_IDENTIFIER(NODE) \
  (TYPE_IDENTIFIER (TYPE_MAIN_VARIANT (NODE)))
#define TYPE_NAME_STRING(NODE) (IDENTIFIER_POINTER (TYPE_IDENTIFIER (NODE)))
#define TYPE_NAME_LENGTH(NODE) (IDENTIFIER_LENGTH (TYPE_IDENTIFIER (NODE)))

/* Nonzero if NODE has no name for linkage purposes.  */
#define TYPE_ANONYMOUS_P(NODE) \
  (OVERLOAD_TYPE_P (NODE) && ANON_AGGRNAME_P (TYPE_LINKAGE_IDENTIFIER (NODE)))

/* The _DECL for this _TYPE.  */
#define TYPE_MAIN_DECL(NODE) (TYPE_STUB_DECL (TYPE_MAIN_VARIANT (NODE)))

/* Nonzero if T is a type that could resolve to any kind of concrete type
   at instantiation time.  */
#define WILDCARD_TYPE_P(T)				\
  (TREE_CODE (T) == TEMPLATE_TYPE_PARM			\
   || TREE_CODE (T) == TYPENAME_TYPE			\
   || TREE_CODE (T) == TYPEOF_TYPE			\
   || TREE_CODE (T) == BOUND_TEMPLATE_TEMPLATE_PARM	\
   || TREE_CODE (T) == DECLTYPE_TYPE)

/* Nonzero if T is a class (or struct or union) type.  Also nonzero
   for template type parameters, typename types, and instantiated
   template template parameters.  Keep these checks in ascending code
   order.  */
#define MAYBE_CLASS_TYPE_P(T) (WILDCARD_TYPE_P (T) || CLASS_TYPE_P (T))

/* Set CLASS_TYPE_P for T to VAL.  T must be a class, struct, or
   union type.  */
#define SET_CLASS_TYPE_P(T, VAL) \
  (TYPE_LANG_FLAG_5 (T) = (VAL))

/* Nonzero if T is a class type.  Zero for template type parameters,
   typename types, and so forth.  */
#define CLASS_TYPE_P(T) \
  (RECORD_OR_UNION_CODE_P (TREE_CODE (T)) && TYPE_LANG_FLAG_5 (T))

/* Nonzero if T is a class type but not an union.  */
#define NON_UNION_CLASS_TYPE_P(T) \
  (CLASS_TYPE_P (T) && TREE_CODE (T) != UNION_TYPE)

/* Keep these checks in ascending code order.  */
#define RECORD_OR_UNION_CODE_P(T)	\
  ((T) == RECORD_TYPE || (T) == UNION_TYPE)
#define OVERLOAD_TYPE_P(T) \
  (CLASS_TYPE_P (T) || TREE_CODE (T) == ENUMERAL_TYPE)

/* True if this a "Java" type, defined in 'extern "Java"'.  */
#define TYPE_FOR_JAVA(NODE) TYPE_LANG_FLAG_3 (NODE)

/* True if this type is dependent.  This predicate is only valid if
   TYPE_DEPENDENT_P_VALID is true.  */
#define TYPE_DEPENDENT_P(NODE) TYPE_LANG_FLAG_0 (NODE)

/* True if dependent_type_p has been called for this type, with the
   result that TYPE_DEPENDENT_P is valid.  */
#define TYPE_DEPENDENT_P_VALID(NODE) TYPE_LANG_FLAG_6(NODE)

/* Nonzero if this type is const-qualified.  */
#define CP_TYPE_CONST_P(NODE)				\
  ((cp_type_quals (NODE) & TYPE_QUAL_CONST) != 0)

/* Nonzero if this type is volatile-qualified.  */
#define CP_TYPE_VOLATILE_P(NODE)			\
  ((cp_type_quals (NODE) & TYPE_QUAL_VOLATILE) != 0)

/* Nonzero if this type is restrict-qualified.  */
#define CP_TYPE_RESTRICT_P(NODE)			\
  ((cp_type_quals (NODE) & TYPE_QUAL_RESTRICT) != 0)

/* Nonzero if this type is const-qualified, but not
   volatile-qualified.  Other qualifiers are ignored.  This macro is
   used to test whether or not it is OK to bind an rvalue to a
   reference.  */
#define CP_TYPE_CONST_NON_VOLATILE_P(NODE)				\
  ((cp_type_quals (NODE) & (TYPE_QUAL_CONST | TYPE_QUAL_VOLATILE))	\
   == TYPE_QUAL_CONST)

#define FUNCTION_ARG_CHAIN(NODE) \
  TREE_CHAIN (TYPE_ARG_TYPES (TREE_TYPE (NODE)))

/* Given a FUNCTION_DECL, returns the first TREE_LIST out of TYPE_ARG_TYPES
   which refers to a user-written parameter.  */
#define FUNCTION_FIRST_USER_PARMTYPE(NODE) \
  skip_artificial_parms_for ((NODE), TYPE_ARG_TYPES (TREE_TYPE (NODE)))

/* Similarly, but for DECL_ARGUMENTS.  */
#define FUNCTION_FIRST_USER_PARM(NODE) \
  skip_artificial_parms_for ((NODE), DECL_ARGUMENTS (NODE))

/* Nonzero iff TYPE is derived from PARENT. Ignores accessibility and
   ambiguity issues.  */
#define DERIVED_FROM_P(PARENT, TYPE) \
  (lookup_base ((TYPE), (PARENT), ba_any, NULL, tf_warning_or_error)\
   != NULL_TREE)

/* Gives the visibility specification for a class type.  */
#define CLASSTYPE_VISIBILITY(TYPE)		\
	DECL_VISIBILITY (TYPE_MAIN_DECL (TYPE))
#define CLASSTYPE_VISIBILITY_SPECIFIED(TYPE)	\
	DECL_VISIBILITY_SPECIFIED (TYPE_MAIN_DECL (TYPE))

typedef struct GTY (()) tree_pair_s {
  tree purpose;
  tree value;
} tree_pair_s;
typedef tree_pair_s *tree_pair_p;

/* This is a few header flags for 'struct lang_type'.  Actually,
   all but the first are used only for lang_type_class; they
   are put in this structure to save space.  */
struct GTY(()) lang_type_header {
  BOOL_BITFIELD is_lang_type_class : 1;

  BOOL_BITFIELD has_type_conversion : 1;
  BOOL_BITFIELD has_copy_ctor : 1;
  BOOL_BITFIELD has_default_ctor : 1;
  BOOL_BITFIELD const_needs_init : 1;
  BOOL_BITFIELD ref_needs_init : 1;
  BOOL_BITFIELD has_const_copy_assign : 1;

  BOOL_BITFIELD spare : 1;
};

/* This structure provides additional information above and beyond
   what is provide in the ordinary tree_type.  In the past, we used it
   for the types of class types, template parameters types, typename
   types, and so forth.  However, there can be many (tens to hundreds
   of thousands) of template parameter types in a compilation, and
   there's no need for this additional information in that case.
   Therefore, we now use this data structure only for class types.

   In the past, it was thought that there would be relatively few
   class types.  However, in the presence of heavy use of templates,
   many (i.e., thousands) of classes can easily be generated.
   Therefore, we should endeavor to keep the size of this structure to
   a minimum.  */
struct GTY(()) lang_type_class {
  struct lang_type_header h;

  unsigned char align;

  unsigned has_mutable : 1;
  unsigned com_interface : 1;
  unsigned non_pod_class : 1;
  unsigned nearly_empty_p : 1;
  unsigned user_align : 1;
  unsigned has_copy_assign : 1;
  unsigned has_new : 1;
  unsigned has_array_new : 1;

  unsigned gets_delete : 2;
  unsigned interface_only : 1;
  unsigned interface_unknown : 1;
  unsigned contains_empty_class_p : 1;
  unsigned anon_aggr : 1;
  unsigned non_zero_init : 1;
  unsigned empty_p : 1;

  unsigned vec_new_uses_cookie : 1;
  unsigned declared_class : 1;
  unsigned diamond_shaped : 1;
  unsigned repeated_base : 1;
  unsigned being_defined : 1;
  unsigned java_interface : 1;
  unsigned debug_requested : 1;
  unsigned fields_readonly : 1;

  unsigned use_template : 2;
  unsigned ptrmemfunc_flag : 1;
  unsigned was_anonymous : 1;
  unsigned lazy_default_ctor : 1;
  unsigned lazy_copy_ctor : 1;
  unsigned lazy_copy_assign : 1;
  unsigned lazy_destructor : 1;

  unsigned has_const_copy_ctor : 1;
  unsigned has_complex_copy_ctor : 1;
  unsigned has_complex_copy_assign : 1;
  unsigned non_aggregate : 1;
  unsigned has_complex_dflt : 1;
  unsigned has_list_ctor : 1;
  unsigned non_std_layout : 1;
  unsigned is_literal : 1;

  unsigned lazy_move_ctor : 1;
  unsigned lazy_move_assign : 1;
  unsigned has_complex_move_ctor : 1;
  unsigned has_complex_move_assign : 1;
  unsigned has_constexpr_ctor : 1;
  unsigned is_final : 1;

  /* When adding a flag here, consider whether or not it ought to
     apply to a template instance if it applies to the template.  If
     so, make sure to copy it in instantiate_class_template!  */

  /* There are some bits left to fill out a 32-bit word.  Keep track
     of this by updating the size of this bitfield whenever you add or
     remove a flag.  */
  unsigned dummy : 2;

  tree primary_base;
  vec<tree_pair_s, va_gc> *vcall_indices;
  tree vtables;
  tree typeinfo_var;
  vec<tree, va_gc> *vbases;
  binding_table nested_udts;
  tree as_base;
  vec<tree, va_gc> *pure_virtuals;
  tree friend_classes;
  vec<tree, va_gc> * GTY((reorder ("resort_type_method_vec"))) methods;
  tree key_method;
  tree decl_list;
  tree template_info;
  tree befriending_classes;
  /* In a RECORD_TYPE, information specific to Objective-C++, such
     as a list of adopted protocols or a pointer to a corresponding
     @interface.  See objc/objc-act.h for details.  */
  tree objc_info;
  /* sorted_fields is sorted based on a pointer, so we need to be able
     to resort it if pointers get rearranged.  */
  struct sorted_fields_type * GTY ((reorder ("resort_sorted_fields")))
    sorted_fields;
  /* FIXME reuse another field?  */
  tree lambda_expr;
};

struct GTY(()) lang_type_ptrmem {
  struct lang_type_header h;
  tree record;
};

struct GTY((variable_size)) lang_type {
  union lang_type_u
  {
    struct lang_type_header GTY((skip (""))) h;
    struct lang_type_class  GTY((tag ("1"))) c;
    struct lang_type_ptrmem GTY((tag ("0"))) ptrmem;
  } GTY((desc ("%h.h.is_lang_type_class"))) u;
};

#if defined ENABLE_TREE_CHECKING && (GCC_VERSION >= 2007)

#define LANG_TYPE_CLASS_CHECK(NODE) __extension__		\
({  struct lang_type *lt = TYPE_LANG_SPECIFIC (NODE);		\
    if (! lt->u.h.is_lang_type_class)				\
      lang_check_failed (__FILE__, __LINE__, __FUNCTION__);	\
    &lt->u.c; })

#define LANG_TYPE_PTRMEM_CHECK(NODE) __extension__		\
({  struct lang_type *lt = TYPE_LANG_SPECIFIC (NODE);		\
    if (lt->u.h.is_lang_type_class)				\
      lang_check_failed (__FILE__, __LINE__, __FUNCTION__);	\
    &lt->u.ptrmem; })

#else

#define LANG_TYPE_CLASS_CHECK(NODE) (&TYPE_LANG_SPECIFIC (NODE)->u.c)
#define LANG_TYPE_PTRMEM_CHECK(NODE) (&TYPE_LANG_SPECIFIC (NODE)->u.ptrmem)

#endif /* ENABLE_TREE_CHECKING */

/* Nonzero for _CLASSTYPE means that operator delete is defined.  */
#define TYPE_GETS_DELETE(NODE) (LANG_TYPE_CLASS_CHECK (NODE)->gets_delete)
#define TYPE_GETS_REG_DELETE(NODE) (TYPE_GETS_DELETE (NODE) & 1)

/* Nonzero if `new NODE[x]' should cause the allocation of extra
   storage to indicate how many array elements are in use.  */
#define TYPE_VEC_NEW_USES_COOKIE(NODE)			\
  (CLASS_TYPE_P (NODE)					\
   && LANG_TYPE_CLASS_CHECK (NODE)->vec_new_uses_cookie)

/* Nonzero means that this _CLASSTYPE node defines ways of converting
   itself to other types.  */
#define TYPE_HAS_CONVERSION(NODE) \
  (LANG_TYPE_CLASS_CHECK (NODE)->h.has_type_conversion)

/* Nonzero means that NODE (a class type) has a default constructor --
   but that it has not yet been declared.  */
#define CLASSTYPE_LAZY_DEFAULT_CTOR(NODE) \
  (LANG_TYPE_CLASS_CHECK (NODE)->lazy_default_ctor)

/* Nonzero means that NODE (a class type) has a copy constructor --
   but that it has not yet been declared.  */
#define CLASSTYPE_LAZY_COPY_CTOR(NODE) \
  (LANG_TYPE_CLASS_CHECK (NODE)->lazy_copy_ctor)

/* Nonzero means that NODE (a class type) has a move constructor --
   but that it has not yet been declared.  */
#define CLASSTYPE_LAZY_MOVE_CTOR(NODE) \
  (LANG_TYPE_CLASS_CHECK (NODE)->lazy_move_ctor)

/* Nonzero means that NODE (a class type) has an assignment operator
   -- but that it has not yet been declared.  */
#define CLASSTYPE_LAZY_COPY_ASSIGN(NODE) \
  (LANG_TYPE_CLASS_CHECK (NODE)->lazy_copy_assign)

/* Nonzero means that NODE (a class type) has an assignment operator
   -- but that it has not yet been declared.  */
#define CLASSTYPE_LAZY_MOVE_ASSIGN(NODE) \
  (LANG_TYPE_CLASS_CHECK (NODE)->lazy_move_assign)

/* Nonzero means that NODE (a class type) has a destructor -- but that
   it has not yet been declared.  */
#define CLASSTYPE_LAZY_DESTRUCTOR(NODE) \
  (LANG_TYPE_CLASS_CHECK (NODE)->lazy_destructor)

/* Nonzero means that NODE (a class type) is final */
#define CLASSTYPE_FINAL(NODE) \
  (LANG_TYPE_CLASS_CHECK (NODE)->is_final)


/* Nonzero means that this _CLASSTYPE node overloads operator=(X&).  */
#define TYPE_HAS_COPY_ASSIGN(NODE) (LANG_TYPE_CLASS_CHECK (NODE)->has_copy_assign)

/* True iff the class type NODE has an "operator =" whose parameter
   has a parameter of type "const X&".  */
#define TYPE_HAS_CONST_COPY_ASSIGN(NODE) \
  (LANG_TYPE_CLASS_CHECK (NODE)->h.has_const_copy_assign)

/* Nonzero means that this _CLASSTYPE node has an X(X&) constructor.  */
#define TYPE_HAS_COPY_CTOR(NODE) (LANG_TYPE_CLASS_CHECK (NODE)->h.has_copy_ctor)
#define TYPE_HAS_CONST_COPY_CTOR(NODE) \
  (LANG_TYPE_CLASS_CHECK (NODE)->has_const_copy_ctor)

/* Nonzero if this class has an X(initializer_list<T>) constructor.  */
#define TYPE_HAS_LIST_CTOR(NODE) \
  (LANG_TYPE_CLASS_CHECK (NODE)->has_list_ctor)

/* Nonzero if this class has a constexpr constructor other than a copy/move
   constructor.  Note that a class can have constexpr constructors for
   static initialization even if it isn't a literal class.  */
#define TYPE_HAS_CONSTEXPR_CTOR(NODE) \
  (LANG_TYPE_CLASS_CHECK (NODE)->has_constexpr_ctor)

/* Nonzero if this class defines an overloaded operator new.  (An
   operator new [] doesn't count.)  */
#define TYPE_HAS_NEW_OPERATOR(NODE) \
  (LANG_TYPE_CLASS_CHECK (NODE)->has_new)

/* Nonzero if this class defines an overloaded operator new[].  */
#define TYPE_HAS_ARRAY_NEW_OPERATOR(NODE) \
  (LANG_TYPE_CLASS_CHECK (NODE)->has_array_new)

/* Nonzero means that this type is being defined.  I.e., the left brace
   starting the definition of this type has been seen.  */
#define TYPE_BEING_DEFINED(NODE) (LANG_TYPE_CLASS_CHECK (NODE)->being_defined)

/* Nonzero means that this type is either complete or being defined, so we
   can do lookup in it.  */
#define COMPLETE_OR_OPEN_TYPE_P(NODE) \
  (COMPLETE_TYPE_P (NODE) || (CLASS_TYPE_P (NODE) && TYPE_BEING_DEFINED (NODE)))

/* Mark bits for repeated base checks.  */
#define TYPE_MARKED_P(NODE) TREE_LANG_FLAG_6 (TYPE_CHECK (NODE))

/* Nonzero if the class NODE has multiple paths to the same (virtual)
   base object.  */
#define CLASSTYPE_DIAMOND_SHAPED_P(NODE) \
  (LANG_TYPE_CLASS_CHECK(NODE)->diamond_shaped)

/* Nonzero if the class NODE has multiple instances of the same base
   type.  */
#define CLASSTYPE_REPEATED_BASE_P(NODE) \
  (LANG_TYPE_CLASS_CHECK(NODE)->repeated_base)

/* The member function with which the vtable will be emitted:
   the first noninline non-pure-virtual member function.  NULL_TREE
   if there is no key function or if this is a class template */
#define CLASSTYPE_KEY_METHOD(NODE) (LANG_TYPE_CLASS_CHECK (NODE)->key_method)

/* Vector member functions defined in this class.  Each element is
   either a FUNCTION_DECL, a TEMPLATE_DECL, or an OVERLOAD.  All
   functions with the same name end up in the same slot.  The first
   two elements are for constructors, and destructors, respectively.
   All template conversion operators to innermost template dependent
   types are overloaded on the next slot, if they exist.  Note, the
   names for these functions will not all be the same.  The
   non-template conversion operators & templated conversions to
   non-innermost template types are next, followed by ordinary member
   functions.  There may be empty entries at the end of the vector.
   The conversion operators are unsorted. The ordinary member
   functions are sorted, once the class is complete.  */
#define CLASSTYPE_METHOD_VEC(NODE) (LANG_TYPE_CLASS_CHECK (NODE)->methods)

/* For class templates, this is a TREE_LIST of all member data,
   functions, types, and friends in the order of declaration.
   The TREE_PURPOSE of each TREE_LIST is NULL_TREE for a friend,
   and the RECORD_TYPE for the class template otherwise.  */
#define CLASSTYPE_DECL_LIST(NODE) (LANG_TYPE_CLASS_CHECK (NODE)->decl_list)

/* The slot in the CLASSTYPE_METHOD_VEC where constructors go.  */
#define CLASSTYPE_CONSTRUCTOR_SLOT 0

/* The slot in the CLASSTYPE_METHOD_VEC where destructors go.  */
#define CLASSTYPE_DESTRUCTOR_SLOT 1

/* The first slot in the CLASSTYPE_METHOD_VEC where conversion
   operators can appear.  */
#define CLASSTYPE_FIRST_CONVERSION_SLOT 2

/* A FUNCTION_DECL or OVERLOAD for the constructors for NODE.  These
   are the constructors that take an in-charge parameter.  */
#define CLASSTYPE_CONSTRUCTORS(NODE) \
  ((*CLASSTYPE_METHOD_VEC (NODE))[CLASSTYPE_CONSTRUCTOR_SLOT])

/* A FUNCTION_DECL for the destructor for NODE.  These are the
   destructors that take an in-charge parameter.  If
   CLASSTYPE_LAZY_DESTRUCTOR is true, then this entry will be NULL
   until the destructor is created with lazily_declare_fn.  */
#define CLASSTYPE_DESTRUCTORS(NODE) \
  (CLASSTYPE_METHOD_VEC (NODE)						      \
   ? (*CLASSTYPE_METHOD_VEC (NODE))[CLASSTYPE_DESTRUCTOR_SLOT]		      \
   : NULL_TREE)

/* A dictionary of the nested user-defined-types (class-types, or enums)
   found within this class.  This table includes nested member class
   templates.  */
#define CLASSTYPE_NESTED_UTDS(NODE) \
   (LANG_TYPE_CLASS_CHECK (NODE)->nested_udts)

/* Nonzero if NODE has a primary base class, i.e., a base class with
   which it shares the virtual function table pointer.  */
#define CLASSTYPE_HAS_PRIMARY_BASE_P(NODE) \
  (CLASSTYPE_PRIMARY_BINFO (NODE) != NULL_TREE)

/* If non-NULL, this is the binfo for the primary base class, i.e.,
   the base class which contains the virtual function table pointer
   for this class.  */
#define CLASSTYPE_PRIMARY_BINFO(NODE) \
  (LANG_TYPE_CLASS_CHECK (NODE)->primary_base)

/* A vector of BINFOs for the direct and indirect virtual base classes
   that this type uses in a post-order depth-first left-to-right
   order.  (In other words, these bases appear in the order that they
   should be initialized.)  */
#define CLASSTYPE_VBASECLASSES(NODE) (LANG_TYPE_CLASS_CHECK (NODE)->vbases)

/* The type corresponding to NODE when NODE is used as a base class,
   i.e., NODE without virtual base classes.  */

#define CLASSTYPE_AS_BASE(NODE) (LANG_TYPE_CLASS_CHECK (NODE)->as_base)

/* True iff NODE is the CLASSTYPE_AS_BASE version of some type.  */

#define IS_FAKE_BASE_TYPE(NODE)					\
  (TREE_CODE (NODE) == RECORD_TYPE				\
   && TYPE_CONTEXT (NODE) && CLASS_TYPE_P (TYPE_CONTEXT (NODE))	\
   && CLASSTYPE_AS_BASE (TYPE_CONTEXT (NODE)) == (NODE))

/* These are the size and alignment of the type without its virtual
   base classes, for when we use this type as a base itself.  */
#define CLASSTYPE_SIZE(NODE) TYPE_SIZE (CLASSTYPE_AS_BASE (NODE))
#define CLASSTYPE_SIZE_UNIT(NODE) TYPE_SIZE_UNIT (CLASSTYPE_AS_BASE (NODE))
#define CLASSTYPE_ALIGN(NODE) TYPE_ALIGN (CLASSTYPE_AS_BASE (NODE))
#define CLASSTYPE_USER_ALIGN(NODE) TYPE_USER_ALIGN (CLASSTYPE_AS_BASE (NODE))

/* The alignment of NODE, without its virtual bases, in bytes.  */
#define CLASSTYPE_ALIGN_UNIT(NODE) \
  (CLASSTYPE_ALIGN (NODE) / BITS_PER_UNIT)

/* True if this a Java interface type, declared with
   '__attribute__ ((java_interface))'.  */
#define TYPE_JAVA_INTERFACE(NODE) \
  (LANG_TYPE_CLASS_CHECK (NODE)->java_interface)

/* A vec<tree> of virtual functions which cannot be inherited by
   derived classes.  When deriving from this type, the derived
   class must provide its own definition for each of these functions.  */
#define CLASSTYPE_PURE_VIRTUALS(NODE) \
  (LANG_TYPE_CLASS_CHECK (NODE)->pure_virtuals)

/* Nonzero means that this type is an abstract class type.  */
#define ABSTRACT_CLASS_TYPE_P(NODE) \
  (CLASS_TYPE_P (NODE) && CLASSTYPE_PURE_VIRTUALS(NODE))

/* Nonzero means that this type has an X() constructor.  */
#define TYPE_HAS_DEFAULT_CONSTRUCTOR(NODE) \
  (LANG_TYPE_CLASS_CHECK (NODE)->h.has_default_ctor)

/* Nonzero means that this type contains a mutable member.  */
#define CLASSTYPE_HAS_MUTABLE(NODE) (LANG_TYPE_CLASS_CHECK (NODE)->has_mutable)
#define TYPE_HAS_MUTABLE_P(NODE) (cp_has_mutable_p (NODE))

/* Nonzero means that this class type is not POD for the purpose of layout
   (as defined in the ABI).  This is different from the language's POD.  */
#define CLASSTYPE_NON_LAYOUT_POD_P(NODE) \
  (LANG_TYPE_CLASS_CHECK (NODE)->non_pod_class)

/* Nonzero means that this class type is a non-standard-layout class.  */
#define CLASSTYPE_NON_STD_LAYOUT(NODE) \
  (LANG_TYPE_CLASS_CHECK (NODE)->non_std_layout)

/* Nonzero means that this class contains pod types whose default
   initialization is not a zero initialization (namely, pointers to
   data members).  */
#define CLASSTYPE_NON_ZERO_INIT_P(NODE) \
  (LANG_TYPE_CLASS_CHECK (NODE)->non_zero_init)

/* Nonzero if this class is "empty" in the sense of the C++ ABI.  */
#define CLASSTYPE_EMPTY_P(NODE) \
  (LANG_TYPE_CLASS_CHECK (NODE)->empty_p)

/* Nonzero if this class is "nearly empty", i.e., contains only a
   virtual function table pointer.  */
#define CLASSTYPE_NEARLY_EMPTY_P(NODE) \
  (LANG_TYPE_CLASS_CHECK (NODE)->nearly_empty_p)

/* Nonzero if this class contains an empty subobject.  */
#define CLASSTYPE_CONTAINS_EMPTY_CLASS_P(NODE) \
  (LANG_TYPE_CLASS_CHECK (NODE)->contains_empty_class_p)

/* A list of class types of which this type is a friend.  The
   TREE_VALUE is normally a TYPE, but will be a TEMPLATE_DECL in the
   case of a template friend.  */
#define CLASSTYPE_FRIEND_CLASSES(NODE) \
  (LANG_TYPE_CLASS_CHECK (NODE)->friend_classes)

/* A list of the classes which grant friendship to this class.  */
#define CLASSTYPE_BEFRIENDING_CLASSES(NODE) \
  (LANG_TYPE_CLASS_CHECK (NODE)->befriending_classes)

/* The associated LAMBDA_EXPR that made this class.  */
#define CLASSTYPE_LAMBDA_EXPR(NODE) \
  (LANG_TYPE_CLASS_CHECK (NODE)->lambda_expr)
/* The extra mangling scope for this closure type.  */
#define LAMBDA_TYPE_EXTRA_SCOPE(NODE) \
  (LAMBDA_EXPR_EXTRA_SCOPE (CLASSTYPE_LAMBDA_EXPR (NODE)))

/* Say whether this node was declared as a "class" or a "struct".  */
#define CLASSTYPE_DECLARED_CLASS(NODE) \
  (LANG_TYPE_CLASS_CHECK (NODE)->declared_class)

/* Nonzero if this class has const members
   which have no specified initialization.  */
#define CLASSTYPE_READONLY_FIELDS_NEED_INIT(NODE)	\
  (TYPE_LANG_SPECIFIC (NODE)				\
   ? LANG_TYPE_CLASS_CHECK (NODE)->h.const_needs_init : 0)
#define SET_CLASSTYPE_READONLY_FIELDS_NEED_INIT(NODE, VALUE) \
  (LANG_TYPE_CLASS_CHECK (NODE)->h.const_needs_init = (VALUE))

/* Nonzero if this class has ref members
   which have no specified initialization.  */
#define CLASSTYPE_REF_FIELDS_NEED_INIT(NODE)		\
  (TYPE_LANG_SPECIFIC (NODE)				\
   ? LANG_TYPE_CLASS_CHECK (NODE)->h.ref_needs_init : 0)
#define SET_CLASSTYPE_REF_FIELDS_NEED_INIT(NODE, VALUE) \
  (LANG_TYPE_CLASS_CHECK (NODE)->h.ref_needs_init = (VALUE))

/* Nonzero if this class is included from a header file which employs
   `#pragma interface', and it is not included in its implementation file.  */
#define CLASSTYPE_INTERFACE_ONLY(NODE) \
  (LANG_TYPE_CLASS_CHECK (NODE)->interface_only)

/* True if we have already determined whether or not vtables, VTTs,
   typeinfo, and other similar per-class data should be emitted in
   this translation unit.  This flag does not indicate whether or not
   these items should be emitted; it only indicates that we know one
   way or the other.  */
#define CLASSTYPE_INTERFACE_KNOWN(NODE) \
  (LANG_TYPE_CLASS_CHECK (NODE)->interface_unknown == 0)
/* The opposite of CLASSTYPE_INTERFACE_KNOWN.  */
#define CLASSTYPE_INTERFACE_UNKNOWN(NODE) \
  (LANG_TYPE_CLASS_CHECK (NODE)->interface_unknown)

#define SET_CLASSTYPE_INTERFACE_UNKNOWN_X(NODE,X) \
  (LANG_TYPE_CLASS_CHECK (NODE)->interface_unknown = !!(X))
#define SET_CLASSTYPE_INTERFACE_UNKNOWN(NODE) \
  (LANG_TYPE_CLASS_CHECK (NODE)->interface_unknown = 1)
#define SET_CLASSTYPE_INTERFACE_KNOWN(NODE) \
  (LANG_TYPE_CLASS_CHECK (NODE)->interface_unknown = 0)

/* Nonzero if a _DECL node requires us to output debug info for this class.  */
#define CLASSTYPE_DEBUG_REQUESTED(NODE) \
  (LANG_TYPE_CLASS_CHECK (NODE)->debug_requested)

/* Additional macros for inheritance information.  */

/* Nonzero means that this class is on a path leading to a new vtable.  */
#define BINFO_VTABLE_PATH_MARKED(NODE) BINFO_FLAG_1 (NODE)

/* Nonzero means B (a BINFO) has its own vtable.  Any copies will not
   have this flag set.  */
#define BINFO_NEW_VTABLE_MARKED(B) (BINFO_FLAG_2 (B))

/* Compare a BINFO_TYPE with another type for equality.  For a binfo,
   this is functionally equivalent to using same_type_p, but
   measurably faster.  At least one of the arguments must be a
   BINFO_TYPE.  The other can be a BINFO_TYPE or a regular type.  If
   BINFO_TYPE(T) ever stops being the main variant of the class the
   binfo is for, this macro must change.  */
#define SAME_BINFO_TYPE_P(A, B) ((A) == (B))

/* Any subobject that needs a new vtable must have a vptr and must not
   be a non-virtual primary base (since it would then use the vtable from a
   derived class and never become non-primary.)  */
#define SET_BINFO_NEW_VTABLE_MARKED(B)					 \
  (BINFO_NEW_VTABLE_MARKED (B) = 1,					 \
   gcc_assert (!BINFO_PRIMARY_P (B) || BINFO_VIRTUAL_P (B)),		 \
   gcc_assert (TYPE_VFIELD (BINFO_TYPE (B))))

/* Nonzero if this binfo is for a dependent base - one that should not
   be searched.  */
#define BINFO_DEPENDENT_BASE_P(NODE) BINFO_FLAG_3 (NODE)

/* Nonzero if this binfo has lost its primary base binfo (because that
   is a nearly-empty virtual base that has been taken by some other
   base in the complete hierarchy.  */
#define BINFO_LOST_PRIMARY_P(NODE) BINFO_FLAG_4 (NODE)

/* Nonzero if this BINFO is a primary base class.  */
#define BINFO_PRIMARY_P(NODE) BINFO_FLAG_5(NODE)

/* Used by various search routines.  */
#define IDENTIFIER_MARKED(NODE) TREE_LANG_FLAG_0 (NODE)

/* A vec<tree_pair_s> of the vcall indices associated with the class
   NODE.  The PURPOSE of each element is a FUNCTION_DECL for a virtual
   function.  The VALUE is the index into the virtual table where the
   vcall offset for that function is stored, when NODE is a virtual
   base.  */
#define CLASSTYPE_VCALL_INDICES(NODE) \
  (LANG_TYPE_CLASS_CHECK (NODE)->vcall_indices)

/* The various vtables for the class NODE.  The primary vtable will be
   first, followed by the construction vtables and VTT, if any.  */
#define CLASSTYPE_VTABLES(NODE) \
  (LANG_TYPE_CLASS_CHECK (NODE)->vtables)

/* The std::type_info variable representing this class, or NULL if no
   such variable has been created.  This field is only set for the
   TYPE_MAIN_VARIANT of the class.  */
#define CLASSTYPE_TYPEINFO_VAR(NODE) \
  (LANG_TYPE_CLASS_CHECK (NODE)->typeinfo_var)

/* Accessor macros for the BINFO_VIRTUALS list.  */

/* The number of bytes by which to adjust the `this' pointer when
   calling this virtual function.  Subtract this value from the this
   pointer. Always non-NULL, might be constant zero though.  */
#define BV_DELTA(NODE) (TREE_PURPOSE (NODE))

/* If non-NULL, the vtable index at which to find the vcall offset
   when calling this virtual function.  Add the value at that vtable
   index to the this pointer.  */
#define BV_VCALL_INDEX(NODE) (TREE_TYPE (NODE))

/* The function to call.  */
#define BV_FN(NODE) (TREE_VALUE (NODE))

/* Whether or not this entry is for a lost primary virtual base.  */
#define BV_LOST_PRIMARY(NODE) (TREE_LANG_FLAG_0 (NODE))

/* For FUNCTION_TYPE or METHOD_TYPE, a list of the exceptions that
   this type can raise.  Each TREE_VALUE is a _TYPE.  The TREE_VALUE
   will be NULL_TREE to indicate a throw specification of `()', or
   no exceptions allowed.  For a noexcept specification, TREE_VALUE
   is NULL_TREE and TREE_PURPOSE is the constant-expression.  For
   a deferred noexcept-specification, TREE_PURPOSE is a DEFERRED_NOEXCEPT
   (for templates) or an OVERLOAD list of functions (for implicitly
   declared functions).  */
#define TYPE_RAISES_EXCEPTIONS(NODE) \
  TYPE_LANG_SLOT_1 (FUNC_OR_METHOD_CHECK (NODE))

/* For FUNCTION_TYPE or METHOD_TYPE, return 1 iff it is declared `throw()'
   or noexcept(true).  */
#define TYPE_NOTHROW_P(NODE) nothrow_spec_p (TYPE_RAISES_EXCEPTIONS (NODE))

/* For FUNCTION_TYPE or METHOD_TYPE, true if NODE is noexcept.  This is the
   case for things declared noexcept(true) and, with -fnothrow-opt, for
   throw() functions.  */
#define TYPE_NOEXCEPT_P(NODE) type_noexcept_p (NODE)

/* The binding level associated with the namespace.  */
#define NAMESPACE_LEVEL(NODE) \
  (LANG_DECL_NS_CHECK (NODE)->level)

/* Flags shared by all forms of DECL_LANG_SPECIFIC.

   Some of the flags live here only to make lang_decl_min/fn smaller.  Do
   not make this struct larger than 32 bits; instead, make sel smaller.  */

struct GTY(()) lang_decl_base {
  unsigned selector : 16;   /* Larger than necessary for faster access.  */
  ENUM_BITFIELD(languages) language : 4;
  unsigned use_template : 2;
  unsigned not_really_extern : 1;	   /* var or fn */
  unsigned initialized_in_class : 1;	   /* var or fn */
  unsigned repo_available_p : 1;	   /* var or fn */
  unsigned threadprivate_or_deleted_p : 1; /* var or fn */
  unsigned anticipated_p : 1;		   /* fn, type or template */
  unsigned friend_attr : 1;		   /* fn, type or template */
  unsigned template_conv_p : 1;		   /* var or template */
  unsigned odr_used : 1;		   /* var or fn */
  unsigned u2sel : 1;
  /* 1 spare bit */
};

/* True for DECL codes which have template info and access.  */
#define LANG_DECL_HAS_MIN(NODE)			\
  (VAR_OR_FUNCTION_DECL_P (NODE)		\
   || TREE_CODE (NODE) == FIELD_DECL		\
   || TREE_CODE (NODE) == CONST_DECL		\
   || TREE_CODE (NODE) == TYPE_DECL		\
   || TREE_CODE (NODE) == TEMPLATE_DECL		\
   || TREE_CODE (NODE) == USING_DECL)

/* DECL_LANG_SPECIFIC for the above codes.  */

struct GTY(()) lang_decl_min {
  struct lang_decl_base base;

  /* In a FUNCTION_DECL for which DECL_THUNK_P holds, this is
     THUNK_ALIAS.
     In a FUNCTION_DECL for which DECL_THUNK_P does not hold,
     VAR_DECL, TYPE_DECL, or TEMPLATE_DECL, this is
     DECL_TEMPLATE_INFO.  */
  tree template_info;

  union lang_decl_u2 {
    /* In a FUNCTION_DECL for which DECL_THUNK_P holds, this is
       THUNK_VIRTUAL_OFFSET.
       Otherwise this is DECL_ACCESS.  */
    tree GTY ((tag ("0"))) access;

    /* For VAR_DECL in function, this is DECL_DISCRIMINATOR.  */
    int GTY ((tag ("1"))) discriminator;
  } GTY ((desc ("%0.u.base.u2sel"))) u2;
};

/* Additional DECL_LANG_SPECIFIC information for functions.  */

struct GTY(()) lang_decl_fn {
  struct lang_decl_min min;

  /* In an overloaded operator, this is the value of
     DECL_OVERLOADED_OPERATOR_P.  */
  ENUM_BITFIELD (tree_code) operator_code : 16;

  unsigned global_ctor_p : 1;
  unsigned global_dtor_p : 1;
  unsigned constructor_attr : 1;
  unsigned destructor_attr : 1;
  unsigned assignment_operator_p : 1;
  unsigned static_function : 1;
  unsigned pure_virtual : 1;
  unsigned defaulted_p : 1;

  unsigned has_in_charge_parm_p : 1;
  unsigned has_vtt_parm_p : 1;
  unsigned pending_inline_p : 1;
  unsigned nonconverting : 1;
  unsigned thunk_p : 1;
  unsigned this_thunk_p : 1;
  unsigned hidden_friend_p : 1;
  /* 1 spare bit.  */

  /* For a non-thunk function decl, this is a tree list of
     friendly classes. For a thunk function decl, it is the
     thunked to function decl.  */
  tree befriending_classes;

  /* For a non-virtual FUNCTION_DECL, this is
     DECL_FRIEND_CONTEXT.  For a virtual FUNCTION_DECL for which
     DECL_THIS_THUNK_P does not hold, this is DECL_THUNKS. Both
     this pointer and result pointer adjusting thunks are
     chained here.  This pointer thunks to return pointer thunks
     will be chained on the return pointer thunk.  */
  tree context;

  union lang_decl_u5
  {
    /* In a non-thunk FUNCTION_DECL or TEMPLATE_DECL, this is
       DECL_CLONED_FUNCTION.  */
    tree GTY ((tag ("0"))) cloned_function;

    /* In a FUNCTION_DECL for which THUNK_P holds this is the
       THUNK_FIXED_OFFSET.  */
    HOST_WIDE_INT GTY ((tag ("1"))) fixed_offset;
  } GTY ((desc ("%1.thunk_p"))) u5;

  union lang_decl_u3
  {
    struct cp_token_cache * GTY ((tag ("1"))) pending_inline_info;
    struct language_function * GTY ((tag ("0")))
      saved_language_function;
  } GTY ((desc ("%1.pending_inline_p"))) u;

};

/* DECL_LANG_SPECIFIC for namespaces.  */

struct GTY(()) lang_decl_ns {
  struct lang_decl_base base;
  cp_binding_level *level;
};

/* DECL_LANG_SPECIFIC for parameters.  */

struct GTY(()) lang_decl_parm {
  struct lang_decl_base base;
  int level;
  int index;
};

/* DECL_LANG_SPECIFIC for all types.  It would be nice to just make this a
   union rather than a struct containing a union as its only field, but
   tree.h declares it as a struct.  */

struct GTY((variable_size)) lang_decl {
  union GTY((desc ("%h.base.selector"))) lang_decl_u {
    struct lang_decl_base GTY ((default)) base;
    struct lang_decl_min GTY((tag ("0"))) min;
    struct lang_decl_fn GTY ((tag ("1"))) fn;
    struct lang_decl_ns GTY((tag ("2"))) ns;
    struct lang_decl_parm GTY((tag ("3"))) parm;
  } u;
};

/* Looks through a template (if present) to find what it declares.  */
#define STRIP_TEMPLATE(NODE) \
  (TREE_CODE (NODE) == TEMPLATE_DECL ? DECL_TEMPLATE_RESULT (NODE) : NODE)

#if defined ENABLE_TREE_CHECKING && (GCC_VERSION >= 2007)

#define LANG_DECL_MIN_CHECK(NODE) __extension__			\
({ struct lang_decl *lt = DECL_LANG_SPECIFIC (NODE);		\
   if (!LANG_DECL_HAS_MIN (NODE))				\
     lang_check_failed (__FILE__, __LINE__, __FUNCTION__);	\
   &lt->u.min; })

/* We want to be able to check DECL_CONSTRUCTOR_P and such on a function
   template, not just on a FUNCTION_DECL.  So when looking for things in
   lang_decl_fn, look down through a TEMPLATE_DECL into its result.  */
#define LANG_DECL_FN_CHECK(NODE) __extension__				\
({ struct lang_decl *lt = DECL_LANG_SPECIFIC (STRIP_TEMPLATE (NODE));	\
   if (!DECL_DECLARES_FUNCTION_P (NODE) || lt->u.base.selector != 1)	\
     lang_check_failed (__FILE__, __LINE__, __FUNCTION__);		\
   &lt->u.fn; })

#define LANG_DECL_NS_CHECK(NODE) __extension__				\
({ struct lang_decl *lt = DECL_LANG_SPECIFIC (NODE);			\
   if (TREE_CODE (NODE) != NAMESPACE_DECL || lt->u.base.selector != 2)	\
     lang_check_failed (__FILE__, __LINE__, __FUNCTION__);		\
   &lt->u.ns; })

#define LANG_DECL_PARM_CHECK(NODE) __extension__		\
({ struct lang_decl *lt = DECL_LANG_SPECIFIC (NODE);		\
  if (TREE_CODE (NODE) != PARM_DECL)				\
    lang_check_failed (__FILE__, __LINE__, __FUNCTION__);	\
  &lt->u.parm; })

#define LANG_DECL_U2_CHECK(NODE, TF) __extension__		\
({  struct lang_decl *lt = DECL_LANG_SPECIFIC (NODE);		\
    if (!LANG_DECL_HAS_MIN (NODE) || lt->u.base.u2sel != TF)	\
      lang_check_failed (__FILE__, __LINE__, __FUNCTION__);	\
    &lt->u.min.u2; })

#else

#define LANG_DECL_MIN_CHECK(NODE) \
  (&DECL_LANG_SPECIFIC (NODE)->u.min)

#define LANG_DECL_FN_CHECK(NODE) \
  (&DECL_LANG_SPECIFIC (STRIP_TEMPLATE (NODE))->u.fn)

#define LANG_DECL_NS_CHECK(NODE) \
  (&DECL_LANG_SPECIFIC (NODE)->u.ns)

#define LANG_DECL_PARM_CHECK(NODE) \
  (&DECL_LANG_SPECIFIC (NODE)->u.parm)

#define LANG_DECL_U2_CHECK(NODE, TF) \
  (&DECL_LANG_SPECIFIC (NODE)->u.min.u2)

#endif /* ENABLE_TREE_CHECKING */

/* For a FUNCTION_DECL or a VAR_DECL, the language linkage for the
   declaration.  Some entities (like a member function in a local
   class, or a local variable) do not have linkage at all, and this
   macro should not be used in those cases.

   Implementation note: A FUNCTION_DECL without DECL_LANG_SPECIFIC was
   created by language-independent code, and has C linkage.  Most
   VAR_DECLs have C++ linkage, and do not have DECL_LANG_SPECIFIC, but
   we do create DECL_LANG_SPECIFIC for variables with non-C++ linkage.  */
#define DECL_LANGUAGE(NODE)				\
  (DECL_LANG_SPECIFIC (NODE)				\
   ? DECL_LANG_SPECIFIC (NODE)->u.base.language		\
   : (TREE_CODE (NODE) == FUNCTION_DECL			\
      ? lang_c : lang_cplusplus))

/* Set the language linkage for NODE to LANGUAGE.  */
#define SET_DECL_LANGUAGE(NODE, LANGUAGE) \
  (DECL_LANG_SPECIFIC (NODE)->u.base.language = (LANGUAGE))

/* For FUNCTION_DECLs: nonzero means that this function is a constructor.  */
#define DECL_CONSTRUCTOR_P(NODE) \
  (LANG_DECL_FN_CHECK (NODE)->constructor_attr)

/* Nonzero if NODE (a FUNCTION_DECL) is a constructor for a complete
   object.  */
#define DECL_COMPLETE_CONSTRUCTOR_P(NODE)		\
  (DECL_CONSTRUCTOR_P (NODE)				\
   && DECL_NAME (NODE) == complete_ctor_identifier)

/* Nonzero if NODE (a FUNCTION_DECL) is a constructor for a base
   object.  */
#define DECL_BASE_CONSTRUCTOR_P(NODE)		\
  (DECL_CONSTRUCTOR_P (NODE)			\
   && DECL_NAME (NODE) == base_ctor_identifier)

/* Nonzero if NODE (a FUNCTION_DECL) is a constructor, but not either the
   specialized in-charge constructor or the specialized not-in-charge
   constructor.  */
#define DECL_MAYBE_IN_CHARGE_CONSTRUCTOR_P(NODE)		\
  (DECL_DECLARES_FUNCTION_P (NODE) && DECL_CONSTRUCTOR_P (NODE) \
   && !DECL_CLONED_FUNCTION_P (NODE))

/* Nonzero if NODE (a FUNCTION_DECL) is a copy constructor.  */
#define DECL_COPY_CONSTRUCTOR_P(NODE) \
  (DECL_CONSTRUCTOR_P (NODE) && copy_fn_p (NODE) > 0)

/* Nonzero if NODE (a FUNCTION_DECL) is a move constructor.  */
#define DECL_MOVE_CONSTRUCTOR_P(NODE) \
  (DECL_CONSTRUCTOR_P (NODE) && move_fn_p (NODE))

/* Nonzero if NODE is a destructor.  */
#define DECL_DESTRUCTOR_P(NODE)				\
  (LANG_DECL_FN_CHECK (NODE)->destructor_attr)

/* Nonzero if NODE (a FUNCTION_DECL) is a destructor, but not the
   specialized in-charge constructor, in-charge deleting constructor,
   or the base destructor.  */
#define DECL_MAYBE_IN_CHARGE_DESTRUCTOR_P(NODE)			\
  (DECL_DECLARES_FUNCTION_P (NODE) && DECL_DESTRUCTOR_P (NODE)	\
   && !DECL_CLONED_FUNCTION_P (NODE))

/* Nonzero if NODE (a FUNCTION_DECL) is a destructor for a complete
   object.  */
#define DECL_COMPLETE_DESTRUCTOR_P(NODE)		\
  (DECL_DESTRUCTOR_P (NODE)				\
   && DECL_NAME (NODE) == complete_dtor_identifier)

/* Nonzero if NODE (a FUNCTION_DECL) is a destructor for a base
   object.  */
#define DECL_BASE_DESTRUCTOR_P(NODE)		\
  (DECL_DESTRUCTOR_P (NODE)			\
   && DECL_NAME (NODE) == base_dtor_identifier)

/* Nonzero if NODE (a FUNCTION_DECL) is a destructor for a complete
   object that deletes the object after it has been destroyed.  */
#define DECL_DELETING_DESTRUCTOR_P(NODE)		\
  (DECL_DESTRUCTOR_P (NODE)				\
   && DECL_NAME (NODE) == deleting_dtor_identifier)

/* Nonzero if NODE (a FUNCTION_DECL) is a cloned constructor or
   destructor.  */
#define DECL_CLONED_FUNCTION_P(NODE) (!!decl_cloned_function_p (NODE, true))

/* If DECL_CLONED_FUNCTION_P holds, this is the function that was
   cloned.  */
#define DECL_CLONED_FUNCTION(NODE) (*decl_cloned_function_p (NODE, false))

/* Perform an action for each clone of FN, if FN is a function with
   clones.  This macro should be used like:

      FOR_EACH_CLONE (clone, fn)
	{ ... }

  */
#define FOR_EACH_CLONE(CLONE, FN)			\
  if (TREE_CODE (FN) == FUNCTION_DECL			\
      && (DECL_MAYBE_IN_CHARGE_CONSTRUCTOR_P (FN)	\
	  || DECL_MAYBE_IN_CHARGE_DESTRUCTOR_P (FN)))	\
     for (CLONE = DECL_CHAIN (FN);			\
	  CLONE && DECL_CLONED_FUNCTION_P (CLONE);	\
	  CLONE = DECL_CHAIN (CLONE))

/* Nonzero if NODE has DECL_DISCRIMINATOR and not DECL_ACCESS.  */
#define DECL_DISCRIMINATOR_P(NODE)	\
  (VAR_P (NODE) && DECL_FUNCTION_SCOPE_P (NODE))

/* Discriminator for name mangling.  */
#define DECL_DISCRIMINATOR(NODE) (LANG_DECL_U2_CHECK (NODE, 1)->discriminator)

/* True iff DECL_DISCRIMINATOR is set for a DECL_DISCRIMINATOR_P decl.  */
#define DECL_DISCRIMINATOR_SET_P(NODE) \
  (DECL_LANG_SPECIFIC (NODE) && DECL_LANG_SPECIFIC (NODE)->u.base.u2sel == 1)

/* The index of a user-declared parameter in its function, starting at 1.
   All artificial parameters will have index 0.  */
#define DECL_PARM_INDEX(NODE) \
  (LANG_DECL_PARM_CHECK (NODE)->index)

/* The level of a user-declared parameter in its function, starting at 1.
   A parameter of the function will have level 1; a parameter of the first
   nested function declarator (i.e. t in void f (void (*p)(T t))) will have
   level 2.  */
#define DECL_PARM_LEVEL(NODE) \
  (LANG_DECL_PARM_CHECK (NODE)->level)

/* Nonzero if the VTT parm has been added to NODE.  */
#define DECL_HAS_VTT_PARM_P(NODE) \
  (LANG_DECL_FN_CHECK (NODE)->has_vtt_parm_p)

/* Nonzero if NODE is a FUNCTION_DECL for which a VTT parameter is
   required.  */
#define DECL_NEEDS_VTT_PARM_P(NODE)			\
  (CLASSTYPE_VBASECLASSES (DECL_CONTEXT (NODE))		\
   && (DECL_BASE_CONSTRUCTOR_P (NODE)			\
       || DECL_BASE_DESTRUCTOR_P (NODE)))

/* Nonzero if NODE is a user-defined conversion operator.  */
#define DECL_CONV_FN_P(NODE) \
  (DECL_NAME (NODE) && IDENTIFIER_TYPENAME_P (DECL_NAME (NODE)))

/* If FN is a conversion operator, the type to which it converts.
   Otherwise, NULL_TREE.  */
#define DECL_CONV_FN_TYPE(FN) \
  (DECL_CONV_FN_P (FN) ? TREE_TYPE (DECL_NAME (FN)) : NULL_TREE)

/* Nonzero if NODE, which is a TEMPLATE_DECL, is a template
   conversion operator to a type dependent on the innermost template
   args.  */
#define DECL_TEMPLATE_CONV_FN_P(NODE) \
  (DECL_LANG_SPECIFIC (TEMPLATE_DECL_CHECK (NODE))->u.base.template_conv_p)

/* Nonzero if NODE, a static data member, was declared in its class as an
   array of unknown bound.  */
#define VAR_HAD_UNKNOWN_BOUND(NODE)			\
  (DECL_LANG_SPECIFIC (VAR_DECL_CHECK (NODE))		\
   ? DECL_LANG_SPECIFIC (NODE)->u.base.template_conv_p	\
   : false)
#define SET_VAR_HAD_UNKNOWN_BOUND(NODE) \
  (DECL_LANG_SPECIFIC (VAR_DECL_CHECK (NODE))->u.base.template_conv_p = true)

/* Set the overloaded operator code for NODE to CODE.  */
#define SET_OVERLOADED_OPERATOR_CODE(NODE, CODE) \
  (LANG_DECL_FN_CHECK (NODE)->operator_code = (CODE))

/* If NODE is an overloaded operator, then this returns the TREE_CODE
   associated with the overloaded operator.
   DECL_ASSIGNMENT_OPERATOR_P must also be checked to determine
   whether or not NODE is an assignment operator.  If NODE is not an
   overloaded operator, ERROR_MARK is returned.  Since the numerical
   value of ERROR_MARK is zero, this macro can be used as a predicate
   to test whether or not NODE is an overloaded operator.  */
#define DECL_OVERLOADED_OPERATOR_P(NODE)		\
  (IDENTIFIER_OPNAME_P (DECL_NAME (NODE))		\
   ? LANG_DECL_FN_CHECK (NODE)->operator_code : ERROR_MARK)

/* Nonzero if NODE is an assignment operator (including += and such).  */
#define DECL_ASSIGNMENT_OPERATOR_P(NODE) \
  (LANG_DECL_FN_CHECK (NODE)->assignment_operator_p)

/* For FUNCTION_DECLs: nonzero means that this function is a
   constructor or a destructor with an extra in-charge parameter to
   control whether or not virtual bases are constructed.  */
#define DECL_HAS_IN_CHARGE_PARM_P(NODE) \
  (LANG_DECL_FN_CHECK (NODE)->has_in_charge_parm_p)

/* Nonzero if DECL is a declaration of __builtin_constant_p.  */
#define DECL_IS_BUILTIN_CONSTANT_P(NODE)		\
 (TREE_CODE (NODE) == FUNCTION_DECL			\
  && DECL_BUILT_IN_CLASS (NODE) == BUILT_IN_NORMAL	\
  && DECL_FUNCTION_CODE (NODE) == BUILT_IN_CONSTANT_P)

/* Nonzero for _DECL means that this decl appears in (or will appear
   in) as a member in a RECORD_TYPE or UNION_TYPE node.  It is also for
   detecting circularity in case members are multiply defined.  In the
   case of a VAR_DECL, it is also used to determine how program storage
   should be allocated.  */
#define DECL_IN_AGGR_P(NODE) (DECL_LANG_FLAG_3 (NODE))

/* Nonzero for a VAR_DECL means that the variable's initialization (if
   any) has been processed.  (In general, DECL_INITIALIZED_P is
   !DECL_EXTERNAL, but static data members may be initialized even if
   not defined.)  */
#define DECL_INITIALIZED_P(NODE) \
   (TREE_LANG_FLAG_1 (VAR_DECL_CHECK (NODE)))

/* Nonzero for a VAR_DECL iff an explicit initializer was provided
   or a non-trivial constructor is called.  */
#define DECL_NONTRIVIALLY_INITIALIZED_P(NODE)	\
   (TREE_LANG_FLAG_3 (VAR_DECL_CHECK (NODE)))

/* Nonzero for a VAR_DECL that was initialized with a
   constant-expression.  */
#define DECL_INITIALIZED_BY_CONSTANT_EXPRESSION_P(NODE) \
  (TREE_LANG_FLAG_2 (VAR_DECL_CHECK (NODE)))

/* Nonzero if the DECL was initialized in the class definition itself,
   rather than outside the class.  This is used for both static member
   VAR_DECLS, and FUNCTION_DECLS that are defined in the class.  */
#define DECL_INITIALIZED_IN_CLASS_P(DECL) \
  (DECL_LANG_SPECIFIC (VAR_OR_FUNCTION_DECL_CHECK (DECL)) \
   ->u.base.initialized_in_class)

/* Nonzero if the DECL is used in the sense of 3.2 [basic.def.odr].
   Only available for decls with DECL_LANG_SPECIFIC.  */
#define DECL_ODR_USED(DECL) \
  (DECL_LANG_SPECIFIC (VAR_OR_FUNCTION_DECL_CHECK (DECL)) \
   ->u.base.odr_used)

/* Nonzero for DECL means that this decl is just a friend declaration,
   and should not be added to the list of members for this class.  */
#define DECL_FRIEND_P(NODE) \
  (DECL_LANG_SPECIFIC (TYPE_FUNCTION_OR_TEMPLATE_DECL_CHECK (NODE)) \
   ->u.base.friend_attr)

/* A TREE_LIST of the types which have befriended this FUNCTION_DECL.  */
#define DECL_BEFRIENDING_CLASSES(NODE) \
  (LANG_DECL_FN_CHECK (NODE)->befriending_classes)

/* Nonzero for FUNCTION_DECL means that this decl is a static
   member function.  */
#define DECL_STATIC_FUNCTION_P(NODE) \
  (LANG_DECL_FN_CHECK (NODE)->static_function)

/* Nonzero for FUNCTION_DECL means that this decl is a non-static
   member function.  */
#define DECL_NONSTATIC_MEMBER_FUNCTION_P(NODE) \
  (TREE_CODE (TREE_TYPE (NODE)) == METHOD_TYPE)

/* Nonzero for FUNCTION_DECL means that this decl is a member function
   (static or non-static).  */
#define DECL_FUNCTION_MEMBER_P(NODE) \
  (DECL_NONSTATIC_MEMBER_FUNCTION_P (NODE) || DECL_STATIC_FUNCTION_P (NODE))

/* Nonzero for FUNCTION_DECL means that this member function
   has `this' as const X *const.  */
#define DECL_CONST_MEMFUNC_P(NODE)					 \
  (DECL_NONSTATIC_MEMBER_FUNCTION_P (NODE)				 \
   && CP_TYPE_CONST_P (TREE_TYPE (TREE_VALUE				 \
				  (TYPE_ARG_TYPES (TREE_TYPE (NODE))))))

/* Nonzero for FUNCTION_DECL means that this member function
   has `this' as volatile X *const.  */
#define DECL_VOLATILE_MEMFUNC_P(NODE)					 \
  (DECL_NONSTATIC_MEMBER_FUNCTION_P (NODE)				 \
   && CP_TYPE_VOLATILE_P (TREE_TYPE (TREE_VALUE				 \
				  (TYPE_ARG_TYPES (TREE_TYPE (NODE))))))

/* Nonzero for a DECL means that this member is a non-static member.  */
#define DECL_NONSTATIC_MEMBER_P(NODE)		\
  (DECL_NONSTATIC_MEMBER_FUNCTION_P (NODE)	\
   || TREE_CODE (NODE) == FIELD_DECL)

/* Nonzero for _DECL means that this member object type
   is mutable.  */
#define DECL_MUTABLE_P(NODE) (DECL_LANG_FLAG_0 (NODE))

/* Nonzero for _DECL means that this constructor or conversion function is
   non-converting.  */
#define DECL_NONCONVERTING_P(NODE) \
  (LANG_DECL_FN_CHECK (NODE)->nonconverting)

/* Nonzero for FUNCTION_DECL means that this member function is a pure
   virtual function.  */
#define DECL_PURE_VIRTUAL_P(NODE) \
  (LANG_DECL_FN_CHECK (NODE)->pure_virtual)

/* True (in a FUNCTION_DECL) if NODE is a virtual function that is an
   invalid overrider for a function from a base class.  Once we have
   complained about an invalid overrider we avoid complaining about it
   again.  */
#define DECL_INVALID_OVERRIDER_P(NODE) \
  (DECL_LANG_FLAG_4 (NODE))

/* True (in a FUNCTION_DECL) if NODE is a function declared with
   an override virt-specifier */
#define DECL_OVERRIDE_P(NODE) (TREE_LANG_FLAG_0 (NODE))

/* True (in a FUNCTION_DECL) if NODE is a function declared with
   a final virt-specifier */
#define DECL_FINAL_P(NODE) (TREE_LANG_FLAG_1 (NODE))

/* The thunks associated with NODE, a FUNCTION_DECL.  */
#define DECL_THUNKS(NODE) \
  (DECL_VIRTUAL_P (NODE) ? LANG_DECL_FN_CHECK (NODE)->context : NULL_TREE)

/* Set DECL_THUNKS.  */
#define SET_DECL_THUNKS(NODE,THUNKS) \
  (LANG_DECL_FN_CHECK (NODE)->context = (THUNKS))

/* If NODE, a FUNCTION_DECL, is a C++11 inheriting constructor, then this
   is the base it inherits from.  */
#define DECL_INHERITED_CTOR_BASE(NODE) \
  (DECL_CONSTRUCTOR_P (NODE) ? LANG_DECL_FN_CHECK (NODE)->context : NULL_TREE)

/* Set the inherited base.  */
#define SET_DECL_INHERITED_CTOR_BASE(NODE,INH) \
  (LANG_DECL_FN_CHECK (NODE)->context = (INH))

/* Nonzero if NODE is a thunk, rather than an ordinary function.  */
#define DECL_THUNK_P(NODE)			\
  (TREE_CODE (NODE) == FUNCTION_DECL		\
   && DECL_LANG_SPECIFIC (NODE)			\
   && LANG_DECL_FN_CHECK (NODE)->thunk_p)

/* Set DECL_THUNK_P for node.  */
#define SET_DECL_THUNK_P(NODE, THIS_ADJUSTING)			\
  (LANG_DECL_FN_CHECK (NODE)->thunk_p = 1,			\
   LANG_DECL_FN_CHECK (NODE)->this_thunk_p = (THIS_ADJUSTING))

/* Nonzero if NODE is a this pointer adjusting thunk.  */
#define DECL_THIS_THUNK_P(NODE)			\
  (DECL_THUNK_P (NODE) && LANG_DECL_FN_CHECK (NODE)->this_thunk_p)

/* Nonzero if NODE is a result pointer adjusting thunk.  */
#define DECL_RESULT_THUNK_P(NODE)			\
  (DECL_THUNK_P (NODE) && !LANG_DECL_FN_CHECK (NODE)->this_thunk_p)

/* Nonzero if NODE is a FUNCTION_DECL, but not a thunk.  */
#define DECL_NON_THUNK_FUNCTION_P(NODE)				\
  (TREE_CODE (NODE) == FUNCTION_DECL && !DECL_THUNK_P (NODE))

/* Nonzero if NODE is `extern "C"'.  */
#define DECL_EXTERN_C_P(NODE) \
  (DECL_LANGUAGE (NODE) == lang_c)

/* Nonzero if NODE is an `extern "C"' function.  */
#define DECL_EXTERN_C_FUNCTION_P(NODE) \
  (DECL_NON_THUNK_FUNCTION_P (NODE) && DECL_EXTERN_C_P (NODE))

/* True iff DECL is an entity with vague linkage whose definition is
   available in this translation unit.  */
#define DECL_REPO_AVAILABLE_P(NODE) \
  (DECL_LANG_SPECIFIC (NODE)->u.base.repo_available_p)

/* True if DECL is declared 'constexpr'.  */
#define DECL_DECLARED_CONSTEXPR_P(DECL) \
  DECL_LANG_FLAG_8 (VAR_OR_FUNCTION_DECL_CHECK (STRIP_TEMPLATE (DECL)))

/* Nonzero if this DECL is the __PRETTY_FUNCTION__ variable in a
   template function.  */
#define DECL_PRETTY_FUNCTION_P(NODE) \
  (DECL_NAME (NODE) \
   && !strcmp (IDENTIFIER_POINTER (DECL_NAME (NODE)), "__PRETTY_FUNCTION__"))

/* Nonzero if the thread-local variable was declared with __thread
   as opposed to thread_local.  */
#define DECL_GNU_TLS_P(NODE) \
  (TREE_LANG_FLAG_0 (VAR_DECL_CHECK (NODE)))

/* The _TYPE context in which this _DECL appears.  This field holds the
   class where a virtual function instance is actually defined.  */
#define DECL_CLASS_CONTEXT(NODE) \
  (DECL_CLASS_SCOPE_P (NODE) ? DECL_CONTEXT (NODE) : NULL_TREE)

/* For a non-member friend function, the class (if any) in which this
   friend was defined.  For example, given:

     struct S { friend void f (); };

   the DECL_FRIEND_CONTEXT for `f' will be `S'.  */
#define DECL_FRIEND_CONTEXT(NODE)				\
  ((DECL_DECLARES_FUNCTION_P (NODE)				\
    && DECL_FRIEND_P (NODE) && !DECL_FUNCTION_MEMBER_P (NODE))	\
   ? LANG_DECL_FN_CHECK (NODE)->context				\
   : NULL_TREE)

/* Set the DECL_FRIEND_CONTEXT for NODE to CONTEXT.  */
#define SET_DECL_FRIEND_CONTEXT(NODE, CONTEXT) \
  (LANG_DECL_FN_CHECK (NODE)->context = (CONTEXT))

#define CP_DECL_CONTEXT(NODE) \
  (!DECL_FILE_SCOPE_P (NODE) ? DECL_CONTEXT (NODE) : global_namespace)
#define CP_TYPE_CONTEXT(NODE) \
  (!TYPE_FILE_SCOPE_P (NODE) ? TYPE_CONTEXT (NODE) : global_namespace)
#define FROB_CONTEXT(NODE) \
  ((NODE) == global_namespace ? DECL_CONTEXT (NODE) : (NODE))

/* 1 iff NODE has namespace scope, including the global namespace.  */
#define DECL_NAMESPACE_SCOPE_P(NODE)				\
  (!DECL_TEMPLATE_PARM_P (NODE)					\
   && TREE_CODE (CP_DECL_CONTEXT (NODE)) == NAMESPACE_DECL)

#define TYPE_NAMESPACE_SCOPE_P(NODE) \
  (TREE_CODE (CP_TYPE_CONTEXT (NODE)) == NAMESPACE_DECL)

#define NAMESPACE_SCOPE_P(NODE) \
  ((DECL_P (NODE) && DECL_NAMESPACE_SCOPE_P (NODE)) \
   || (TYPE_P (NODE) && TYPE_NAMESPACE_SCOPE_P (NODE)))

/* 1 iff NODE is a class member.  */
#define DECL_CLASS_SCOPE_P(NODE) \
  (DECL_CONTEXT (NODE) && TYPE_P (DECL_CONTEXT (NODE)))

#define TYPE_CLASS_SCOPE_P(NODE) \
  (TYPE_CONTEXT (NODE) && TYPE_P (TYPE_CONTEXT (NODE)))

/* 1 iff NODE is function-local.  */
#define DECL_FUNCTION_SCOPE_P(NODE) \
  (DECL_CONTEXT (NODE) \
   && TREE_CODE (DECL_CONTEXT (NODE)) == FUNCTION_DECL)

#define TYPE_FUNCTION_SCOPE_P(NODE) \
  (TYPE_CONTEXT (NODE) && TREE_CODE (TYPE_CONTEXT (NODE)) == FUNCTION_DECL)

/* 1 iff VAR_DECL node NODE is a type-info decl.  This flag is set for
   both the primary typeinfo object and the associated NTBS name.  */
#define DECL_TINFO_P(NODE) TREE_LANG_FLAG_4 (VAR_DECL_CHECK (NODE))

/* 1 iff VAR_DECL node NODE is virtual table or VTT.  */
#define DECL_VTABLE_OR_VTT_P(NODE) TREE_LANG_FLAG_5 (VAR_DECL_CHECK (NODE))

/* 1 iff FUNCTION_TYPE or METHOD_TYPE has a ref-qualifier (either & or &&). */
#define FUNCTION_REF_QUALIFIED(NODE) \
  TREE_LANG_FLAG_4 (FUNC_OR_METHOD_CHECK (NODE))

/* 1 iff FUNCTION_TYPE or METHOD_TYPE has &&-ref-qualifier.  */
#define FUNCTION_RVALUE_QUALIFIED(NODE) \
  TREE_LANG_FLAG_5 (FUNC_OR_METHOD_CHECK (NODE))

/* Returns 1 iff VAR_DECL is a construction virtual table.
   DECL_VTABLE_OR_VTT_P will be true in this case and must be checked
   before using this macro.  */
#define DECL_CONSTRUCTION_VTABLE_P(NODE) \
  TREE_LANG_FLAG_6 (VAR_DECL_CHECK (NODE))

/* 1 iff NODE is function-local, but for types.  */
#define LOCAL_CLASS_P(NODE)				\
  (decl_function_context (TYPE_MAIN_DECL (NODE)) != NULL_TREE)

/* For a NAMESPACE_DECL: the list of using namespace directives
   The PURPOSE is the used namespace, the value is the namespace
   that is the common ancestor.  */
#define DECL_NAMESPACE_USING(NODE) DECL_VINDEX (NAMESPACE_DECL_CHECK (NODE))

/* In a NAMESPACE_DECL, the DECL_INITIAL is used to record all users
   of a namespace, to record the transitive closure of using namespace.  */
#define DECL_NAMESPACE_USERS(NODE) DECL_INITIAL (NAMESPACE_DECL_CHECK (NODE))

/* In a NAMESPACE_DECL, the list of namespaces which have associated
   themselves with this one.  */
#define DECL_NAMESPACE_ASSOCIATIONS(NODE) \
  (NAMESPACE_DECL_CHECK (NODE)->decl_non_common.saved_tree)

/* In a NAMESPACE_DECL, points to the original namespace if this is
   a namespace alias.  */
#define DECL_NAMESPACE_ALIAS(NODE) \
	DECL_ABSTRACT_ORIGIN (NAMESPACE_DECL_CHECK (NODE))
#define ORIGINAL_NAMESPACE(NODE)  \
  (DECL_NAMESPACE_ALIAS (NODE) ? DECL_NAMESPACE_ALIAS (NODE) : (NODE))

/* Nonzero if NODE is the std namespace.  */
#define DECL_NAMESPACE_STD_P(NODE)			\
  (TREE_CODE (NODE) == NAMESPACE_DECL			\
   && CP_DECL_CONTEXT (NODE) == global_namespace	\
   && DECL_NAME (NODE) == std_identifier)

/* In a TREE_LIST concatenating using directives, indicate indirect
   directives  */
#define TREE_INDIRECT_USING(NODE) TREE_LANG_FLAG_0 (TREE_LIST_CHECK (NODE))

/* In a TREE_LIST in an attribute list, indicates that the attribute
   must be applied at instantiation time.  */
#define ATTR_IS_DEPENDENT(NODE) TREE_LANG_FLAG_0 (TREE_LIST_CHECK (NODE))

extern tree decl_shadowed_for_var_lookup (tree);
extern void decl_shadowed_for_var_insert (tree, tree);

/* Non zero if this is a using decl for a dependent scope. */
#define DECL_DEPENDENT_P(NODE) DECL_LANG_FLAG_0 (USING_DECL_CHECK (NODE))

/* The scope named in a using decl.  */
#define USING_DECL_SCOPE(NODE) TREE_TYPE (USING_DECL_CHECK (NODE))

/* The decls named by a using decl.  */
#define USING_DECL_DECLS(NODE) DECL_INITIAL (USING_DECL_CHECK (NODE))

/* Non zero if the using decl refers to a dependent type.  */
#define USING_DECL_TYPENAME_P(NODE) DECL_LANG_FLAG_1 (USING_DECL_CHECK (NODE))

/* In a VAR_DECL, true if we have a shadowed local variable
   in the shadowed var table for this VAR_DECL.  */
#define DECL_HAS_SHADOWED_FOR_VAR_P(NODE) \
  (VAR_DECL_CHECK (NODE)->decl_with_vis.shadowed_for_var_p)

/* In a VAR_DECL for a variable declared in a for statement,
   this is the shadowed (local) variable.  */
#define DECL_SHADOWED_FOR_VAR(NODE) \
  (DECL_HAS_SHADOWED_FOR_VAR_P(NODE) ? decl_shadowed_for_var_lookup (NODE) : NULL)

#define SET_DECL_SHADOWED_FOR_VAR(NODE, VAL) \
  (decl_shadowed_for_var_insert (NODE, VAL))

/* In a FUNCTION_DECL, this is nonzero if this function was defined in
   the class definition.  We have saved away the text of the function,
   but have not yet processed it.  */
#define DECL_PENDING_INLINE_P(NODE) \
  (LANG_DECL_FN_CHECK (NODE)->pending_inline_p)

/* If DECL_PENDING_INLINE_P holds, this is the saved text of the
   function.  */
#define DECL_PENDING_INLINE_INFO(NODE) \
  (LANG_DECL_FN_CHECK (NODE)->u.pending_inline_info)

/* Nonzero for TYPE_DECL means that it was written 'using name = type'.  */
#define TYPE_DECL_ALIAS_P(NODE) \
  DECL_LANG_FLAG_6 (TYPE_DECL_CHECK (NODE))

/* Nonzero for a type which is an alias for another type; i.e, a type
   which declaration was written 'using name-of-type =
   another-type'.  */
#define TYPE_ALIAS_P(NODE)			\
  (TYPE_P (NODE)				\
   && TYPE_NAME (NODE)				\
   && TREE_CODE (TYPE_NAME (NODE)) == TYPE_DECL	\
   && TYPE_DECL_ALIAS_P (TYPE_NAME (NODE)))

/* For a class type: if this structure has many fields, we'll sort them
   and put them into a TREE_VEC.  */
#define CLASSTYPE_SORTED_FIELDS(NODE) \
  (LANG_TYPE_CLASS_CHECK (NODE)->sorted_fields)

/* If non-NULL for a VAR_DECL, FUNCTION_DECL, TYPE_DECL or
   TEMPLATE_DECL, the entity is either a template specialization (if
   DECL_USE_TEMPLATE is nonzero) or the abstract instance of the
   template itself.

   In either case, DECL_TEMPLATE_INFO is a TREE_LIST, whose
   TREE_PURPOSE is the TEMPLATE_DECL of which this entity is a
   specialization or abstract instance.  The TREE_VALUE is the
   template arguments used to specialize the template.
   
   Consider:

      template <typename T> struct S { friend void f(T) {} };

   In this case, S<int>::f is, from the point of view of the compiler,
   an instantiation of a template -- but, from the point of view of
   the language, each instantiation of S results in a wholly unrelated
   global function f.  In this case, DECL_TEMPLATE_INFO for S<int>::f
   will be non-NULL, but DECL_USE_TEMPLATE will be zero.  */
#define DECL_TEMPLATE_INFO(NODE) \
  (DECL_LANG_SPECIFIC (VAR_TEMPL_TYPE_FIELD_OR_FUNCTION_DECL_CHECK (NODE)) \
   ->u.min.template_info)

/* For a VAR_DECL, indicates that the variable is actually a
   non-static data member of anonymous union that has been promoted to
   variable status.  */
#define DECL_ANON_UNION_VAR_P(NODE) \
  (DECL_LANG_FLAG_4 (VAR_DECL_CHECK (NODE)))

/* Template information for a RECORD_TYPE or UNION_TYPE.  */
#define CLASSTYPE_TEMPLATE_INFO(NODE) \
  (LANG_TYPE_CLASS_CHECK (RECORD_OR_UNION_CHECK (NODE))->template_info)

/* Template information for an ENUMERAL_TYPE.  Although an enumeration may
   not be a primary template, it may be declared within the scope of a
   primary template and the enumeration constants may depend on
   non-type template parameters.  */
#define ENUM_TEMPLATE_INFO(NODE) \
  (TYPE_LANG_SLOT_1 (ENUMERAL_TYPE_CHECK (NODE)))

/* Template information for a template template parameter.  */
#define TEMPLATE_TEMPLATE_PARM_TEMPLATE_INFO(NODE) \
  (LANG_TYPE_CLASS_CHECK (BOUND_TEMPLATE_TEMPLATE_PARM_TYPE_CHECK (NODE)) \
   ->template_info)

/* Template information for an ENUMERAL_, RECORD_, UNION_TYPE, or
   BOUND_TEMPLATE_TEMPLATE_PARM type.  Note that if NODE is a
   specialization of an alias template, this accessor returns the
   template info for the alias template, not the one (if any) for the
   template of the underlying type.  */
#define TYPE_TEMPLATE_INFO(NODE)					\
  ((TYPE_ALIAS_P (NODE) && DECL_LANG_SPECIFIC (TYPE_NAME (NODE)))	\
   ? (DECL_LANG_SPECIFIC (TYPE_NAME (NODE))				\
      ? DECL_TEMPLATE_INFO (TYPE_NAME (NODE))				\
      : NULL_TREE)							\
   : ((TREE_CODE (NODE) == ENUMERAL_TYPE)				\
      ? ENUM_TEMPLATE_INFO (NODE)					\
      : ((TREE_CODE (NODE) == BOUND_TEMPLATE_TEMPLATE_PARM)		\
	 ? TEMPLATE_TEMPLATE_PARM_TEMPLATE_INFO (NODE)			\
	 : (CLASS_TYPE_P (NODE)						\
	    ? CLASSTYPE_TEMPLATE_INFO (NODE)				\
	    : NULL_TREE))))


/* Set the template information for an ENUMERAL_, RECORD_, or
   UNION_TYPE to VAL.  */
#define SET_TYPE_TEMPLATE_INFO(NODE, VAL)				\
  (TREE_CODE (NODE) == ENUMERAL_TYPE					\
   ? (ENUM_TEMPLATE_INFO (NODE) = (VAL))				\
   : ((CLASS_TYPE_P (NODE) && !TYPE_ALIAS_P (NODE))			\
      ? (CLASSTYPE_TEMPLATE_INFO (NODE) = (VAL))			\
      : (DECL_TEMPLATE_INFO (TYPE_NAME (NODE)) = (VAL))))

#define TI_TEMPLATE(NODE) TREE_TYPE (TEMPLATE_INFO_CHECK (NODE))
#define TI_ARGS(NODE) TREE_CHAIN (TEMPLATE_INFO_CHECK (NODE))
#define TI_PENDING_TEMPLATE_FLAG(NODE) TREE_LANG_FLAG_1 (NODE)
/* For a given TREE_VEC containing a template argument list,
   this property contains the number of arguments that are not
   defaulted.  */
#define NON_DEFAULT_TEMPLATE_ARGS_COUNT(NODE) TREE_CHAIN (TREE_VEC_CHECK (NODE))
/* Below are the setter and getter of the NON_DEFAULT_TEMPLATE_ARGS_COUNT
   property.  */
#define SET_NON_DEFAULT_TEMPLATE_ARGS_COUNT(NODE, INT_VALUE) \
  NON_DEFAULT_TEMPLATE_ARGS_COUNT(NODE) = build_int_cst (NULL_TREE, INT_VALUE)
#ifdef ENABLE_CHECKING
#define GET_NON_DEFAULT_TEMPLATE_ARGS_COUNT(NODE) \
    int_cst_value (NON_DEFAULT_TEMPLATE_ARGS_COUNT (NODE))
#else
#define GET_NON_DEFAULT_TEMPLATE_ARGS_COUNT(NODE) \
  NON_DEFAULT_TEMPLATE_ARGS_COUNT (NODE) \
  ? int_cst_value (NON_DEFAULT_TEMPLATE_ARGS_COUNT (NODE)) \
  : TREE_VEC_LENGTH (INNERMOST_TEMPLATE_ARGS (NODE))
#endif
/* The list of typedefs - used in the template - that need
   access checking at template instantiation time.

   FIXME this should be associated with the TEMPLATE_DECL, not the
   TEMPLATE_INFO.  */
#define TI_TYPEDEFS_NEEDING_ACCESS_CHECKING(NODE) \
  ((struct tree_template_info*)TEMPLATE_INFO_CHECK \
     (NODE))->typedefs_needing_access_checking

/* We use TREE_VECs to hold template arguments.  If there is only one
   level of template arguments, then the TREE_VEC contains the
   arguments directly.  If there is more than one level of template
   arguments, then each entry in the TREE_VEC is itself a TREE_VEC,
   containing the template arguments for a single level.  The first
   entry in the outer TREE_VEC is the outermost level of template
   parameters; the last is the innermost.

   It is incorrect to ever form a template argument vector containing
   only one level of arguments, but which is a TREE_VEC containing as
   its only entry the TREE_VEC for that level.

   For each TREE_VEC containing the template arguments for a single
   level, it's possible to get or set the number of non defaulted
   template arguments by using the accessor macros
   GET_NON_DEFAULT_TEMPLATE_ARGS_COUNT or
   SET_NON_DEFAULT_TEMPLATE_ARGS_COUNT.  */

/* Nonzero if the template arguments is actually a vector of vectors,
   rather than just a vector.  */
#define TMPL_ARGS_HAVE_MULTIPLE_LEVELS(NODE)		     \
  (NODE && TREE_VEC_LENGTH (NODE) && TREE_VEC_ELT (NODE, 0)  \
   && TREE_CODE (TREE_VEC_ELT (NODE, 0)) == TREE_VEC)

/* The depth of a template argument vector.  When called directly by
   the parser, we use a TREE_LIST rather than a TREE_VEC to represent
   template arguments.  In fact, we may even see NULL_TREE if there
   are no template arguments.  In both of those cases, there is only
   one level of template arguments.  */
#define TMPL_ARGS_DEPTH(NODE)					\
  (TMPL_ARGS_HAVE_MULTIPLE_LEVELS (NODE) ? TREE_VEC_LENGTH (NODE) : 1)

/* The LEVELth level of the template ARGS.  The outermost level of
   args is level 1, not level 0.  */
#define TMPL_ARGS_LEVEL(ARGS, LEVEL)		\
  (TMPL_ARGS_HAVE_MULTIPLE_LEVELS (ARGS)	\
   ? TREE_VEC_ELT (ARGS, (LEVEL) - 1) : (ARGS))

/* Set the LEVELth level of the template ARGS to VAL.  This macro does
   not work with single-level argument vectors.  */
#define SET_TMPL_ARGS_LEVEL(ARGS, LEVEL, VAL)	\
  (TREE_VEC_ELT (ARGS, (LEVEL) - 1) = (VAL))

/* Accesses the IDXth parameter in the LEVELth level of the ARGS.  */
#define TMPL_ARG(ARGS, LEVEL, IDX)				\
  (TREE_VEC_ELT (TMPL_ARGS_LEVEL (ARGS, LEVEL), IDX))

/* Given a single level of template arguments in NODE, return the
   number of arguments.  */
#define NUM_TMPL_ARGS(NODE)				\
  (TREE_VEC_LENGTH (NODE))

/* Returns the innermost level of template arguments in ARGS.  */
#define INNERMOST_TEMPLATE_ARGS(NODE) \
  (get_innermost_template_args ((NODE), 1))

/* The number of levels of template parameters given by NODE.  */
#define TMPL_PARMS_DEPTH(NODE) \
  ((HOST_WIDE_INT) TREE_INT_CST_LOW (TREE_PURPOSE (NODE)))

/* The TEMPLATE_DECL instantiated or specialized by NODE.  This
   TEMPLATE_DECL will be the immediate parent, not the most general
   template.  For example, in:

      template <class T> struct S { template <class U> void f(U); }

   the FUNCTION_DECL for S<int>::f<double> will have, as its
   DECL_TI_TEMPLATE, `template <class U> S<int>::f<U>'.

   As a special case, for a member friend template of a template
   class, this value will not be a TEMPLATE_DECL, but rather an
   IDENTIFIER_NODE or OVERLOAD indicating the name of the template and
   any explicit template arguments provided.  For example, in:

     template <class T> struct S { friend void f<int>(int, double); }

   the DECL_TI_TEMPLATE will be an IDENTIFIER_NODE for `f' and the
   DECL_TI_ARGS will be {int}.

   For a FIELD_DECL with a non-static data member initializer, this value
   is the FIELD_DECL it was instantiated from.  */
#define DECL_TI_TEMPLATE(NODE)      TI_TEMPLATE (DECL_TEMPLATE_INFO (NODE))

/* The template arguments used to obtain this decl from the most
   general form of DECL_TI_TEMPLATE.  For the example given for
   DECL_TI_TEMPLATE, the DECL_TI_ARGS will be {int, double}.  These
   are always the full set of arguments required to instantiate this
   declaration from the most general template specialized here.  */
#define DECL_TI_ARGS(NODE)	    TI_ARGS (DECL_TEMPLATE_INFO (NODE))

/* The TEMPLATE_DECL associated with NODE, a class type.  Even if NODE
   will be generated from a partial specialization, the TEMPLATE_DECL
   referred to here will be the original template.  For example,
   given:

      template <typename T> struct S {};
      template <typename T> struct S<T*> {};
      
   the CLASSTPYE_TI_TEMPLATE for S<int*> will be S, not the S<T*>.  */
#define CLASSTYPE_TI_TEMPLATE(NODE) TI_TEMPLATE (CLASSTYPE_TEMPLATE_INFO (NODE))
#define CLASSTYPE_TI_ARGS(NODE)     TI_ARGS (CLASSTYPE_TEMPLATE_INFO (NODE))

/* For a template instantiation TYPE, returns the TYPE corresponding
   to the primary template.  Otherwise returns TYPE itself.  */
#define CLASSTYPE_PRIMARY_TEMPLATE_TYPE(TYPE)				\
  ((CLASSTYPE_USE_TEMPLATE ((TYPE))					\
    && !CLASSTYPE_TEMPLATE_SPECIALIZATION ((TYPE)))			\
   ? TREE_TYPE (DECL_TEMPLATE_RESULT (DECL_PRIMARY_TEMPLATE		\
				      (CLASSTYPE_TI_TEMPLATE ((TYPE))))) \
   : (TYPE))

/* Like CLASS_TI_TEMPLATE, but also works for ENUMERAL_TYPEs.  */
#define TYPE_TI_TEMPLATE(NODE)			\
  (TI_TEMPLATE (TYPE_TEMPLATE_INFO (NODE)))

/* Like DECL_TI_ARGS, but for an ENUMERAL_, RECORD_, or UNION_TYPE.  */
#define TYPE_TI_ARGS(NODE)			\
  (TI_ARGS (TYPE_TEMPLATE_INFO (NODE)))

#define INNERMOST_TEMPLATE_PARMS(NODE)  TREE_VALUE (NODE)

/* Nonzero if NODE (a TEMPLATE_DECL) is a member template, in the
   sense of [temp.mem].  */
#define DECL_MEMBER_TEMPLATE_P(NODE) \
  (DECL_LANG_FLAG_1 (TEMPLATE_DECL_CHECK (NODE)))

/* Nonzero if the NODE corresponds to the template parameters for a
   member template, whose inline definition is being processed after
   the class definition is complete.  */
#define TEMPLATE_PARMS_FOR_INLINE(NODE) TREE_LANG_FLAG_1 (NODE)

/* Determine if a parameter (i.e., a PARM_DECL) is a function
   parameter pack.  */
#define FUNCTION_PARAMETER_PACK_P(NODE) \
  (DECL_LANG_FLAG_1 (PARM_DECL_CHECK (NODE)))

/* Determines if NODE is an expansion of one or more parameter packs,
   e.g., a TYPE_PACK_EXPANSION or EXPR_PACK_EXPANSION.  */
#define PACK_EXPANSION_P(NODE)                 \
  (TREE_CODE (NODE) == TYPE_PACK_EXPANSION     \
   || TREE_CODE (NODE) == EXPR_PACK_EXPANSION)

/* Extracts the type or expression pattern from a TYPE_PACK_EXPANSION or
   EXPR_PACK_EXPANSION.  */
#define PACK_EXPANSION_PATTERN(NODE)                            \
  (TREE_CODE (NODE) == TYPE_PACK_EXPANSION? TREE_TYPE (NODE)    \
   : TREE_OPERAND (NODE, 0))

/* Sets the type or expression pattern for a TYPE_PACK_EXPANSION or
   EXPR_PACK_EXPANSION.  */
#define SET_PACK_EXPANSION_PATTERN(NODE,VALUE)  \
  if (TREE_CODE (NODE) == TYPE_PACK_EXPANSION)  \
    TREE_TYPE (NODE) = VALUE;                   \
  else                                          \
    TREE_OPERAND (NODE, 0) = VALUE

/* The list of parameter packs used in the PACK_EXPANSION_* node. The
   TREE_VALUE of each TREE_LIST contains the parameter packs.  */
#define PACK_EXPANSION_PARAMETER_PACKS(NODE)		\
  *(TREE_CODE (NODE) == EXPR_PACK_EXPANSION		\
    ? &TREE_OPERAND (NODE, 1)				\
    : &TYPE_MINVAL (TYPE_PACK_EXPANSION_CHECK (NODE)))

/* Any additional template args to be applied when substituting into
   the pattern, set by tsubst_pack_expansion for partial instantiations.  */
#define PACK_EXPANSION_EXTRA_ARGS(NODE)		\
  *(TREE_CODE (NODE) == TYPE_PACK_EXPANSION	\
    ? &TYPE_MAXVAL (NODE)			\
    : &TREE_OPERAND ((NODE), 2))

/* True iff this pack expansion is within a function context.  */
#define PACK_EXPANSION_LOCAL_P(NODE) TREE_LANG_FLAG_0 (NODE)

/* Determine if this is an argument pack.  */
#define ARGUMENT_PACK_P(NODE)                          \
  (TREE_CODE (NODE) == TYPE_ARGUMENT_PACK              \
   || TREE_CODE (NODE) == NONTYPE_ARGUMENT_PACK)

/* The arguments stored in an argument pack. Arguments are stored in a
   TREE_VEC, which may have length zero.  */
#define ARGUMENT_PACK_ARGS(NODE)                               \
  (TREE_CODE (NODE) == TYPE_ARGUMENT_PACK? TREE_TYPE (NODE)    \
   : TREE_OPERAND (NODE, 0))

/* Set the arguments stored in an argument pack. VALUE must be a
   TREE_VEC.  */
#define SET_ARGUMENT_PACK_ARGS(NODE,VALUE)     \
  if (TREE_CODE (NODE) == TYPE_ARGUMENT_PACK)  \
    TREE_TYPE (NODE) = VALUE;                           \
  else                                                  \
    TREE_OPERAND (NODE, 0) = VALUE

/* Whether the argument pack is "incomplete", meaning that more
   arguments can still be deduced. Incomplete argument packs are only
   used when the user has provided an explicit template argument list
   for a variadic function template. Some of the explicit template
   arguments will be placed into the beginning of the argument pack,
   but additional arguments might still be deduced.  */
#define ARGUMENT_PACK_INCOMPLETE_P(NODE)        \
  TREE_ADDRESSABLE (ARGUMENT_PACK_ARGS (NODE))

/* When ARGUMENT_PACK_INCOMPLETE_P, stores the explicit template
   arguments used to fill this pack.  */
#define ARGUMENT_PACK_EXPLICIT_ARGS(NODE)       \
  TREE_TYPE (ARGUMENT_PACK_ARGS (NODE))

/* In an ARGUMENT_PACK_SELECT, the argument pack from which an
   argument will be selected.  */
#define ARGUMENT_PACK_SELECT_FROM_PACK(NODE)				\
  (((struct tree_argument_pack_select *)ARGUMENT_PACK_SELECT_CHECK (NODE))->argument_pack)

/* In an ARGUMENT_PACK_SELECT, the index of the argument we want to
   select.  */
#define ARGUMENT_PACK_SELECT_INDEX(NODE)				\
  (((struct tree_argument_pack_select *)ARGUMENT_PACK_SELECT_CHECK (NODE))->index)
  
/* In an ARGUMENT_PACK_SELECT, the actual underlying argument that the
   ARGUMENT_PACK_SELECT represents. */
#define ARGUMENT_PACK_SELECT_ARG(NODE)					\
  TREE_VEC_ELT (ARGUMENT_PACK_ARGS (ARGUMENT_PACK_SELECT_FROM_PACK (NODE)), \
	        ARGUMENT_PACK_SELECT_INDEX (NODE));

/* In a FUNCTION_DECL, the saved language-specific per-function data.  */
#define DECL_SAVED_FUNCTION_DATA(NODE)			\
  (LANG_DECL_FN_CHECK (FUNCTION_DECL_CHECK (NODE))	\
   ->u.saved_language_function)

/* True if NODE is an implicit INDIRECT_EXPR from convert_from_reference.  */
#define REFERENCE_REF_P(NODE)				\
  (TREE_CODE (NODE) == INDIRECT_REF			\
   && TREE_TYPE (TREE_OPERAND (NODE, 0))		\
   && (TREE_CODE (TREE_TYPE (TREE_OPERAND ((NODE), 0)))	\
       == REFERENCE_TYPE))

/* True if NODE is a REFERENCE_TYPE which is OK to instantiate to be a
   reference to VLA type, because it's used for VLA capture.  */
#define REFERENCE_VLA_OK(NODE) \
  (TYPE_LANG_FLAG_5 (REFERENCE_TYPE_CHECK (NODE)))

#define NEW_EXPR_USE_GLOBAL(NODE) \
  TREE_LANG_FLAG_0 (NEW_EXPR_CHECK (NODE))
#define DELETE_EXPR_USE_GLOBAL(NODE) \
  TREE_LANG_FLAG_0 (DELETE_EXPR_CHECK (NODE))
#define DELETE_EXPR_USE_VEC(NODE) \
  TREE_LANG_FLAG_1 (DELETE_EXPR_CHECK (NODE))

/* Indicates that this is a non-dependent COMPOUND_EXPR which will
   resolve to a function call.  */
#define COMPOUND_EXPR_OVERLOADED(NODE) \
  TREE_LANG_FLAG_0 (COMPOUND_EXPR_CHECK (NODE))

/* In a CALL_EXPR appearing in a template, true if Koenig lookup
   should be performed at instantiation time.  */
#define KOENIG_LOOKUP_P(NODE) TREE_LANG_FLAG_0 (CALL_EXPR_CHECK (NODE))

/* Indicates whether a string literal has been parenthesized. Such
   usages are disallowed in certain circumstances.  */

#define PAREN_STRING_LITERAL_P(NODE) \
  TREE_LANG_FLAG_0 (STRING_CST_CHECK (NODE))

/* Nonzero if this AGGR_INIT_EXPR provides for initialization via a
   constructor call, rather than an ordinary function call.  */
#define AGGR_INIT_VIA_CTOR_P(NODE) \
  TREE_LANG_FLAG_0 (AGGR_INIT_EXPR_CHECK (NODE))

/* Nonzero if expanding this AGGR_INIT_EXPR should first zero-initialize
   the object.  */
#define AGGR_INIT_ZERO_FIRST(NODE) \
  TREE_LANG_FLAG_2 (AGGR_INIT_EXPR_CHECK (NODE))

/* AGGR_INIT_EXPR accessors.  These are equivalent to the CALL_EXPR
   accessors, except for AGGR_INIT_EXPR_SLOT (which takes the place of
   CALL_EXPR_STATIC_CHAIN).  */

#define AGGR_INIT_EXPR_FN(NODE) TREE_OPERAND (AGGR_INIT_EXPR_CHECK (NODE), 1)
#define AGGR_INIT_EXPR_SLOT(NODE) \
  TREE_OPERAND (AGGR_INIT_EXPR_CHECK (NODE), 2)
#define AGGR_INIT_EXPR_ARG(NODE, I) \
  TREE_OPERAND (AGGR_INIT_EXPR_CHECK (NODE), (I) + 3)
#define aggr_init_expr_nargs(NODE) (VL_EXP_OPERAND_LENGTH(NODE) - 3)

/* AGGR_INIT_EXPR_ARGP returns a pointer to the argument vector for NODE.
   We can't use &AGGR_INIT_EXPR_ARG (NODE, 0) because that will complain if
   the argument count is zero when checking is enabled.  Instead, do
   the pointer arithmetic to advance past the 3 fixed operands in a
   AGGR_INIT_EXPR.  That produces a valid pointer to just past the end of
   the operand array, even if it's not valid to dereference it.  */
#define AGGR_INIT_EXPR_ARGP(NODE) \
  (&(TREE_OPERAND (AGGR_INIT_EXPR_CHECK (NODE), 0)) + 3)

/* Abstract iterators for AGGR_INIT_EXPRs.  */

/* Structure containing iterator state.  */
typedef struct aggr_init_expr_arg_iterator_d {
  tree t;	/* the aggr_init_expr */
  int n;	/* argument count */
  int i;	/* next argument index */
} aggr_init_expr_arg_iterator;

/* Initialize the abstract argument list iterator object ITER with the
   arguments from AGGR_INIT_EXPR node EXP.  */
inline void
init_aggr_init_expr_arg_iterator (tree exp,
				       aggr_init_expr_arg_iterator *iter)
{
  iter->t = exp;
  iter->n = aggr_init_expr_nargs (exp);
  iter->i = 0;
}

/* Return the next argument from abstract argument list iterator object ITER,
   and advance its state.  Return NULL_TREE if there are no more arguments.  */
inline tree
next_aggr_init_expr_arg (aggr_init_expr_arg_iterator *iter)
{
  tree result;
  if (iter->i >= iter->n)
    return NULL_TREE;
  result = AGGR_INIT_EXPR_ARG (iter->t, iter->i);
  iter->i++;
  return result;
}

/* Initialize the abstract argument list iterator object ITER, then advance
   past and return the first argument.  Useful in for expressions, e.g.
     for (arg = first_aggr_init_expr_arg (exp, &iter); arg;
          arg = next_aggr_init_expr_arg (&iter))   */
inline tree
first_aggr_init_expr_arg (tree exp, aggr_init_expr_arg_iterator *iter)
{
  init_aggr_init_expr_arg_iterator (exp, iter);
  return next_aggr_init_expr_arg (iter);
}

/* Test whether there are more arguments in abstract argument list iterator
   ITER, without changing its state.  */
inline bool
more_aggr_init_expr_args_p (const aggr_init_expr_arg_iterator *iter)
{
  return (iter->i < iter->n);
}

/* Iterate through each argument ARG of AGGR_INIT_EXPR CALL, using variable
   ITER (of type aggr_init_expr_arg_iterator) to hold the iteration state.  */
#define FOR_EACH_AGGR_INIT_EXPR_ARG(arg, iter, call)			\
  for ((arg) = first_aggr_init_expr_arg ((call), &(iter)); (arg);	\
       (arg) = next_aggr_init_expr_arg (&(iter)))

/* VEC_INIT_EXPR accessors.  */
#define VEC_INIT_EXPR_SLOT(NODE) TREE_OPERAND (VEC_INIT_EXPR_CHECK (NODE), 0)
#define VEC_INIT_EXPR_INIT(NODE) TREE_OPERAND (VEC_INIT_EXPR_CHECK (NODE), 1)

/* Indicates that a VEC_INIT_EXPR is a potential constant expression.
   Only set when the current function is constexpr.  */
#define VEC_INIT_EXPR_IS_CONSTEXPR(NODE) \
  TREE_LANG_FLAG_0 (VEC_INIT_EXPR_CHECK (NODE))

/* Indicates that a VEC_INIT_EXPR is expressing value-initialization.  */
#define VEC_INIT_EXPR_VALUE_INIT(NODE) \
  TREE_LANG_FLAG_1 (VEC_INIT_EXPR_CHECK (NODE))

/* The condition under which this MUST_NOT_THROW_EXPR actually blocks
   exceptions.  NULL_TREE means 'true'.  */
#define MUST_NOT_THROW_COND(NODE) \
  TREE_OPERAND (MUST_NOT_THROW_EXPR_CHECK (NODE), 1)

/* The TYPE_MAIN_DECL for a class template type is a TYPE_DECL, not a
   TEMPLATE_DECL.  This macro determines whether or not a given class
   type is really a template type, as opposed to an instantiation or
   specialization of one.  */
#define CLASSTYPE_IS_TEMPLATE(NODE)  \
  (CLASSTYPE_TEMPLATE_INFO (NODE)    \
   && !CLASSTYPE_USE_TEMPLATE (NODE) \
   && PRIMARY_TEMPLATE_P (CLASSTYPE_TI_TEMPLATE (NODE)))

/* The name used by the user to name the typename type.  Typically,
   this is an IDENTIFIER_NODE, and the same as the DECL_NAME on the
   corresponding TYPE_DECL.  However, this may also be a
   TEMPLATE_ID_EXPR if we had something like `typename X::Y<T>'.  */
#define TYPENAME_TYPE_FULLNAME(NODE) \
  (TYPE_VALUES_RAW (TYPENAME_TYPE_CHECK (NODE)))

/* True if a TYPENAME_TYPE was declared as an "enum".  */
#define TYPENAME_IS_ENUM_P(NODE) \
  (TREE_LANG_FLAG_0 (TYPENAME_TYPE_CHECK (NODE)))

/* True if a TYPENAME_TYPE was declared as a "class", "struct", or
   "union".  */
#define TYPENAME_IS_CLASS_P(NODE) \
  (TREE_LANG_FLAG_1 (TYPENAME_TYPE_CHECK (NODE)))

/* True if a TYPENAME_TYPE is in the process of being resolved.  */
#define TYPENAME_IS_RESOLVING_P(NODE) \
  (TREE_LANG_FLAG_2 (TYPENAME_TYPE_CHECK (NODE)))

/* [class.virtual]

   A class that declares or inherits a virtual function is called a
   polymorphic class.  */
#define TYPE_POLYMORPHIC_P(NODE) (TREE_LANG_FLAG_2 (NODE))

/* Nonzero if this class has a virtual function table pointer.  */
#define TYPE_CONTAINS_VPTR_P(NODE)		\
  (TYPE_POLYMORPHIC_P (NODE) || CLASSTYPE_VBASECLASSES (NODE))

/* This flag is true of a local VAR_DECL if it was declared in a for
   statement, but we are no longer in the scope of the for.  */
#define DECL_DEAD_FOR_LOCAL(NODE) DECL_LANG_FLAG_7 (VAR_DECL_CHECK (NODE))

/* This flag is set on a VAR_DECL that is a DECL_DEAD_FOR_LOCAL
   if we already emitted a warning about using it.  */
#define DECL_ERROR_REPORTED(NODE) DECL_LANG_FLAG_0 (VAR_DECL_CHECK (NODE))

/* Nonzero if NODE is a FUNCTION_DECL (for a function with global
   scope) declared in a local scope.  */
#define DECL_LOCAL_FUNCTION_P(NODE) \
  DECL_LANG_FLAG_0 (FUNCTION_DECL_CHECK (NODE))

/* True if NODE was declared with auto in its return type, but it has
   started compilation and so the return type might have been changed by
   return type deduction; its declared return type should be found in
   DECL_STRUCT_FUNCTION(NODE)->language->x_auto_return_pattern.  */
#define FNDECL_USED_AUTO(NODE) \
  TREE_LANG_FLAG_2 (FUNCTION_DECL_CHECK (NODE))

/* Nonzero if NODE is a DECL which we know about but which has not
   been explicitly declared, such as a built-in function or a friend
   declared inside a class.  In the latter case DECL_HIDDEN_FRIEND_P
   will be set.  */
#define DECL_ANTICIPATED(NODE) \
  (DECL_LANG_SPECIFIC (TYPE_FUNCTION_OR_TEMPLATE_DECL_CHECK (NODE)) \
   ->u.base.anticipated_p)

/* Nonzero if NODE is a FUNCTION_DECL which was declared as a friend
   within a class but has not been declared in the surrounding scope.
   The function is invisible except via argument dependent lookup.  */
#define DECL_HIDDEN_FRIEND_P(NODE) \
  (LANG_DECL_FN_CHECK (DECL_COMMON_CHECK (NODE))->hidden_friend_p)

/* Nonzero if DECL has been declared threadprivate by
   #pragma omp threadprivate.  */
#define CP_DECL_THREADPRIVATE_P(DECL) \
  (DECL_LANG_SPECIFIC (VAR_DECL_CHECK (DECL))->u.base.threadprivate_or_deleted_p)

/* Nonzero if DECL was declared with '= delete'.  */
#define DECL_DELETED_FN(DECL) \
  (DECL_LANG_SPECIFIC (FUNCTION_DECL_CHECK (DECL))->u.base.threadprivate_or_deleted_p)

/* Nonzero if DECL was declared with '= default' (maybe implicitly).  */
#define DECL_DEFAULTED_FN(DECL) \
  (LANG_DECL_FN_CHECK (DECL)->defaulted_p)

/* Nonzero if DECL is explicitly defaulted in the class body.  */
#define DECL_DEFAULTED_IN_CLASS_P(DECL)					\
  (DECL_DEFAULTED_FN (DECL) && DECL_INITIALIZED_IN_CLASS_P (DECL))
/* Nonzero if DECL was defaulted outside the class body.  */
#define DECL_DEFAULTED_OUTSIDE_CLASS_P(DECL)				\
  (DECL_DEFAULTED_FN (DECL)						\
   && !(DECL_ARTIFICIAL (DECL) || DECL_INITIALIZED_IN_CLASS_P (DECL)))

/* Record whether a typedef for type `int' was actually `signed int'.  */
#define C_TYPEDEF_EXPLICITLY_SIGNED(EXP) DECL_LANG_FLAG_1 (EXP)

/* Returns nonzero if DECL has external linkage, as specified by the
   language standard.  (This predicate may hold even when the
   corresponding entity is not actually given external linkage in the
   object file; see decl_linkage for details.)  */
#define DECL_EXTERNAL_LINKAGE_P(DECL) \
  (decl_linkage (DECL) == lk_external)

/* Keep these codes in ascending code order.  */

#define INTEGRAL_CODE_P(CODE)	\
  ((CODE) == ENUMERAL_TYPE	\
   || (CODE) == BOOLEAN_TYPE	\
   || (CODE) == INTEGER_TYPE)

/* [basic.fundamental]

   Types  bool, char, wchar_t, and the signed and unsigned integer types
   are collectively called integral types.

   Note that INTEGRAL_TYPE_P, as defined in tree.h, allows enumeration
   types as well, which is incorrect in C++.  Keep these checks in
   ascending code order.  */
#define CP_INTEGRAL_TYPE_P(TYPE)		\
  (TREE_CODE (TYPE) == BOOLEAN_TYPE		\
   || TREE_CODE (TYPE) == INTEGER_TYPE)

/* Returns true if TYPE is an integral or enumeration name.  Keep
   these checks in ascending code order.  */
#define INTEGRAL_OR_ENUMERATION_TYPE_P(TYPE) \
   (TREE_CODE (TYPE) == ENUMERAL_TYPE || CP_INTEGRAL_TYPE_P (TYPE))

/* Returns true if TYPE is an integral or unscoped enumeration type.  */
#define INTEGRAL_OR_UNSCOPED_ENUMERATION_TYPE_P(TYPE) \
   (UNSCOPED_ENUM_P (TYPE) || CP_INTEGRAL_TYPE_P (TYPE))

/* True if the class type TYPE is a literal type.  */
#define CLASSTYPE_LITERAL_P(TYPE)              \
   (LANG_TYPE_CLASS_CHECK (TYPE)->is_literal)

/* [basic.fundamental]

   Integral and floating types are collectively called arithmetic
   types.  

   As a GNU extension, we also accept complex types.

   Keep these checks in ascending code order.  */
#define ARITHMETIC_TYPE_P(TYPE) \
  (CP_INTEGRAL_TYPE_P (TYPE) \
   || TREE_CODE (TYPE) == REAL_TYPE \
   || TREE_CODE (TYPE) == COMPLEX_TYPE)

/* True iff TYPE is cv decltype(nullptr).  */
#define NULLPTR_TYPE_P(TYPE) (TREE_CODE (TYPE) == NULLPTR_TYPE)

/* [basic.types]

   Arithmetic types, enumeration types, pointer types,
   pointer-to-member types, and std::nullptr_t are collectively called
   scalar types.
   
   Keep these checks in ascending code order.  */
#define SCALAR_TYPE_P(TYPE)			\
  (TYPE_PTRDATAMEM_P (TYPE)			\
   || TREE_CODE (TYPE) == ENUMERAL_TYPE		\
   || ARITHMETIC_TYPE_P (TYPE)			\
   || TYPE_PTR_P (TYPE)				\
   || TYPE_PTRMEMFUNC_P (TYPE)                  \
   || NULLPTR_TYPE_P (TYPE))

/* Determines whether this type is a C++0x scoped enumeration
   type. Scoped enumerations types are introduced via "enum class" or
   "enum struct", e.g.,

     enum class Color {
       Red, Green, Blue
     };

   Scoped enumeration types are different from normal (unscoped)
   enumeration types in several ways:
   
     - The enumerators of a scoped enumeration type are only available
       within the scope of the enumeration type and not in the
       enclosing scope. For example, the Red color can be referred to
       with "Color::Red" but not "Red".

     - Scoped enumerators and enumerations do not implicitly convert
       to integers or 'bool'.

     - The underlying type of the enum is well-defined.  */
#define SCOPED_ENUM_P(TYPE)                                             \
  (TREE_CODE (TYPE) == ENUMERAL_TYPE && ENUM_IS_SCOPED (TYPE))

/* Determine whether this is an unscoped enumeration type.  */
#define UNSCOPED_ENUM_P(TYPE)                                           \
  (TREE_CODE (TYPE) == ENUMERAL_TYPE && !ENUM_IS_SCOPED (TYPE))

/* Set the flag indicating whether an ENUMERAL_TYPE is a C++0x scoped
   enumeration type (1) or a normal (unscoped) enumeration type
   (0).  */
#define SET_SCOPED_ENUM_P(TYPE, VAL)                    \
  (ENUM_IS_SCOPED (TYPE) = (VAL))

#define SET_OPAQUE_ENUM_P(TYPE, VAL)                    \
  (ENUM_IS_OPAQUE (TYPE) = (VAL))

#define OPAQUE_ENUM_P(TYPE)				\
  (TREE_CODE (TYPE) == ENUMERAL_TYPE && ENUM_IS_OPAQUE (TYPE))

/* Determines whether an ENUMERAL_TYPE has an explicit
   underlying type.  */
#define ENUM_FIXED_UNDERLYING_TYPE_P(NODE) (TYPE_LANG_FLAG_5 (NODE))

/* Returns the underlying type of the given enumeration type. The
   underlying type is determined in different ways, depending on the
   properties of the enum:

     - In C++0x, the underlying type can be explicitly specified, e.g.,

         enum E1 : char { ... } // underlying type is char

     - In a C++0x scoped enumeration, the underlying type is int
       unless otherwises specified:

         enum class E2 { ... } // underlying type is int

     - Otherwise, the underlying type is determined based on the
       values of the enumerators. In this case, the
       ENUM_UNDERLYING_TYPE will not be set until after the definition
       of the enumeration is completed by finish_enum.  */
#define ENUM_UNDERLYING_TYPE(TYPE) \
  TREE_TYPE (ENUMERAL_TYPE_CHECK (TYPE))

/* [dcl.init.aggr]

   An aggregate is an array or a class with no user-provided
   constructors, no brace-or-equal-initializers for non-static data
   members, no private or protected non-static data members, no
   base classes, and no virtual functions.

   As an extension, we also treat vectors as aggregates.  Keep these
   checks in ascending code order.  */
#define CP_AGGREGATE_TYPE_P(TYPE)				\
  (TREE_CODE (TYPE) == VECTOR_TYPE				\
   ||TREE_CODE (TYPE) == ARRAY_TYPE				\
   || (CLASS_TYPE_P (TYPE) && !CLASSTYPE_NON_AGGREGATE (TYPE)))

/* Nonzero for a class type means that the class type has a
   user-declared constructor.  */
#define TYPE_HAS_USER_CONSTRUCTOR(NODE) (TYPE_LANG_FLAG_1 (NODE))

/* When appearing in an INDIRECT_REF, it means that the tree structure
   underneath is actually a call to a constructor.  This is needed
   when the constructor must initialize local storage (which can
   be automatically destroyed), rather than allowing it to allocate
   space from the heap.

   When appearing in a SAVE_EXPR, it means that underneath
   is a call to a constructor.

   When appearing in a CONSTRUCTOR, the expression is a
   compound literal.

   When appearing in a FIELD_DECL, it means that this field
   has been duly initialized in its constructor.  */
#define TREE_HAS_CONSTRUCTOR(NODE) (TREE_LANG_FLAG_4 (NODE))

/* True if NODE is a brace-enclosed initializer.  */
#define BRACE_ENCLOSED_INITIALIZER_P(NODE) \
  (TREE_CODE (NODE) == CONSTRUCTOR && TREE_TYPE (NODE) == init_list_type_node)

/* True if NODE is a compound-literal, i.e., a brace-enclosed
   initializer cast to a particular type.  */
#define COMPOUND_LITERAL_P(NODE) \
  (TREE_CODE (NODE) == CONSTRUCTOR && TREE_HAS_CONSTRUCTOR (NODE))

#define EMPTY_CONSTRUCTOR_P(NODE) (TREE_CODE (NODE) == CONSTRUCTOR \
				   && vec_safe_is_empty(CONSTRUCTOR_ELTS(NODE))\
				   && !TREE_HAS_CONSTRUCTOR (NODE))

/* True if NODE is a init-list used as a direct-initializer, i.e.
   B b{1,2}, not B b({1,2}) or B b = {1,2}.  */
#define CONSTRUCTOR_IS_DIRECT_INIT(NODE) (TREE_LANG_FLAG_0 (CONSTRUCTOR_CHECK (NODE)))

/* True if NODE represents a conversion for direct-initialization in a
   template.  Set by perform_implicit_conversion_flags.  */
#define IMPLICIT_CONV_EXPR_DIRECT_INIT(NODE) \
  (TREE_LANG_FLAG_0 (IMPLICIT_CONV_EXPR_CHECK (NODE)))

/* Nonzero means that an object of this type can not be initialized using
   an initializer list.  */
#define CLASSTYPE_NON_AGGREGATE(NODE) \
  (LANG_TYPE_CLASS_CHECK (NODE)->non_aggregate)
#define TYPE_NON_AGGREGATE_CLASS(NODE) \
  (CLASS_TYPE_P (NODE) && CLASSTYPE_NON_AGGREGATE (NODE))

/* Nonzero if there is a non-trivial X::op=(cv X&) for this class.  */
#define TYPE_HAS_COMPLEX_COPY_ASSIGN(NODE) (LANG_TYPE_CLASS_CHECK (NODE)->has_complex_copy_assign)

/* Nonzero if there is a non-trivial X::X(cv X&) for this class.  */
#define TYPE_HAS_COMPLEX_COPY_CTOR(NODE) (LANG_TYPE_CLASS_CHECK (NODE)->has_complex_copy_ctor)

/* Nonzero if there is a non-trivial X::op=(X&&) for this class.  */
#define TYPE_HAS_COMPLEX_MOVE_ASSIGN(NODE) (LANG_TYPE_CLASS_CHECK (NODE)->has_complex_move_assign)

/* Nonzero if there is a non-trivial X::X(X&&) for this class.  */
#define TYPE_HAS_COMPLEX_MOVE_CTOR(NODE) (LANG_TYPE_CLASS_CHECK (NODE)->has_complex_move_ctor)

/* Nonzero if there is a non-trivial default constructor for this class.  */
#define TYPE_HAS_COMPLEX_DFLT(NODE) (LANG_TYPE_CLASS_CHECK (NODE)->has_complex_dflt)

/* Nonzero if TYPE has a trivial destructor.  From [class.dtor]:

     A destructor is trivial if it is an implicitly declared
     destructor and if:

       - all of the direct base classes of its class have trivial
	 destructors,

       - for all of the non-static data members of its class that are
	 of class type (or array thereof), each such class has a
	 trivial destructor.  */
#define TYPE_HAS_TRIVIAL_DESTRUCTOR(NODE) \
  (!TYPE_HAS_NONTRIVIAL_DESTRUCTOR (NODE))

/* Nonzero for _TYPE node means that this type does not have a trivial
   destructor.  Therefore, destroying an object of this type will
   involve a call to a destructor.  This can apply to objects of
   ARRAY_TYPE is the type of the elements needs a destructor.  */
#define TYPE_HAS_NONTRIVIAL_DESTRUCTOR(NODE) \
  (TYPE_LANG_FLAG_4 (NODE))

/* Nonzero for class type means that the default constructor is trivial.  */
#define TYPE_HAS_TRIVIAL_DFLT(NODE) \
  (TYPE_HAS_DEFAULT_CONSTRUCTOR (NODE) && ! TYPE_HAS_COMPLEX_DFLT (NODE))

/* Nonzero for class type means that copy initialization of this type can use
   a bitwise copy.  */
#define TYPE_HAS_TRIVIAL_COPY_CTOR(NODE) \
  (TYPE_HAS_COPY_CTOR (NODE) && ! TYPE_HAS_COMPLEX_COPY_CTOR (NODE))

/* Nonzero for class type means that assignment of this type can use
   a bitwise copy.  */
#define TYPE_HAS_TRIVIAL_COPY_ASSIGN(NODE) \
  (TYPE_HAS_COPY_ASSIGN (NODE) && ! TYPE_HAS_COMPLEX_COPY_ASSIGN (NODE))

/* Returns true if NODE is a pointer-to-data-member.  */
#define TYPE_PTRDATAMEM_P(NODE)			\
  (TREE_CODE (NODE) == OFFSET_TYPE)
/* Returns true if NODE is a pointer.  */
#define TYPE_PTR_P(NODE)			\
  (TREE_CODE (NODE) == POINTER_TYPE)

/* Returns true if NODE is an object type:

     [basic.types]

     An object type is a (possibly cv-qualified) type that is not a
     function type, not a reference type, and not a void type.

   Keep these checks in ascending order, for speed.  */
#define TYPE_OBJ_P(NODE)			\
  (TREE_CODE (NODE) != REFERENCE_TYPE		\
   && !VOID_TYPE_P (NODE)  		        \
   && TREE_CODE (NODE) != FUNCTION_TYPE		\
   && TREE_CODE (NODE) != METHOD_TYPE)

/* Returns true if NODE is a pointer to an object.  Keep these checks
   in ascending tree code order.  */
#define TYPE_PTROB_P(NODE)					\
  (TYPE_PTR_P (NODE) && TYPE_OBJ_P (TREE_TYPE (NODE)))

/* Returns true if NODE is a reference to an object.  Keep these checks
   in ascending tree code order.  */
#define TYPE_REF_OBJ_P(NODE)					\
  (TREE_CODE (NODE) == REFERENCE_TYPE && TYPE_OBJ_P (TREE_TYPE (NODE)))

/* Returns true if NODE is a pointer to an object, or a pointer to
   void.  Keep these checks in ascending tree code order.  */
#define TYPE_PTROBV_P(NODE)					\
  (TYPE_PTR_P (NODE)						\
   && !(TREE_CODE (TREE_TYPE (NODE)) == FUNCTION_TYPE		\
	|| TREE_CODE (TREE_TYPE (NODE)) == METHOD_TYPE))

/* Returns true if NODE is a pointer to function.  */
#define TYPE_PTRFN_P(NODE)				\
  (TYPE_PTR_P (NODE)			                \
   && TREE_CODE (TREE_TYPE (NODE)) == FUNCTION_TYPE)

/* Returns true if NODE is a reference to function.  */
#define TYPE_REFFN_P(NODE)				\
  (TREE_CODE (NODE) == REFERENCE_TYPE			\
   && TREE_CODE (TREE_TYPE (NODE)) == FUNCTION_TYPE)

/* Nonzero for _TYPE node means that this type is a pointer to member
   function type.  */
#define TYPE_PTRMEMFUNC_P(NODE)		\
  (TREE_CODE (NODE) == RECORD_TYPE	\
   && TYPE_LANG_SPECIFIC (NODE)		\
   && TYPE_PTRMEMFUNC_FLAG (NODE))

#define TYPE_PTRMEMFUNC_FLAG(NODE) \
  (LANG_TYPE_CLASS_CHECK (NODE)->ptrmemfunc_flag)

/* Returns true if NODE is a pointer-to-member.  */
#define TYPE_PTRMEM_P(NODE) \
  (TYPE_PTRDATAMEM_P (NODE) || TYPE_PTRMEMFUNC_P (NODE))

/* Returns true if NODE is a pointer or a pointer-to-member.  */
#define TYPE_PTR_OR_PTRMEM_P(NODE) \
  (TYPE_PTR_P (NODE) || TYPE_PTRMEM_P (NODE))

/* Indicates when overload resolution may resolve to a pointer to
   member function. [expr.unary.op]/3 */
#define PTRMEM_OK_P(NODE) \
  TREE_LANG_FLAG_0 (TREE_CHECK3 ((NODE), ADDR_EXPR, OFFSET_REF, SCOPE_REF))

/* Get the POINTER_TYPE to the METHOD_TYPE associated with this
   pointer to member function.  TYPE_PTRMEMFUNC_P _must_ be true,
   before using this macro.  */
#define TYPE_PTRMEMFUNC_FN_TYPE(NODE) \
  (TREE_TYPE (TYPE_FIELDS (NODE)))

/* Returns `A' for a type like `int (A::*)(double)' */
#define TYPE_PTRMEMFUNC_OBJECT_TYPE(NODE) \
  TYPE_METHOD_BASETYPE (TREE_TYPE (TYPE_PTRMEMFUNC_FN_TYPE (NODE)))

/* These are use to manipulate the canonical RECORD_TYPE from the
   hashed POINTER_TYPE, and can only be used on the POINTER_TYPE.  */
#define TYPE_GET_PTRMEMFUNC_TYPE(NODE) \
  (TYPE_LANG_SPECIFIC (NODE) ? LANG_TYPE_PTRMEM_CHECK (NODE)->record : NULL)
#define TYPE_SET_PTRMEMFUNC_TYPE(NODE, VALUE)				\
  do {									\
    if (TYPE_LANG_SPECIFIC (NODE) == NULL)				\
      {									\
	TYPE_LANG_SPECIFIC (NODE) = ggc_alloc_cleared_lang_type		\
	 (sizeof (struct lang_type_ptrmem));				\
	TYPE_LANG_SPECIFIC (NODE)->u.ptrmem.h.is_lang_type_class = 0;	\
      }									\
    TYPE_LANG_SPECIFIC (NODE)->u.ptrmem.record = (VALUE);		\
  } while (0)

/* For a pointer-to-member type of the form `T X::*', this is `X'.
   For a type like `void (X::*)() const', this type is `X', not `const
   X'.  To get at the `const X' you have to look at the
   TYPE_PTRMEM_POINTED_TO_TYPE; there, the first parameter will have
   type `const X*'.  */
#define TYPE_PTRMEM_CLASS_TYPE(NODE)			\
  (TYPE_PTRDATAMEM_P (NODE)					\
   ? TYPE_OFFSET_BASETYPE (NODE)		\
   : TYPE_PTRMEMFUNC_OBJECT_TYPE (NODE))

/* For a pointer-to-member type of the form `T X::*', this is `T'.  */
#define TYPE_PTRMEM_POINTED_TO_TYPE(NODE)		\
   (TYPE_PTRDATAMEM_P (NODE)				\
    ? TREE_TYPE (NODE)					\
    : TREE_TYPE (TYPE_PTRMEMFUNC_FN_TYPE (NODE)))

/* For a pointer-to-member constant `X::Y' this is the RECORD_TYPE for
   `X'.  */
#define PTRMEM_CST_CLASS(NODE) \
  TYPE_PTRMEM_CLASS_TYPE (TREE_TYPE (PTRMEM_CST_CHECK (NODE)))

/* For a pointer-to-member constant `X::Y' this is the _DECL for
   `Y'.  */
#define PTRMEM_CST_MEMBER(NODE) (((ptrmem_cst_t)PTRMEM_CST_CHECK (NODE))->member)

/* The expression in question for a TYPEOF_TYPE.  */
#define TYPEOF_TYPE_EXPR(NODE) (TYPE_VALUES_RAW (TYPEOF_TYPE_CHECK (NODE)))

/* The type in question for an UNDERLYING_TYPE.  */
#define UNDERLYING_TYPE_TYPE(NODE) \
  (TYPE_VALUES_RAW (UNDERLYING_TYPE_CHECK (NODE)))

/* The type in question for BASES.  */
#define BASES_TYPE(NODE) \
  (TYPE_VALUES_RAW (BASES_CHECK (NODE)))

#define BASES_DIRECT(NODE) \
  TREE_LANG_FLAG_0 (BASES_CHECK (NODE))

/* The expression in question for a DECLTYPE_TYPE.  */
#define DECLTYPE_TYPE_EXPR(NODE) (TYPE_VALUES_RAW (DECLTYPE_TYPE_CHECK (NODE)))

/* Whether the DECLTYPE_TYPE_EXPR of NODE was originally parsed as an
   id-expression or a member-access expression. When false, it was
   parsed as a full expression.  */
#define DECLTYPE_TYPE_ID_EXPR_OR_MEMBER_ACCESS_P(NODE) \
  (DECLTYPE_TYPE_CHECK (NODE))->type_common.string_flag

/* These flags indicate that we want different semantics from normal
   decltype: lambda capture just drops references, init capture
   uses auto semantics, lambda proxies look through implicit dereference.  */
#define DECLTYPE_FOR_LAMBDA_CAPTURE(NODE) \
  TREE_LANG_FLAG_0 (DECLTYPE_TYPE_CHECK (NODE))
#define DECLTYPE_FOR_INIT_CAPTURE(NODE) \
  TREE_LANG_FLAG_1 (DECLTYPE_TYPE_CHECK (NODE))
#define DECLTYPE_FOR_LAMBDA_PROXY(NODE) \
  TREE_LANG_FLAG_2 (DECLTYPE_TYPE_CHECK (NODE))

/* Nonzero for VAR_DECL and FUNCTION_DECL node means that `extern' was
   specified in its declaration.  This can also be set for an
   erroneously declared PARM_DECL.  */
#define DECL_THIS_EXTERN(NODE) \
  DECL_LANG_FLAG_2 (VAR_FUNCTION_OR_PARM_DECL_CHECK (NODE))

/* Nonzero for VAR_DECL and FUNCTION_DECL node means that `static' was
   specified in its declaration.  This can also be set for an
   erroneously declared PARM_DECL.  */
#define DECL_THIS_STATIC(NODE) \
  DECL_LANG_FLAG_6 (VAR_FUNCTION_OR_PARM_DECL_CHECK (NODE))

/* Nonzero for FIELD_DECL node means that this field is a lambda capture
   field for an array of runtime bound.  */
#define DECL_VLA_CAPTURE_P(NODE) \
  DECL_LANG_FLAG_1 (FIELD_DECL_CHECK (NODE))

/* Nonzero for FIELD_DECL node means that this field is a base class
   of the parent object, as opposed to a member field.  */
#define DECL_FIELD_IS_BASE(NODE) \
  DECL_LANG_FLAG_6 (FIELD_DECL_CHECK (NODE))

/* Nonzero for FIELD_DECL node means that this field is a simple (no
   explicit initializer) lambda capture field, making it invisible to
   name lookup in unevaluated contexts.  */
#define DECL_NORMAL_CAPTURE_P(NODE) \
  DECL_LANG_FLAG_7 (FIELD_DECL_CHECK (NODE))

/* Nonzero if TYPE is an anonymous union or struct type.  We have to use a
   flag for this because "A union for which objects or pointers are
   declared is not an anonymous union" [class.union].  */
#define ANON_AGGR_TYPE_P(NODE)				\
  (CLASS_TYPE_P (NODE) && LANG_TYPE_CLASS_CHECK (NODE)->anon_aggr)
#define SET_ANON_AGGR_TYPE_P(NODE)			\
  (LANG_TYPE_CLASS_CHECK (NODE)->anon_aggr = 1)

/* Nonzero if TYPE is an anonymous union type.  */
#define ANON_UNION_TYPE_P(NODE) \
  (TREE_CODE (NODE) == UNION_TYPE && ANON_AGGR_TYPE_P (NODE))

/* Define fields and accessors for nodes representing declared names.  */

#define TYPE_WAS_ANONYMOUS(NODE) (LANG_TYPE_CLASS_CHECK (NODE)->was_anonymous)

/* C++: all of these are overloaded!  These apply only to TYPE_DECLs.  */

/* The format of each node in the DECL_FRIENDLIST is as follows:

   The TREE_PURPOSE will be the name of a function, i.e., an
   IDENTIFIER_NODE.  The TREE_VALUE will be itself a TREE_LIST, whose
   TREE_VALUEs are friends with the given name.  */
#define DECL_FRIENDLIST(NODE)		(DECL_INITIAL (NODE))
#define FRIEND_NAME(LIST) (TREE_PURPOSE (LIST))
#define FRIEND_DECLS(LIST) (TREE_VALUE (LIST))

/* The DECL_ACCESS, if non-NULL, is a TREE_LIST.  The TREE_PURPOSE of
   each node is a type; the TREE_VALUE is the access granted for this
   DECL in that type.  The DECL_ACCESS is set by access declarations.
   For example, if a member that would normally be public in a
   derived class is made protected, then the derived class and the
   protected_access_node will appear in the DECL_ACCESS for the node.  */
#define DECL_ACCESS(NODE) (LANG_DECL_U2_CHECK (NODE, 0)->access)

/* Nonzero if the FUNCTION_DECL is a global constructor.  */
#define DECL_GLOBAL_CTOR_P(NODE) \
  (LANG_DECL_FN_CHECK (NODE)->global_ctor_p)

/* Nonzero if the FUNCTION_DECL is a global destructor.  */
#define DECL_GLOBAL_DTOR_P(NODE) \
  (LANG_DECL_FN_CHECK (NODE)->global_dtor_p)

/* Accessor macros for C++ template decl nodes.  */

/* The DECL_TEMPLATE_PARMS are a list.  The TREE_PURPOSE of each node
   is a INT_CST whose TREE_INT_CST_LOW indicates the level of the
   template parameters, with 1 being the outermost set of template
   parameters.  The TREE_VALUE is a vector, whose elements are the
   template parameters at each level.  Each element in the vector is a
   TREE_LIST, whose TREE_VALUE is a PARM_DECL (if the parameter is a
   non-type parameter), or a TYPE_DECL (if the parameter is a type
   parameter).  The TREE_PURPOSE is the default value, if any.  The
   TEMPLATE_PARM_INDEX for the parameter is available as the
   DECL_INITIAL (for a PARM_DECL) or as the TREE_TYPE (for a
   TYPE_DECL).  */
#define DECL_TEMPLATE_PARMS(NODE)       \
  TEMPLATE_DECL_CHECK (NODE)->decl_non_common.arguments
#define DECL_INNERMOST_TEMPLATE_PARMS(NODE) \
   INNERMOST_TEMPLATE_PARMS (DECL_TEMPLATE_PARMS (NODE))
#define DECL_NTPARMS(NODE) \
   TREE_VEC_LENGTH (DECL_INNERMOST_TEMPLATE_PARMS (NODE))
/* For function, method, class-data templates.  */
#define DECL_TEMPLATE_RESULT(NODE)      \
  DECL_RESULT_FLD (TEMPLATE_DECL_CHECK (NODE))
/* For a function template at namespace scope, DECL_TEMPLATE_INSTANTIATIONS
   lists all instantiations and specializations of the function so that
   tsubst_friend_function can reassign them to another template if we find
   that the namespace-scope template is really a partial instantiation of a
   friend template.

   For a class template the DECL_TEMPLATE_INSTANTIATIONS lists holds
   all instantiations and specializations of the class type, including
   partial instantiations and partial specializations, so that if we
   explicitly specialize a partial instantiation we can walk the list
   in maybe_process_partial_specialization and reassign them or complain
   as appropriate.

   In both cases, the TREE_PURPOSE of each node contains the arguments
   used; the TREE_VALUE contains the generated variable.  The template
   arguments are always complete.  For example, given:

      template <class T> struct S1 {
	template <class U> struct S2 {};
	template <class U> struct S2<U*> {};
      };

   the record for the partial specialization will contain, as its
   argument list, { {T}, {U*} }, and will be on the
   DECL_TEMPLATE_INSTANTIATIONS list for `template <class T> template
   <class U> struct S1<T>::S2'.

   This list is not used for other templates.  */
#define DECL_TEMPLATE_INSTANTIATIONS(NODE) \
  DECL_VINDEX (TEMPLATE_DECL_CHECK (NODE))

/* For a class template, this list contains the partial
   specializations of this template.  (Full specializations are not
   recorded on this list.)  The TREE_PURPOSE holds the arguments used
   in the partial specialization (e.g., for `template <class T> struct
   S<T*, int>' this will be `T*, int'.)  The arguments will also include
   any outer template arguments.  The TREE_VALUE holds the TEMPLATE_DECL
   for the partial specialization.  The TREE_TYPE is the _TYPE node for
   the partial specialization.

   This list is not used for other templates.  */
#define DECL_TEMPLATE_SPECIALIZATIONS(NODE)     \
  DECL_SIZE (TEMPLATE_DECL_CHECK (NODE))

/* Nonzero for a DECL which is actually a template parameter.  Keep
   these checks in ascending tree code order.   */
#define DECL_TEMPLATE_PARM_P(NODE)		\
  (DECL_LANG_FLAG_0 (NODE)			\
   && (TREE_CODE (NODE) == CONST_DECL		\
       || TREE_CODE (NODE) == PARM_DECL		\
       || TREE_CODE (NODE) == TYPE_DECL		\
       || TREE_CODE (NODE) == TEMPLATE_DECL))

/* Mark NODE as a template parameter.  */
#define SET_DECL_TEMPLATE_PARM_P(NODE) \
  (DECL_LANG_FLAG_0 (NODE) = 1)

/* Nonzero if NODE is a template template parameter.  */
#define DECL_TEMPLATE_TEMPLATE_PARM_P(NODE) \
  (TREE_CODE (NODE) == TEMPLATE_DECL && DECL_TEMPLATE_PARM_P (NODE))

/* Nonzero for a DECL that represents a function template.  */
#define DECL_FUNCTION_TEMPLATE_P(NODE)                          \
  (TREE_CODE (NODE) == TEMPLATE_DECL                            \
   && DECL_TEMPLATE_RESULT (NODE) != NULL_TREE			\
   && TREE_CODE (DECL_TEMPLATE_RESULT (NODE)) == FUNCTION_DECL)

/* Nonzero for a DECL that represents a class template or alias
   template.  */
#define DECL_TYPE_TEMPLATE_P(NODE)				\
  (TREE_CODE (NODE) == TEMPLATE_DECL				\
   && DECL_TEMPLATE_RESULT (NODE) != NULL_TREE			\
   && TREE_CODE (DECL_TEMPLATE_RESULT (NODE)) == TYPE_DECL)

/* Nonzero for a DECL that represents a class template.  */
#define DECL_CLASS_TEMPLATE_P(NODE)				\
  (DECL_TYPE_TEMPLATE_P (NODE)					\
   && DECL_IMPLICIT_TYPEDEF_P (DECL_TEMPLATE_RESULT (NODE)))

/* Nonzero for a TEMPLATE_DECL that represents an alias template.  */
#define DECL_ALIAS_TEMPLATE_P(NODE)			\
  (DECL_TYPE_TEMPLATE_P (NODE)				\
   && !DECL_ARTIFICIAL (DECL_TEMPLATE_RESULT (NODE)))

/* Nonzero for a NODE which declares a type.  */
#define DECL_DECLARES_TYPE_P(NODE) \
  (TREE_CODE (NODE) == TYPE_DECL || DECL_TYPE_TEMPLATE_P (NODE))

/* Nonzero if NODE declares a function.  */
#define DECL_DECLARES_FUNCTION_P(NODE) \
  (TREE_CODE (NODE) == FUNCTION_DECL || DECL_FUNCTION_TEMPLATE_P (NODE))

/* Nonzero if NODE is the typedef implicitly generated for a type when
   the type is declared.  In C++, `struct S {};' is roughly
   equivalent to `struct S {}; typedef struct S S;' in C.
   DECL_IMPLICIT_TYPEDEF_P will hold for the typedef indicated in this
   example.  In C++, there is a second implicit typedef for each
   class, in the scope of `S' itself, so that you can say `S::S'.
   DECL_SELF_REFERENCE_P will hold for that second typedef.  */
#define DECL_IMPLICIT_TYPEDEF_P(NODE) \
  (TREE_CODE (NODE) == TYPE_DECL && DECL_LANG_FLAG_2 (NODE))
#define SET_DECL_IMPLICIT_TYPEDEF_P(NODE) \
  (DECL_LANG_FLAG_2 (NODE) = 1)
#define DECL_SELF_REFERENCE_P(NODE) \
  (TREE_CODE (NODE) == TYPE_DECL && DECL_LANG_FLAG_4 (NODE))
#define SET_DECL_SELF_REFERENCE_P(NODE) \
  (DECL_LANG_FLAG_4 (NODE) = 1)

/* A `primary' template is one that has its own template header and is not
   a partial specialization.  A member function of a class template is a
   template, but not primary.  A member template is primary.  Friend
   templates are primary, too.  */

/* Returns the primary template corresponding to these parameters.  */
#define DECL_PRIMARY_TEMPLATE(NODE) \
  (TREE_TYPE (DECL_INNERMOST_TEMPLATE_PARMS (NODE)))

/* Returns nonzero if NODE is a primary template.  */
#define PRIMARY_TEMPLATE_P(NODE) (DECL_PRIMARY_TEMPLATE (NODE) == (NODE))

/* Nonzero iff NODE is a specialization of a template.  The value
   indicates the type of specializations:

     1=implicit instantiation

     2=partial or explicit specialization, e.g.:

        template <> int min<int> (int, int),

     3=explicit instantiation, e.g.:
  
        template int min<int> (int, int);

   Note that NODE will be marked as a specialization even if the
   template it is instantiating is not a primary template.  For
   example, given:

     template <typename T> struct O { 
       void f();
       struct I {}; 
     };
    
   both O<int>::f and O<int>::I will be marked as instantiations.

   If DECL_USE_TEMPLATE is nonzero, then DECL_TEMPLATE_INFO will also
   be non-NULL.  */
#define DECL_USE_TEMPLATE(NODE) (DECL_LANG_SPECIFIC (NODE)->u.base.use_template)

/* Like DECL_USE_TEMPLATE, but for class types.  */
#define CLASSTYPE_USE_TEMPLATE(NODE) \
  (LANG_TYPE_CLASS_CHECK (NODE)->use_template)

/* True if NODE is a specialization of a primary template.  */
#define CLASSTYPE_SPECIALIZATION_OF_PRIMARY_TEMPLATE_P(NODE)	\
  (CLASS_TYPE_P (NODE)						\
   && CLASSTYPE_USE_TEMPLATE (NODE)				\
   && PRIMARY_TEMPLATE_P (CLASSTYPE_TI_TEMPLATE (NODE)))

#define DECL_TEMPLATE_INSTANTIATION(NODE) (DECL_USE_TEMPLATE (NODE) & 1)
#define CLASSTYPE_TEMPLATE_INSTANTIATION(NODE) \
  (CLASSTYPE_USE_TEMPLATE (NODE) & 1)

#define DECL_TEMPLATE_SPECIALIZATION(NODE) (DECL_USE_TEMPLATE (NODE) == 2)
#define SET_DECL_TEMPLATE_SPECIALIZATION(NODE) (DECL_USE_TEMPLATE (NODE) = 2)

/* Returns true for an explicit or partial specialization of a class
   template.  */
#define CLASSTYPE_TEMPLATE_SPECIALIZATION(NODE) \
  (CLASSTYPE_USE_TEMPLATE (NODE) == 2)
#define SET_CLASSTYPE_TEMPLATE_SPECIALIZATION(NODE) \
  (CLASSTYPE_USE_TEMPLATE (NODE) = 2)

#define DECL_IMPLICIT_INSTANTIATION(NODE) (DECL_USE_TEMPLATE (NODE) == 1)
#define SET_DECL_IMPLICIT_INSTANTIATION(NODE) (DECL_USE_TEMPLATE (NODE) = 1)
#define CLASSTYPE_IMPLICIT_INSTANTIATION(NODE) \
  (CLASSTYPE_USE_TEMPLATE (NODE) == 1)
#define SET_CLASSTYPE_IMPLICIT_INSTANTIATION(NODE) \
  (CLASSTYPE_USE_TEMPLATE (NODE) = 1)

#define DECL_EXPLICIT_INSTANTIATION(NODE) (DECL_USE_TEMPLATE (NODE) == 3)
#define SET_DECL_EXPLICIT_INSTANTIATION(NODE) (DECL_USE_TEMPLATE (NODE) = 3)
#define CLASSTYPE_EXPLICIT_INSTANTIATION(NODE) \
  (CLASSTYPE_USE_TEMPLATE (NODE) == 3)
#define SET_CLASSTYPE_EXPLICIT_INSTANTIATION(NODE) \
  (CLASSTYPE_USE_TEMPLATE (NODE) = 3)

/* Nonzero if DECL is a friend function which is an instantiation
   from the point of view of the compiler, but not from the point of
   view of the language.  For example given:
      template <class T> struct S { friend void f(T) {}; };
   the declaration of `void f(int)' generated when S<int> is
   instantiated will not be a DECL_TEMPLATE_INSTANTIATION, but will be
   a DECL_FRIEND_PSEUDO_TEMPLATE_INSTANTIATION.  */
#define DECL_FRIEND_PSEUDO_TEMPLATE_INSTANTIATION(DECL) \
  (DECL_TEMPLATE_INFO (DECL) && !DECL_USE_TEMPLATE (DECL))

/* Nonzero if DECL is a function generated from a function 'temploid',
   i.e. template, member of class template, or dependent friend.  */
#define DECL_TEMPLOID_INSTANTIATION(DECL)		\
  (DECL_TEMPLATE_INSTANTIATION (DECL)			\
   || DECL_FRIEND_PSEUDO_TEMPLATE_INSTANTIATION (DECL))

/* Nonzero if DECL is either defined implicitly by the compiler or
   generated from a temploid.  */
#define DECL_GENERATED_P(DECL) \
  (DECL_TEMPLOID_INSTANTIATION (DECL) || DECL_DEFAULTED_FN (DECL))

/* Nonzero iff we are currently processing a declaration for an
   entity with its own template parameter list, and which is not a
   full specialization.  */
#define PROCESSING_REAL_TEMPLATE_DECL_P() \
  (processing_template_decl > template_class_depth (current_scope ()))

/* Nonzero if this VAR_DECL or FUNCTION_DECL has already been
   instantiated, i.e. its definition has been generated from the
   pattern given in the template.  */
#define DECL_TEMPLATE_INSTANTIATED(NODE) \
  DECL_LANG_FLAG_1 (VAR_OR_FUNCTION_DECL_CHECK (NODE))

/* We know what we're doing with this decl now.  */
#define DECL_INTERFACE_KNOWN(NODE) DECL_LANG_FLAG_5 (NODE)

/* DECL_EXTERNAL must be set on a decl until the decl is actually emitted,
   so that assemble_external will work properly.  So we have this flag to
   tell us whether the decl is really not external.

   This flag does not indicate whether or not the decl is defined in the
   current translation unit; it indicates whether or not we should emit the
   decl at the end of compilation if it is defined and needed.  */
#define DECL_NOT_REALLY_EXTERN(NODE) \
  (DECL_LANG_SPECIFIC (NODE)->u.base.not_really_extern)

#define DECL_REALLY_EXTERN(NODE) \
  (DECL_EXTERNAL (NODE) && ! DECL_NOT_REALLY_EXTERN (NODE))

/* A thunk is a stub function.

   A thunk is an alternate entry point for an ordinary FUNCTION_DECL.
   The address of the ordinary FUNCTION_DECL is given by the
   DECL_INITIAL, which is always an ADDR_EXPR whose operand is a
   FUNCTION_DECL.  The job of the thunk is to either adjust the this
   pointer before transferring control to the FUNCTION_DECL, or call
   FUNCTION_DECL and then adjust the result value. Note, the result
   pointer adjusting thunk must perform a call to the thunked
   function, (or be implemented via passing some invisible parameter
   to the thunked function, which is modified to perform the
   adjustment just before returning).

   A thunk may perform either, or both, of the following operations:

   o Adjust the this or result pointer by a constant offset.
   o Adjust the this or result pointer by looking up a vcall or vbase offset
     in the vtable.

   A this pointer adjusting thunk converts from a base to a derived
   class, and hence adds the offsets. A result pointer adjusting thunk
   converts from a derived class to a base, and hence subtracts the
   offsets.  If both operations are performed, then the constant
   adjustment is performed first for this pointer adjustment and last
   for the result pointer adjustment.

   The constant adjustment is given by THUNK_FIXED_OFFSET.  If the
   vcall or vbase offset is required, THUNK_VIRTUAL_OFFSET is
   used. For this pointer adjusting thunks, it is the vcall offset
   into the vtable.  For result pointer adjusting thunks it is the
   binfo of the virtual base to convert to.  Use that binfo's vbase
   offset.

   It is possible to have equivalent covariant thunks.  These are
   distinct virtual covariant thunks whose vbase offsets happen to
   have the same value.  THUNK_ALIAS is used to pick one as the
   canonical thunk, which will get all the this pointer adjusting
   thunks attached to it.  */

/* An integer indicating how many bytes should be subtracted from the
   this or result pointer when this function is called.  */
#define THUNK_FIXED_OFFSET(DECL) \
  (DECL_LANG_SPECIFIC (THUNK_FUNCTION_CHECK (DECL))->u.fn.u5.fixed_offset)

/* A tree indicating how to perform the virtual adjustment. For a this
   adjusting thunk it is the number of bytes to be added to the vtable
   to find the vcall offset. For a result adjusting thunk, it is the
   binfo of the relevant virtual base.  If NULL, then there is no
   virtual adjust.  (The vptr is always located at offset zero from
   the this or result pointer.)  (If the covariant type is within the
   class hierarchy being laid out, the vbase index is not yet known
   at the point we need to create the thunks, hence the need to use
   binfos.)  */

#define THUNK_VIRTUAL_OFFSET(DECL) \
  (LANG_DECL_U2_CHECK (FUNCTION_DECL_CHECK (DECL), 0)->access)

/* A thunk which is equivalent to another thunk.  */
#define THUNK_ALIAS(DECL) \
  (DECL_LANG_SPECIFIC (FUNCTION_DECL_CHECK (DECL))->u.min.template_info)

/* For thunk NODE, this is the FUNCTION_DECL thunked to.  It is
   possible for the target to be a thunk too.  */
#define THUNK_TARGET(NODE)				\
  (LANG_DECL_FN_CHECK (NODE)->befriending_classes)

/* True for a SCOPE_REF iff the "template" keyword was used to
   indicate that the qualified name denotes a template.  */
#define QUALIFIED_NAME_IS_TEMPLATE(NODE) \
  (TREE_LANG_FLAG_1 (SCOPE_REF_CHECK (NODE)))

/* True for an OMP_ATOMIC that has dependent parameters.  These are stored
   as an expr in operand 1, and integer_zero_node in operand 0.  */
#define OMP_ATOMIC_DEPENDENT_P(NODE) \
  (TREE_CODE (TREE_OPERAND (OMP_ATOMIC_CHECK (NODE), 0)) == INTEGER_CST)

/* Used while gimplifying continue statements bound to OMP_FOR nodes.  */
#define OMP_FOR_GIMPLIFYING_P(NODE) \
  (TREE_LANG_FLAG_0 (OMP_LOOP_CHECK (NODE)))

/* A language-specific token attached to the OpenMP data clauses to
   hold code (or code fragments) related to ctors, dtors, and op=.
   See semantics.c for details.  */
#define CP_OMP_CLAUSE_INFO(NODE) \
  TREE_TYPE (OMP_CLAUSE_RANGE_CHECK (NODE, OMP_CLAUSE_PRIVATE, \
				     OMP_CLAUSE_LINEAR))

/* Nonzero if this transaction expression's body contains statements.  */
#define TRANSACTION_EXPR_IS_STMT(NODE) \
   TREE_LANG_FLAG_0 (TRANSACTION_EXPR_CHECK (NODE))

/* These macros provide convenient access to the various _STMT nodes
   created when parsing template declarations.  */
#define TRY_STMTS(NODE)		TREE_OPERAND (TRY_BLOCK_CHECK (NODE), 0)
#define TRY_HANDLERS(NODE)	TREE_OPERAND (TRY_BLOCK_CHECK (NODE), 1)

#define EH_SPEC_STMTS(NODE)	TREE_OPERAND (EH_SPEC_BLOCK_CHECK (NODE), 0)
#define EH_SPEC_RAISES(NODE)	TREE_OPERAND (EH_SPEC_BLOCK_CHECK (NODE), 1)

#define USING_STMT_NAMESPACE(NODE) TREE_OPERAND (USING_STMT_CHECK (NODE), 0)

/* Nonzero if this try block is a function try block.  */
#define FN_TRY_BLOCK_P(NODE)	TREE_LANG_FLAG_3 (TRY_BLOCK_CHECK (NODE))
#define HANDLER_PARMS(NODE)	TREE_OPERAND (HANDLER_CHECK (NODE), 0)
#define HANDLER_BODY(NODE)	TREE_OPERAND (HANDLER_CHECK (NODE), 1)
#define HANDLER_TYPE(NODE)	TREE_TYPE (HANDLER_CHECK (NODE))

/* CLEANUP_STMT accessors.  The statement(s) covered, the cleanup to run
   and the VAR_DECL for which this cleanup exists.  */
#define CLEANUP_BODY(NODE)	TREE_OPERAND (CLEANUP_STMT_CHECK (NODE), 0)
#define CLEANUP_EXPR(NODE)	TREE_OPERAND (CLEANUP_STMT_CHECK (NODE), 1)
#define CLEANUP_DECL(NODE)	TREE_OPERAND (CLEANUP_STMT_CHECK (NODE), 2)

/* IF_STMT accessors. These give access to the condition of the if
   statement, the then block of the if statement, and the else block
   of the if statement if it exists.  */
#define IF_COND(NODE)		TREE_OPERAND (IF_STMT_CHECK (NODE), 0)
#define THEN_CLAUSE(NODE)	TREE_OPERAND (IF_STMT_CHECK (NODE), 1)
#define ELSE_CLAUSE(NODE)	TREE_OPERAND (IF_STMT_CHECK (NODE), 2)
#define IF_SCOPE(NODE)		TREE_OPERAND (IF_STMT_CHECK (NODE), 3)

/* WHILE_STMT accessors. These give access to the condition of the
   while statement and the body of the while statement, respectively.  */
#define WHILE_COND(NODE)	TREE_OPERAND (WHILE_STMT_CHECK (NODE), 0)
#define WHILE_BODY(NODE)	TREE_OPERAND (WHILE_STMT_CHECK (NODE), 1)

/* DO_STMT accessors. These give access to the condition of the do
   statement and the body of the do statement, respectively.  */
#define DO_COND(NODE)		TREE_OPERAND (DO_STMT_CHECK (NODE), 0)
#define DO_BODY(NODE)		TREE_OPERAND (DO_STMT_CHECK (NODE), 1)

/* FOR_STMT accessors. These give access to the init statement,
   condition, update expression, and body of the for statement,
   respectively.  */
#define FOR_INIT_STMT(NODE)	TREE_OPERAND (FOR_STMT_CHECK (NODE), 0)
#define FOR_COND(NODE)		TREE_OPERAND (FOR_STMT_CHECK (NODE), 1)
#define FOR_EXPR(NODE)		TREE_OPERAND (FOR_STMT_CHECK (NODE), 2)
#define FOR_BODY(NODE)		TREE_OPERAND (FOR_STMT_CHECK (NODE), 3)
#define FOR_SCOPE(NODE)		TREE_OPERAND (FOR_STMT_CHECK (NODE), 4)

/* RANGE_FOR_STMT accessors. These give access to the declarator,
   expression, body, and scope of the statement, respectively.  */
#define RANGE_FOR_DECL(NODE)	TREE_OPERAND (RANGE_FOR_STMT_CHECK (NODE), 0)
#define RANGE_FOR_EXPR(NODE)	TREE_OPERAND (RANGE_FOR_STMT_CHECK (NODE), 1)
#define RANGE_FOR_BODY(NODE)	TREE_OPERAND (RANGE_FOR_STMT_CHECK (NODE), 2)
#define RANGE_FOR_SCOPE(NODE)	TREE_OPERAND (RANGE_FOR_STMT_CHECK (NODE), 3)

#define SWITCH_STMT_COND(NODE)	TREE_OPERAND (SWITCH_STMT_CHECK (NODE), 0)
#define SWITCH_STMT_BODY(NODE)	TREE_OPERAND (SWITCH_STMT_CHECK (NODE), 1)
#define SWITCH_STMT_TYPE(NODE)	TREE_OPERAND (SWITCH_STMT_CHECK (NODE), 2)
#define SWITCH_STMT_SCOPE(NODE)	TREE_OPERAND (SWITCH_STMT_CHECK (NODE), 3)

/* STMT_EXPR accessor.  */
#define STMT_EXPR_STMT(NODE)	TREE_OPERAND (STMT_EXPR_CHECK (NODE), 0)

/* EXPR_STMT accessor. This gives the expression associated with an
   expression statement.  */
#define EXPR_STMT_EXPR(NODE)	TREE_OPERAND (EXPR_STMT_CHECK (NODE), 0)

/* True if this TARGET_EXPR was created by build_cplus_new, and so we can
   discard it if it isn't useful.  */
#define TARGET_EXPR_IMPLICIT_P(NODE) \
  TREE_LANG_FLAG_0 (TARGET_EXPR_CHECK (NODE))

/* True if this TARGET_EXPR is the result of list-initialization of a
   temporary.  */
#define TARGET_EXPR_LIST_INIT_P(NODE) \
  TREE_LANG_FLAG_1 (TARGET_EXPR_CHECK (NODE))

/* True if this TARGET_EXPR expresses direct-initialization of an object
   to be named later.  */
#define TARGET_EXPR_DIRECT_INIT_P(NODE) \
  TREE_LANG_FLAG_2 (TARGET_EXPR_CHECK (NODE))

/* True if EXPR expresses direct-initialization of a TYPE.  */
#define DIRECT_INIT_EXPR_P(TYPE,EXPR)					\
  (TREE_CODE (EXPR) == TARGET_EXPR && TREE_LANG_FLAG_2 (EXPR)		\
   && same_type_ignoring_top_level_qualifiers_p (TYPE, TREE_TYPE (EXPR)))

/* True if this CONVERT_EXPR is for a conversion to virtual base in
   an NSDMI, and should be re-evaluated when used in a constructor.  */
#define CONVERT_EXPR_VBASE_PATH(NODE) \
  TREE_LANG_FLAG_0 (CONVERT_EXPR_CHECK (NODE))

/* True if SIZEOF_EXPR argument is type.  */
#define SIZEOF_EXPR_TYPE_P(NODE) \
  TREE_LANG_FLAG_0 (SIZEOF_EXPR_CHECK (NODE))

/* An enumeration of the kind of tags that C++ accepts.  */
enum tag_types {
  none_type = 0, /* Not a tag type.  */
  record_type,   /* "struct" types.  */
  class_type,    /* "class" types.  */
  union_type,    /* "union" types.  */
  enum_type,     /* "enum" types.  */
  typename_type  /* "typename" types.  */
};

/* The various kinds of lvalues we distinguish.  */
enum cp_lvalue_kind_flags {
  clk_none = 0,     /* Things that are not an lvalue.  */
  clk_ordinary = 1, /* An ordinary lvalue.  */
  clk_rvalueref = 2,/* An xvalue (rvalue formed using an rvalue reference) */
  clk_class = 4,    /* A prvalue of class-type.  */
  clk_bitfield = 8, /* An lvalue for a bit-field.  */
  clk_packed = 16   /* An lvalue for a packed field.  */
};

/* This type is used for parameters and variables which hold
   combinations of the flags in enum cp_lvalue_kind_flags.  */
typedef int cp_lvalue_kind;

/* Various kinds of template specialization, instantiation, etc.  */
typedef enum tmpl_spec_kind {
  tsk_none,		   /* Not a template at all.  */
  tsk_invalid_member_spec, /* An explicit member template
			      specialization, but the enclosing
			      classes have not all been explicitly
			      specialized.  */
  tsk_invalid_expl_inst,   /* An explicit instantiation containing
			      template parameter lists.  */
  tsk_excessive_parms,	   /* A template declaration with too many
			      template parameter lists.  */
  tsk_insufficient_parms,  /* A template declaration with too few
			      parameter lists.  */
  tsk_template,		   /* A template declaration.  */
  tsk_expl_spec,	   /* An explicit specialization.  */
  tsk_expl_inst		   /* An explicit instantiation.  */
} tmpl_spec_kind;

/* The various kinds of access.  BINFO_ACCESS depends on these being
   two bit quantities.  The numerical values are important; they are
   used to initialize RTTI data structures, so changing them changes
   the ABI.  */
typedef enum access_kind {
  ak_none = 0,		   /* Inaccessible.  */
  ak_public = 1,	   /* Accessible, as a `public' thing.  */
  ak_protected = 2,	   /* Accessible, as a `protected' thing.  */
  ak_private = 3	   /* Accessible, as a `private' thing.  */
} access_kind;

/* The various kinds of special functions.  If you add to this list,
   you should update special_function_p as well.  */
typedef enum special_function_kind {
  sfk_none = 0,		   /* Not a special function.  This enumeral
			      must have value zero; see
			      special_function_p.  */
  sfk_constructor,	   /* A constructor.  */
  sfk_copy_constructor,    /* A copy constructor.  */
  sfk_move_constructor,    /* A move constructor.  */
  sfk_copy_assignment,     /* A copy assignment operator.  */
  sfk_move_assignment,     /* A move assignment operator.  */
  sfk_destructor,	   /* A destructor.  */
  sfk_complete_destructor, /* A destructor for complete objects.  */
  sfk_base_destructor,     /* A destructor for base subobjects.  */
  sfk_deleting_destructor, /* A destructor for complete objects that
			      deletes the object after it has been
			      destroyed.  */
  sfk_conversion,	   /* A conversion operator.  */
  sfk_inheriting_constructor /* An inheriting constructor */
} special_function_kind;

/* The various kinds of linkage.  From [basic.link],

      A name is said to have linkage when it might denote the same
      object, reference, function, type, template, namespace or value
      as a name introduced in another scope:

      -- When a name has external linkage, the entity it denotes can
	 be referred to from scopes of other translation units or from
	 other scopes of the same translation unit.

      -- When a name has internal linkage, the entity it denotes can
	 be referred to by names from other scopes in the same
	 translation unit.

      -- When a name has no linkage, the entity it denotes cannot be
	 referred to by names from other scopes.  */

typedef enum linkage_kind {
  lk_none,			/* No linkage.  */
  lk_internal,			/* Internal linkage.  */
  lk_external			/* External linkage.  */
} linkage_kind;

typedef enum duration_kind {
  dk_static,
  dk_thread,
  dk_auto,
  dk_dynamic
} duration_kind;

/* Bitmask flags to control type substitution.  */
enum tsubst_flags {
  tf_none = 0,			 /* nothing special */
  tf_error = 1 << 0,		 /* give error messages  */
  tf_warning = 1 << 1,	 	 /* give warnings too  */
  tf_ignore_bad_quals = 1 << 2,	 /* ignore bad cvr qualifiers */
  tf_keep_type_decl = 1 << 3,	 /* retain typedef type decls
				    (make_typename_type use) */
  tf_ptrmem_ok = 1 << 4,	 /* pointers to member ok (internal
				    instantiate_type use) */
  tf_user = 1 << 5,		 /* found template must be a user template
				    (lookup_template_class use) */
  tf_conv = 1 << 6,		 /* We are determining what kind of
				    conversion might be permissible,
				    not actually performing the
				    conversion.  */
  tf_decltype = 1 << 7,          /* We are the operand of decltype.
				    Used to implement the special rules
				    for calls in decltype (5.2.2/11).  */
  tf_partial = 1 << 8,		 /* Doing initial explicit argument
				    substitution in fn_type_unification.  */
  /* Convenient substitution flags combinations.  */
  tf_warning_or_error = tf_warning | tf_error
};

/* This type is used for parameters and variables which hold
   combinations of the flags in enum tsubst_flags.  */
typedef int tsubst_flags_t;

/* The kind of checking we can do looking in a class hierarchy.  */
enum base_access_flags {
  ba_any = 0,  /* Do not check access, allow an ambiguous base,
		      prefer a non-virtual base */
  ba_unique = 1 << 0,  /* Must be a unique base.  */
  ba_check_bit = 1 << 1,   /* Check access.  */
  ba_check = ba_unique | ba_check_bit,
  ba_ignore_scope = 1 << 2 /* Ignore access allowed by local scope.  */
};

/* This type is used for parameters and variables which hold
   combinations of the flags in enum base_access_flags.  */
typedef int base_access;

/* The various kinds of access check during parsing.  */
typedef enum deferring_kind {
  dk_no_deferred = 0, /* Check access immediately */
  dk_deferred = 1,    /* Deferred check */
  dk_no_check = 2     /* No access check */
} deferring_kind;

/* The kind of base we can find, looking in a class hierarchy.
   Values <0 indicate we failed.  */
typedef enum base_kind {
  bk_inaccessible = -3,   /* The base is inaccessible */
  bk_ambig = -2,	  /* The base is ambiguous */
  bk_not_base = -1,	  /* It is not a base */
  bk_same_type = 0,	  /* It is the same type */
  bk_proper_base = 1,	  /* It is a proper base */
  bk_via_virtual = 2	  /* It is a proper base, but via a virtual
			     path. This might not be the canonical
			     binfo.  */
} base_kind;

/* Node for "pointer to (virtual) function".
   This may be distinct from ptr_type_node so gdb can distinguish them.  */
#define vfunc_ptr_type_node  vtable_entry_type


/* For building calls to `delete'.  */
extern GTY(()) tree integer_two_node;

/* The number of function bodies which we are currently processing.
   (Zero if we are at namespace scope, one inside the body of a
   function, two inside the body of a function in a local class, etc.)  */
extern int function_depth;

/* Nonzero if we are inside eq_specializations, which affects comparison of
   PARM_DECLs in cp_tree_equal.  */
extern int comparing_specializations;

/* In parser.c.  */

/* Nonzero if we are parsing an unevaluated operand: an operand to
   sizeof, typeof, or alignof.  This is a count since operands to
   sizeof can be nested.  */

extern int cp_unevaluated_operand;
extern tree cp_convert_range_for (tree, tree, tree);
extern bool parsing_nsdmi (void);

/* in pt.c  */

/* These values are used for the `STRICT' parameter to type_unification and
   fn_type_unification.  Their meanings are described with the
   documentation for fn_type_unification.  */

typedef enum unification_kind_t {
  DEDUCE_CALL,
  DEDUCE_CONV,
  DEDUCE_EXACT
} unification_kind_t;

/* in class.c */

extern int current_class_depth;

/* An array of all local classes present in this translation unit, in
   declaration order.  */
extern GTY(()) vec<tree, va_gc> *local_classes;

/* Here's where we control how name mangling takes place.  */

/* Cannot use '$' up front, because this confuses gdb
   (names beginning with '$' are gdb-local identifiers).

   Note that all forms in which the '$' is significant are long enough
   for direct indexing (meaning that if we know there is a '$'
   at a particular location, we can index into the string at
   any other location that provides distinguishing characters).  */

/* Define NO_DOT_IN_LABEL in your favorite tm file if your assembler
   doesn't allow '.' in symbol names.  */
#ifndef NO_DOT_IN_LABEL

#define JOINER '.'

#define AUTO_TEMP_NAME "_.tmp_"
#define VFIELD_BASE ".vf"
#define VFIELD_NAME "_vptr."
#define VFIELD_NAME_FORMAT "_vptr.%s"

#else /* NO_DOT_IN_LABEL */

#ifndef NO_DOLLAR_IN_LABEL

#define JOINER '$'

#define AUTO_TEMP_NAME "_$tmp_"
#define VFIELD_BASE "$vf"
#define VFIELD_NAME "_vptr$"
#define VFIELD_NAME_FORMAT "_vptr$%s"

#else /* NO_DOLLAR_IN_LABEL */

#define AUTO_TEMP_NAME "__tmp_"
#define TEMP_NAME_P(ID_NODE) \
  (!strncmp (IDENTIFIER_POINTER (ID_NODE), AUTO_TEMP_NAME, \
	     sizeof (AUTO_TEMP_NAME) - 1))
#define VTABLE_NAME "__vt_"
#define VTABLE_NAME_P(ID_NODE) \
  (!strncmp (IDENTIFIER_POINTER (ID_NODE), VTABLE_NAME, \
	     sizeof (VTABLE_NAME) - 1))
#define VFIELD_BASE "__vfb"
#define VFIELD_NAME "__vptr_"
#define VFIELD_NAME_P(ID_NODE) \
  (!strncmp (IDENTIFIER_POINTER (ID_NODE), VFIELD_NAME, \
	    sizeof (VFIELD_NAME) - 1))
#define VFIELD_NAME_FORMAT "__vptr_%s"

#endif	/* NO_DOLLAR_IN_LABEL */
#endif	/* NO_DOT_IN_LABEL */

#define THIS_NAME "this"

#define IN_CHARGE_NAME "__in_chrg"

#define VTBL_PTR_TYPE		"__vtbl_ptr_type"
#define VTABLE_DELTA_NAME	"__delta"
#define VTABLE_PFN_NAME		"__pfn"

#define LAMBDANAME_PREFIX "__lambda"
#define LAMBDANAME_FORMAT LAMBDANAME_PREFIX "%d"

#define UDLIT_OP_ANSI_PREFIX "operator\"\" "
#define UDLIT_OP_ANSI_FORMAT UDLIT_OP_ANSI_PREFIX "%s"
#define UDLIT_OP_MANGLED_PREFIX "li"
#define UDLIT_OP_MANGLED_FORMAT UDLIT_OP_MANGLED_PREFIX "%s"
#define UDLIT_OPER_P(ID_NODE) \
  (!strncmp (IDENTIFIER_POINTER (ID_NODE), \
             UDLIT_OP_ANSI_PREFIX, \
	     sizeof (UDLIT_OP_ANSI_PREFIX) - 1))
#define UDLIT_OP_SUFFIX(ID_NODE) \
  (IDENTIFIER_POINTER (ID_NODE) + sizeof (UDLIT_OP_ANSI_PREFIX) - 1)

#if !defined(NO_DOLLAR_IN_LABEL) || !defined(NO_DOT_IN_LABEL)

#define VTABLE_NAME_P(ID_NODE) (IDENTIFIER_POINTER (ID_NODE)[1] == 'v' \
  && IDENTIFIER_POINTER (ID_NODE)[2] == 't' \
  && IDENTIFIER_POINTER (ID_NODE)[3] == JOINER)

#define TEMP_NAME_P(ID_NODE) \
  (!strncmp (IDENTIFIER_POINTER (ID_NODE), AUTO_TEMP_NAME, sizeof (AUTO_TEMP_NAME)-1))
#define VFIELD_NAME_P(ID_NODE) \
  (!strncmp (IDENTIFIER_POINTER (ID_NODE), VFIELD_NAME, sizeof(VFIELD_NAME)-1))

#endif /* !defined(NO_DOLLAR_IN_LABEL) || !defined(NO_DOT_IN_LABEL) */


/* Nonzero if we're done parsing and into end-of-file activities.  */

extern int at_eof;

/* If non-zero, implicit "omp declare target" attribute is added into the
   attribute lists.  */
extern GTY(()) int current_omp_declare_target_attribute;

/* A list of namespace-scope objects which have constructors or
   destructors which reside in the global scope.  The decl is stored
   in the TREE_VALUE slot and the initializer is stored in the
   TREE_PURPOSE slot.  */
extern GTY(()) tree static_aggregates;
/* Likewise, for thread local storage.  */
extern GTY(()) tree tls_aggregates;

enum overload_flags { NO_SPECIAL = 0, DTOR_FLAG, TYPENAME_FLAG };

/* These are uses as bits in flags passed to various functions to
   control their behavior.  Despite the LOOKUP_ prefix, many of these
   do not control name lookup.  ??? Functions using these flags should
   probably be modified to accept explicit boolean flags for the
   behaviors relevant to them.  */
/* Check for access violations.  */
#define LOOKUP_PROTECT (1 << 0)
#define LOOKUP_NORMAL (LOOKUP_PROTECT)
/* Even if the function found by lookup is a virtual function, it
   should be called directly.  */
#define LOOKUP_NONVIRTUAL (1 << 1)
/* Non-converting (i.e., "explicit") constructors are not tried.  This flag
   indicates that we are not performing direct-initialization.  */
#define LOOKUP_ONLYCONVERTING (1 << 2)
#define LOOKUP_IMPLICIT (LOOKUP_NORMAL | LOOKUP_ONLYCONVERTING)
/* If a temporary is created, it should be created so that it lives
   as long as the current variable bindings; otherwise it only lives
   until the end of the complete-expression.  It also forces
   direct-initialization in cases where other parts of the compiler
   have already generated a temporary, such as reference
   initialization and the catch parameter.  */
#define DIRECT_BIND (1 << 3)
/* We're performing a user-defined conversion, so more user-defined
   conversions are not permitted (only built-in conversions).  */
#define LOOKUP_NO_CONVERSION (1 << 4)
/* The user has explicitly called a destructor.  (Therefore, we do
   not need to check that the object is non-NULL before calling the
   destructor.)  */
#define LOOKUP_DESTRUCTOR (1 << 5)
/* Do not permit references to bind to temporaries.  */
#define LOOKUP_NO_TEMP_BIND (1 << 6)
/* Do not accept objects, and possibly namespaces.  */
#define LOOKUP_PREFER_TYPES (1 << 7)
/* Do not accept objects, and possibly types.   */
#define LOOKUP_PREFER_NAMESPACES (1 << 8)
/* Accept types or namespaces.  */
#define LOOKUP_PREFER_BOTH (LOOKUP_PREFER_TYPES | LOOKUP_PREFER_NAMESPACES)
/* Return friend declarations and un-declared builtin functions.
   (Normally, these entities are registered in the symbol table, but
   not found by lookup.)  */
#define LOOKUP_HIDDEN (LOOKUP_PREFER_NAMESPACES << 1)
/* Prefer that the lvalue be treated as an rvalue.  */
#define LOOKUP_PREFER_RVALUE (LOOKUP_HIDDEN << 1)
/* We're inside an init-list, so narrowing conversions are ill-formed.  */
#define LOOKUP_NO_NARROWING (LOOKUP_PREFER_RVALUE << 1)
/* We're looking up a constructor for list-initialization.  */
#define LOOKUP_LIST_INIT_CTOR (LOOKUP_NO_NARROWING << 1)
/* This is the first parameter of a copy constructor.  */
#define LOOKUP_COPY_PARM (LOOKUP_LIST_INIT_CTOR << 1)
/* We only want to consider list constructors.  */
#define LOOKUP_LIST_ONLY (LOOKUP_COPY_PARM << 1)
/* Return after determining which function to call and checking access.
   Used by sythesized_method_walk to determine which functions will
   be called to initialize subobjects, in order to determine exception
   specification and possible implicit delete.
   This is kind of a hack, but exiting early avoids problems with trying
   to perform argument conversions when the class isn't complete yet.  */
#define LOOKUP_SPECULATIVE (LOOKUP_LIST_ONLY << 1)
/* Used by calls from defaulted functions to limit the overload set to avoid
   cycles trying to declare them (core issue 1092).  */
#define LOOKUP_DEFAULTED (LOOKUP_SPECULATIVE << 1)
/* Used in calls to store_init_value to suppress its usual call to
   digest_init.  */
#define LOOKUP_ALREADY_DIGESTED (LOOKUP_DEFAULTED << 1)
/* An instantiation with explicit template arguments.  */
#define LOOKUP_EXPLICIT_TMPL_ARGS (LOOKUP_ALREADY_DIGESTED << 1)
/* Like LOOKUP_NO_TEMP_BIND, but also prevent binding to xvalues.  */
#define LOOKUP_NO_RVAL_BIND (LOOKUP_EXPLICIT_TMPL_ARGS << 1)

#define LOOKUP_NAMESPACES_ONLY(F)  \
  (((F) & LOOKUP_PREFER_NAMESPACES) && !((F) & LOOKUP_PREFER_TYPES))
#define LOOKUP_TYPES_ONLY(F)  \
  (!((F) & LOOKUP_PREFER_NAMESPACES) && ((F) & LOOKUP_PREFER_TYPES))
#define LOOKUP_QUALIFIERS_ONLY(F)     ((F) & LOOKUP_PREFER_BOTH)


/* These flags are used by the conversion code.
   CONV_IMPLICIT   :  Perform implicit conversions (standard and user-defined).
   CONV_STATIC     :  Perform the explicit conversions for static_cast.
   CONV_CONST      :  Perform the explicit conversions for const_cast.
   CONV_REINTERPRET:  Perform the explicit conversions for reinterpret_cast.
   CONV_PRIVATE    :  Perform upcasts to private bases.
   CONV_FORCE_TEMP :  Require a new temporary when converting to the same
		      aggregate type.  */

#define CONV_IMPLICIT    1
#define CONV_STATIC      2
#define CONV_CONST       4
#define CONV_REINTERPRET 8
#define CONV_PRIVATE	 16
/* #define CONV_NONCONVERTING 32 */
#define CONV_FORCE_TEMP  64
#define CONV_OLD_CONVERT (CONV_IMPLICIT | CONV_STATIC | CONV_CONST \
			  | CONV_REINTERPRET)
#define CONV_C_CAST      (CONV_IMPLICIT | CONV_STATIC | CONV_CONST \
			  | CONV_REINTERPRET | CONV_PRIVATE | CONV_FORCE_TEMP)

/* Used by build_expr_type_conversion to indicate which types are
   acceptable as arguments to the expression under consideration.  */

#define WANT_INT	1 /* integer types, including bool */
#define WANT_FLOAT	2 /* floating point types */
#define WANT_ENUM	4 /* enumerated types */
#define WANT_POINTER	8 /* pointer types */
#define WANT_NULL      16 /* null pointer constant */
#define WANT_VECTOR_OR_COMPLEX 32 /* vector or complex types */
#define WANT_ARITH	(WANT_INT | WANT_FLOAT | WANT_VECTOR_OR_COMPLEX)

/* Used with comptypes, and related functions, to guide type
   comparison.  */

#define COMPARE_STRICT	      0 /* Just check if the types are the
				   same.  */
#define COMPARE_BASE	      1 /* Check to see if the second type is
				   derived from the first.  */
#define COMPARE_DERIVED	      2 /* Like COMPARE_BASE, but in
				   reverse.  */
#define COMPARE_REDECLARATION 4 /* The comparison is being done when
				   another declaration of an existing
				   entity is seen.  */
#define COMPARE_STRUCTURAL    8 /* The comparison is intended to be
				   structural. The actual comparison
				   will be identical to
				   COMPARE_STRICT.  */

/* Used with push_overloaded_decl.  */
#define PUSH_GLOBAL	     0  /* Push the DECL into namespace scope,
				   regardless of the current scope.  */
#define PUSH_LOCAL	     1  /* Push the DECL into the current
				   scope.  */
#define PUSH_USING	     2  /* We are pushing this DECL as the
				   result of a using declaration.  */

/* Used with start function.  */
#define SF_DEFAULT	     0  /* No flags.  */
#define SF_PRE_PARSED	     1  /* The function declaration has
				   already been parsed.  */
#define SF_INCLASS_INLINE    2  /* The function is an inline, defined
				   in the class body.  */

/* Used with start_decl's initialized parameter.  */
#define SD_UNINITIALIZED     0
#define SD_INITIALIZED       1
#define SD_DEFAULTED         2
#define SD_DELETED           3

/* Returns nonzero iff TYPE1 and TYPE2 are the same type, or if TYPE2
   is derived from TYPE1, or if TYPE2 is a pointer (reference) to a
   class derived from the type pointed to (referred to) by TYPE1.  */
#define same_or_base_type_p(TYPE1, TYPE2) \
  comptypes ((TYPE1), (TYPE2), COMPARE_BASE)

/* These macros are used to access a TEMPLATE_PARM_INDEX.  */
#define TEMPLATE_PARM_INDEX_CAST(NODE) \
	((template_parm_index*)TEMPLATE_PARM_INDEX_CHECK (NODE))
#define TEMPLATE_PARM_IDX(NODE) (TEMPLATE_PARM_INDEX_CAST (NODE)->index)
#define TEMPLATE_PARM_LEVEL(NODE) (TEMPLATE_PARM_INDEX_CAST (NODE)->level)
#define TEMPLATE_PARM_DESCENDANTS(NODE) (TREE_CHAIN (NODE))
#define TEMPLATE_PARM_ORIG_LEVEL(NODE) (TEMPLATE_PARM_INDEX_CAST (NODE)->orig_level)
#define TEMPLATE_PARM_DECL(NODE) (TEMPLATE_PARM_INDEX_CAST (NODE)->decl)
#define TEMPLATE_PARM_PARAMETER_PACK(NODE) \
  (TREE_LANG_FLAG_0 (TEMPLATE_PARM_INDEX_CHECK (NODE)))

/* These macros are for accessing the fields of TEMPLATE_TYPE_PARM,
   TEMPLATE_TEMPLATE_PARM and BOUND_TEMPLATE_TEMPLATE_PARM nodes.  */
#define TEMPLATE_TYPE_PARM_INDEX(NODE)					\
  (TYPE_VALUES_RAW (TREE_CHECK3 ((NODE), TEMPLATE_TYPE_PARM,		\
				 TEMPLATE_TEMPLATE_PARM,		\
				 BOUND_TEMPLATE_TEMPLATE_PARM)))
#define TEMPLATE_TYPE_IDX(NODE) \
  (TEMPLATE_PARM_IDX (TEMPLATE_TYPE_PARM_INDEX (NODE)))
#define TEMPLATE_TYPE_LEVEL(NODE) \
  (TEMPLATE_PARM_LEVEL (TEMPLATE_TYPE_PARM_INDEX (NODE)))
#define TEMPLATE_TYPE_ORIG_LEVEL(NODE) \
  (TEMPLATE_PARM_ORIG_LEVEL (TEMPLATE_TYPE_PARM_INDEX (NODE)))
#define TEMPLATE_TYPE_DECL(NODE) \
  (TEMPLATE_PARM_DECL (TEMPLATE_TYPE_PARM_INDEX (NODE)))
#define TEMPLATE_TYPE_PARAMETER_PACK(NODE) \
  (TEMPLATE_PARM_PARAMETER_PACK (TEMPLATE_TYPE_PARM_INDEX (NODE)))

/* True iff this TEMPLATE_TYPE_PARM represents decltype(auto).  */
#define AUTO_IS_DECLTYPE(NODE) \
  (TYPE_LANG_FLAG_5 (TEMPLATE_TYPE_PARM_CHECK (NODE)))

/* These constants can used as bit flags in the process of tree formatting.

   TFF_PLAIN_IDENTIFIER: unqualified part of a name.
   TFF_SCOPE: include the class and namespace scope of the name.
   TFF_CHASE_TYPEDEF: print the original type-id instead of the typedef-name.
   TFF_DECL_SPECIFIERS: print decl-specifiers.
   TFF_CLASS_KEY_OR_ENUM: precede a class-type name (resp. enum name) with
       a class-key (resp. `enum').
   TFF_RETURN_TYPE: include function return type.
   TFF_FUNCTION_DEFAULT_ARGUMENTS: include function default parameter values.
   TFF_EXCEPTION_SPECIFICATION: show function exception specification.
   TFF_TEMPLATE_HEADER: show the template<...> header in a
       template-declaration.
   TFF_TEMPLATE_NAME: show only template-name.
   TFF_EXPR_IN_PARENS: parenthesize expressions.
   TFF_NO_FUNCTION_ARGUMENTS: don't show function arguments.
   TFF_UNQUALIFIED_NAME: do not print the qualifying scope of the
       top-level entity.
   TFF_NO_OMIT_DEFAULT_TEMPLATE_ARGUMENTS: do not omit template arguments
       identical to their defaults.
   TFF_NO_TEMPLATE_BINDINGS: do not print information about the template
       arguments for a function template specialization.  */

#define TFF_PLAIN_IDENTIFIER			(0)
#define TFF_SCOPE				(1)
#define TFF_CHASE_TYPEDEF			(1 << 1)
#define TFF_DECL_SPECIFIERS			(1 << 2)
#define TFF_CLASS_KEY_OR_ENUM			(1 << 3)
#define TFF_RETURN_TYPE				(1 << 4)
#define TFF_FUNCTION_DEFAULT_ARGUMENTS		(1 << 5)
#define TFF_EXCEPTION_SPECIFICATION		(1 << 6)
#define TFF_TEMPLATE_HEADER			(1 << 7)
#define TFF_TEMPLATE_NAME			(1 << 8)
#define TFF_EXPR_IN_PARENS			(1 << 9)
#define TFF_NO_FUNCTION_ARGUMENTS		(1 << 10)
#define TFF_UNQUALIFIED_NAME			(1 << 11)
#define TFF_NO_OMIT_DEFAULT_TEMPLATE_ARGUMENTS	(1 << 12)
#define TFF_NO_TEMPLATE_BINDINGS		(1 << 13)

/* Returns the TEMPLATE_DECL associated to a TEMPLATE_TEMPLATE_PARM
   node.  */
#define TEMPLATE_TEMPLATE_PARM_TEMPLATE_DECL(NODE)	\
  ((TREE_CODE (NODE) == BOUND_TEMPLATE_TEMPLATE_PARM)	\
   ? TYPE_TI_TEMPLATE (NODE)				\
   : TYPE_NAME (NODE))

/* in lex.c  */

extern void init_reswords (void);

typedef struct GTY(()) operator_name_info_t {
  /* The IDENTIFIER_NODE for the operator.  */
  tree identifier;
  /* The name of the operator.  */
  const char *name;
  /* The mangled name of the operator.  */
  const char *mangled_name;
  /* The arity of the operator.  */
  int arity;
} operator_name_info_t;

/* A mapping from tree codes to operator name information.  */
extern GTY(()) operator_name_info_t operator_name_info
  [(int) MAX_TREE_CODES];
/* Similar, but for assignment operators.  */
extern GTY(()) operator_name_info_t assignment_operator_name_info
  [(int) MAX_TREE_CODES];

/* A type-qualifier, or bitmask therefore, using the TYPE_QUAL
   constants.  */

typedef int cp_cv_quals;

/* Non-static member functions have an optional virt-specifier-seq.
   There is a VIRT_SPEC value for each virt-specifier.
   They can be combined by bitwise-or to form the complete set of
   virt-specifiers for a member function.  */
enum virt_specifier
  {
    VIRT_SPEC_UNSPECIFIED = 0x0,
    VIRT_SPEC_FINAL       = 0x1,
    VIRT_SPEC_OVERRIDE    = 0x2
  };

/* A type-qualifier, or bitmask therefore, using the VIRT_SPEC
   constants.  */

typedef int cp_virt_specifiers;

/* Wherever there is a function-cv-qual, there could also be a ref-qualifier:

   [dcl.fct]
   The return type, the parameter-type-list, the ref-qualifier, and
   the cv-qualifier-seq, but not the default arguments or the exception
   specification, are part of the function type.

   REF_QUAL_NONE    Ordinary member function with no ref-qualifier
   REF_QUAL_LVALUE  Member function with the &-ref-qualifier
   REF_QUAL_RVALUE  Member function with the &&-ref-qualifier */

enum cp_ref_qualifier {
  REF_QUAL_NONE = 0,
  REF_QUAL_LVALUE = 1,
  REF_QUAL_RVALUE = 2
};

/* A storage class.  */

typedef enum cp_storage_class {
  /* sc_none must be zero so that zeroing a cp_decl_specifier_seq
     sets the storage_class field to sc_none.  */
  sc_none = 0,
  sc_auto,
  sc_register,
  sc_static,
  sc_extern,
  sc_mutable
} cp_storage_class;

/* An individual decl-specifier.  This is used to index the array of
   locations for the declspecs in struct cp_decl_specifier_seq
   below.  */

typedef enum cp_decl_spec {
  ds_first,
  ds_signed = ds_first,
  ds_unsigned,
  ds_short,
  ds_long,
  ds_const,
  ds_volatile,
  ds_restrict,
  ds_inline,
  ds_virtual,
  ds_explicit,
  ds_friend,
  ds_typedef,
  ds_alias,
  ds_constexpr,
  ds_complex,
  ds_thread,
  ds_type_spec,
  ds_redefined_builtin_type_spec,
  ds_attribute,
  ds_std_attribute,
  ds_storage_class,
  ds_long_long,
  ds_last /* This enumerator must always be the last one.  */
} cp_decl_spec;

/* A decl-specifier-seq.  */

typedef struct cp_decl_specifier_seq {
  /* An array of locations for the declaration sepecifiers, indexed by
     enum cp_decl_spec_word.  */
  source_location locations[ds_last];
  /* The primary type, if any, given by the decl-specifier-seq.
     Modifiers, like "short", "const", and "unsigned" are not
     reflected here.  This field will be a TYPE, unless a typedef-name
     was used, in which case it will be a TYPE_DECL.  */
  tree type;
  /* The attributes, if any, provided with the specifier sequence.  */
  tree attributes;
  /* The c++11 attributes that follows the type specifier.  */
  tree std_attributes;
  /* If non-NULL, a built-in type that the user attempted to redefine
     to some other type.  */
  tree redefined_builtin_type;
  /* When parsing #pragma omp declare simd, this is a vector of
     the clauses, each tree is either NULL_TREE, or OMP_CLAUSE
     with optional chain of other clauses.  */
  vec<tree, va_gc> *omp_declare_simd_clauses;
  /* The storage class specified -- or sc_none if no storage class was
     explicitly specified.  */
  cp_storage_class storage_class;
  /* True iff TYPE_SPEC defines a class or enum.  */
  BOOL_BITFIELD type_definition_p : 1;
  /* True iff multiple types were (erroneously) specified for this
     decl-specifier-seq.  */
  BOOL_BITFIELD multiple_types_p : 1;
  /* True iff multiple storage classes were (erroneously) specified
     for this decl-specifier-seq or a combination of a storage class
     with a typedef specifier.  */
  BOOL_BITFIELD conflicting_specifiers_p : 1;
  /* True iff at least one decl-specifier was found.  */
  BOOL_BITFIELD any_specifiers_p : 1;
  /* True iff at least one type-specifier was found.  */
  BOOL_BITFIELD any_type_specifiers_p : 1;
  /* True iff "int" was explicitly provided.  */
  BOOL_BITFIELD explicit_int_p : 1;
  /* True iff "__int128" was explicitly provided.  */
  BOOL_BITFIELD explicit_int128_p : 1;
  /* True iff "char" was explicitly provided.  */
  BOOL_BITFIELD explicit_char_p : 1;
  /* True iff ds_thread is set for __thread, not thread_local.  */
  BOOL_BITFIELD gnu_thread_keyword_p : 1;
} cp_decl_specifier_seq;

/* The various kinds of declarators.  */

typedef enum cp_declarator_kind {
  cdk_id,
  cdk_function,
  cdk_array,
  cdk_pointer,
  cdk_reference,
  cdk_ptrmem,
  cdk_error
} cp_declarator_kind;

/* A declarator.  */

typedef struct cp_declarator cp_declarator;

typedef struct cp_parameter_declarator cp_parameter_declarator;

/* A parameter, before it has been semantically analyzed.  */
struct cp_parameter_declarator {
  /* The next parameter, or NULL_TREE if none.  */
  cp_parameter_declarator *next;
  /* The decl-specifiers-seq for the parameter.  */
  cp_decl_specifier_seq decl_specifiers;
  /* The declarator for the parameter.  */
  cp_declarator *declarator;
  /* The default-argument expression, or NULL_TREE, if none.  */
  tree default_argument;
  /* True iff this is the first parameter in the list and the
     parameter sequence ends with an ellipsis.  */
  bool ellipsis_p;
};

/* A declarator.  */
struct cp_declarator {
  /* The kind of declarator.  */
  ENUM_BITFIELD (cp_declarator_kind) kind : 4;
  /* Whether we parsed an ellipsis (`...') just before the declarator,
     to indicate this is a parameter pack.  */
  BOOL_BITFIELD parameter_pack_p : 1;
  location_t id_loc; /* Currently only set for cdk_id and cdk_function. */
  /* GNU Attributes that apply to this declarator.  If the declarator
     is a pointer or a reference, these attribute apply to the type
     pointed to.  */
  tree attributes;
  /* Standard C++11 attributes that apply to this declarator.  If the
     declarator is a pointer or a reference, these attributes apply
     to the pointer, rather than to the type pointed to.  */
  tree std_attributes;
  /* For all but cdk_id and cdk_error, the contained declarator.  For
     cdk_id and cdk_error, guaranteed to be NULL.  */
  cp_declarator *declarator;
  union {
    /* For identifiers.  */
    struct {
      /* If non-NULL, the qualifying scope (a NAMESPACE_DECL or
	 *_TYPE) for this identifier.  */
      tree qualifying_scope;
      /* The unqualified name of the entity -- an IDENTIFIER_NODE,
	 BIT_NOT_EXPR, or TEMPLATE_ID_EXPR.  */
      tree unqualified_name;
      /* If this is the name of a function, what kind of special
	 function (if any).  */
      special_function_kind sfk;
    } id;
    /* For functions.  */
    struct {
      /* The parameters to the function as a TREE_LIST of decl/default.  */
      tree parameters;
      /* The cv-qualifiers for the function.  */
      cp_cv_quals qualifiers;
      /* The virt-specifiers for the function.  */
      cp_virt_specifiers virt_specifiers;
      /* The ref-qualifier for the function.  */
      cp_ref_qualifier ref_qualifier;
      /* The exception-specification for the function.  */
      tree exception_specification;
      /* The late-specified return type, if any.  */
      tree late_return_type;
    } function;
    /* For arrays.  */
    struct {
      /* The bounds to the array.  */
      tree bounds;
    } array;
    /* For cdk_pointer and cdk_ptrmem.  */
    struct {
      /* The cv-qualifiers for the pointer.  */
      cp_cv_quals qualifiers;
      /* For cdk_ptrmem, the class type containing the member.  */
      tree class_type;
    } pointer;
    /* For cdk_reference */
    struct {
      /* The cv-qualifiers for the reference.  These qualifiers are
         only used to diagnose ill-formed code.  */
      cp_cv_quals qualifiers;
      /* Whether this is an rvalue reference */
      bool rvalue_ref;
    } reference;
  } u;
};

/* A level of template instantiation.  */
struct GTY((chain_next ("%h.next"))) tinst_level {
  /* The immediately deeper level in the chain.  */
  struct tinst_level *next;

  /* The original node.  Can be either a DECL (for a function or static
     data member) or a TYPE (for a class), depending on what we were
     asked to instantiate.  */
  tree decl;

  /* The location where the template is instantiated.  */
  location_t locus;

  /* errorcount+sorrycount when we pushed this level.  */
  int errors;

  /* True if the location is in a system header.  */
  bool in_system_header_p;
};

bool decl_spec_seq_has_spec_p (const cp_decl_specifier_seq *, cp_decl_spec);

/* Return the type of the `this' parameter of FNTYPE.  */

inline tree
type_of_this_parm (const_tree fntype)
{
  function_args_iterator iter;
  gcc_assert (TREE_CODE (fntype) == METHOD_TYPE);
  function_args_iter_init (&iter, fntype);
  return function_args_iter_cond (&iter);
}

/* Return the class of the `this' parameter of FNTYPE.  */

inline tree
class_of_this_parm (const_tree fntype)
{
  return TREE_TYPE (type_of_this_parm (fntype));
}

/* A parameter list indicating for a function with no parameters,
   e.g  "int f(void)".  */
extern cp_parameter_declarator *no_parameters;

/* True if we saw "#pragma GCC java_exceptions".  */
extern bool pragma_java_exceptions;

/* in call.c */
extern bool check_dtor_name			(tree, tree);

extern tree build_conditional_expr		(location_t, tree, tree, tree, 
                                                 tsubst_flags_t);
extern tree build_addr_func			(tree, tsubst_flags_t);
extern void set_flags_from_callee		(tree);
extern tree build_call_a			(tree, int, tree*);
extern tree build_call_n			(tree, int, ...);
extern bool null_ptr_cst_p			(tree);
extern bool null_member_pointer_value_p		(tree);
extern bool sufficient_parms_p			(const_tree);
extern tree type_decays_to			(tree);
extern tree build_user_type_conversion		(tree, tree, int,
						 tsubst_flags_t);
extern tree build_new_function_call		(tree, vec<tree, va_gc> **, bool, 
						 tsubst_flags_t);
extern tree build_operator_new_call		(tree, vec<tree, va_gc> **, tree *,
						 tree *, tree, tree *,
						 tsubst_flags_t);
extern tree build_new_method_call		(tree, tree, vec<tree, va_gc> **,
						 tree, int, tree *,
						 tsubst_flags_t);
extern tree build_special_member_call		(tree, tree, vec<tree, va_gc> **,
						 tree, int, tsubst_flags_t);
extern tree build_new_op			(location_t, enum tree_code,
						 int, tree, tree, tree, tree *,
						 tsubst_flags_t);
extern tree build_op_call			(tree, vec<tree, va_gc> **,
						 tsubst_flags_t);
extern tree build_op_delete_call		(enum tree_code, tree, tree,
						 bool, tree, tree,
						 tsubst_flags_t);
extern bool can_convert				(tree, tree, tsubst_flags_t);
extern bool can_convert_arg			(tree, tree, tree, int,
						 tsubst_flags_t);
extern bool can_convert_arg_bad			(tree, tree, tree, int,
						 tsubst_flags_t);
extern bool enforce_access			(tree, tree, tree,
						 tsubst_flags_t);
extern void push_defarg_context			(tree);
extern void pop_defarg_context			(void);
extern tree convert_default_arg			(tree, tree, tree, int,
						 tsubst_flags_t);
extern tree convert_arg_to_ellipsis		(tree, tsubst_flags_t);
extern tree build_x_va_arg			(source_location, tree, tree);
extern tree cxx_type_promotes_to		(tree);
extern tree type_passed_as			(tree);
extern tree convert_for_arg_passing		(tree, tree, tsubst_flags_t);
extern bool is_properly_derived_from		(tree, tree);
extern tree initialize_reference		(tree, tree, int,
						 tsubst_flags_t);
extern tree extend_ref_init_temps		(tree, tree, vec<tree, va_gc>**);
extern tree make_temporary_var_for_ref_to_temp	(tree, tree);
extern bool type_has_extended_temps		(tree);
extern tree strip_top_quals			(tree);
extern bool reference_related_p			(tree, tree);
extern tree perform_implicit_conversion		(tree, tree, tsubst_flags_t);
extern tree perform_implicit_conversion_flags	(tree, tree, tsubst_flags_t, int);
extern tree build_integral_nontype_arg_conv	(tree, tree, tsubst_flags_t);
extern tree perform_direct_initialization_if_possible (tree, tree, bool,
                                                       tsubst_flags_t);
extern tree in_charge_arg_for_name		(tree);
extern tree build_cxx_call			(tree, int, tree *,
						 tsubst_flags_t);
extern bool is_std_init_list			(tree);
extern bool is_list_ctor			(tree);
#ifdef ENABLE_CHECKING
extern void validate_conversion_obstack		(void);
#endif /* ENABLE_CHECKING */
extern void mark_versions_used			(tree);
extern tree get_function_version_dispatcher	(tree);

/* in class.c */
extern tree build_vfield_ref			(tree, tree);
extern tree build_base_path			(enum tree_code, tree,
						 tree, int, tsubst_flags_t);
extern tree convert_to_base			(tree, tree, bool, bool,
						 tsubst_flags_t);
extern tree convert_to_base_statically		(tree, tree);
extern tree build_vtbl_ref			(tree, tree);
extern tree build_vfn_ref			(tree, tree);
extern tree get_vtable_decl			(tree, int);
extern void resort_type_method_vec		(void *, void *,
						 gt_pointer_operator, void *);
extern bool add_method				(tree, tree, tree);
extern bool currently_open_class		(tree);
extern tree currently_open_derived_class	(tree);
extern tree current_nonlambda_class_type	(void);
extern tree finish_struct			(tree, tree);
extern void finish_struct_1			(tree);
extern int resolves_to_fixed_type_p		(tree, int *);
extern void init_class_processing		(void);
extern int is_empty_class			(tree);
extern bool is_really_empty_class		(tree);
extern void pushclass				(tree);
extern void popclass				(void);
extern void push_nested_class			(tree);
extern void pop_nested_class			(void);
extern int current_lang_depth			(void);
extern void push_lang_context			(tree);
extern void pop_lang_context			(void);
extern tree instantiate_type			(tree, tree, tsubst_flags_t);
extern void print_class_statistics		(void);
extern void build_self_reference		(void);
extern int same_signature_p			(const_tree, const_tree);
extern void maybe_add_class_template_decl_list	(tree, tree, int);
extern void unreverse_member_declarations	(tree);
extern void invalidate_class_lookup_cache	(void);
extern void maybe_note_name_used_in_class	(tree, tree);
extern void note_name_declared_in_class		(tree, tree);
extern tree get_vtbl_decl_for_binfo		(tree);
extern void debug_class				(tree);
extern void debug_thunks			(tree);
extern void set_linkage_according_to_type	(tree, tree);
extern void determine_key_method		(tree);
extern void check_for_override			(tree, tree);
extern void push_class_stack			(void);
extern void pop_class_stack			(void);
extern bool type_has_user_nondefault_constructor (tree);
extern tree in_class_defaulted_default_constructor (tree);
extern bool user_provided_p			(tree);
extern bool type_has_user_provided_constructor  (tree);
extern bool type_has_user_provided_default_constructor (tree);
extern bool vbase_has_user_provided_move_assign (tree);
extern tree default_init_uninitialized_part (tree);
extern bool trivial_default_constructor_is_constexpr (tree);
extern bool type_has_constexpr_default_constructor (tree);
extern bool type_has_virtual_destructor		(tree);
extern bool type_has_move_constructor		(tree);
extern bool type_has_move_assign		(tree);
extern bool type_has_user_declared_move_constructor (tree);
extern bool type_has_user_declared_move_assign(tree);
extern bool type_build_ctor_call		(tree);
extern void explain_non_literal_class		(tree);
extern void defaulted_late_check		(tree);
extern bool defaultable_fn_check		(tree);
extern void fixup_type_variants			(tree);
extern void fixup_attribute_variants		(tree);
extern tree* decl_cloned_function_p		(const_tree, bool);
extern void clone_function_decl			(tree, int);
extern void adjust_clone_args			(tree);
extern void deduce_noexcept_on_destructor       (tree);
extern void insert_late_enum_def_into_classtype_sorted_fields (tree, tree);
extern bool uniquely_derived_from_p             (tree, tree);
extern bool publicly_uniquely_derived_p         (tree, tree);
extern tree common_enclosing_class		(tree, tree);

/* in cvt.c */
extern tree convert_to_reference		(tree, tree, int, int, tree,
						 tsubst_flags_t);
extern tree convert_from_reference		(tree);
extern tree force_rvalue			(tree, tsubst_flags_t);
extern tree ocp_convert				(tree, tree, int, int,
						 tsubst_flags_t);
extern tree cp_convert				(tree, tree, tsubst_flags_t);
extern tree cp_convert_and_check                (tree, tree, tsubst_flags_t);
extern tree cp_fold_convert			(tree, tree);
extern tree convert_to_void			(tree, impl_conv_void,
                                 		 tsubst_flags_t);
extern tree convert_force			(tree, tree, int,
						 tsubst_flags_t);
extern tree build_expr_type_conversion		(int, tree, bool);
extern tree type_promotes_to			(tree);
extern tree perform_qualification_conversions	(tree, tree);

/* in name-lookup.c */
extern tree pushdecl				(tree);
extern tree pushdecl_maybe_friend		(tree, bool);
extern void maybe_push_cleanup_level		(tree);
extern tree pushtag				(tree, tree, tag_scope);
extern tree make_anon_name			(void);
extern tree pushdecl_top_level_maybe_friend	(tree, bool);
extern tree pushdecl_top_level_and_finish	(tree, tree);
extern tree check_for_out_of_scope_variable	(tree);
extern void dump				(cp_binding_level &ref);
extern void dump				(cp_binding_level *ptr);
extern void print_other_binding_stack		(cp_binding_level *);
extern tree maybe_push_decl			(tree);
extern tree current_decl_namespace		(void);

/* decl.c */
extern tree poplevel				(int, int, int);
extern void cxx_init_decl_processing		(void);
enum cp_tree_node_structure_enum cp_tree_node_structure
						(union lang_tree_node *);
extern void finish_scope			(void);
extern void push_switch				(tree);
extern void pop_switch				(void);
extern tree make_lambda_name			(void);
extern int decls_match				(tree, tree);
extern tree duplicate_decls			(tree, tree, bool);
extern tree declare_local_label			(tree);
extern tree define_label			(location_t, tree);
extern void check_goto				(tree);
extern bool check_omp_return			(void);
extern tree make_typename_type			(tree, tree, enum tag_types, tsubst_flags_t);
extern tree make_unbound_class_template		(tree, tree, tree, tsubst_flags_t);
extern tree build_library_fn_ptr		(const char *, tree);
extern tree build_cp_library_fn_ptr		(const char *, tree);
extern tree push_library_fn			(tree, tree, tree);
extern tree push_void_library_fn		(tree, tree);
extern tree push_throw_library_fn		(tree, tree);
extern void warn_misplaced_attr_for_class_type  (source_location location,
						 tree class_type);
extern tree check_tag_decl			(cp_decl_specifier_seq *, bool);
extern tree shadow_tag				(cp_decl_specifier_seq *);
extern tree groktypename			(cp_decl_specifier_seq *, const cp_declarator *, bool);
extern tree start_decl				(const cp_declarator *, cp_decl_specifier_seq *, int, tree, tree, tree *);
extern void start_decl_1			(tree, bool);
extern bool check_array_initializer		(tree, tree, tree);
extern void cp_finish_decl			(tree, tree, bool, tree, int);
extern int cp_complete_array_type		(tree *, tree, bool);
extern int cp_complete_array_type_or_error	(tree *, tree, bool, tsubst_flags_t);
extern tree build_ptrmemfunc_type		(tree);
extern tree build_ptrmem_type			(tree, tree);
/* the grokdeclarator prototype is in decl.h */
extern tree build_this_parm			(tree, cp_cv_quals);
extern int copy_fn_p				(const_tree);
extern bool move_fn_p                           (const_tree);
extern bool move_signature_fn_p                 (const_tree);
extern tree get_scope_of_declarator		(const cp_declarator *);
extern void grok_special_member_properties	(tree);
extern int grok_ctor_properties			(const_tree, const_tree);
extern bool grok_op_properties			(tree, bool);
extern tree xref_tag				(enum tag_types, tree, tag_scope, bool);
extern tree xref_tag_from_type			(tree, tree, tag_scope);
extern bool xref_basetypes			(tree, tree);
extern tree start_enum				(tree, tree, tree, bool, bool *);
extern void finish_enum_value_list		(tree);
extern void finish_enum				(tree);
extern void build_enumerator			(tree, tree, tree, location_t);
extern tree lookup_enumerator			(tree, tree);
extern void start_preparsed_function		(tree, tree, int);
extern int start_function			(cp_decl_specifier_seq *, const cp_declarator *, tree);
extern tree begin_function_body			(void);
extern void finish_function_body		(tree);
extern tree outer_curly_brace_block		(tree);
extern tree finish_function			(int);
extern tree grokmethod				(cp_decl_specifier_seq *, const cp_declarator *, tree);
extern void maybe_register_incomplete_var	(tree);
extern void maybe_commonize_var			(tree);
extern void complete_vars			(tree);
extern void finish_stmt				(void);
extern tree static_fn_type			(tree);
extern void revert_static_member_fn		(tree);
extern void fixup_anonymous_aggr		(tree);
extern tree compute_array_index_type		(tree, tree, tsubst_flags_t);
extern tree check_default_argument		(tree, tree);
typedef int (*walk_namespaces_fn)		(tree, void *);
extern int walk_namespaces			(walk_namespaces_fn,
						 void *);
extern int wrapup_globals_for_namespace		(tree, void *);
extern tree create_implicit_typedef		(tree, tree);
extern int local_variable_p			(const_tree);
extern tree register_dtor_fn			(tree);
extern tmpl_spec_kind current_tmpl_spec_kind	(int);
extern tree cp_fname_init			(const char *, tree *);
extern tree cxx_builtin_function		(tree decl);
extern tree cxx_builtin_function_ext_scope	(tree decl);
extern tree check_elaborated_type_specifier	(enum tag_types, tree, bool);
extern void warn_extern_redeclared_static	(tree, tree);
extern tree cxx_comdat_group			(tree);
extern bool cp_missing_noreturn_ok_p		(tree);
extern void initialize_artificial_var		(tree, vec<constructor_elt, va_gc> *);
extern tree check_var_type			(tree, tree);
extern tree reshape_init                        (tree, tree, tsubst_flags_t);
extern tree next_initializable_field (tree);
extern tree fndecl_declared_return_type		(tree);
extern bool undeduced_auto_decl			(tree);
extern void require_deduced_type		(tree);

extern bool defer_mark_used_calls;
extern GTY(()) vec<tree, va_gc> *deferred_mark_used_calls;
extern tree finish_case_label			(location_t, tree, tree);
extern tree cxx_maybe_build_cleanup		(tree, tsubst_flags_t);

/* in decl2.c */
extern bool check_java_method			(tree);
extern tree build_memfn_type			(tree, tree, cp_cv_quals, cp_ref_qualifier);
extern tree build_pointer_ptrmemfn_type	(tree);
extern tree change_return_type			(tree, tree);
extern void maybe_retrofit_in_chrg		(tree);
extern void maybe_make_one_only			(tree);
extern bool vague_linkage_p			(tree);
extern void grokclassfn				(tree, tree,
						 enum overload_flags);
extern tree grok_array_decl			(location_t, tree, tree, bool);
extern tree delete_sanity			(tree, tree, bool, int, tsubst_flags_t);
extern tree check_classfn			(tree, tree, tree);
extern void check_member_template		(tree);
extern tree grokfield (const cp_declarator *, cp_decl_specifier_seq *,
		       tree, bool, tree, tree);
extern tree grokbitfield (const cp_declarator *, cp_decl_specifier_seq *,
			  tree, tree);
extern tree cp_reconstruct_complex_type		(tree, tree);
extern void cplus_decl_attributes		(tree *, tree, int);
extern void finish_anon_union			(tree);
extern void cp_write_global_declarations	(void);
extern tree coerce_new_type			(tree);
extern tree coerce_delete_type			(tree);
extern void comdat_linkage			(tree);
extern void determine_visibility		(tree);
extern void constrain_class_visibility		(tree);
extern void import_export_decl			(tree);
extern tree build_cleanup			(tree);
extern tree build_offset_ref_call_from_tree	(tree, vec<tree, va_gc> **,
						 tsubst_flags_t);
extern bool decl_constant_var_p			(tree);
extern bool decl_maybe_constant_var_p		(tree);
extern void check_default_args			(tree);
extern bool mark_used				(tree);
extern bool mark_used			        (tree, tsubst_flags_t);
extern void finish_static_data_member_decl	(tree, tree, bool, tree, int);
extern tree cp_build_parm_decl			(tree, tree);
extern tree get_guard				(tree);
extern tree get_guard_cond			(tree);
extern tree set_guard				(tree);
extern tree get_tls_wrapper_fn			(tree);
extern void mark_needed				(tree);
extern bool decl_needed_p			(tree);
extern void note_vague_linkage_fn		(tree);
extern tree build_artificial_parm		(tree, tree);
extern bool possibly_inlined_p			(tree);
extern int parm_index                           (tree);
extern bool cp_omp_mappable_type		(tree);

/* in error.c */
extern void init_error				(void);
extern const char *type_as_string		(tree, int);
extern const char *type_as_string_translate	(tree, int);
extern const char *decl_as_string		(tree, int);
extern const char *decl_as_string_translate	(tree, int);
extern const char *decl_as_dwarf_string		(tree, int);
extern const char *expr_as_string		(tree, int);
extern const char *lang_decl_name		(tree, int, bool);
extern const char *lang_decl_dwarf_name		(tree, int, bool);
extern const char *language_to_string		(enum languages);
extern const char *class_key_or_enum_as_string	(tree);
extern void print_instantiation_context		(void);
extern void maybe_warn_variadic_templates       (void);
extern void maybe_warn_cpp0x			(cpp0x_warn_str str);
extern bool pedwarn_cxx98                       (location_t, int, const char *, ...) ATTRIBUTE_GCC_DIAG(3,4);
extern location_t location_of                   (tree);
extern void qualified_name_lookup_error		(tree, tree, tree,
						 location_t);

/* in except.c */
extern void init_exception_processing		(void);
extern tree expand_start_catch_block		(tree);
extern void expand_end_catch_block		(void);
extern tree build_exc_ptr			(void);
extern tree build_throw				(tree);
extern int nothrow_libfn_p			(const_tree);
extern void check_handlers			(tree);
extern tree finish_noexcept_expr		(tree, tsubst_flags_t);
extern bool expr_noexcept_p			(tree, tsubst_flags_t);
extern void perform_deferred_noexcept_checks	(void);
extern bool nothrow_spec_p			(const_tree);
extern bool type_noexcept_p			(const_tree);
extern bool type_throw_all_p			(const_tree);
extern tree build_noexcept_spec			(tree, int);
extern void choose_personality_routine		(enum languages);
extern tree build_must_not_throw_expr		(tree,tree);
extern tree eh_type_info			(tree);
extern tree begin_eh_spec_block			(void);
extern void finish_eh_spec_block		(tree, tree);
extern tree build_eh_type_type			(tree);
extern tree cp_protect_cleanup_actions		(void);

/* in expr.c */
extern tree cplus_expand_constant		(tree);
extern tree mark_rvalue_use			(tree);
extern tree mark_lvalue_use			(tree);
extern tree mark_type_use			(tree);
extern void mark_exp_read			(tree);

/* friend.c */
extern int is_friend				(tree, tree);
extern void make_friend_class			(tree, tree, bool);
extern void add_friend				(tree, tree, bool);
extern tree do_friend				(tree, tree, tree, tree, enum overload_flags, bool);

/* in init.c */
extern tree expand_member_init			(tree);
extern void emit_mem_initializers		(tree);
extern tree build_aggr_init			(tree, tree, int,
                                                 tsubst_flags_t);
extern int is_class_type			(tree, int);
extern tree get_type_value			(tree);
extern tree build_zero_init			(tree, tree, bool);
extern tree build_value_init			(tree, tsubst_flags_t);
extern tree build_value_init_noctor		(tree, tsubst_flags_t);
extern tree build_offset_ref			(tree, tree, bool,
						 tsubst_flags_t);
extern tree throw_bad_array_new_length		(void);
extern tree throw_bad_array_length		(void);
extern tree build_new				(vec<tree, va_gc> **, tree, tree,
						 vec<tree, va_gc> **, int,
                                                 tsubst_flags_t);
extern tree get_temp_regvar			(tree, tree);
extern tree build_vec_init			(tree, tree, tree, bool, int,
                                                 tsubst_flags_t);
extern tree build_delete			(tree, tree,
						 special_function_kind,
						 int, int, tsubst_flags_t);
extern void push_base_cleanups			(void);
extern tree build_vec_delete			(tree, tree,
						 special_function_kind, int,
						 tsubst_flags_t);
extern tree create_temporary_var		(tree);
extern void initialize_vtbl_ptrs		(tree);
extern tree build_java_class_ref		(tree);
extern tree integral_constant_value		(tree);
extern tree decl_constant_value_safe	        (tree);
extern int diagnose_uninitialized_cst_or_ref_member (tree, bool, bool);

/* in lex.c */
extern void cxx_dup_lang_specific_decl		(tree);
extern void yyungetc				(int, int);

extern tree unqualified_name_lookup_error	(tree);
extern tree unqualified_fn_lookup_error		(tree);
extern tree build_lang_decl			(enum tree_code, tree, tree);
extern tree build_lang_decl_loc			(location_t, enum tree_code, tree, tree);
extern void retrofit_lang_decl			(tree);
extern tree copy_decl				(tree);
extern tree copy_type				(tree);
extern tree cxx_make_type			(enum tree_code);
extern tree make_class_type			(enum tree_code);
extern bool cxx_init				(void);
extern void cxx_finish				(void);
extern bool in_main_input_context		(void);

/* in method.c */
extern void init_method				(void);
extern tree make_thunk				(tree, bool, tree, tree);
extern void finish_thunk			(tree);
extern void use_thunk				(tree, bool);
extern bool trivial_fn_p			(tree);
extern bool maybe_explain_implicit_delete	(tree);
extern void explain_implicit_non_constexpr	(tree);
extern void deduce_inheriting_ctor		(tree);
extern void synthesize_method			(tree);
extern tree lazily_declare_fn			(special_function_kind,
						 tree);
extern tree skip_artificial_parms_for		(const_tree, tree);
extern int num_artificial_parms_for		(const_tree);
extern tree make_alias_for			(tree, tree);
extern tree get_copy_ctor			(tree, tsubst_flags_t);
extern tree get_copy_assign			(tree);
extern tree get_default_ctor			(tree);
extern tree get_dtor				(tree, tsubst_flags_t);
extern tree locate_ctor				(tree);
extern tree implicitly_declare_fn               (special_function_kind, tree,
						 bool, tree, tree);

/* In optimize.c */
extern bool maybe_clone_body			(tree);

/* in pt.c */
extern bool check_template_shadow		(tree);
extern tree get_innermost_template_args		(tree, int);
extern void maybe_begin_member_template_processing (tree);
extern void maybe_end_member_template_processing (void);
extern tree finish_member_template_decl		(tree);
extern void begin_template_parm_list		(void);
extern bool begin_specialization		(void);
extern void reset_specialization		(void);
extern void end_specialization			(void);
extern void begin_explicit_instantiation	(void);
extern void end_explicit_instantiation		(void);
extern tree check_explicit_specialization	(tree, tree, int, int);
extern int num_template_headers_for_class	(tree);
extern void check_template_variable		(tree);
extern tree make_auto				(void);
extern tree make_decltype_auto			(void);
extern tree do_auto_deduction			(tree, tree, tree);
extern tree type_uses_auto			(tree);
extern void append_type_to_template_for_access_check (tree, tree, tree,
						      location_t);
extern tree splice_late_return_type		(tree, tree);
extern bool is_auto				(const_tree);
extern tree process_template_parm		(tree, location_t, tree, 
						 bool, bool);
extern tree end_template_parm_list		(tree);
extern void end_template_decl			(void);
extern tree maybe_update_decl_type		(tree, tree);
extern bool check_default_tmpl_args             (tree, tree, bool, bool, int);
extern tree push_template_decl			(tree);
extern tree push_template_decl_real		(tree, bool);
extern tree add_inherited_template_parms	(tree, tree);
extern bool redeclare_class_template		(tree, tree);
extern tree lookup_template_class		(tree, tree, tree, tree,
						 int, tsubst_flags_t);
extern tree lookup_template_function		(tree, tree);
extern int uses_template_parms			(tree);
extern int uses_template_parms_level		(tree, int);
extern bool in_template_function		(void);
extern tree instantiate_class_template		(tree);
extern tree instantiate_template		(tree, tree, tsubst_flags_t);
extern tree fn_type_unification			(tree, tree, tree,
						 const tree *, unsigned int,
						 tree, unification_kind_t, int,
						 bool, bool);
extern void mark_decl_instantiated		(tree, int);
extern int more_specialized_fn			(tree, tree, int);
extern void do_decl_instantiation		(tree, tree);
extern void do_type_instantiation		(tree, tree, tsubst_flags_t);
extern bool always_instantiate_p		(tree);
extern void maybe_instantiate_noexcept		(tree);
extern tree instantiate_decl			(tree, int, bool);
extern int comp_template_parms			(const_tree, const_tree);
extern bool uses_parameter_packs                (tree);
extern bool template_parameter_pack_p           (const_tree);
extern bool function_parameter_pack_p		(const_tree);
extern bool function_parameter_expanded_from_pack_p (tree, tree);
extern tree make_pack_expansion                 (tree);
extern bool check_for_bare_parameter_packs      (tree);
extern tree build_template_info			(tree, tree);
extern tree get_template_info			(const_tree);
extern vec<qualified_typedef_usage_t, va_gc> *get_types_needing_access_check (tree);
extern int template_class_depth			(tree);
extern int is_specialization_of			(tree, tree);
extern bool is_specialization_of_friend		(tree, tree);
extern tree get_pattern_parm			(tree, tree);
extern int comp_template_args			(tree, tree);
extern tree maybe_process_partial_specialization (tree);
extern tree most_specialized_instantiation	(tree);
extern void print_candidates			(tree);
extern void instantiate_pending_templates	(int);
extern tree tsubst_default_argument		(tree, tree, tree);
extern tree tsubst (tree, tree, tsubst_flags_t, tree);
extern tree tsubst_copy_and_build		(tree, tree, tsubst_flags_t,
						 tree, bool, bool);
extern tree most_general_template		(tree);
extern tree get_mostly_instantiated_function_type (tree);
extern int problematic_instantiation_changed	(void);
extern void record_last_problematic_instantiation (void);
extern struct tinst_level *current_instantiation(void);
extern tree maybe_get_template_decl_from_type_decl (tree);
extern int processing_template_parmlist;
extern bool dependent_type_p			(tree);
extern bool dependent_scope_p			(tree);
extern bool any_dependent_template_arguments_p  (const_tree);
extern bool dependent_template_p		(tree);
extern bool dependent_template_id_p		(tree, tree);
extern bool type_dependent_expression_p		(tree);
extern bool any_type_dependent_arguments_p      (const vec<tree, va_gc> *);
extern bool any_type_dependent_elements_p       (const_tree);
extern bool type_dependent_expression_p_push	(tree);
extern bool value_dependent_expression_p	(tree);
extern bool instantiation_dependent_expression_p (tree);
extern bool any_value_dependent_elements_p      (const_tree);
extern bool dependent_omp_for_p			(tree, tree, tree, tree);
extern tree resolve_typename_type		(tree, bool);
extern tree template_for_substitution		(tree);
extern tree build_non_dependent_expr		(tree);
extern void make_args_non_dependent		(vec<tree, va_gc> *);
extern bool reregister_specialization		(tree, tree, tree);
extern tree fold_non_dependent_expr		(tree);
extern tree fold_non_dependent_expr_sfinae	(tree, tsubst_flags_t);
extern bool alias_type_or_template_p            (tree);
extern bool alias_template_specialization_p     (const_tree);
extern bool explicit_class_specialization_p     (tree);
extern int push_tinst_level                     (tree);
extern void pop_tinst_level                     (void);
extern struct tinst_level *outermost_tinst_level(void);
extern void init_template_processing		(void);
extern void print_template_statistics		(void);
bool template_template_parameter_p		(const_tree);
bool template_type_parameter_p                  (const_tree);
extern bool primary_template_instantiation_p    (const_tree);
extern tree get_primary_template_innermost_parameters	(const_tree);
extern tree get_template_parms_at_level (tree, int);
extern tree get_template_innermost_arguments	(const_tree);
extern tree get_template_argument_pack_elems	(const_tree);
extern tree get_function_template_decl		(const_tree);
extern tree resolve_nondeduced_context		(tree);
extern hashval_t iterative_hash_template_arg (tree arg, hashval_t val);

/* in repo.c */
extern void init_repo				(void);
extern int repo_emit_p				(tree);
extern bool repo_export_class_p			(const_tree);
extern void finish_repo				(void);

/* in rtti.c */
/* A vector of all tinfo decls that haven't been emitted yet.  */
extern GTY(()) vec<tree, va_gc> *unemitted_tinfo_decls;

extern void init_rtti_processing		(void);
extern tree build_typeid			(tree, tsubst_flags_t);
extern tree get_tinfo_decl			(tree);
extern tree get_typeid				(tree, tsubst_flags_t);
extern tree build_headof			(tree);
extern tree build_dynamic_cast			(tree, tree, tsubst_flags_t);
extern void emit_support_tinfos			(void);
extern bool emit_tinfo_decl			(tree);

/* in search.c */
extern bool accessible_base_p			(tree, tree, bool);
extern tree lookup_base                         (tree, tree, base_access,
						 base_kind *, tsubst_flags_t);
extern tree dcast_base_hint			(tree, tree);
extern int accessible_p				(tree, tree, bool);
extern int accessible_in_template_p		(tree, tree);
extern tree lookup_field_1			(tree, tree, bool);
extern tree lookup_field			(tree, tree, int, bool);
extern int lookup_fnfields_1			(tree, tree);
extern tree lookup_fnfields_slot		(tree, tree);
extern tree lookup_fnfields_slot_nolazy		(tree, tree);
extern int class_method_index_for_fn		(tree, tree);
extern tree lookup_fnfields			(tree, tree, int);
extern tree lookup_member			(tree, tree, int, bool,
						 tsubst_flags_t);
extern int look_for_overrides			(tree, tree);
extern void get_pure_virtuals			(tree);
extern void maybe_suppress_debug_info		(tree);
extern void note_debug_info_needed		(tree);
extern void print_search_statistics		(void);
extern void reinit_search_statistics		(void);
extern tree current_scope			(void);
extern int at_function_scope_p			(void);
extern bool at_class_scope_p			(void);
extern bool at_namespace_scope_p		(void);
extern tree context_for_name_lookup		(tree);
extern tree lookup_conversions			(tree);
extern tree binfo_from_vbase			(tree);
extern tree binfo_for_vbase			(tree, tree);
extern tree look_for_overrides_here		(tree, tree);
#define dfs_skip_bases ((tree)1)
extern tree dfs_walk_all (tree, tree (*) (tree, void *),
			  tree (*) (tree, void *), void *);
extern tree dfs_walk_once (tree, tree (*) (tree, void *),
			   tree (*) (tree, void *), void *);
extern tree binfo_via_virtual			(tree, tree);
extern tree build_baselink			(tree, tree, tree, tree);
extern tree adjust_result_of_qualified_name_lookup
						(tree, tree, tree);
extern tree copied_binfo			(tree, tree);
extern tree original_binfo			(tree, tree);
extern int shared_member_p			(tree);


/* The representation of a deferred access check.  */

typedef struct GTY(()) deferred_access_check {
  /* The base class in which the declaration is referenced. */
  tree binfo;
  /* The declaration whose access must be checked.  */
  tree decl;
  /* The declaration that should be used in the error message.  */
  tree diag_decl;
  /* The location of this access.  */
  location_t loc;
} deferred_access_check;

/* in semantics.c */
extern void push_deferring_access_checks	(deferring_kind);
extern void resume_deferring_access_checks	(void);
extern void stop_deferring_access_checks	(void);
extern void pop_deferring_access_checks		(void);
extern vec<deferred_access_check, va_gc> *get_deferred_access_checks (void);
extern void pop_to_parent_deferring_access_checks (void);
extern bool perform_access_checks (vec<deferred_access_check, va_gc> *,
				   tsubst_flags_t);
extern bool perform_deferred_access_checks	(tsubst_flags_t);
extern bool perform_or_defer_access_check	(tree, tree, tree,
						 tsubst_flags_t);
extern int stmts_are_full_exprs_p		(void);
extern void init_cp_semantics			(void);
extern tree do_poplevel				(tree);
extern void add_decl_expr			(tree);
extern tree maybe_cleanup_point_expr_void	(tree);
extern tree finish_expr_stmt			(tree);
extern tree begin_if_stmt			(void);
extern void finish_if_stmt_cond			(tree, tree);
extern tree finish_then_clause			(tree);
extern void begin_else_clause			(tree);
extern void finish_else_clause			(tree);
extern void finish_if_stmt			(tree);
extern tree begin_while_stmt			(void);
extern void finish_while_stmt_cond		(tree, tree);
extern void finish_while_stmt			(tree);
extern tree begin_do_stmt			(void);
extern void finish_do_body			(tree);
extern void finish_do_stmt			(tree, tree);
extern tree finish_return_stmt			(tree);
extern tree begin_for_scope			(tree *);
extern tree begin_for_stmt			(tree, tree);
extern void finish_for_init_stmt		(tree);
extern void finish_for_cond			(tree, tree);
extern void finish_for_expr			(tree, tree);
extern void finish_for_stmt			(tree);
extern tree begin_range_for_stmt		(tree, tree);
extern void finish_range_for_decl		(tree, tree, tree);
extern void finish_range_for_stmt		(tree);
extern tree finish_break_stmt			(void);
extern tree finish_continue_stmt		(void);
extern tree begin_switch_stmt			(void);
extern void finish_switch_cond			(tree, tree);
extern void finish_switch_stmt			(tree);
extern tree finish_goto_stmt			(tree);
extern tree begin_try_block			(void);
extern void finish_try_block			(tree);
extern void finish_handler_sequence		(tree);
extern tree begin_function_try_block		(tree *);
extern void finish_function_try_block		(tree);
extern void finish_function_handler_sequence    (tree, tree);
extern void finish_cleanup_try_block		(tree);
extern tree begin_handler			(void);
extern void finish_handler_parms		(tree, tree);
extern void finish_handler			(tree);
extern void finish_cleanup			(tree, tree);
extern bool literal_type_p (tree);
extern tree register_constexpr_fundef (tree, tree);
extern bool check_constexpr_ctor_body (tree, tree);
extern tree ensure_literal_type_for_constexpr_object (tree);
extern bool potential_constant_expression (tree);
extern bool potential_rvalue_constant_expression (tree);
extern bool require_potential_constant_expression (tree);
extern bool require_potential_rvalue_constant_expression (tree);
extern tree cxx_constant_value (tree);
extern tree maybe_constant_value (tree);
extern tree maybe_constant_init (tree);
extern bool is_sub_constant_expr (tree);
extern bool reduced_constant_expression_p (tree);
extern void explain_invalid_constexpr_fn (tree);
extern vec<tree> cx_error_context (void);

enum {
  BCS_NO_SCOPE = 1,
  BCS_TRY_BLOCK = 2,
  BCS_FN_BODY = 4
};
extern tree begin_compound_stmt			(unsigned int);

extern void finish_compound_stmt		(tree);
extern tree finish_asm_stmt			(int, tree, tree, tree, tree,
						 tree);
extern tree finish_label_stmt			(tree);
extern void finish_label_decl			(tree);
extern tree finish_parenthesized_expr		(tree);
extern tree force_paren_expr			(tree);
extern tree finish_non_static_data_member       (tree, tree, tree);
extern tree begin_stmt_expr			(void);
extern tree finish_stmt_expr_expr		(tree, tree);
extern tree finish_stmt_expr			(tree, bool);
extern tree stmt_expr_value_expr		(tree);
bool empty_expr_stmt_p				(tree);
extern tree perform_koenig_lookup		(tree, vec<tree, va_gc> *, bool,
						 tsubst_flags_t);
extern tree finish_call_expr			(tree, vec<tree, va_gc> **, bool,
						 bool, tsubst_flags_t);
extern tree finish_increment_expr		(tree, enum tree_code);
extern tree finish_this_expr			(void);
extern tree finish_pseudo_destructor_expr       (tree, tree, tree);
extern tree finish_unary_op_expr		(location_t, enum tree_code, tree,
						 tsubst_flags_t);
extern tree finish_compound_literal		(tree, tree, tsubst_flags_t);
extern tree finish_fname			(tree);
extern void finish_translation_unit		(void);
extern tree finish_template_type_parm		(tree, tree);
extern tree finish_template_template_parm       (tree, tree);
extern tree begin_class_definition		(tree);
extern void finish_template_decl		(tree);
extern tree finish_template_type		(tree, tree, int);
extern tree finish_base_specifier		(tree, tree, bool);
extern void finish_member_declaration		(tree);
extern tree finish_id_expression		(tree, tree, tree,
						 cp_id_kind *,
						 bool, bool, bool *,
						 bool, bool, bool, bool,
						 const char **,
                                                 location_t);
extern tree finish_typeof			(tree);
extern tree finish_underlying_type	        (tree);
extern tree calculate_bases                     (tree);
extern tree finish_bases                        (tree, bool);
extern tree calculate_direct_bases              (tree);
extern tree finish_offsetof			(tree);
extern void finish_decl_cleanup			(tree, tree);
extern void finish_eh_cleanup			(tree);
extern void emit_associated_thunks		(tree);
extern void finish_mem_initializers		(tree);
extern tree check_template_template_default_arg (tree);
extern bool expand_or_defer_fn_1		(tree);
extern void expand_or_defer_fn			(tree);
extern void add_typedef_to_current_template_for_access_check (tree, tree,
							      location_t);
extern void check_accessibility_of_qualified_id (tree, tree, tree);
extern tree finish_qualified_id_expr		(tree, tree, bool, bool,
						 bool, bool, tsubst_flags_t);
extern void simplify_aggr_init_expr		(tree *);
extern void finalize_nrv			(tree *, tree, tree);
extern void note_decl_for_pch			(tree);
extern tree finish_omp_clauses			(tree);
extern void finish_omp_declare_simd		(tree, vec<tree, va_gc> *);
extern void finish_omp_threadprivate		(tree);
extern tree begin_omp_structured_block		(void);
extern tree finish_omp_structured_block		(tree);
extern tree begin_omp_parallel			(void);
extern tree finish_omp_parallel			(tree, tree);
extern tree begin_omp_task			(void);
extern tree finish_omp_task			(tree, tree);
extern tree finish_omp_for			(location_t, enum tree_code,
						 tree, tree, tree, tree, tree,
						 tree, tree);
extern void finish_omp_atomic			(enum tree_code, enum tree_code,
						 tree, tree, tree, tree, tree,
						 bool);
extern void finish_omp_barrier			(void);
extern void finish_omp_flush			(void);
extern void finish_omp_taskwait			(void);
extern void finish_omp_taskyield		(void);
extern void finish_omp_taskgroup		(tree);
extern void finish_omp_cancel			(tree);
extern void finish_omp_cancellation_point	(tree);
extern tree finish_cilk_for_cond		(tree);
extern tree begin_transaction_stmt		(location_t, tree *, int);
extern void finish_transaction_stmt		(tree, tree, int, tree);
extern tree build_transaction_expr		(location_t, tree, int, tree);
extern bool cxx_omp_create_clause_info		(tree, tree, bool, bool, bool);
extern tree baselink_for_fns                    (tree);
extern void finish_static_assert                (tree, tree, location_t,
                                                 bool);
extern tree finish_decltype_type                (tree, bool, tsubst_flags_t);
extern tree finish_trait_expr			(enum cp_trait_kind, tree, tree);
extern tree build_lambda_expr                   (void);
extern tree build_lambda_object			(tree);
extern tree begin_lambda_type                   (tree);
extern tree lambda_capture_field_type		(tree, bool);
extern tree lambda_return_type			(tree);
extern tree lambda_proxy_type			(tree);
extern tree lambda_function			(tree);
extern void apply_deduced_return_type           (tree, tree);
extern tree add_capture                         (tree, tree, tree, bool, bool);
extern tree add_default_capture                 (tree, tree, tree);
extern tree build_capture_proxy			(tree);
extern void insert_capture_proxy		(tree);
extern void insert_pending_capture_proxies	(void);
extern bool is_capture_proxy			(tree);
extern bool is_normal_capture_proxy             (tree);
extern void register_capture_members		(tree);
extern tree lambda_expr_this_capture            (tree);
extern tree maybe_resolve_dummy			(tree);
extern tree nonlambda_method_basetype		(void);
extern void maybe_add_lambda_conv_op            (tree);
extern bool is_lambda_ignored_entity            (tree);

/* in tree.c */
extern int cp_tree_operand_length		(const_tree);
void cp_free_lang_data 				(tree t);
extern tree force_target_expr			(tree, tree, tsubst_flags_t);
extern tree build_target_expr_with_type		(tree, tree, tsubst_flags_t);
extern void lang_check_failed			(const char *, int,
						 const char *) ATTRIBUTE_NORETURN;
extern tree stabilize_expr			(tree, tree *);
extern void stabilize_call			(tree, tree *);
extern bool stabilize_init			(tree, tree *);
extern tree add_stmt_to_compound		(tree, tree);
extern void init_tree				(void);
extern bool pod_type_p				(const_tree);
extern bool layout_pod_type_p			(const_tree);
extern bool std_layout_type_p			(const_tree);
extern bool trivial_type_p			(const_tree);
extern bool trivially_copyable_p		(const_tree);
extern bool scalarish_type_p			(const_tree);
extern bool type_has_nontrivial_default_init	(const_tree);
extern bool type_has_nontrivial_copy_init	(const_tree);
extern bool class_tmpl_impl_spec_p		(const_tree);
extern int zero_init_p				(const_tree);
extern bool check_abi_tag_redeclaration		(const_tree, const_tree, const_tree);
extern tree strip_typedefs			(tree);
extern tree strip_typedefs_expr			(tree);
extern tree copy_binfo				(tree, tree, tree,
						 tree *, int);
extern int member_p				(const_tree);
extern cp_lvalue_kind real_lvalue_p		(const_tree);
extern cp_lvalue_kind lvalue_kind		(const_tree);
extern bool lvalue_or_rvalue_with_address_p	(const_tree);
extern bool xvalue_p	                        (const_tree);
extern bool builtin_valid_in_constant_expr_p    (const_tree);
extern tree build_min				(enum tree_code, tree, ...);
extern tree build_min_nt_loc			(location_t, enum tree_code,
						 ...);
extern tree build_min_non_dep			(enum tree_code, tree, ...);
extern tree build_min_non_dep_call_vec		(tree, tree, vec<tree, va_gc> *);
extern tree build_cplus_new			(tree, tree, tsubst_flags_t);
extern tree build_aggr_init_expr		(tree, tree);
extern tree get_target_expr			(tree);
extern tree get_target_expr_sfinae		(tree, tsubst_flags_t);
extern tree build_cplus_array_type		(tree, tree);
extern tree build_array_of_n_type		(tree, int);
extern bool array_of_runtime_bound_p		(tree);
extern tree build_array_copy			(tree);
extern tree build_vec_init_expr			(tree, tree, tsubst_flags_t);
extern void diagnose_non_constexpr_vec_init	(tree);
extern tree hash_tree_cons			(tree, tree, tree);
extern tree hash_tree_chain			(tree, tree);
extern tree build_qualified_name		(tree, tree, tree, bool);
extern tree build_ref_qualified_type		(tree, cp_ref_qualifier);
extern int is_overloaded_fn			(tree);
extern tree dependent_name			(tree);
extern tree get_fns				(tree);
extern tree get_first_fn			(tree);
extern tree ovl_cons				(tree, tree);
extern tree build_overload			(tree, tree);
extern tree ovl_scope				(tree);
extern bool non_static_member_function_p        (tree);
extern const char *cxx_printable_name		(tree, int);
extern const char *cxx_printable_name_translate	(tree, int);
extern tree build_exception_variant		(tree, tree);
extern tree bind_template_template_parm		(tree, tree);
extern tree array_type_nelts_total		(tree);
extern tree array_type_nelts_top		(tree);
extern tree break_out_target_exprs		(tree);
extern tree get_type_decl			(tree);
extern tree decl_namespace_context		(tree);
extern bool decl_anon_ns_mem_p			(const_tree);
extern tree lvalue_type				(tree);
extern tree error_type				(tree);
extern int varargs_function_p			(const_tree);
extern bool really_overloaded_fn		(tree);
extern bool cp_tree_equal			(tree, tree);
extern tree no_linkage_check			(tree, bool);
extern void debug_binfo				(tree);
extern tree build_dummy_object			(tree);
extern tree maybe_dummy_object			(tree, tree *);
extern int is_dummy_object			(const_tree);
extern const struct attribute_spec cxx_attribute_table[];
extern tree make_ptrmem_cst			(tree, tree);
extern tree cp_build_type_attribute_variant     (tree, tree);
extern tree cp_build_reference_type		(tree, bool);
extern tree move				(tree);
extern tree cp_build_qualified_type_real	(tree, int, tsubst_flags_t);
#define cp_build_qualified_type(TYPE, QUALS) \
  cp_build_qualified_type_real ((TYPE), (QUALS), tf_warning_or_error)
extern bool cv_qualified_p			(const_tree);
extern tree cv_unqualified			(tree);
extern special_function_kind special_function_p (const_tree);
extern int count_trees				(tree);
extern int char_type_p				(tree);
extern void verify_stmt_tree			(tree);
extern linkage_kind decl_linkage		(tree);
extern duration_kind decl_storage_duration	(tree);
extern tree cp_walk_subtrees (tree*, int*, walk_tree_fn,
			      void*, struct pointer_set_t*);
#define cp_walk_tree(tp,func,data,pset) \
	walk_tree_1 (tp, func, data, pset, cp_walk_subtrees)
#define cp_walk_tree_without_duplicates(tp,func,data) \
	walk_tree_without_duplicates_1 (tp, func, data, cp_walk_subtrees)
extern tree fold_if_not_in_template		(tree);
extern tree rvalue				(tree);
extern tree convert_bitfield_to_declared_type   (tree);
extern tree cp_save_expr			(tree);
extern bool cast_valid_in_integral_constant_expression_p (tree);
extern bool cxx_type_hash_eq			(const_tree, const_tree);

extern void cxx_print_statistics		(void);
extern bool maybe_warn_zero_as_null_pointer_constant (tree, location_t);

/* in ptree.c */
extern void cxx_print_xnode			(FILE *, tree, int);
extern void cxx_print_decl			(FILE *, tree, int);
extern void cxx_print_type			(FILE *, tree, int);
extern void cxx_print_identifier		(FILE *, tree, int);
extern void cxx_print_error_function		(diagnostic_context *,
						 const char *,
						 struct diagnostic_info *);

/* in typeck.c */
extern bool cxx_mark_addressable		(tree);
extern int string_conv_p			(const_tree, const_tree, int);
extern tree cp_truthvalue_conversion		(tree);
extern tree condition_conversion		(tree);
extern tree require_complete_type		(tree);
extern tree require_complete_type_sfinae	(tree, tsubst_flags_t);
extern tree complete_type			(tree);
extern tree complete_type_or_else		(tree, tree);
extern tree complete_type_or_maybe_complain	(tree, tree, tsubst_flags_t);
extern int type_unknown_p			(const_tree);
enum { ce_derived, ce_normal, ce_exact };
extern bool comp_except_specs			(const_tree, const_tree, int);
extern bool comptypes				(tree, tree, int);
extern bool same_type_ignoring_top_level_qualifiers_p (tree, tree);
extern bool compparms				(const_tree, const_tree);
extern int comp_cv_qualification		(const_tree, const_tree);
extern int comp_cv_qual_signature		(tree, tree);
extern tree cxx_sizeof_or_alignof_expr		(tree, enum tree_code, bool);
extern tree cxx_sizeof_or_alignof_type		(tree, enum tree_code, bool);
extern tree cxx_alignas_expr                    (tree);
extern tree cxx_sizeof_nowarn                   (tree);
extern tree is_bitfield_expr_with_lowered_type  (const_tree);
extern tree unlowered_expr_type                 (const_tree);
extern tree decay_conversion			(tree, tsubst_flags_t);
extern tree build_class_member_access_expr      (tree, tree, tree, bool,
						 tsubst_flags_t);
extern tree finish_class_member_access_expr     (tree, tree, bool, 
						 tsubst_flags_t);
extern tree build_x_indirect_ref		(location_t, tree,
						 ref_operator, tsubst_flags_t);
extern tree cp_build_indirect_ref		(tree, ref_operator,
                                                 tsubst_flags_t);
extern tree build_array_ref			(location_t, tree, tree);
extern tree cp_build_array_ref			(location_t, tree, tree,
						 tsubst_flags_t);
extern tree get_member_function_from_ptrfunc	(tree *, tree, tsubst_flags_t);
extern tree cp_build_function_call              (tree, tree, tsubst_flags_t);
extern tree cp_build_function_call_nary         (tree, tsubst_flags_t, ...)
						ATTRIBUTE_SENTINEL;
extern tree cp_build_function_call_vec		(tree, vec<tree, va_gc> **,
						 tsubst_flags_t);
extern tree build_x_binary_op			(location_t,
						 enum tree_code, tree,
						 enum tree_code, tree,
						 enum tree_code, tree *,
						 tsubst_flags_t);
extern tree build_x_array_ref			(location_t, tree, tree,
						 tsubst_flags_t);
extern tree build_x_unary_op			(location_t,
						 enum tree_code, tree,
                                                 tsubst_flags_t);
extern tree cp_build_addr_expr			(tree, tsubst_flags_t);
extern tree cp_build_addr_expr_strict		(tree, tsubst_flags_t);
extern tree cp_build_unary_op                   (enum tree_code, tree, int, 
                                                 tsubst_flags_t);
extern tree unary_complex_lvalue		(enum tree_code, tree);
extern tree build_x_conditional_expr		(location_t, tree, tree, tree, 
                                                 tsubst_flags_t);
extern tree build_x_compound_expr_from_list	(tree, expr_list_kind,
						 tsubst_flags_t);
extern tree build_x_compound_expr_from_vec	(vec<tree, va_gc> *,
						 const char *, tsubst_flags_t);
extern tree build_x_compound_expr		(location_t, tree, tree,
						 tsubst_flags_t);
extern tree build_compound_expr                 (location_t, tree, tree);
extern tree cp_build_compound_expr		(tree, tree, tsubst_flags_t);
extern tree build_static_cast			(tree, tree, tsubst_flags_t);
extern tree build_reinterpret_cast		(tree, tree, tsubst_flags_t);
extern tree build_const_cast			(tree, tree, tsubst_flags_t);
extern tree build_c_cast			(location_t, tree, tree);
extern tree cp_build_c_cast			(tree, tree, tsubst_flags_t);
extern tree build_x_modify_expr			(location_t, tree,
						 enum tree_code, tree,
						 tsubst_flags_t);
extern tree cp_build_modify_expr		(tree, enum tree_code, tree,
						 tsubst_flags_t);
extern tree convert_for_initialization		(tree, tree, tree, int,
						 impl_conv_rhs, tree, int,
                                                 tsubst_flags_t);
extern int comp_ptr_ttypes			(tree, tree);
extern bool comp_ptr_ttypes_const		(tree, tree);
extern bool error_type_p			(const_tree);
extern int ptr_reasonably_similar		(const_tree, const_tree);
extern tree build_ptrmemfunc			(tree, tree, int, bool,
						 tsubst_flags_t);
extern int cp_type_quals			(const_tree);
extern int type_memfn_quals			(const_tree);
extern cp_ref_qualifier type_memfn_rqual	(const_tree);
extern tree apply_memfn_quals			(tree, cp_cv_quals, cp_ref_qualifier);
extern bool cp_has_mutable_p			(const_tree);
extern bool at_least_as_qualified_p		(const_tree, const_tree);
extern void cp_apply_type_quals_to_decl		(int, tree);
extern tree build_ptrmemfunc1			(tree, tree, tree);
extern void expand_ptrmemfunc_cst		(tree, tree *, tree *);
extern tree type_after_usual_arithmetic_conversions (tree, tree);
extern tree common_pointer_type                 (tree, tree);
extern tree composite_pointer_type		(tree, tree, tree, tree,
						 composite_pointer_operation, 
						 tsubst_flags_t);
extern tree merge_types				(tree, tree);
extern tree strip_array_domain			(tree);
extern tree check_return_expr			(tree, bool *);
extern tree cp_build_binary_op                  (location_t,
						 enum tree_code, tree, tree,
						 tsubst_flags_t);
extern tree build_x_vec_perm_expr               (location_t,
						 tree, tree, tree,
						 tsubst_flags_t);
#define cxx_sizeof(T)  cxx_sizeof_or_alignof_type (T, SIZEOF_EXPR, true)
extern tree build_simple_component_ref		(tree, tree);
extern tree build_ptrmemfunc_access_expr	(tree, tree);
extern tree build_address			(tree);
extern tree build_typed_address			(tree, tree);
extern tree build_nop				(tree, tree);
extern tree non_reference			(tree);
extern tree lookup_anon_field			(tree, tree);
extern bool invalid_nonstatic_memfn_p		(tree, tsubst_flags_t);
extern tree convert_member_func_to_ptr		(tree, tree, tsubst_flags_t);
extern tree convert_ptrmem			(tree, tree, bool, bool,
						 tsubst_flags_t);
extern int lvalue_or_else			(tree, enum lvalue_use,
                                                 tsubst_flags_t);
extern void check_template_keyword		(tree);
extern bool check_raw_literal_operator		(const_tree decl);
extern bool check_literal_operator_args		(const_tree, bool *, bool *);
extern void maybe_warn_about_useless_cast       (tree, tree, tsubst_flags_t);
extern tree cp_perform_integral_promotions      (tree, tsubst_flags_t);

/* in typeck2.c */
extern void require_complete_eh_spec_types	(tree, tree);
extern void cxx_incomplete_type_diagnostic	(const_tree, const_tree, diagnostic_t);
#undef cxx_incomplete_type_error
extern void cxx_incomplete_type_error		(const_tree, const_tree);
#define cxx_incomplete_type_error(V,T) \
  (cxx_incomplete_type_diagnostic ((V), (T), DK_ERROR))
extern tree error_not_base_type			(tree, tree);
extern tree binfo_or_else			(tree, tree);
extern void cxx_readonly_error			(tree, enum lvalue_use);
extern void complete_type_check_abstract	(tree);
extern int abstract_virtuals_error		(tree, tree);
extern int abstract_virtuals_error		(abstract_class_use, tree);
extern int abstract_virtuals_error_sfinae	(tree, tree, tsubst_flags_t);
extern int abstract_virtuals_error_sfinae	(abstract_class_use, tree, tsubst_flags_t);

extern tree store_init_value			(tree, tree, vec<tree, va_gc>**, int);
extern void check_narrowing			(tree, tree);
extern tree digest_init				(tree, tree, tsubst_flags_t);
extern tree digest_init_flags			(tree, tree, int);
extern tree build_scoped_ref			(tree, tree, tree *);
extern tree build_x_arrow			(location_t, tree,
						 tsubst_flags_t);
extern tree build_m_component_ref		(tree, tree, tsubst_flags_t);
extern tree build_functional_cast		(tree, tree, tsubst_flags_t);
extern tree add_exception_specifier		(tree, tree, int);
extern tree merge_exception_specifiers		(tree, tree, tree);

/* in mangle.c */
extern void init_mangle				(void);
extern void mangle_decl				(tree);
extern const char *mangle_type_string		(tree);
extern tree mangle_typeinfo_for_type		(tree);
extern tree mangle_typeinfo_string_for_type	(tree);
extern tree mangle_vtbl_for_type		(tree);
extern tree mangle_vtt_for_type			(tree);
extern tree mangle_ctor_vtbl_for_type		(tree, tree);
extern tree mangle_thunk			(tree, int, tree, tree);
extern tree mangle_conv_op_name_for_type	(tree);
extern tree mangle_guard_variable		(tree);
extern tree mangle_tls_init_fn			(tree);
extern tree mangle_tls_wrapper_fn		(tree);
extern bool decl_tls_wrapper_p			(tree);
extern tree mangle_ref_init_variable		(tree);

/* in dump.c */
extern bool cp_dump_tree			(void *, tree);

/* In cp/cp-objcp-common.c.  */

extern alias_set_type cxx_get_alias_set		(tree);
extern bool cxx_warn_unused_global_decl		(const_tree);
extern size_t cp_tree_size			(enum tree_code);
extern bool cp_var_mod_type_p			(tree, tree);
extern void cxx_initialize_diagnostics		(diagnostic_context *);
extern int cxx_types_compatible_p		(tree, tree);
extern void init_shadowed_var_for_decl		(void);
extern bool cxx_block_may_fallthru		(const_tree);

/* in cp-gimplify.c */
extern int cp_gimplify_expr			(tree *, gimple_seq *,
						 gimple_seq *);
extern void cp_genericize			(tree);
extern bool cxx_omp_const_qual_no_mutable	(tree);
extern enum omp_clause_default_kind cxx_omp_predetermined_sharing (tree);
extern tree cxx_omp_clause_default_ctor		(tree, tree, tree);
extern tree cxx_omp_clause_copy_ctor		(tree, tree, tree);
extern tree cxx_omp_clause_assign_op		(tree, tree, tree);
extern tree cxx_omp_clause_dtor			(tree, tree);
extern void cxx_omp_finish_clause		(tree);
extern bool cxx_omp_privatize_by_reference	(const_tree);

/* in name-lookup.c */
extern void suggest_alternatives_for            (location_t, tree);
extern tree strip_using_decl                    (tree);

<<<<<<< HEAD
/* in cp-cilkplus.c */
extern bool cpp_validate_cilk_plus_loop		(tree);

=======
/* In cp/cp-array-notations.c */
extern tree expand_array_notation_exprs         (tree);
bool cilkplus_an_triplet_types_ok_p             (location_t, tree, tree, tree,
						 tree);
>>>>>>> 2814409c
/* -- end of C++ */

#endif /* ! GCC_CP_TREE_H */<|MERGE_RESOLUTION|>--- conflicted
+++ resolved
@@ -6165,16 +6165,13 @@
 extern void suggest_alternatives_for            (location_t, tree);
 extern tree strip_using_decl                    (tree);
 
-<<<<<<< HEAD
-/* in cp-cilkplus.c */
+/* In cp-cilkplus.c.  */
 extern bool cpp_validate_cilk_plus_loop		(tree);
 
-=======
 /* In cp/cp-array-notations.c */
 extern tree expand_array_notation_exprs         (tree);
 bool cilkplus_an_triplet_types_ok_p             (location_t, tree, tree, tree,
 						 tree);
->>>>>>> 2814409c
 /* -- end of C++ */
 
 #endif /* ! GCC_CP_TREE_H */