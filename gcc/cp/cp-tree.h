/* Definitions for C++ parsing and type checking.
   Copyright (C) 1987-2017 Free Software Foundation, Inc.
   Contributed by Michael Tiemann (tiemann@cygnus.com)

This file is part of GCC.

GCC is free software; you can redistribute it and/or modify
it under the terms of the GNU General Public License as published by
the Free Software Foundation; either version 3, or (at your option)
any later version.

GCC is distributed in the hope that it will be useful,
but WITHOUT ANY WARRANTY; without even the implied warranty of
MERCHANTABILITY or FITNESS FOR A PARTICULAR PURPOSE.  See the
GNU General Public License for more details.

You should have received a copy of the GNU General Public License
along with GCC; see the file COPYING3.  If not see
<http://www.gnu.org/licenses/>.  */

#ifndef GCC_CP_TREE_H
#define GCC_CP_TREE_H

#include "tm.h"
#include "hard-reg-set.h"
#include "function.h"

/* In order for the format checking to accept the C++ front end
   diagnostic framework extensions, you must include this file before
   diagnostic-core.h, not after.  We override the definition of GCC_DIAG_STYLE
   in c-common.h.  */
#undef GCC_DIAG_STYLE
#define GCC_DIAG_STYLE __gcc_cxxdiag__
#if defined(GCC_DIAGNOSTIC_CORE_H) || defined (GCC_C_COMMON_H)
#error \
In order for the format checking to accept the C++ front end diagnostic \
framework extensions, you must include this file before diagnostic-core.h and \
c-common.h, not after.
#endif
#include "c-family/c-common.h"
#include "diagnostic.h"

/* A tree node, together with a location, so that we can track locations
   (and ranges) during parsing.

   The location is redundant for node kinds that have locations,
   but not all node kinds do (e.g. constants, and references to
   params, locals, etc), so we stash a copy here.  */

class cp_expr
{
public:
  cp_expr () :
    m_value (NULL), m_loc (UNKNOWN_LOCATION) {}

  cp_expr (tree value) :
    m_value (value), m_loc (EXPR_LOCATION (m_value)) {}

  cp_expr (tree value, location_t loc):
    m_value (value), m_loc (loc) {}

  cp_expr (const cp_expr &other) :
    m_value (other.m_value), m_loc (other.m_loc) {}

  /* Implicit conversions to tree.  */
  operator tree () const { return m_value; }
  tree & operator* () { return m_value; }
  tree & operator-> () { return m_value; }

  tree get_value () const { return m_value; }
  location_t get_location () const { return m_loc; }
  location_t get_start () const
  {
    source_range src_range = get_range_from_loc (line_table, m_loc);
    return src_range.m_start;
  }
  location_t get_finish () const
  {
    source_range src_range = get_range_from_loc (line_table, m_loc);
    return src_range.m_finish;
  }

  void set_location (location_t loc)
  {
    protected_set_expr_location (m_value, loc);
    m_loc = loc;
  }

  void set_range (location_t start, location_t finish)
  {
    set_location (make_location (m_loc, start, finish));
  }

 private:
  tree m_value;
  location_t m_loc;
};

inline bool
operator == (const cp_expr &lhs, tree rhs)
{
  return lhs.get_value () == rhs;
}


enum cp_tree_index
{
    CPTI_WCHAR_DECL,
    CPTI_VTABLE_ENTRY_TYPE,
    CPTI_DELTA_TYPE,
    CPTI_VTABLE_INDEX_TYPE,
    CPTI_CLEANUP_TYPE,
    CPTI_VTT_PARM_TYPE,

    CPTI_CLASS_TYPE,
    CPTI_UNKNOWN_TYPE,
    CPTI_INIT_LIST_TYPE,
    CPTI_VTBL_TYPE,
    CPTI_VTBL_PTR_TYPE,
    CPTI_STD,
    CPTI_ABI,
    CPTI_GLOBAL,
    CPTI_GLOBAL_TYPE,
    CPTI_CONST_TYPE_INFO_TYPE,
    CPTI_TYPE_INFO_PTR_TYPE,
    CPTI_ABORT_FNDECL,
    CPTI_AGGR_TAG,

    CPTI_CTOR_IDENTIFIER,
    CPTI_COMPLETE_CTOR_IDENTIFIER,
    CPTI_BASE_CTOR_IDENTIFIER,
    CPTI_DTOR_IDENTIFIER,
    CPTI_COMPLETE_DTOR_IDENTIFIER,
    CPTI_BASE_DTOR_IDENTIFIER,
    CPTI_DELETING_DTOR_IDENTIFIER,
    CPTI_DELTA_IDENTIFIER,
    CPTI_IN_CHARGE_IDENTIFIER,
    CPTI_VTT_PARM_IDENTIFIER,
    CPTI_THIS_IDENTIFIER,
    CPTI_PFN_IDENTIFIER,
    CPTI_VPTR_IDENTIFIER,
    CPTI_GLOBAL_IDENTIFIER,
    CPTI_STD_IDENTIFIER,
    CPTI_ANON_IDENTIFIER,
    CPTI_AUTO_IDENTIFIER,
    CPTI_DECLTYPE_AUTO_IDENTIFIER,
    CPTI_INIT_LIST_IDENTIFIER,

    CPTI_LANG_NAME_C,
    CPTI_LANG_NAME_CPLUSPLUS,

    CPTI_EMPTY_EXCEPT_SPEC,
    CPTI_NOEXCEPT_TRUE_SPEC,
    CPTI_NOEXCEPT_FALSE_SPEC,
    CPTI_NOEXCEPT_DEFERRED_SPEC,

    CPTI_TERMINATE_FN,
    CPTI_CALL_UNEXPECTED_FN,
    CPTI_GET_EXCEPTION_PTR_FN,
    CPTI_BEGIN_CATCH_FN,
    CPTI_END_CATCH_FN,
    CPTI_ALLOCATE_EXCEPTION_FN,
    CPTI_FREE_EXCEPTION_FN,
    CPTI_THROW_FN,
    CPTI_RETHROW_FN,
    CPTI_ATEXIT_FN_PTR_TYPE,
    CPTI_ATEXIT,
    CPTI_DSO_HANDLE,
    CPTI_DCAST,

    CPTI_NULLPTR,
    CPTI_NULLPTR_TYPE,

    CPTI_ALIGN_TYPE,

    CPTI_ANY_TARG,

    CPTI_MAX
};

extern GTY(()) tree cp_global_trees[CPTI_MAX];

#define wchar_decl_node			cp_global_trees[CPTI_WCHAR_DECL]
#define vtable_entry_type		cp_global_trees[CPTI_VTABLE_ENTRY_TYPE]
/* The type used to represent an offset by which to adjust the `this'
   pointer in pointer-to-member types.  */
#define delta_type_node			cp_global_trees[CPTI_DELTA_TYPE]
/* The type used to represent an index into the vtable.  */
#define vtable_index_type		cp_global_trees[CPTI_VTABLE_INDEX_TYPE]

#define class_type_node			cp_global_trees[CPTI_CLASS_TYPE]
#define unknown_type_node		cp_global_trees[CPTI_UNKNOWN_TYPE]
#define init_list_type_node		cp_global_trees[CPTI_INIT_LIST_TYPE]
#define vtbl_type_node			cp_global_trees[CPTI_VTBL_TYPE]
#define vtbl_ptr_type_node		cp_global_trees[CPTI_VTBL_PTR_TYPE]
#define std_node			cp_global_trees[CPTI_STD]
#define abi_node			cp_global_trees[CPTI_ABI]
#define global_namespace		cp_global_trees[CPTI_GLOBAL]
#define global_type_node		cp_global_trees[CPTI_GLOBAL_TYPE]
#define const_type_info_type_node	cp_global_trees[CPTI_CONST_TYPE_INFO_TYPE]
#define type_info_ptr_type		cp_global_trees[CPTI_TYPE_INFO_PTR_TYPE]
#define abort_fndecl			cp_global_trees[CPTI_ABORT_FNDECL]
#define current_aggr			cp_global_trees[CPTI_AGGR_TAG]
#define nullptr_node			cp_global_trees[CPTI_NULLPTR]
#define nullptr_type_node		cp_global_trees[CPTI_NULLPTR_TYPE]
/* std::align_val_t */
#define align_type_node			cp_global_trees[CPTI_ALIGN_TYPE]

/* We cache these tree nodes so as to call get_identifier less frequently.
   For identifiers for functions, including special member functions such
   as ctors and assignment operators, the nodes can be used (among other
   things) to iterate over their overloads defined by/for a type.  For
   example:

     tree ovlid = cp_assignment_operator_id (NOP_EXPR);
     tree overloads = lookup_fnfields_slot (type, ovlid);
     for (ovl_iterator it (overloads); it; ++it) { ... }

   iterates over the set of implicitly and explicitly defined overloads
   of the assignment operator for type (including the copy and move
   assignment operators, whether deleted or not).  */

/* The name of a constructor that takes an in-charge parameter to
   decide whether or not to construct virtual base classes.  */
#define ctor_identifier			cp_global_trees[CPTI_CTOR_IDENTIFIER]
/* The name of a constructor that constructs virtual base classes.  */
#define complete_ctor_identifier	cp_global_trees[CPTI_COMPLETE_CTOR_IDENTIFIER]
/* The name of a constructor that does not construct virtual base classes.  */
#define base_ctor_identifier		cp_global_trees[CPTI_BASE_CTOR_IDENTIFIER]
/* The name of a destructor that takes an in-charge parameter to
   decide whether or not to destroy virtual base classes and whether
   or not to delete the object.  */
#define dtor_identifier			cp_global_trees[CPTI_DTOR_IDENTIFIER]
/* The name of a destructor that destroys virtual base classes.  */
#define complete_dtor_identifier	cp_global_trees[CPTI_COMPLETE_DTOR_IDENTIFIER]
/* The name of a destructor that does not destroy virtual base
   classes.  */
#define base_dtor_identifier		cp_global_trees[CPTI_BASE_DTOR_IDENTIFIER]
/* The name of a destructor that destroys virtual base classes, and
   then deletes the entire object.  */
#define deleting_dtor_identifier	cp_global_trees[CPTI_DELETING_DTOR_IDENTIFIER]

/* The name of the identifier used internally to represent operator CODE.  */
#define cp_operator_id(CODE) \
  (operator_name_info[(int) (CODE)].identifier)

/* The name of the identifier used to represent assignment operator CODE,
   both simple (i.e., operator= with CODE == NOP_EXPR) and compound (e.g.,
   operator+= with CODE == PLUS_EXPR).  Includes copy and move assignment.
   Use copy_fn_p() to test specifically for copy assignment.  */
#define cp_assignment_operator_id(CODE)				\
  (assignment_operator_name_info[(int) (CODE)].identifier)

#define delta_identifier		cp_global_trees[CPTI_DELTA_IDENTIFIER]
#define in_charge_identifier		cp_global_trees[CPTI_IN_CHARGE_IDENTIFIER]
/* The name of the parameter that contains a pointer to the VTT to use
   for this subobject constructor or destructor.  */
#define vtt_parm_identifier		cp_global_trees[CPTI_VTT_PARM_IDENTIFIER]
#define this_identifier			cp_global_trees[CPTI_THIS_IDENTIFIER]
#define pfn_identifier			cp_global_trees[CPTI_PFN_IDENTIFIER]
#define vptr_identifier			cp_global_trees[CPTI_VPTR_IDENTIFIER]
/* The name of the ::, std & anon namespaces.  */
#define global_identifier		cp_global_trees[CPTI_GLOBAL_IDENTIFIER]
#define std_identifier			cp_global_trees[CPTI_STD_IDENTIFIER]
#define anon_identifier			cp_global_trees[CPTI_ANON_IDENTIFIER]
/* auto and declspec(auto) identifiers.  */
#define auto_identifier			cp_global_trees[CPTI_AUTO_IDENTIFIER]
#define decltype_auto_identifier	cp_global_trees[CPTI_DECLTYPE_AUTO_IDENTIFIER]
#define init_list_identifier		cp_global_trees[CPTI_INIT_LIST_IDENTIFIER]
#define lang_name_c			cp_global_trees[CPTI_LANG_NAME_C]
#define lang_name_cplusplus		cp_global_trees[CPTI_LANG_NAME_CPLUSPLUS]

/* Exception specifiers used for throw(), noexcept(true),
   noexcept(false) and deferred noexcept.  We rely on these being
   uncloned.  */
#define empty_except_spec		cp_global_trees[CPTI_EMPTY_EXCEPT_SPEC]
#define noexcept_true_spec		cp_global_trees[CPTI_NOEXCEPT_TRUE_SPEC]
#define noexcept_false_spec		cp_global_trees[CPTI_NOEXCEPT_FALSE_SPEC]
#define noexcept_deferred_spec		cp_global_trees[CPTI_NOEXCEPT_DEFERRED_SPEC]

/* Exception handling function declarations.  */
#define terminate_fn			cp_global_trees[CPTI_TERMINATE_FN]
#define call_unexpected_fn		cp_global_trees[CPTI_CALL_UNEXPECTED_FN]
#define get_exception_ptr_fn		cp_global_trees[CPTI_GET_EXCEPTION_PTR_FN]
#define begin_catch_fn			cp_global_trees[CPTI_BEGIN_CATCH_FN]
#define end_catch_fn			cp_global_trees[CPTI_END_CATCH_FN]
#define allocate_exception_fn		cp_global_trees[CPTI_ALLOCATE_EXCEPTION_FN]
#define free_exception_fn		cp_global_trees[CPTI_FREE_EXCEPTION_FN]
#define throw_fn			cp_global_trees[CPTI_THROW_FN]
#define rethrow_fn			cp_global_trees[CPTI_RETHROW_FN]

/* The type of the function-pointer argument to "__cxa_atexit" (or
   "std::atexit", if "__cxa_atexit" is not being used).  */
#define atexit_fn_ptr_type_node         cp_global_trees[CPTI_ATEXIT_FN_PTR_TYPE]

/* A pointer to `std::atexit'.  */
#define atexit_node			cp_global_trees[CPTI_ATEXIT]

/* A pointer to `__dso_handle'.  */
#define dso_handle_node			cp_global_trees[CPTI_DSO_HANDLE]

/* The declaration of the dynamic_cast runtime.  */
#define dynamic_cast_node		cp_global_trees[CPTI_DCAST]

/* The type of a destructor.  */
#define cleanup_type			cp_global_trees[CPTI_CLEANUP_TYPE]

/* The type of the vtt parameter passed to subobject constructors and
   destructors.  */
#define vtt_parm_type			cp_global_trees[CPTI_VTT_PARM_TYPE]

/* A node which matches any template argument.  */
#define any_targ_node			cp_global_trees[CPTI_ANY_TARG]

/* Node to indicate default access. This must be distinct from the
   access nodes in tree.h.  */

#define access_default_node		null_node


#include "name-lookup.h"

/* Usage of TREE_LANG_FLAG_?:
   0: IDENTIFIER_KIND_BIT_0 (in IDENTIFIER_NODE)
      NEW_EXPR_USE_GLOBAL (in NEW_EXPR).
      COND_EXPR_IS_VEC_DELETE (in COND_EXPR).
      DELETE_EXPR_USE_GLOBAL (in DELETE_EXPR).
      COMPOUND_EXPR_OVERLOADED (in COMPOUND_EXPR).
      CLEANUP_P (in TRY_BLOCK)
      AGGR_INIT_VIA_CTOR_P (in AGGR_INIT_EXPR)
      PTRMEM_OK_P (in ADDR_EXPR, OFFSET_REF, SCOPE_REF)
      PAREN_STRING_LITERAL (in STRING_CST)
      CP_DECL_THREAD_LOCAL_P (in VAR_DECL)
      KOENIG_LOOKUP_P (in CALL_EXPR)
      STATEMENT_LIST_NO_SCOPE (in STATEMENT_LIST).
      EXPR_STMT_STMT_EXPR_RESULT (in EXPR_STMT)
      STMT_EXPR_NO_SCOPE (in STMT_EXPR)
      BIND_EXPR_TRY_BLOCK (in BIND_EXPR)
      TYPENAME_IS_ENUM_P (in TYPENAME_TYPE)
      OMP_FOR_GIMPLIFYING_P (in OMP_FOR, OMP_SIMD, OMP_DISTRIBUTE,
			     and OMP_TASKLOOP)
      BASELINK_QUALIFIED_P (in BASELINK)
      TARGET_EXPR_IMPLICIT_P (in TARGET_EXPR)
      TEMPLATE_PARM_PARAMETER_PACK (in TEMPLATE_PARM_INDEX)
      ATTR_IS_DEPENDENT (in the TREE_LIST for an attribute)
      ABI_TAG_IMPLICIT (in the TREE_LIST for the argument of abi_tag)
      CONSTRUCTOR_IS_DIRECT_INIT (in CONSTRUCTOR)
      LAMBDA_EXPR_CAPTURES_THIS_P (in LAMBDA_EXPR)
      DECLTYPE_FOR_LAMBDA_CAPTURE (in DECLTYPE_TYPE)
      VEC_INIT_EXPR_IS_CONSTEXPR (in VEC_INIT_EXPR)
      DECL_OVERRIDE_P (in FUNCTION_DECL)
      IMPLICIT_CONV_EXPR_DIRECT_INIT (in IMPLICIT_CONV_EXPR)
      TRANSACTION_EXPR_IS_STMT (in TRANSACTION_EXPR)
      CONVERT_EXPR_VBASE_PATH (in CONVERT_EXPR)
      PACK_EXPANSION_LOCAL_P (in *_PACK_EXPANSION)
      TINFO_HAS_ACCESS_ERRORS (in TEMPLATE_INFO)
      SIZEOF_EXPR_TYPE_P (in SIZEOF_EXPR)
      COMPOUND_REQ_NOEXCEPT_P (in COMPOUND_REQ)
      WILDCARD_PACK_P (in WILDCARD_DECL)
      BLOCK_OUTER_CURLY_BRACE_P (in BLOCK)
      FOLD_EXPR_MODOP_P (*_FOLD_EXPR)
      IF_STMT_CONSTEXPR_P (IF_STMT)
      TEMPLATE_TYPE_PARM_FOR_CLASS (TEMPLATE_TYPE_PARM)
      DECL_NAMESPACE_INLINE_P (in NAMESPACE_DECL)
   1: IDENTIFIER_KIND_BIT_1 (in IDENTIFIER_NODE)
      TI_PENDING_TEMPLATE_FLAG.
      TEMPLATE_PARMS_FOR_INLINE.
      DELETE_EXPR_USE_VEC (in DELETE_EXPR).
      (TREE_CALLS_NEW) (in _EXPR or _REF) (commented-out).
      ICS_ELLIPSIS_FLAG (in _CONV)
      DECL_INITIALIZED_P (in VAR_DECL)
      TYPENAME_IS_CLASS_P (in TYPENAME_TYPE)
      STMT_IS_FULL_EXPR_P (in _STMT)
      TARGET_EXPR_LIST_INIT_P (in TARGET_EXPR)
      LAMBDA_EXPR_MUTABLE_P (in LAMBDA_EXPR)
      DECL_FINAL_P (in FUNCTION_DECL)
      QUALIFIED_NAME_IS_TEMPLATE (in SCOPE_REF)
      DECLTYPE_FOR_INIT_CAPTURE (in DECLTYPE_TYPE)
      CONSTRUCTOR_NO_IMPLICIT_ZERO (in CONSTRUCTOR)
      TINFO_USED_TEMPLATE_ID (in TEMPLATE_INFO)
      PACK_EXPANSION_SIZEOF_P (in *_PACK_EXPANSION)
      OVL_USING_P (in OVERLOAD)
   2: IDENTIFIER_KIND_BIT_2 (in IDENTIFIER_NODE)
      ICS_THIS_FLAG (in _CONV)
      DECL_INITIALIZED_BY_CONSTANT_EXPRESSION_P (in VAR_DECL)
      STATEMENT_LIST_TRY_BLOCK (in STATEMENT_LIST)
      TYPENAME_IS_RESOLVING_P (in TYPE_NAME_TYPE)
      TARGET_EXPR_DIRECT_INIT_P (in TARGET_EXPR)
      FNDECL_USED_AUTO (in FUNCTION_DECL)
      DECLTYPE_FOR_LAMBDA_PROXY (in DECLTYPE_TYPE)
      REF_PARENTHESIZED_P (in COMPONENT_REF, INDIRECT_REF, SCOPE_REF)
      AGGR_INIT_ZERO_FIRST (in AGGR_INIT_EXPR)
      CONSTRUCTOR_MUTABLE_POISON (in CONSTRUCTOR)
      OVL_HIDDEN_P (in OVERLOAD)
   3: (TREE_REFERENCE_EXPR) (in NON_LVALUE_EXPR) (commented-out).
      ICS_BAD_FLAG (in _CONV)
      FN_TRY_BLOCK_P (in TRY_BLOCK)
      BIND_EXPR_BODY_BLOCK (in BIND_EXPR)
      DECL_NON_TRIVIALLY_INITIALIZED_P (in VAR_DECL)
      CALL_EXPR_ORDERED_ARGS (in CALL_EXPR, AGGR_INIT_EXPR)
      DECLTYPE_FOR_REF_CAPTURE (in DECLTYPE_TYPE)
      CONSTUCTOR_C99_COMPOUND_LITERAL (in CONSTRUCTOR)
      OVL_NESTED_P (in OVERLOAD)
   4: IDENTIFIER_MARKED (IDENTIFIER_NODEs)
      TREE_HAS_CONSTRUCTOR (in INDIRECT_REF, SAVE_EXPR, CONSTRUCTOR,
	  CALL_EXPR, or FIELD_DECL).
      DECL_TINFO_P (in VAR_DECL)
      FUNCTION_REF_QUALIFIED (in FUNCTION_TYPE, METHOD_TYPE)
      OVL_LOOKUP_P (in OVERLOAD)
      LOOKUP_FOUND_P (in RECORD_TYPE, UNION_TYPE, NAMESPACE_DECL)
   5: IDENTIFIER_VIRTUAL_P (in IDENTIFIER_NODE)
      DECL_VTABLE_OR_VTT_P (in VAR_DECL)
      FUNCTION_RVALUE_QUALIFIED (in FUNCTION_TYPE, METHOD_TYPE)
      CALL_EXPR_REVERSE_ARGS (in CALL_EXPR, AGGR_INIT_EXPR)
   6: IDENTIFIER_REPO_CHOSEN (in IDENTIFIER_NODE)
      DECL_CONSTRUCTION_VTABLE_P (in VAR_DECL)
      TYPE_MARKED_P (in _TYPE)
      RANGE_FOR_IVDEP (in RANGE_FOR_STMT)
      CALL_EXPR_OPERATOR_SYNTAX (in CALL_EXPR, AGGR_INIT_EXPR)

   Usage of TYPE_LANG_FLAG_?:
   0: TYPE_DEPENDENT_P
   1: TYPE_HAS_USER_CONSTRUCTOR.
   2: TYPE_HAS_LATE_RETURN_TYPE (in FUNCTION_TYPE, METHOD_TYPE)
      TYPE_PTRMEMFUNC_FLAG (in RECORD_TYPE)
   4: TYPE_HAS_NONTRIVIAL_DESTRUCTOR
   5: CLASS_TYPE_P (in RECORD_TYPE and UNION_TYPE)
      ENUM_FIXED_UNDERLYING_TYPE_P (in ENUMERAL_TYPE)
      AUTO_IS_DECLTYPE (in TEMPLATE_TYPE_PARM)
      REFERENCE_VLA_OK (in REFERENCE_TYPE)
   6: TYPE_DEPENDENT_P_VALID

   Usage of DECL_LANG_FLAG_?:
   0: DECL_ERROR_REPORTED (in VAR_DECL).
      DECL_TEMPLATE_PARM_P (in PARM_DECL, CONST_DECL, TYPE_DECL, or TEMPLATE_DECL)
      DECL_LOCAL_FUNCTION_P (in FUNCTION_DECL)
      DECL_MUTABLE_P (in FIELD_DECL)
      DECL_DEPENDENT_P (in USING_DECL)
      LABEL_DECL_BREAK (in LABEL_DECL)
   1: C_TYPEDEF_EXPLICITLY_SIGNED (in TYPE_DECL).
      DECL_TEMPLATE_INSTANTIATED (in a VAR_DECL or a FUNCTION_DECL)
      DECL_MEMBER_TEMPLATE_P (in TEMPLATE_DECL)
      USING_DECL_TYPENAME_P (in USING_DECL)
      DECL_VLA_CAPTURE_P (in FIELD_DECL)
      DECL_ARRAY_PARAMETER_P (in PARM_DECL)
      LABEL_DECL_CONTINUE (in LABEL_DECL)
   2: DECL_THIS_EXTERN (in VAR_DECL or FUNCTION_DECL).
      DECL_IMPLICIT_TYPEDEF_P (in a TYPE_DECL)
      DECL_CONSTRAINT_VAR_P (in a PARM_DECL)
      TEMPLATE_DECL_COMPLEX_ALIAS_P (in TEMPLATE_DECL)
      DECL_INSTANTIATING_NSDMI_P (in a FIELD_DECL)
   3: DECL_IN_AGGR_P.
   4: DECL_C_BIT_FIELD (in a FIELD_DECL)
      DECL_ANON_UNION_VAR_P (in a VAR_DECL)
      DECL_SELF_REFERENCE_P (in a TYPE_DECL)
      DECL_INVALID_OVERRIDER_P (in a FUNCTION_DECL)
   5: DECL_INTERFACE_KNOWN.
   6: DECL_THIS_STATIC (in VAR_DECL or FUNCTION_DECL).
      DECL_FIELD_IS_BASE (in FIELD_DECL)
      TYPE_DECL_ALIAS_P (in TYPE_DECL)
   7: DECL_DEAD_FOR_LOCAL (in VAR_DECL).
      DECL_THUNK_P (in a member FUNCTION_DECL)
      DECL_NORMAL_CAPTURE_P (in FIELD_DECL)
   8: DECL_DECLARED_CONSTEXPR_P (in VAR_DECL, FUNCTION_DECL)

   Usage of language-independent fields in a language-dependent manner:

   TYPE_ALIAS_SET
     This field is used by TYPENAME_TYPEs, TEMPLATE_TYPE_PARMs, and so
     forth as a substitute for the mark bits provided in `lang_type'.
     At present, only the six low-order bits are used.

   TYPE_LANG_SLOT_1
     For an ENUMERAL_TYPE, this is ENUM_TEMPLATE_INFO.
     For a FUNCTION_TYPE or METHOD_TYPE, this is TYPE_RAISES_EXCEPTIONS
     For a POINTER_TYPE (to a METHOD_TYPE), this is TYPE_PTRMEMFUNC_TYPE

  BINFO_VIRTUALS
     For a binfo, this is a TREE_LIST.  There is an entry for each
     virtual function declared either in BINFO or its direct and
     indirect primary bases.

     The BV_DELTA of each node gives the amount by which to adjust the
     `this' pointer when calling the function.  If the method is an
     overridden version of a base class method, then it is assumed
     that, prior to adjustment, the this pointer points to an object
     of the base class.

     The BV_VCALL_INDEX of each node, if non-NULL, gives the vtable
     index of the vcall offset for this entry.

     The BV_FN is the declaration for the virtual function itself.

     If BV_LOST_PRIMARY is set, it means that this entry is for a lost
     primary virtual base and can be left null in the vtable.

   BINFO_VTABLE
     This is an expression with POINTER_TYPE that gives the value
     to which the vptr should be initialized.  Use get_vtbl_decl_for_binfo
     to extract the VAR_DECL for the complete vtable.

   DECL_VINDEX
     This field is NULL for a non-virtual function.  For a virtual
     function, it is eventually set to an INTEGER_CST indicating the
     index in the vtable at which this function can be found.  When
     a virtual function is declared, but before it is known what
     function is overridden, this field is the error_mark_node.

     Temporarily, it may be set to a TREE_LIST whose TREE_VALUE is
     the virtual function this one overrides, and whose TREE_CHAIN is
     the old DECL_VINDEX.  */

/* Language-specific tree checkers.  */

#define VAR_OR_FUNCTION_DECL_CHECK(NODE) \
  TREE_CHECK2(NODE,VAR_DECL,FUNCTION_DECL)

#define TYPE_FUNCTION_OR_TEMPLATE_DECL_CHECK(NODE) \
  TREE_CHECK3(NODE,TYPE_DECL,TEMPLATE_DECL,FUNCTION_DECL)

#define TYPE_FUNCTION_OR_TEMPLATE_DECL_P(NODE) \
  (TREE_CODE (NODE) == TYPE_DECL || TREE_CODE (NODE) == TEMPLATE_DECL \
   || TREE_CODE (NODE) == FUNCTION_DECL)

#define VAR_FUNCTION_OR_PARM_DECL_CHECK(NODE) \
  TREE_CHECK3(NODE,VAR_DECL,FUNCTION_DECL,PARM_DECL)

#define VAR_TEMPL_TYPE_OR_FUNCTION_DECL_CHECK(NODE) \
  TREE_CHECK4(NODE,VAR_DECL,FUNCTION_DECL,TYPE_DECL,TEMPLATE_DECL)

#define VAR_TEMPL_TYPE_FIELD_OR_FUNCTION_DECL_CHECK(NODE) \
  TREE_CHECK5(NODE,VAR_DECL,FIELD_DECL,FUNCTION_DECL,TYPE_DECL,TEMPLATE_DECL)

#define BOUND_TEMPLATE_TEMPLATE_PARM_TYPE_CHECK(NODE) \
  TREE_CHECK(NODE,BOUND_TEMPLATE_TEMPLATE_PARM)

#if defined ENABLE_TREE_CHECKING && (GCC_VERSION >= 2007)
#define THUNK_FUNCTION_CHECK(NODE) __extension__			\
({  __typeof (NODE) const __t = (NODE);					\
    if (TREE_CODE (__t) != FUNCTION_DECL || !__t->decl_common.lang_specific \
	|| !__t->decl_common.lang_specific->u.fn.thunk_p)		\
      tree_check_failed (__t, __FILE__, __LINE__, __FUNCTION__, 0);	\
     __t; })
#else
#define THUNK_FUNCTION_CHECK(NODE) (NODE)
#endif

/* Language-dependent contents of an identifier.  */

struct GTY(()) lang_identifier {
  struct c_common_identifier c_common;
  cxx_binding *bindings;
  tree label_value;
};

/* Return a typed pointer version of T if it designates a
   C++ front-end identifier.  */
inline lang_identifier*
identifier_p (tree t)
{
  if (TREE_CODE (t) == IDENTIFIER_NODE)
    return (lang_identifier*) t;
  return NULL;
}

/* Hash trait specialization for lang_identifiers.  This allows
   PCH-safe maps keyed by DECL_NAME.  If it wasn't for PCH, we could
   just use a regular tree key.  */

template <>
struct default_hash_traits <lang_identifier *>
  : pointer_hash <tree_node>
{
  /* Use a regular tree as the type, to make using the hash table
     simpler.  We'll get dynamic type checking with the hash function
     itself.  */
  GTY((skip)) typedef tree value_type;
  GTY((skip)) typedef tree compare_type;

  static hashval_t hash (const value_type id)
  {
    return IDENTIFIER_HASH_VALUE (id);
  }

  /* Nothing is deletable.  Everything is insertable.  */
  static bool is_deleted (value_type) { return false; }
  static void remove (value_type) { gcc_unreachable (); }
};

#define LANG_IDENTIFIER_CAST(NODE) \
	((struct lang_identifier*)IDENTIFIER_NODE_CHECK (NODE))

struct GTY(()) template_parm_index {
  struct tree_common common;
  int index;
  int level;
  int orig_level;
  tree decl;
};

struct GTY(()) ptrmem_cst {
  struct tree_common common;
  tree member;
};
typedef struct ptrmem_cst * ptrmem_cst_t;

#define IDENTIFIER_GLOBAL_VALUE(NODE) \
  get_namespace_binding (NULL_TREE, (NODE))
#define SET_IDENTIFIER_GLOBAL_VALUE(NODE, VAL) \
  set_global_binding ((NODE), (VAL))

#define CLEANUP_P(NODE)		TREE_LANG_FLAG_0 (TRY_BLOCK_CHECK (NODE))

#define BIND_EXPR_TRY_BLOCK(NODE) \
  TREE_LANG_FLAG_0 (BIND_EXPR_CHECK (NODE))

/* Used to mark the block around the member initializers and cleanups.  */
#define BIND_EXPR_BODY_BLOCK(NODE) \
  TREE_LANG_FLAG_3 (BIND_EXPR_CHECK (NODE))
#define FUNCTION_NEEDS_BODY_BLOCK(NODE) \
  (DECL_CONSTRUCTOR_P (NODE) || DECL_DESTRUCTOR_P (NODE) \
   || LAMBDA_FUNCTION_P (NODE))

#define STATEMENT_LIST_NO_SCOPE(NODE) \
  TREE_LANG_FLAG_0 (STATEMENT_LIST_CHECK (NODE))
#define STATEMENT_LIST_TRY_BLOCK(NODE) \
  TREE_LANG_FLAG_2 (STATEMENT_LIST_CHECK (NODE))

/* Mark the outer curly brace BLOCK.  */
#define BLOCK_OUTER_CURLY_BRACE_P(NODE)	TREE_LANG_FLAG_0 (BLOCK_CHECK (NODE))

/* Nonzero if this statement should be considered a full-expression,
   i.e., if temporaries created during this statement should have
   their destructors run at the end of this statement.  */
#define STMT_IS_FULL_EXPR_P(NODE) TREE_LANG_FLAG_1 ((NODE))

/* Marks the result of a statement expression.  */
#define EXPR_STMT_STMT_EXPR_RESULT(NODE) \
  TREE_LANG_FLAG_0 (EXPR_STMT_CHECK (NODE))

/* Nonzero if this statement-expression does not have an associated scope.  */
#define STMT_EXPR_NO_SCOPE(NODE) \
   TREE_LANG_FLAG_0 (STMT_EXPR_CHECK (NODE))

#define COND_EXPR_IS_VEC_DELETE(NODE) \
  TREE_LANG_FLAG_0 (COND_EXPR_CHECK (NODE))

/* Returns nonzero iff TYPE1 and TYPE2 are the same type, in the usual
   sense of `same'.  */
#define same_type_p(TYPE1, TYPE2) \
  comptypes ((TYPE1), (TYPE2), COMPARE_STRICT)

/* Returns nonzero iff NODE is a declaration for the global function
   `main'.  */
#define DECL_MAIN_P(NODE)				\
   (DECL_EXTERN_C_FUNCTION_P (NODE)			\
    && DECL_NAME (NODE) != NULL_TREE			\
    && MAIN_NAME_P (DECL_NAME (NODE))			\
    && flag_hosted)

/* Lookup walker marking.  */
#define LOOKUP_SEEN_P(NODE) TREE_VISITED(NODE)
#define LOOKUP_FOUND_P(NODE) \
  TREE_LANG_FLAG_4 (TREE_CHECK3(NODE,RECORD_TYPE,UNION_TYPE,NAMESPACE_DECL))

/* These two accessors should only be used by OVL manipulators.
   Other users should use iterators and convenience functions.  */
#define OVL_FUNCTION(NODE) \
  (((struct tree_overload*)OVERLOAD_CHECK (NODE))->function)
#define OVL_CHAIN(NODE) \
  (((struct tree_overload*)OVERLOAD_CHECK (NODE))->common.chain)

/* If set, this was imported in a using declaration.   */
#define OVL_USING_P(NODE)	TREE_LANG_FLAG_1 (OVERLOAD_CHECK (NODE))
/* If set, this overload is a hidden decl.  */
#define OVL_HIDDEN_P(NODE)	TREE_LANG_FLAG_2 (OVERLOAD_CHECK (NODE))
/* If set, this overload contains a nested overload.  */
#define OVL_NESTED_P(NODE)	TREE_LANG_FLAG_3 (OVERLOAD_CHECK (NODE))
/* If set, this overload was constructed during lookup.  */
#define OVL_LOOKUP_P(NODE)	TREE_LANG_FLAG_4 (OVERLOAD_CHECK (NODE))
/* If set, this is a persistant lookup. */
#define OVL_USED_P(NODE)	TREE_USED (OVERLOAD_CHECK (NODE))

/* The first decl of an overload.  */
#define OVL_FIRST(NODE)	ovl_first (NODE)
/* The name of the overload set.  */
#define OVL_NAME(NODE) DECL_NAME (OVL_FIRST (NODE))

/* Whether this is a set of overloaded functions.  TEMPLATE_DECLS are
   always wrapped in an OVERLOAD, so we don't need to check them
   here.  */
#define OVL_P(NODE) \
  (TREE_CODE (NODE) == FUNCTION_DECL || TREE_CODE (NODE) == OVERLOAD)
/* Whether this is a single member overload.  */
#define OVL_SINGLE_P(NODE) \
  (TREE_CODE (NODE) != OVERLOAD || !OVL_CHAIN (NODE))

/* OVL_HIDDEN_P nodes come first, then OVL_USING_P nodes, then regular
   fns.  */

struct GTY(()) tree_overload {
  struct tree_common common;
  tree function;
};

/* Iterator for a 1 dimensional overload.  Permits iterating over the
   outer level of a 2-d overload when explicitly enabled.  */

class ovl_iterator 
{
  tree ovl;
  const bool allow_inner; /* Only used when checking.  */

 public:
  explicit ovl_iterator (tree o, bool allow = false)
    : ovl (o), allow_inner (allow)
  {
  }

 private:
  /* Do not duplicate.  */
  ovl_iterator &operator= (const ovl_iterator &);
  ovl_iterator (const ovl_iterator &);

 public:
  operator bool () const
  {
    return ovl;
  }
  ovl_iterator &operator++ ()
  {
    ovl = TREE_CODE (ovl) != OVERLOAD ? NULL_TREE : OVL_CHAIN (ovl);
    return *this;
  }
  tree operator* () const
  {
    tree fn = TREE_CODE (ovl) != OVERLOAD ? ovl : OVL_FUNCTION (ovl);

    /* Check this is not an unexpected 2-dimensional overload.  */
    gcc_checking_assert (allow_inner || TREE_CODE (fn) != OVERLOAD);

    return fn;
  }

 public:
  /* Whether this overload was introduced by a using decl.  */
  bool using_p () const
  {
    return TREE_CODE (ovl) == OVERLOAD && OVL_USING_P (ovl);
  }
  bool hidden_p () const
  {
    return TREE_CODE (ovl) == OVERLOAD && OVL_HIDDEN_P (ovl);
  }

 public:
  tree remove_node (tree head)
  {
    return remove_node (head, ovl);
  }
  tree reveal_node (tree head)
  {
    return reveal_node (head, ovl);
  }

 protected:
  /* If we have a nested overload, point at the inner overload and
     return the next link on the outer one.  */
  tree maybe_push ()
  {
    tree r = NULL_TREE;

    if (ovl && TREE_CODE (ovl) == OVERLOAD && OVL_NESTED_P (ovl))
      {
	r = OVL_CHAIN (ovl);
	ovl = OVL_FUNCTION (ovl);
      }
    return r;
  }
  /* Restore an outer nested overload.  */
  void pop (tree outer)
  {
    gcc_checking_assert (!ovl);
    ovl = outer;
  }

 private:
  /* We make these static functions to avoid the address of the
     iterator escaping the local context.  */
  static tree remove_node (tree head, tree node);
  static tree reveal_node (tree ovl, tree node);
};

/* Iterator over a (potentially) 2 dimensional overload, which is
   produced by name lookup.  */

class lkp_iterator : public ovl_iterator
{
  typedef ovl_iterator parent;

  tree outer;

 public:
  explicit lkp_iterator (tree o)
    : parent (o, true), outer (maybe_push ())
  {
  }

 public:
  lkp_iterator &operator++ ()
  {
    bool repush = !outer;

    if (!parent::operator++ () && !repush)
      {
	pop (outer);
	repush = true;
      }

    if (repush)
      outer = maybe_push ();

    return *this;
  }
};

struct GTY(()) tree_template_decl {
  struct tree_decl_common common;
  tree arguments;
  tree result;
};

/* Returns true iff NODE is a BASELINK.  */
#define BASELINK_P(NODE) \
  (TREE_CODE (NODE) == BASELINK)
/* The BINFO indicating the base in which lookup found the
   BASELINK_FUNCTIONS.  */
#define BASELINK_BINFO(NODE) \
  (((struct tree_baselink*) BASELINK_CHECK (NODE))->binfo)
/* The functions referred to by the BASELINK; either a FUNCTION_DECL,
   a TEMPLATE_DECL, an OVERLOAD, or a TEMPLATE_ID_EXPR.  */
#define BASELINK_FUNCTIONS(NODE) \
  (((struct tree_baselink*) BASELINK_CHECK (NODE))->functions)
/* If T is a BASELINK, grab the functions, otherwise just T, which is
   expected to already be a (list of) functions.  */
#define MAYBE_BASELINK_FUNCTIONS(T) \
  (BASELINK_P (T) ? BASELINK_FUNCTIONS (T) : T)
/* The BINFO in which the search for the functions indicated by this baselink
   began.  This base is used to determine the accessibility of functions
   selected by overload resolution.  */
#define BASELINK_ACCESS_BINFO(NODE) \
  (((struct tree_baselink*) BASELINK_CHECK (NODE))->access_binfo)
/* For a type-conversion operator, the BASELINK_OPTYPE indicates the type
   to which the conversion should occur.  This value is important if
   the BASELINK_FUNCTIONS include a template conversion operator --
   the BASELINK_OPTYPE can be used to determine what type the user
   requested.  */
#define BASELINK_OPTYPE(NODE) \
  (TREE_CHAIN (BASELINK_CHECK (NODE)))
/* Nonzero if this baselink was from a qualified lookup.  */
#define BASELINK_QUALIFIED_P(NODE) \
  TREE_LANG_FLAG_0 (BASELINK_CHECK (NODE))

struct GTY(()) tree_baselink {
  struct tree_common common;
  tree binfo;
  tree functions;
  tree access_binfo;
};

/* The different kinds of ids that we encounter.  */

enum cp_id_kind
{
  /* Not an id at all.  */
  CP_ID_KIND_NONE,
  /* An unqualified-id that is not a template-id.  */
  CP_ID_KIND_UNQUALIFIED,
  /* An unqualified-id that is a dependent name.  */
  CP_ID_KIND_UNQUALIFIED_DEPENDENT,
  /* An unqualified template-id.  */
  CP_ID_KIND_TEMPLATE_ID,
  /* A qualified-id.  */
  CP_ID_KIND_QUALIFIED
};


/* The various kinds of C++0x warnings we encounter. */

enum cpp0x_warn_str
{
  /* extended initializer lists */
  CPP0X_INITIALIZER_LISTS,
  /* explicit conversion operators */
  CPP0X_EXPLICIT_CONVERSION,
  /* variadic templates */
  CPP0X_VARIADIC_TEMPLATES,
  /* lambda expressions */
  CPP0X_LAMBDA_EXPR,
  /* C++0x auto */
  CPP0X_AUTO,
  /* scoped enums */
  CPP0X_SCOPED_ENUMS,
  /* defaulted and deleted functions */
  CPP0X_DEFAULTED_DELETED,
  /* inline namespaces */
  CPP0X_INLINE_NAMESPACES,
  /* override controls, override/final */
  CPP0X_OVERRIDE_CONTROLS,
  /* non-static data member initializers */
  CPP0X_NSDMI,
  /* user defined literals */
  CPP0X_USER_DEFINED_LITERALS,
  /* delegating constructors */
  CPP0X_DELEGATING_CTORS,
  /* inheriting constructors */
  CPP0X_INHERITING_CTORS,
  /* C++11 attributes */
  CPP0X_ATTRIBUTES,
  /* ref-qualified member functions */
  CPP0X_REF_QUALIFIER
};

/* The various kinds of operation used by composite_pointer_type. */

enum composite_pointer_operation
{
  /* comparison */
  CPO_COMPARISON,
  /* conversion */
  CPO_CONVERSION,
  /* conditional expression */
  CPO_CONDITIONAL_EXPR
};

/* Possible cases of expression list used by build_x_compound_expr_from_list. */
enum expr_list_kind {
  ELK_INIT,		/* initializer */
  ELK_MEM_INIT,		/* member initializer */
  ELK_FUNC_CAST		/* functional cast */
};

/* Possible cases of implicit bad rhs conversions. */
enum impl_conv_rhs {
  ICR_DEFAULT_ARGUMENT, /* default argument */
  ICR_CONVERTING,       /* converting */
  ICR_INIT,             /* initialization */
  ICR_ARGPASS,          /* argument passing */
  ICR_RETURN,           /* return */
  ICR_ASSIGN            /* assignment */
};

/* Possible cases of implicit or explicit bad conversions to void. */
enum impl_conv_void {
  ICV_CAST,            /* (explicit) conversion to void */
  ICV_SECOND_OF_COND,  /* second operand of conditional expression */
  ICV_THIRD_OF_COND,   /* third operand of conditional expression */
  ICV_RIGHT_OF_COMMA,  /* right operand of comma operator */
  ICV_LEFT_OF_COMMA,   /* left operand of comma operator */
  ICV_STATEMENT,       /* statement */
  ICV_THIRD_IN_FOR     /* for increment expression */
};

/* Possible invalid uses of an abstract class that might not have a
   specific associated declaration.  */
enum GTY(()) abstract_class_use {
  ACU_UNKNOWN,			/* unknown or decl provided */
  ACU_CAST,			/* cast to abstract class */
  ACU_NEW,			/* new-expression of abstract class */
  ACU_THROW,			/* throw-expression of abstract class */
  ACU_CATCH,			/* catch-parameter of abstract class */
  ACU_ARRAY,			/* array of abstract class */
  ACU_RETURN,			/* return type of abstract class */
  ACU_PARM			/* parameter type of abstract class */
};

/* Macros for access to language-specific slots in an identifier.  */

/* The IDENTIFIER_BINDING is the innermost cxx_binding for the
    identifier.  Its PREVIOUS is the next outermost binding.  Each
    VALUE field is a DECL for the associated declaration.  Thus,
    name lookup consists simply of pulling off the node at the front
    of the list (modulo oddities for looking up the names of types,
    and such.)  You can use SCOPE field to determine the scope
    that bound the name.  */
#define IDENTIFIER_BINDING(NODE) \
  (LANG_IDENTIFIER_CAST (NODE)->bindings)

/* TREE_TYPE only indicates on local and class scope the current
   type. For namespace scope, the presence of a type in any namespace
   is indicated with global_type_node, and the real type behind must
   be found through lookup.  */
#define IDENTIFIER_TYPE_VALUE(NODE) identifier_type_value (NODE)
#define REAL_IDENTIFIER_TYPE_VALUE(NODE) TREE_TYPE (NODE)
#define SET_IDENTIFIER_TYPE_VALUE(NODE,TYPE) (TREE_TYPE (NODE) = (TYPE))
#define IDENTIFIER_HAS_TYPE_VALUE(NODE) (IDENTIFIER_TYPE_VALUE (NODE) ? 1 : 0)

#define IDENTIFIER_LABEL_VALUE(NODE) \
  (LANG_IDENTIFIER_CAST (NODE)->label_value)
#define SET_IDENTIFIER_LABEL_VALUE(NODE, VALUE)   \
  IDENTIFIER_LABEL_VALUE (NODE) = (VALUE)

/* Kinds of identifiers.  Values are carefully chosen.  */
enum cp_identifier_kind {
  cik_normal = 0,	/* Not a special identifier.  */
  cik_keyword = 1,	/* A keyword.  */
  cik_ctor = 2,		/* Constructor (in-chg, complete or base).  */
  cik_dtor = 3,		/* Destructor (in-chg, deleting, complete or
			   base).  */
  cik_simple_op = 4,	/* Non-assignment operator name.  */
  cik_newdel_op = 5,	/* New or delete operator name.  */
  cik_assign_op = 6,	/* An assignment operator name.  */
  cik_conv_op = 7,	/* Conversion operator name.  */
  cik_max
};

/* Kind bits.  */
#define IDENTIFIER_KIND_BIT_0(NODE) \
  TREE_LANG_FLAG_0 (IDENTIFIER_NODE_CHECK (NODE))
#define IDENTIFIER_KIND_BIT_1(NODE) \
  TREE_LANG_FLAG_1 (IDENTIFIER_NODE_CHECK (NODE))
#define IDENTIFIER_KIND_BIT_2(NODE) \
  TREE_LANG_FLAG_2 (IDENTIFIER_NODE_CHECK (NODE))

/* Used by various search routines.  */
#define IDENTIFIER_MARKED(NODE) \
  TREE_LANG_FLAG_4 (IDENTIFIER_NODE_CHECK (NODE))

/* Nonzero if this identifier is used as a virtual function name somewhere
   (optimizes searches).  */
#define IDENTIFIER_VIRTUAL_P(NODE) \
  TREE_LANG_FLAG_5 (IDENTIFIER_NODE_CHECK (NODE))

/* True iff NAME is the DECL_ASSEMBLER_NAME for an entity with vague
   linkage which the prelinker has assigned to this translation
   unit.  */
#define IDENTIFIER_REPO_CHOSEN(NAME) \
  (TREE_LANG_FLAG_6 (IDENTIFIER_NODE_CHECK (NAME)))

/* True if this identifier is a reserved word.  C_RID_CODE (node) is
   then the RID_* value of the keyword.  Value 1.  */
#define IDENTIFIER_KEYWORD_P(NODE)		\
  ((!IDENTIFIER_KIND_BIT_2 (NODE))		\
   & (!IDENTIFIER_KIND_BIT_1 (NODE))		\
   & IDENTIFIER_KIND_BIT_0 (NODE))

/* True if this identifier is the name of a constructor or
   destructor.  Value 2 or 3.  */
#define IDENTIFIER_CDTOR_P(NODE)		\
  ((!IDENTIFIER_KIND_BIT_2 (NODE))		\
   & IDENTIFIER_KIND_BIT_1 (NODE))

/* True if this identifier is the name of a constructor.  Value 2.  */
#define IDENTIFIER_CTOR_P(NODE)			\
  (IDENTIFIER_CDTOR_P(NODE)			\
    & (!IDENTIFIER_KIND_BIT_0 (NODE)))

/* True if this identifier is the name of a destructor.  Value 3.  */
#define IDENTIFIER_DTOR_P(NODE)			\
  (IDENTIFIER_CDTOR_P(NODE)			\
    & IDENTIFIER_KIND_BIT_0 (NODE))

/* True if this identifier is for any operator name (including
   conversions).  Value 4, 5, 6 or 7.  */
#define IDENTIFIER_ANY_OP_P(NODE)		\
  (IDENTIFIER_KIND_BIT_2 (NODE))

/* True if this identifier is for new or delete operator.  Value 5.  */
#define IDENTIFIER_NEWDEL_OP_P(NODE)		\
  (IDENTIFIER_KIND_BIT_2 (NODE)			\
   & (!IDENTIFIER_KIND_BIT_1 (NODE))		\
   & IDENTIFIER_KIND_BIT_0 (NODE))

/* True if this identifier is for any assignment. Values 6.  */
#define IDENTIFIER_ASSIGN_OP_P(NODE)		\
  (IDENTIFIER_KIND_BIT_2 (NODE)			\
   & IDENTIFIER_KIND_BIT_1 (NODE)		\
   & (!IDENTIFIER_KIND_BIT_0 (NODE)))

/* True if this identifier is the name of a type-conversion
   operator.  Value 7.  */
#define IDENTIFIER_CONV_OP_P(NODE)		\
  (IDENTIFIER_KIND_BIT_2 (NODE)			\
   & IDENTIFIER_KIND_BIT_1 (NODE)		\
   & IDENTIFIER_KIND_BIT_0 (NODE))

/* In a RECORD_TYPE or UNION_TYPE, nonzero if any component is read-only.  */
#define C_TYPE_FIELDS_READONLY(TYPE) \
  (LANG_TYPE_CLASS_CHECK (TYPE)->fields_readonly)

/* The tokens stored in the default argument.  */

#define DEFARG_TOKENS(NODE) \
  (((struct tree_default_arg *)DEFAULT_ARG_CHECK (NODE))->tokens)
#define DEFARG_INSTANTIATIONS(NODE) \
  (((struct tree_default_arg *)DEFAULT_ARG_CHECK (NODE))->instantiations)

struct GTY (()) tree_default_arg {
  struct tree_common common;
  struct cp_token_cache *tokens;
  vec<tree, va_gc> *instantiations;
};


#define DEFERRED_NOEXCEPT_PATTERN(NODE) \
  (((struct tree_deferred_noexcept *)DEFERRED_NOEXCEPT_CHECK (NODE))->pattern)
#define DEFERRED_NOEXCEPT_ARGS(NODE) \
  (((struct tree_deferred_noexcept *)DEFERRED_NOEXCEPT_CHECK (NODE))->args)
#define DEFERRED_NOEXCEPT_SPEC_P(NODE)				\
  ((NODE) && (TREE_PURPOSE (NODE))				\
   && (TREE_CODE (TREE_PURPOSE (NODE)) == DEFERRED_NOEXCEPT))
#define UNEVALUATED_NOEXCEPT_SPEC_P(NODE)				\
  (DEFERRED_NOEXCEPT_SPEC_P (NODE)					\
   && DEFERRED_NOEXCEPT_PATTERN (TREE_PURPOSE (NODE)) == NULL_TREE)

struct GTY (()) tree_deferred_noexcept {
  struct tree_base base;
  tree pattern;
  tree args;
};


/* The condition associated with the static assertion.  This must be
   an integral constant expression.  */
#define STATIC_ASSERT_CONDITION(NODE) \
  (((struct tree_static_assert *)STATIC_ASSERT_CHECK (NODE))->condition)

/* The message associated with the static assertion.  This must be a
   string constant, which will be emitted as an error message when the
   static assert condition is false.  */
#define STATIC_ASSERT_MESSAGE(NODE) \
  (((struct tree_static_assert *)STATIC_ASSERT_CHECK (NODE))->message)

/* Source location information for a static assertion.  */
#define STATIC_ASSERT_SOURCE_LOCATION(NODE) \
  (((struct tree_static_assert *)STATIC_ASSERT_CHECK (NODE))->location)

struct GTY (()) tree_static_assert {
  struct tree_common common;
  tree condition;
  tree message;
  location_t location;
};

struct GTY (()) tree_argument_pack_select {
  struct tree_common common;
  tree argument_pack;
  int index;
};

/* The different kinds of traits that we encounter.  */

enum cp_trait_kind
{
  CPTK_BASES,
  CPTK_DIRECT_BASES,
  CPTK_HAS_NOTHROW_ASSIGN,
  CPTK_HAS_NOTHROW_CONSTRUCTOR,
  CPTK_HAS_NOTHROW_COPY,
  CPTK_HAS_TRIVIAL_ASSIGN,
  CPTK_HAS_TRIVIAL_CONSTRUCTOR,
  CPTK_HAS_TRIVIAL_COPY,
  CPTK_HAS_TRIVIAL_DESTRUCTOR,
  CPTK_HAS_UNIQUE_OBJ_REPRESENTATIONS,
  CPTK_HAS_VIRTUAL_DESTRUCTOR,
  CPTK_IS_ABSTRACT,
  CPTK_IS_AGGREGATE,
  CPTK_IS_BASE_OF,
  CPTK_IS_CLASS,
  CPTK_IS_EMPTY,
  CPTK_IS_ENUM,
  CPTK_IS_FINAL,
  CPTK_IS_LITERAL_TYPE,
  CPTK_IS_POD,
  CPTK_IS_POLYMORPHIC,
  CPTK_IS_SAME_AS,
  CPTK_IS_STD_LAYOUT,
  CPTK_IS_TRIVIAL,
  CPTK_IS_TRIVIALLY_ASSIGNABLE,
  CPTK_IS_TRIVIALLY_CONSTRUCTIBLE,
  CPTK_IS_TRIVIALLY_COPYABLE,
  CPTK_IS_UNION,
  CPTK_UNDERLYING_TYPE,
  CPTK_IS_ASSIGNABLE,
  CPTK_IS_CONSTRUCTIBLE
};

/* The types that we are processing.  */
#define TRAIT_EXPR_TYPE1(NODE) \
  (((struct tree_trait_expr *)TRAIT_EXPR_CHECK (NODE))->type1)

#define TRAIT_EXPR_TYPE2(NODE) \
  (((struct tree_trait_expr *)TRAIT_EXPR_CHECK (NODE))->type2)

/* The specific trait that we are processing.  */
#define TRAIT_EXPR_KIND(NODE) \
  (((struct tree_trait_expr *)TRAIT_EXPR_CHECK (NODE))->kind)

struct GTY (()) tree_trait_expr {
  struct tree_common common;
  tree type1;
  tree type2;  
  enum cp_trait_kind kind;
};

/* Based off of TYPE_UNNAMED_P.  */
#define LAMBDA_TYPE_P(NODE) \
  (CLASS_TYPE_P (NODE) && CLASSTYPE_LAMBDA_EXPR (NODE))

/* Test if FUNCTION_DECL is a lambda function.  */
#define LAMBDA_FUNCTION_P(FNDECL) \
  (DECL_OVERLOADED_OPERATOR_P (FNDECL) == CALL_EXPR \
   && LAMBDA_TYPE_P (CP_DECL_CONTEXT (FNDECL)))

enum cp_lambda_default_capture_mode_type {
  CPLD_NONE,
  CPLD_COPY,
  CPLD_REFERENCE
};

/* The method of default capture, if any.  */
#define LAMBDA_EXPR_DEFAULT_CAPTURE_MODE(NODE) \
  (((struct tree_lambda_expr *)LAMBDA_EXPR_CHECK (NODE))->default_capture_mode)

/* The capture-list, including `this'.  Each capture is stored as a FIELD_DECL
 * so that the name, type, and field are all together, whether or not it has
 * been added to the lambda's class type.
   TREE_LIST:
     TREE_PURPOSE: The FIELD_DECL for this capture.
     TREE_VALUE: The initializer. This is part of a GNU extension.  */
#define LAMBDA_EXPR_CAPTURE_LIST(NODE) \
  (((struct tree_lambda_expr *)LAMBDA_EXPR_CHECK (NODE))->capture_list)

/* During parsing of the lambda-introducer, the node in the capture-list
   that holds the 'this' capture.  During parsing of the body, the
   capture proxy for that node.  */
#define LAMBDA_EXPR_THIS_CAPTURE(NODE) \
  (((struct tree_lambda_expr *)LAMBDA_EXPR_CHECK (NODE))->this_capture)

/* Predicate tracking whether `this' is in the effective capture set.  */
#define LAMBDA_EXPR_CAPTURES_THIS_P(NODE) \
  LAMBDA_EXPR_THIS_CAPTURE(NODE)

/* Predicate tracking whether the lambda was declared 'mutable'.  */
#define LAMBDA_EXPR_MUTABLE_P(NODE) \
  TREE_LANG_FLAG_1 (LAMBDA_EXPR_CHECK (NODE))

/* The return type in the expression.
 * NULL_TREE indicates that none was specified.  */
#define LAMBDA_EXPR_RETURN_TYPE(NODE) \
  (((struct tree_lambda_expr *)LAMBDA_EXPR_CHECK (NODE))->return_type)

/* The source location of the lambda.  */
#define LAMBDA_EXPR_LOCATION(NODE) \
  (((struct tree_lambda_expr *)LAMBDA_EXPR_CHECK (NODE))->locus)

/* The mangling scope for the lambda: FUNCTION_DECL, PARM_DECL, VAR_DECL,
   FIELD_DECL or NULL_TREE.  If this is NULL_TREE, we have no linkage.  */
#define LAMBDA_EXPR_EXTRA_SCOPE(NODE) \
  (((struct tree_lambda_expr *)LAMBDA_EXPR_CHECK (NODE))->extra_scope)

/* If EXTRA_SCOPE, this is the number of the lambda within that scope.  */
#define LAMBDA_EXPR_DISCRIMINATOR(NODE) \
  (((struct tree_lambda_expr *)LAMBDA_EXPR_CHECK (NODE))->discriminator)

/* During parsing of the lambda, a vector of capture proxies which need
   to be pushed once we're done processing a nested lambda.  */
#define LAMBDA_EXPR_PENDING_PROXIES(NODE) \
  (((struct tree_lambda_expr *)LAMBDA_EXPR_CHECK (NODE))->pending_proxies)

/* The closure type of the lambda.  Note that the TREE_TYPE of a
   LAMBDA_EXPR is always NULL_TREE, because we need to instantiate the
   LAMBDA_EXPR in order to instantiate the type.  */
#define LAMBDA_EXPR_CLOSURE(NODE) \
  (((struct tree_lambda_expr *)LAMBDA_EXPR_CHECK (NODE))->closure)

struct GTY (()) tree_lambda_expr
{
  struct tree_typed typed;
  tree capture_list;
  tree this_capture;
  tree return_type;
  tree extra_scope;
  tree closure;
  vec<tree, va_gc> *pending_proxies;
  location_t locus;
  enum cp_lambda_default_capture_mode_type default_capture_mode;
  int discriminator;
};

/* A (typedef,context,usage location) triplet.
   It represents a typedef used through a
   context at a given source location.
   e.g.
   struct foo {
     typedef int myint;
   };

   struct bar {
    foo::myint v; // #1<-- this location.
   };

   In bar, the triplet will be (myint, foo, #1).
   */
struct GTY(()) qualified_typedef_usage_s {
  tree typedef_decl;
  tree context;
  location_t locus;
};
typedef struct qualified_typedef_usage_s qualified_typedef_usage_t;

/* Non-zero if this template specialization has access violations that
   should be rechecked when the function is instantiated outside argument
   deduction.  */
#define TINFO_HAS_ACCESS_ERRORS(NODE) \
  (TREE_LANG_FLAG_0 (TEMPLATE_INFO_CHECK (NODE)))
#define FNDECL_HAS_ACCESS_ERRORS(NODE) \
  (TINFO_HAS_ACCESS_ERRORS (DECL_TEMPLATE_INFO (NODE)))

/* Non-zero if this variable template specialization was specified using a
   template-id, so it's a partial or full specialization and not a definition
   of the member template of a particular class specialization.  */
#define TINFO_USED_TEMPLATE_ID(NODE) \
  (TREE_LANG_FLAG_1 (TEMPLATE_INFO_CHECK (NODE)))

struct GTY(()) tree_template_info {
  struct tree_common common;
  vec<qualified_typedef_usage_t, va_gc> *typedefs_needing_access_checking;
};

// Constraint information for a C++ declaration. Constraint information is
// comprised of:
//
// - a constraint expression introduced by the template header
// - a constraint expression introduced by a function declarator
// - the associated constraints, which are the conjunction of those,
//   and used for declaration matching
//
// The template and declarator requirements are kept to support pretty
// printing constrained declarations.
struct GTY(()) tree_constraint_info {
  struct tree_base base;
  tree template_reqs;
  tree declarator_reqs;
  tree associated_constr;
};

// Require that pointer P is non-null before returning.
template<typename T>
inline T*
check_nonnull (T* p)
{
  gcc_assert (p);
  return p;
}

// Returns true iff T is non-null and represents constraint info.
inline tree_constraint_info *
check_constraint_info (tree t)
{
  if (t && TREE_CODE (t) == CONSTRAINT_INFO)
    return (tree_constraint_info *)t;
  return NULL;
}

// Access the expression describing the template constraints. This may be
// null if no constraints were introduced in the template parameter list,
// a requirements clause after the template parameter list, or constraints
// through a constrained-type-specifier.
#define CI_TEMPLATE_REQS(NODE) \
  check_constraint_info (check_nonnull(NODE))->template_reqs

// Access the expression describing the trailing constraints. This is non-null
// for any implicit instantiation of a constrained declaration. For a
// templated declaration it is non-null only when a trailing requires-clause
// was specified.
#define CI_DECLARATOR_REQS(NODE) \
  check_constraint_info (check_nonnull(NODE))->declarator_reqs

// The computed associated constraint expression for a declaration.
#define CI_ASSOCIATED_CONSTRAINTS(NODE) \
  check_constraint_info (check_nonnull(NODE))->associated_constr

// Access the logical constraints on the template parameters introduced
// at a given template parameter list level indicated by NODE.
#define TEMPLATE_PARMS_CONSTRAINTS(NODE) \
  TREE_TYPE (TREE_LIST_CHECK (NODE))

// Access the logical constraints on the template parameter declaration
// indicated by NODE.
#define TEMPLATE_PARM_CONSTRAINTS(NODE) \
  TREE_TYPE (TREE_LIST_CHECK (NODE))

/* Non-zero if the noexcept is present in a compound requirement. */
#define COMPOUND_REQ_NOEXCEPT_P(NODE) \
  TREE_LANG_FLAG_0 (TREE_CHECK (NODE, COMPOUND_REQ))

/* The constraints on an 'auto' placeholder type, used in an argument deduction
   constraint.  */
#define PLACEHOLDER_TYPE_CONSTRAINTS(NODE) \
  DECL_SIZE_UNIT (TYPE_NAME (NODE))

/* The expression evaluated by the predicate constraint. */
#define PRED_CONSTR_EXPR(NODE) \
  TREE_OPERAND (TREE_CHECK (NODE, PRED_CONSTR), 0)

/* The concept of a concept check. */
#define CHECK_CONSTR_CONCEPT(NODE) \
  TREE_OPERAND (TREE_CHECK (NODE, CHECK_CONSTR), 0)

/* The template arguments of a concept check. */
#define CHECK_CONSTR_ARGS(NODE) \
  TREE_OPERAND (TREE_CHECK (NODE, CHECK_CONSTR), 1)

/* The expression validated by the predicate constraint. */
#define EXPR_CONSTR_EXPR(NODE) \
  TREE_OPERAND (TREE_CHECK (NODE, EXPR_CONSTR), 0)

/* The type validated by the predicate constraint. */
#define TYPE_CONSTR_TYPE(NODE) \
  TREE_OPERAND (TREE_CHECK (NODE, TYPE_CONSTR), 0)

/* In an implicit conversion constraint, the source expression. */
#define ICONV_CONSTR_EXPR(NODE) \
  TREE_OPERAND (TREE_CHECK (NODE, ICONV_CONSTR), 0)

/* In an implicit conversion constraint, the target type. */
#define ICONV_CONSTR_TYPE(NODE) \
  TREE_OPERAND (TREE_CHECK (NODE, ICONV_CONSTR), 1)

/* In an argument deduction constraint, the source expression. */
#define DEDUCT_CONSTR_EXPR(NODE) \
  TREE_OPERAND (TREE_CHECK (NODE, DEDUCT_CONSTR), 0)

/* In an argument deduction constraint, the target type pattern. */
#define DEDUCT_CONSTR_PATTERN(NODE) \
  TREE_OPERAND (TREE_CHECK (NODE, DEDUCT_CONSTR), 1)

/* In an argument deduction constraint, the list of placeholder nodes. */
#define DEDUCT_CONSTR_PLACEHOLDER(NODE) \
  TREE_OPERAND (TREE_CHECK (NODE, DEDUCT_CONSTR), 2)

/* The expression of an exception constraint. */
#define EXCEPT_CONSTR_EXPR(NODE) \
  TREE_OPERAND (TREE_CHECK (NODE, EXCEPT_CONSTR), 0)

/* In a parameterized constraint, the local parameters. */
#define PARM_CONSTR_PARMS(NODE) \
  TREE_OPERAND (TREE_CHECK (NODE, PARM_CONSTR), 0)

/* In a parameterized constraint, the operand. */
#define PARM_CONSTR_OPERAND(NODE) \
  TREE_OPERAND (TREE_CHECK (NODE, PARM_CONSTR), 1)

/* Whether a PARM_DECL represents a local parameter in a
   requires-expression.  */
#define CONSTRAINT_VAR_P(NODE) \
  DECL_LANG_FLAG_2 (TREE_CHECK (NODE, PARM_DECL))

/* The concept constraining this constrained template-parameter.  */
#define CONSTRAINED_PARM_CONCEPT(NODE) \
  DECL_SIZE_UNIT (TYPE_DECL_CHECK (NODE))
/* Any extra template arguments specified for a constrained
   template-parameter.  */
#define CONSTRAINED_PARM_EXTRA_ARGS(NODE) \
  DECL_SIZE (TYPE_DECL_CHECK (NODE))
/* The first template parameter of CONSTRAINED_PARM_CONCEPT to be used as a
   prototype for the constrained parameter in finish_shorthand_constraint,
   attached for convenience.  */
#define CONSTRAINED_PARM_PROTOTYPE(NODE) \
  DECL_INITIAL (TYPE_DECL_CHECK (NODE))

enum cp_tree_node_structure_enum {
  TS_CP_GENERIC,
  TS_CP_IDENTIFIER,
  TS_CP_TPI,
  TS_CP_PTRMEM,
  TS_CP_BINDING,
  TS_CP_OVERLOAD,
  TS_CP_BASELINK,
  TS_CP_TEMPLATE_DECL,
  TS_CP_WRAPPER,
  TS_CP_DEFAULT_ARG,
  TS_CP_DEFERRED_NOEXCEPT,
  TS_CP_STATIC_ASSERT,
  TS_CP_ARGUMENT_PACK_SELECT,
  TS_CP_TRAIT_EXPR,
  TS_CP_LAMBDA_EXPR,
  TS_CP_TEMPLATE_INFO,
  TS_CP_CONSTRAINT_INFO,
  TS_CP_USERDEF_LITERAL,
  LAST_TS_CP_ENUM
};

/* The resulting tree type.  */
union GTY((desc ("cp_tree_node_structure (&%h)"),
       chain_next ("(union lang_tree_node *) c_tree_chain_next (&%h.generic)"))) lang_tree_node {
  union tree_node GTY ((tag ("TS_CP_GENERIC"),
			desc ("tree_node_structure (&%h)"))) generic;
  struct template_parm_index GTY ((tag ("TS_CP_TPI"))) tpi;
  struct ptrmem_cst GTY ((tag ("TS_CP_PTRMEM"))) ptrmem;
  struct tree_overload GTY ((tag ("TS_CP_OVERLOAD"))) overload;
  struct tree_baselink GTY ((tag ("TS_CP_BASELINK"))) baselink;
  struct tree_template_decl GTY ((tag ("TS_CP_TEMPLATE_DECL"))) template_decl;
  struct tree_default_arg GTY ((tag ("TS_CP_DEFAULT_ARG"))) default_arg;
  struct tree_deferred_noexcept GTY ((tag ("TS_CP_DEFERRED_NOEXCEPT"))) deferred_noexcept;
  struct lang_identifier GTY ((tag ("TS_CP_IDENTIFIER"))) identifier;
  struct tree_static_assert GTY ((tag ("TS_CP_STATIC_ASSERT"))) 
    static_assertion;
  struct tree_argument_pack_select GTY ((tag ("TS_CP_ARGUMENT_PACK_SELECT")))
    argument_pack_select;
  struct tree_trait_expr GTY ((tag ("TS_CP_TRAIT_EXPR")))
    trait_expression;
  struct tree_lambda_expr GTY ((tag ("TS_CP_LAMBDA_EXPR")))
    lambda_expression;
  struct tree_template_info GTY ((tag ("TS_CP_TEMPLATE_INFO")))
    template_info;
  struct tree_constraint_info GTY ((tag ("TS_CP_CONSTRAINT_INFO")))
    constraint_info;
  struct tree_userdef_literal GTY ((tag ("TS_CP_USERDEF_LITERAL")))
    userdef_literal;
};


/* Global state.  */

struct GTY(()) saved_scope {
  vec<cxx_saved_binding, va_gc> *old_bindings;
  tree old_namespace;
  vec<tree, va_gc> *decl_ns_list;
  tree class_name;
  tree class_type;
  tree access_specifier;
  tree function_decl;
  vec<tree, va_gc> *lang_base;
  tree lang_name;
  tree template_parms;
  cp_binding_level *x_previous_class_level;
  tree x_saved_tree;

  /* Only used for uses of this in trailing return type.  */
  tree x_current_class_ptr;
  tree x_current_class_ref;

  int x_processing_template_decl;
  int x_processing_specialization;
  BOOL_BITFIELD x_processing_explicit_instantiation : 1;
  BOOL_BITFIELD need_pop_function_context : 1;

/* Nonzero if we are parsing the discarded statement of a constexpr
   if-statement.  */
  BOOL_BITFIELD discarded_stmt : 1;

  int unevaluated_operand;
  int inhibit_evaluation_warnings;
  int noexcept_operand;
  /* If non-zero, implicit "omp declare target" attribute is added into the
     attribute lists.  */
  int omp_declare_target_attribute;

  struct stmt_tree_s x_stmt_tree;

  cp_binding_level *class_bindings;
  cp_binding_level *bindings;

  hash_map<tree, tree> *GTY((skip)) x_local_specializations;

  struct saved_scope *prev;
};

extern GTY(()) struct saved_scope *scope_chain;

/* The current open namespace.  */

#define current_namespace scope_chain->old_namespace

/* The stack for namespaces of current declarations.  */

#define decl_namespace_list scope_chain->decl_ns_list

/* IDENTIFIER_NODE: name of current class */

#define current_class_name scope_chain->class_name

/* _TYPE: the type of the current class */

#define current_class_type scope_chain->class_type

/* When parsing a class definition, the access specifier most recently
   given by the user, or, if no access specifier was given, the
   default value appropriate for the kind of class (i.e., struct,
   class, or union).  */

#define current_access_specifier scope_chain->access_specifier

/* Pointer to the top of the language name stack.  */

#define current_lang_base scope_chain->lang_base
#define current_lang_name scope_chain->lang_name

/* When parsing a template declaration, a TREE_LIST represents the
   active template parameters.  Each node in the list represents one
   level of template parameters.  The innermost level is first in the
   list.  The depth of each level is stored as an INTEGER_CST in the
   TREE_PURPOSE of each node.  The parameters for that level are
   stored in the TREE_VALUE.  */

#define current_template_parms scope_chain->template_parms

#define processing_template_decl scope_chain->x_processing_template_decl
#define processing_specialization scope_chain->x_processing_specialization
#define processing_explicit_instantiation scope_chain->x_processing_explicit_instantiation

#define in_discarded_stmt scope_chain->discarded_stmt

/* RAII sentinel to handle clearing processing_template_decl and restoring
   it when done.  */

struct processing_template_decl_sentinel
{
  int saved;
  processing_template_decl_sentinel (bool reset = true)
    : saved (processing_template_decl)
  {
    if (reset)
      processing_template_decl = 0;
  }
  ~processing_template_decl_sentinel()
  {
    processing_template_decl = saved;
  }
};

/* RAII sentinel to disable certain warnings during template substitution
   and elsewhere.  */

struct warning_sentinel
{
  int &flag;
  int val;
  warning_sentinel(int& flag, bool suppress=true)
    : flag(flag), val(flag) { if (suppress) flag = 0; }
  ~warning_sentinel() { flag = val; }
};

/* The cached class binding level, from the most recently exited
   class, or NULL if none.  */

#define previous_class_level scope_chain->x_previous_class_level

/* A map from local variable declarations in the body of the template
   presently being instantiated to the corresponding instantiated
   local variables.  */

#define local_specializations scope_chain->x_local_specializations

/* Nonzero if we are parsing the operand of a noexcept operator.  */

#define cp_noexcept_operand scope_chain->noexcept_operand

/* A list of private types mentioned, for deferred access checking.  */

struct GTY((for_user)) cxx_int_tree_map {
  unsigned int uid;
  tree to;
};

struct cxx_int_tree_map_hasher : ggc_ptr_hash<cxx_int_tree_map>
{
  static hashval_t hash (cxx_int_tree_map *);
  static bool equal (cxx_int_tree_map *, cxx_int_tree_map *);
};

struct named_label_entry;

struct named_label_hasher : ggc_ptr_hash<named_label_entry>
{
  static hashval_t hash (named_label_entry *);
  static bool equal (named_label_entry *, named_label_entry *);
};

/* Global state pertinent to the current function.  */

struct GTY(()) language_function {
  struct c_language_function base;

  tree x_cdtor_label;
  tree x_current_class_ptr;
  tree x_current_class_ref;
  tree x_eh_spec_block;
  tree x_in_charge_parm;
  tree x_vtt_parm;
  tree x_return_value;
  tree x_auto_return_pattern;

  BOOL_BITFIELD returns_value : 1;
  BOOL_BITFIELD returns_null : 1;
  BOOL_BITFIELD returns_abnormally : 1;
  BOOL_BITFIELD infinite_loop: 1;
  BOOL_BITFIELD x_in_function_try_handler : 1;
  BOOL_BITFIELD x_in_base_initializer : 1;

  /* True if this function can throw an exception.  */
  BOOL_BITFIELD can_throw : 1;

  BOOL_BITFIELD invalid_constexpr : 1;

  hash_table<named_label_hasher> *x_named_labels;
  cp_binding_level *bindings;
  vec<tree, va_gc> *x_local_names;
  /* Tracking possibly infinite loops.  This is a vec<tree> only because
     vec<bool> doesn't work with gtype.  */
  vec<tree, va_gc> *infinite_loops;
  hash_table<cxx_int_tree_map_hasher> *extern_decl_map;
};

/* The current C++-specific per-function global variables.  */

#define cp_function_chain (cfun->language)

/* In a constructor destructor, the point at which all derived class
   destroying/construction has been done.  I.e., just before a
   constructor returns, or before any base class destroying will be done
   in a destructor.  */

#define cdtor_label cp_function_chain->x_cdtor_label

/* When we're processing a member function, current_class_ptr is the
   PARM_DECL for the `this' pointer.  The current_class_ref is an
   expression for `*this'.  */

#define current_class_ptr			\
  (*(cfun && cp_function_chain			\
     ? &cp_function_chain->x_current_class_ptr	\
     : &scope_chain->x_current_class_ptr))
#define current_class_ref			\
  (*(cfun && cp_function_chain			\
     ? &cp_function_chain->x_current_class_ref	\
     : &scope_chain->x_current_class_ref))

/* The EH_SPEC_BLOCK for the exception-specifiers for the current
   function, if any.  */

#define current_eh_spec_block cp_function_chain->x_eh_spec_block

/* The `__in_chrg' parameter for the current function.  Only used for
   constructors and destructors.  */

#define current_in_charge_parm cp_function_chain->x_in_charge_parm

/* The `__vtt_parm' parameter for the current function.  Only used for
   constructors and destructors.  */

#define current_vtt_parm cp_function_chain->x_vtt_parm

/* Set to 0 at beginning of a function definition, set to 1 if
   a return statement that specifies a return value is seen.  */

#define current_function_returns_value cp_function_chain->returns_value

/* Set to 0 at beginning of a function definition, set to 1 if
   a return statement with no argument is seen.  */

#define current_function_returns_null cp_function_chain->returns_null

/* Set to 0 at beginning of a function definition, set to 1 if
   a call to a noreturn function is seen.  */

#define current_function_returns_abnormally \
  cp_function_chain->returns_abnormally

/* Set to 0 at beginning of a function definition, set to 1 if we see an
   obvious infinite loop.  This can have false positives and false
   negatives, so it should only be used as a heuristic.  */

#define current_function_infinite_loop cp_function_chain->infinite_loop

/* Nonzero if we are processing a base initializer.  Zero elsewhere.  */
#define in_base_initializer cp_function_chain->x_in_base_initializer

#define in_function_try_handler cp_function_chain->x_in_function_try_handler

/* Expression always returned from function, or error_mark_node
   otherwise, for use by the automatic named return value optimization.  */

#define current_function_return_value \
  (cp_function_chain->x_return_value)

/* A type involving 'auto' to be used for return type deduction.  */

#define current_function_auto_return_pattern \
  (cp_function_chain->x_auto_return_pattern)

/* In parser.c.  */
extern tree cp_literal_operator_id (const char *);

/* TRUE if a tree code represents a statement.  */
extern bool statement_code_p[MAX_TREE_CODES];

#define STATEMENT_CODE_P(CODE) statement_code_p[(int) (CODE)]

enum languages { lang_c, lang_cplusplus };

/* Macros to make error reporting functions' lives easier.  */
#define TYPE_LINKAGE_IDENTIFIER(NODE) \
  (TYPE_IDENTIFIER (TYPE_MAIN_VARIANT (NODE)))
#define TYPE_NAME_STRING(NODE) (IDENTIFIER_POINTER (TYPE_IDENTIFIER (NODE)))
#define TYPE_NAME_LENGTH(NODE) (IDENTIFIER_LENGTH (TYPE_IDENTIFIER (NODE)))

/* Nonzero if NODE has no name for linkage purposes.  */
#define TYPE_UNNAMED_P(NODE) \
  (OVERLOAD_TYPE_P (NODE) && anon_aggrname_p (TYPE_LINKAGE_IDENTIFIER (NODE)))

/* The _DECL for this _TYPE.  */
#define TYPE_MAIN_DECL(NODE) (TYPE_STUB_DECL (TYPE_MAIN_VARIANT (NODE)))

/* Nonzero if T is a type that could resolve to any kind of concrete type
   at instantiation time.  */
#define WILDCARD_TYPE_P(T)				\
  (TREE_CODE (T) == TEMPLATE_TYPE_PARM			\
   || TREE_CODE (T) == TYPENAME_TYPE			\
   || TREE_CODE (T) == TYPEOF_TYPE			\
   || TREE_CODE (T) == BOUND_TEMPLATE_TEMPLATE_PARM	\
   || TREE_CODE (T) == DECLTYPE_TYPE)

/* Nonzero if T is a class (or struct or union) type.  Also nonzero
   for template type parameters, typename types, and instantiated
   template template parameters.  Keep these checks in ascending code
   order.  */
#define MAYBE_CLASS_TYPE_P(T) (WILDCARD_TYPE_P (T) || CLASS_TYPE_P (T))

/* Set CLASS_TYPE_P for T to VAL.  T must be a class, struct, or
   union type.  */
#define SET_CLASS_TYPE_P(T, VAL) \
  (TYPE_LANG_FLAG_5 (RECORD_OR_UNION_CHECK (T)) = (VAL))

/* Nonzero if T is a class type.  Zero for template type parameters,
   typename types, and so forth.  */
#define CLASS_TYPE_P(T) \
  (RECORD_OR_UNION_CODE_P (TREE_CODE (T)) && TYPE_LANG_FLAG_5 (T))

/* Nonzero if T is a class type but not an union.  */
#define NON_UNION_CLASS_TYPE_P(T) \
  (TREE_CODE (T) == RECORD_TYPE && TYPE_LANG_FLAG_5 (T))

/* Keep these checks in ascending code order.  */
#define RECORD_OR_UNION_CODE_P(T)	\
  ((T) == RECORD_TYPE || (T) == UNION_TYPE)
#define OVERLOAD_TYPE_P(T) \
  (CLASS_TYPE_P (T) || TREE_CODE (T) == ENUMERAL_TYPE)

/* True if this type is dependent.  This predicate is only valid if
   TYPE_DEPENDENT_P_VALID is true.  */
#define TYPE_DEPENDENT_P(NODE) TYPE_LANG_FLAG_0 (NODE)

/* True if dependent_type_p has been called for this type, with the
   result that TYPE_DEPENDENT_P is valid.  */
#define TYPE_DEPENDENT_P_VALID(NODE) TYPE_LANG_FLAG_6(NODE)

/* Nonzero if this type is const-qualified.  */
#define CP_TYPE_CONST_P(NODE)				\
  ((cp_type_quals (NODE) & TYPE_QUAL_CONST) != 0)

/* Nonzero if this type is volatile-qualified.  */
#define CP_TYPE_VOLATILE_P(NODE)			\
  ((cp_type_quals (NODE) & TYPE_QUAL_VOLATILE) != 0)

/* Nonzero if this type is restrict-qualified.  */
#define CP_TYPE_RESTRICT_P(NODE)			\
  ((cp_type_quals (NODE) & TYPE_QUAL_RESTRICT) != 0)

/* Nonzero if this type is const-qualified, but not
   volatile-qualified.  Other qualifiers are ignored.  This macro is
   used to test whether or not it is OK to bind an rvalue to a
   reference.  */
#define CP_TYPE_CONST_NON_VOLATILE_P(NODE)				\
  ((cp_type_quals (NODE) & (TYPE_QUAL_CONST | TYPE_QUAL_VOLATILE))	\
   == TYPE_QUAL_CONST)

#define FUNCTION_ARG_CHAIN(NODE) \
  TREE_CHAIN (TYPE_ARG_TYPES (TREE_TYPE (NODE)))

/* Given a FUNCTION_DECL, returns the first TREE_LIST out of TYPE_ARG_TYPES
   which refers to a user-written parameter.  */
#define FUNCTION_FIRST_USER_PARMTYPE(NODE) \
  skip_artificial_parms_for ((NODE), TYPE_ARG_TYPES (TREE_TYPE (NODE)))

/* Similarly, but for DECL_ARGUMENTS.  */
#define FUNCTION_FIRST_USER_PARM(NODE) \
  skip_artificial_parms_for ((NODE), DECL_ARGUMENTS (NODE))

/* Nonzero iff TYPE is derived from PARENT. Ignores accessibility and
   ambiguity issues.  */
#define DERIVED_FROM_P(PARENT, TYPE) \
  (lookup_base ((TYPE), (PARENT), ba_any, NULL, tf_none) != NULL_TREE)

/* Gives the visibility specification for a class type.  */
#define CLASSTYPE_VISIBILITY(TYPE)		\
	DECL_VISIBILITY (TYPE_MAIN_DECL (TYPE))
#define CLASSTYPE_VISIBILITY_SPECIFIED(TYPE)	\
	DECL_VISIBILITY_SPECIFIED (TYPE_MAIN_DECL (TYPE))

struct GTY (()) tree_pair_s {
  tree purpose;
  tree value;
};
typedef tree_pair_s *tree_pair_p;

/* This structure provides additional information above and beyond
   what is provide in the ordinary tree_type.  In the past, we used it
   for the types of class types, template parameters types, typename
   types, and so forth.  However, there can be many (tens to hundreds
   of thousands) of template parameter types in a compilation, and
   there's no need for this additional information in that case.
   Therefore, we now use this data structure only for class types.

   In the past, it was thought that there would be relatively few
   class types.  However, in the presence of heavy use of templates,
   many (i.e., thousands) of classes can easily be generated.
   Therefore, we should endeavor to keep the size of this structure to
   a minimum.  */
struct GTY(()) lang_type {
  unsigned char align;

  unsigned has_type_conversion : 1;
  unsigned has_copy_ctor : 1;
  unsigned has_default_ctor : 1;
  unsigned const_needs_init : 1;
  unsigned ref_needs_init : 1;
  unsigned has_const_copy_assign : 1;
  unsigned use_template : 2;

  unsigned has_mutable : 1;
  unsigned com_interface : 1;
  unsigned non_pod_class : 1;
  unsigned nearly_empty_p : 1;
  unsigned user_align : 1;
  unsigned has_copy_assign : 1;
  unsigned has_new : 1;
  unsigned has_array_new : 1;

  unsigned gets_delete : 2;
  unsigned interface_only : 1;
  unsigned interface_unknown : 1;
  unsigned contains_empty_class_p : 1;
  unsigned anon_aggr : 1;
  unsigned non_zero_init : 1;
  unsigned empty_p : 1;
  /* 32 bits allocated.  */

  unsigned vec_new_uses_cookie : 1;
  unsigned declared_class : 1;
  unsigned diamond_shaped : 1;
  unsigned repeated_base : 1;
  unsigned being_defined : 1;
  unsigned debug_requested : 1;
  unsigned fields_readonly : 1;
  unsigned ptrmemfunc_flag : 1;

  unsigned was_anonymous : 1;
  unsigned lazy_default_ctor : 1;
  unsigned lazy_copy_ctor : 1;
  unsigned lazy_copy_assign : 1;
  unsigned lazy_destructor : 1;
  unsigned has_const_copy_ctor : 1;
  unsigned has_complex_copy_ctor : 1;
  unsigned has_complex_copy_assign : 1;

  unsigned non_aggregate : 1;
  unsigned has_complex_dflt : 1;
  unsigned has_list_ctor : 1;
  unsigned non_std_layout : 1;
  unsigned is_literal : 1;
  unsigned lazy_move_ctor : 1;
  unsigned lazy_move_assign : 1;
  unsigned has_complex_move_ctor : 1;

  unsigned has_complex_move_assign : 1;
  unsigned has_constexpr_ctor : 1;
  unsigned unique_obj_representations : 1;
  unsigned unique_obj_representations_set : 1;

  /* When adding a flag here, consider whether or not it ought to
     apply to a template instance if it applies to the template.  If
     so, make sure to copy it in instantiate_class_template!  */

  /* There are some bits left to fill out a 32-bit word.  Keep track
     of this by updating the size of this bitfield whenever you add or
     remove a flag.  */
  unsigned dummy : 4;

  tree primary_base;
  vec<tree_pair_s, va_gc> *vcall_indices;
  tree vtables;
  tree typeinfo_var;
  vec<tree, va_gc> *vbases;
  binding_table nested_udts;
  tree as_base;
  vec<tree, va_gc> *pure_virtuals;
  tree friend_classes;
  vec<tree, va_gc> * GTY((reorder ("resort_type_method_vec"))) methods;
  tree key_method;
  tree decl_list;
  tree template_info;
  tree befriending_classes;
  /* In a RECORD_TYPE, information specific to Objective-C++, such
     as a list of adopted protocols or a pointer to a corresponding
     @interface.  See objc/objc-act.h for details.  */
  tree objc_info;

  /* Map from IDENTIFIER nodes to DECLS.  */
  hash_map<lang_identifier *, tree> *bindings;

  /* FIXME reuse another field?  */
  tree lambda_expr;
};

/* We used to have a variant type for lang_type.  Keep the name of the
   checking accessor for the sole survivor.  */
#define LANG_TYPE_CLASS_CHECK(NODE) (TYPE_LANG_SPECIFIC (NODE))

/* Nonzero for _CLASSTYPE means that operator delete is defined.  */
#define TYPE_GETS_DELETE(NODE) (LANG_TYPE_CLASS_CHECK (NODE)->gets_delete)
#define TYPE_GETS_REG_DELETE(NODE) (TYPE_GETS_DELETE (NODE) & 1)

/* Nonzero if `new NODE[x]' should cause the allocation of extra
   storage to indicate how many array elements are in use.  */
#define TYPE_VEC_NEW_USES_COOKIE(NODE)			\
  (CLASS_TYPE_P (NODE)					\
   && LANG_TYPE_CLASS_CHECK (NODE)->vec_new_uses_cookie)

/* Nonzero means that this _CLASSTYPE node defines ways of converting
   itself to other types.  */
#define TYPE_HAS_CONVERSION(NODE) \
  (LANG_TYPE_CLASS_CHECK (NODE)->has_type_conversion)

/* Nonzero means that NODE (a class type) has a default constructor --
   but that it has not yet been declared.  */
#define CLASSTYPE_LAZY_DEFAULT_CTOR(NODE) \
  (LANG_TYPE_CLASS_CHECK (NODE)->lazy_default_ctor)

/* Nonzero means that NODE (a class type) has a copy constructor --
   but that it has not yet been declared.  */
#define CLASSTYPE_LAZY_COPY_CTOR(NODE) \
  (LANG_TYPE_CLASS_CHECK (NODE)->lazy_copy_ctor)

/* Nonzero means that NODE (a class type) has a move constructor --
   but that it has not yet been declared.  */
#define CLASSTYPE_LAZY_MOVE_CTOR(NODE) \
  (LANG_TYPE_CLASS_CHECK (NODE)->lazy_move_ctor)

/* Nonzero means that NODE (a class type) has an assignment operator
   -- but that it has not yet been declared.  */
#define CLASSTYPE_LAZY_COPY_ASSIGN(NODE) \
  (LANG_TYPE_CLASS_CHECK (NODE)->lazy_copy_assign)

/* Nonzero means that NODE (a class type) has an assignment operator
   -- but that it has not yet been declared.  */
#define CLASSTYPE_LAZY_MOVE_ASSIGN(NODE) \
  (LANG_TYPE_CLASS_CHECK (NODE)->lazy_move_assign)

/* Nonzero means that NODE (a class type) has a destructor -- but that
   it has not yet been declared.  */
#define CLASSTYPE_LAZY_DESTRUCTOR(NODE) \
  (LANG_TYPE_CLASS_CHECK (NODE)->lazy_destructor)

/* Nonzero means that NODE (a class type) is final */
#define CLASSTYPE_FINAL(NODE) \
  TYPE_FINAL_P (NODE)


/* Nonzero means that this _CLASSTYPE node overloads operator=(X&).  */
#define TYPE_HAS_COPY_ASSIGN(NODE) (LANG_TYPE_CLASS_CHECK (NODE)->has_copy_assign)

/* True iff the class type NODE has an "operator =" whose parameter
   has a parameter of type "const X&".  */
#define TYPE_HAS_CONST_COPY_ASSIGN(NODE) \
  (LANG_TYPE_CLASS_CHECK (NODE)->has_const_copy_assign)

/* Nonzero means that this _CLASSTYPE node has an X(X&) constructor.  */
#define TYPE_HAS_COPY_CTOR(NODE) (LANG_TYPE_CLASS_CHECK (NODE)->has_copy_ctor)
#define TYPE_HAS_CONST_COPY_CTOR(NODE) \
  (LANG_TYPE_CLASS_CHECK (NODE)->has_const_copy_ctor)

/* Nonzero if this class has an X(initializer_list<T>) constructor.  */
#define TYPE_HAS_LIST_CTOR(NODE) \
  (LANG_TYPE_CLASS_CHECK (NODE)->has_list_ctor)

/* Nonzero if this class has a constexpr constructor other than a copy/move
   constructor.  Note that a class can have constexpr constructors for
   static initialization even if it isn't a literal class.  */
#define TYPE_HAS_CONSTEXPR_CTOR(NODE) \
  (LANG_TYPE_CLASS_CHECK (NODE)->has_constexpr_ctor)

/* Nonzero if this class defines an overloaded operator new.  (An
   operator new [] doesn't count.)  */
#define TYPE_HAS_NEW_OPERATOR(NODE) \
  (LANG_TYPE_CLASS_CHECK (NODE)->has_new)

/* Nonzero if this class defines an overloaded operator new[].  */
#define TYPE_HAS_ARRAY_NEW_OPERATOR(NODE) \
  (LANG_TYPE_CLASS_CHECK (NODE)->has_array_new)

/* Nonzero means that this type is being defined.  I.e., the left brace
   starting the definition of this type has been seen.  */
#define TYPE_BEING_DEFINED(NODE) (LANG_TYPE_CLASS_CHECK (NODE)->being_defined)

/* Nonzero means that this type is either complete or being defined, so we
   can do lookup in it.  */
#define COMPLETE_OR_OPEN_TYPE_P(NODE) \
  (COMPLETE_TYPE_P (NODE) || (CLASS_TYPE_P (NODE) && TYPE_BEING_DEFINED (NODE)))

/* Mark bits for repeated base checks.  */
#define TYPE_MARKED_P(NODE) TREE_LANG_FLAG_6 (TYPE_CHECK (NODE))

/* Nonzero if the class NODE has multiple paths to the same (virtual)
   base object.  */
#define CLASSTYPE_DIAMOND_SHAPED_P(NODE) \
  (LANG_TYPE_CLASS_CHECK(NODE)->diamond_shaped)

/* Nonzero if the class NODE has multiple instances of the same base
   type.  */
#define CLASSTYPE_REPEATED_BASE_P(NODE) \
  (LANG_TYPE_CLASS_CHECK(NODE)->repeated_base)

/* The member function with which the vtable will be emitted:
   the first noninline non-pure-virtual member function.  NULL_TREE
   if there is no key function or if this is a class template */
#define CLASSTYPE_KEY_METHOD(NODE) (LANG_TYPE_CLASS_CHECK (NODE)->key_method)

/* Vector member functions defined in this class.  Each element is
   either a FUNCTION_DECL, a TEMPLATE_DECL, or an OVERLOAD.  All
   functions with the same name end up in the same slot.  The first
   two elements are for constructors, and destructors, respectively.
   All template conversion operators to innermost template dependent
   types are overloaded on the next slot, if they exist.  Note, the
   names for these functions will not all be the same.  The
   non-template conversion operators & templated conversions to
   non-innermost template types are next, followed by ordinary member
   functions.  There may be empty entries at the end of the vector.
   The conversion operators are unsorted. The ordinary member
   functions are sorted, once the class is complete.  */
#define CLASSTYPE_METHOD_VEC(NODE) (LANG_TYPE_CLASS_CHECK (NODE)->methods)

/* For class templates, this is a TREE_LIST of all member data,
   functions, types, and friends in the order of declaration.
   The TREE_PURPOSE of each TREE_LIST is NULL_TREE for a friend,
   and the RECORD_TYPE for the class template otherwise.  */
#define CLASSTYPE_DECL_LIST(NODE) (LANG_TYPE_CLASS_CHECK (NODE)->decl_list)

/* The first slot in the CLASSTYPE_METHOD_VEC where conversion
   operators can appear.  */
#define CLASSTYPE_FIRST_CONVERSION_SLOT 0

/* A FUNCTION_DECL or OVERLOAD for the constructors for NODE.  These
   are the constructors that take an in-charge parameter.  */
#define CLASSTYPE_CONSTRUCTORS(NODE) \
  (lookup_fnfields_slot_nolazy (NODE, ctor_identifier))

/* A FUNCTION_DECL for the destructor for NODE.  This is the
   destructors that take an in-charge parameter.  If
   CLASSTYPE_LAZY_DESTRUCTOR is true, then this entry will be NULL
   until the destructor is created with lazily_declare_fn.  */
#define CLASSTYPE_DESTRUCTOR(NODE) \
  (lookup_fnfields_slot_nolazy (NODE, dtor_identifier))

/* A dictionary of the nested user-defined-types (class-types, or enums)
   found within this class.  This table includes nested member class
   templates.  */
#define CLASSTYPE_NESTED_UTDS(NODE) \
   (LANG_TYPE_CLASS_CHECK (NODE)->nested_udts)

/* Nonzero if NODE has a primary base class, i.e., a base class with
   which it shares the virtual function table pointer.  */
#define CLASSTYPE_HAS_PRIMARY_BASE_P(NODE) \
  (CLASSTYPE_PRIMARY_BINFO (NODE) != NULL_TREE)

/* If non-NULL, this is the binfo for the primary base class, i.e.,
   the base class which contains the virtual function table pointer
   for this class.  */
#define CLASSTYPE_PRIMARY_BINFO(NODE) \
  (LANG_TYPE_CLASS_CHECK (NODE)->primary_base)

/* A vector of BINFOs for the direct and indirect virtual base classes
   that this type uses in a post-order depth-first left-to-right
   order.  (In other words, these bases appear in the order that they
   should be initialized.)  */
#define CLASSTYPE_VBASECLASSES(NODE) (LANG_TYPE_CLASS_CHECK (NODE)->vbases)

/* The type corresponding to NODE when NODE is used as a base class,
   i.e., NODE without virtual base classes or tail padding.  */
#define CLASSTYPE_AS_BASE(NODE) (LANG_TYPE_CLASS_CHECK (NODE)->as_base)

/* True iff NODE is the CLASSTYPE_AS_BASE version of some type.  */
#define IS_FAKE_BASE_TYPE(NODE)					\
  (TREE_CODE (NODE) == RECORD_TYPE				\
   && TYPE_CONTEXT (NODE) && CLASS_TYPE_P (TYPE_CONTEXT (NODE))	\
   && CLASSTYPE_AS_BASE (TYPE_CONTEXT (NODE)) == (NODE))

/* These are the size and alignment of the type without its virtual
   base classes, for when we use this type as a base itself.  */
#define CLASSTYPE_SIZE(NODE) TYPE_SIZE (CLASSTYPE_AS_BASE (NODE))
#define CLASSTYPE_SIZE_UNIT(NODE) TYPE_SIZE_UNIT (CLASSTYPE_AS_BASE (NODE))
#define CLASSTYPE_ALIGN(NODE) TYPE_ALIGN (CLASSTYPE_AS_BASE (NODE))
#define CLASSTYPE_USER_ALIGN(NODE) TYPE_USER_ALIGN (CLASSTYPE_AS_BASE (NODE))

/* The alignment of NODE, without its virtual bases, in bytes.  */
#define CLASSTYPE_ALIGN_UNIT(NODE) \
  (CLASSTYPE_ALIGN (NODE) / BITS_PER_UNIT)

/* A vec<tree> of virtual functions which cannot be inherited by
   derived classes.  When deriving from this type, the derived
   class must provide its own definition for each of these functions.  */
#define CLASSTYPE_PURE_VIRTUALS(NODE) \
  (LANG_TYPE_CLASS_CHECK (NODE)->pure_virtuals)

/* Nonzero means that this type is an abstract class type.  */
#define ABSTRACT_CLASS_TYPE_P(NODE) \
  (CLASS_TYPE_P (NODE) && CLASSTYPE_PURE_VIRTUALS(NODE))

/* Nonzero means that this type has an X() constructor.  */
#define TYPE_HAS_DEFAULT_CONSTRUCTOR(NODE) \
  (LANG_TYPE_CLASS_CHECK (NODE)->has_default_ctor)

/* Nonzero means that this type contains a mutable member.  */
#define CLASSTYPE_HAS_MUTABLE(NODE) (LANG_TYPE_CLASS_CHECK (NODE)->has_mutable)
#define TYPE_HAS_MUTABLE_P(NODE) (cp_has_mutable_p (NODE))

/* Nonzero means that this class type is not POD for the purpose of layout
   (as defined in the ABI).  This is different from the language's POD.  */
#define CLASSTYPE_NON_LAYOUT_POD_P(NODE) \
  (LANG_TYPE_CLASS_CHECK (NODE)->non_pod_class)

/* Nonzero means that this class type is a non-standard-layout class.  */
#define CLASSTYPE_NON_STD_LAYOUT(NODE) \
  (LANG_TYPE_CLASS_CHECK (NODE)->non_std_layout)

/* Nonzero means that this class type does have unique object
   representations.  */
#define CLASSTYPE_UNIQUE_OBJ_REPRESENTATIONS(NODE) \
  (LANG_TYPE_CLASS_CHECK (NODE)->unique_obj_representations)

/* Nonzero means that this class type has
   CLASSTYPE_UNIQUE_OBJ_REPRESENTATIONS computed.  */
#define CLASSTYPE_UNIQUE_OBJ_REPRESENTATIONS_SET(NODE) \
  (LANG_TYPE_CLASS_CHECK (NODE)->unique_obj_representations_set)

/* Nonzero means that this class contains pod types whose default
   initialization is not a zero initialization (namely, pointers to
   data members).  */
#define CLASSTYPE_NON_ZERO_INIT_P(NODE) \
  (LANG_TYPE_CLASS_CHECK (NODE)->non_zero_init)

/* Nonzero if this class is "empty" in the sense of the C++ ABI.  */
#define CLASSTYPE_EMPTY_P(NODE) \
  (LANG_TYPE_CLASS_CHECK (NODE)->empty_p)

/* Nonzero if this class is "nearly empty", i.e., contains only a
   virtual function table pointer.  */
#define CLASSTYPE_NEARLY_EMPTY_P(NODE) \
  (LANG_TYPE_CLASS_CHECK (NODE)->nearly_empty_p)

/* Nonzero if this class contains an empty subobject.  */
#define CLASSTYPE_CONTAINS_EMPTY_CLASS_P(NODE) \
  (LANG_TYPE_CLASS_CHECK (NODE)->contains_empty_class_p)

/* A list of class types of which this type is a friend.  The
   TREE_VALUE is normally a TYPE, but will be a TEMPLATE_DECL in the
   case of a template friend.  */
#define CLASSTYPE_FRIEND_CLASSES(NODE) \
  (LANG_TYPE_CLASS_CHECK (NODE)->friend_classes)

/* A list of the classes which grant friendship to this class.  */
#define CLASSTYPE_BEFRIENDING_CLASSES(NODE) \
  (LANG_TYPE_CLASS_CHECK (NODE)->befriending_classes)

/* The associated LAMBDA_EXPR that made this class.  */
#define CLASSTYPE_LAMBDA_EXPR(NODE) \
  (LANG_TYPE_CLASS_CHECK (NODE)->lambda_expr)
/* The extra mangling scope for this closure type.  */
#define LAMBDA_TYPE_EXTRA_SCOPE(NODE) \
  (LAMBDA_EXPR_EXTRA_SCOPE (CLASSTYPE_LAMBDA_EXPR (NODE)))

/* Say whether this node was declared as a "class" or a "struct".  */
#define CLASSTYPE_DECLARED_CLASS(NODE) \
  (LANG_TYPE_CLASS_CHECK (NODE)->declared_class)

/* Nonzero if this class has const members
   which have no specified initialization.  */
#define CLASSTYPE_READONLY_FIELDS_NEED_INIT(NODE)	\
  (TYPE_LANG_SPECIFIC (NODE)				\
   ? LANG_TYPE_CLASS_CHECK (NODE)->const_needs_init : 0)
#define SET_CLASSTYPE_READONLY_FIELDS_NEED_INIT(NODE, VALUE) \
  (LANG_TYPE_CLASS_CHECK (NODE)->const_needs_init = (VALUE))

/* Nonzero if this class has ref members
   which have no specified initialization.  */
#define CLASSTYPE_REF_FIELDS_NEED_INIT(NODE)		\
  (TYPE_LANG_SPECIFIC (NODE)				\
   ? LANG_TYPE_CLASS_CHECK (NODE)->ref_needs_init : 0)
#define SET_CLASSTYPE_REF_FIELDS_NEED_INIT(NODE, VALUE) \
  (LANG_TYPE_CLASS_CHECK (NODE)->ref_needs_init = (VALUE))

/* Nonzero if this class is included from a header file which employs
   `#pragma interface', and it is not included in its implementation file.  */
#define CLASSTYPE_INTERFACE_ONLY(NODE) \
  (LANG_TYPE_CLASS_CHECK (NODE)->interface_only)

/* True if we have already determined whether or not vtables, VTTs,
   typeinfo, and other similar per-class data should be emitted in
   this translation unit.  This flag does not indicate whether or not
   these items should be emitted; it only indicates that we know one
   way or the other.  */
#define CLASSTYPE_INTERFACE_KNOWN(NODE) \
  (LANG_TYPE_CLASS_CHECK (NODE)->interface_unknown == 0)
/* The opposite of CLASSTYPE_INTERFACE_KNOWN.  */
#define CLASSTYPE_INTERFACE_UNKNOWN(NODE) \
  (LANG_TYPE_CLASS_CHECK (NODE)->interface_unknown)

#define SET_CLASSTYPE_INTERFACE_UNKNOWN_X(NODE,X) \
  (LANG_TYPE_CLASS_CHECK (NODE)->interface_unknown = !!(X))
#define SET_CLASSTYPE_INTERFACE_UNKNOWN(NODE) \
  (LANG_TYPE_CLASS_CHECK (NODE)->interface_unknown = 1)
#define SET_CLASSTYPE_INTERFACE_KNOWN(NODE) \
  (LANG_TYPE_CLASS_CHECK (NODE)->interface_unknown = 0)

/* Nonzero if a _DECL node requires us to output debug info for this class.  */
#define CLASSTYPE_DEBUG_REQUESTED(NODE) \
  (LANG_TYPE_CLASS_CHECK (NODE)->debug_requested)

/* Additional macros for inheritance information.  */

/* Nonzero means that this class is on a path leading to a new vtable.  */
#define BINFO_VTABLE_PATH_MARKED(NODE) BINFO_FLAG_1 (NODE)

/* Nonzero means B (a BINFO) has its own vtable.  Any copies will not
   have this flag set.  */
#define BINFO_NEW_VTABLE_MARKED(B) (BINFO_FLAG_2 (B))

/* Compare a BINFO_TYPE with another type for equality.  For a binfo,
   this is functionally equivalent to using same_type_p, but
   measurably faster.  At least one of the arguments must be a
   BINFO_TYPE.  The other can be a BINFO_TYPE or a regular type.  If
   BINFO_TYPE(T) ever stops being the main variant of the class the
   binfo is for, this macro must change.  */
#define SAME_BINFO_TYPE_P(A, B) ((A) == (B))

/* Any subobject that needs a new vtable must have a vptr and must not
   be a non-virtual primary base (since it would then use the vtable from a
   derived class and never become non-primary.)  */
#define SET_BINFO_NEW_VTABLE_MARKED(B)					 \
  (BINFO_NEW_VTABLE_MARKED (B) = 1,					 \
   gcc_assert (!BINFO_PRIMARY_P (B) || BINFO_VIRTUAL_P (B)),		 \
   gcc_assert (TYPE_VFIELD (BINFO_TYPE (B))))

/* Nonzero if this binfo is for a dependent base - one that should not
   be searched.  */
#define BINFO_DEPENDENT_BASE_P(NODE) BINFO_FLAG_3 (NODE)

/* Nonzero if this binfo has lost its primary base binfo (because that
   is a nearly-empty virtual base that has been taken by some other
   base in the complete hierarchy.  */
#define BINFO_LOST_PRIMARY_P(NODE) BINFO_FLAG_4 (NODE)

/* Nonzero if this BINFO is a primary base class.  */
#define BINFO_PRIMARY_P(NODE) BINFO_FLAG_5(NODE)

/* A vec<tree_pair_s> of the vcall indices associated with the class
   NODE.  The PURPOSE of each element is a FUNCTION_DECL for a virtual
   function.  The VALUE is the index into the virtual table where the
   vcall offset for that function is stored, when NODE is a virtual
   base.  */
#define CLASSTYPE_VCALL_INDICES(NODE) \
  (LANG_TYPE_CLASS_CHECK (NODE)->vcall_indices)

/* The various vtables for the class NODE.  The primary vtable will be
   first, followed by the construction vtables and VTT, if any.  */
#define CLASSTYPE_VTABLES(NODE) \
  (LANG_TYPE_CLASS_CHECK (NODE)->vtables)

/* The std::type_info variable representing this class, or NULL if no
   such variable has been created.  This field is only set for the
   TYPE_MAIN_VARIANT of the class.  */
#define CLASSTYPE_TYPEINFO_VAR(NODE) \
  (LANG_TYPE_CLASS_CHECK (NODE)->typeinfo_var)

/* Accessor macros for the BINFO_VIRTUALS list.  */

/* The number of bytes by which to adjust the `this' pointer when
   calling this virtual function.  Subtract this value from the this
   pointer. Always non-NULL, might be constant zero though.  */
#define BV_DELTA(NODE) (TREE_PURPOSE (NODE))

/* If non-NULL, the vtable index at which to find the vcall offset
   when calling this virtual function.  Add the value at that vtable
   index to the this pointer.  */
#define BV_VCALL_INDEX(NODE) (TREE_TYPE (NODE))

/* The function to call.  */
#define BV_FN(NODE) (TREE_VALUE (NODE))

/* Whether or not this entry is for a lost primary virtual base.  */
#define BV_LOST_PRIMARY(NODE) (TREE_LANG_FLAG_0 (NODE))

/* For FUNCTION_TYPE or METHOD_TYPE, a list of the exceptions that
   this type can raise.  Each TREE_VALUE is a _TYPE.  The TREE_VALUE
   will be NULL_TREE to indicate a throw specification of `()', or
   no exceptions allowed.  For a noexcept specification, TREE_VALUE
   is NULL_TREE and TREE_PURPOSE is the constant-expression.  For
   a deferred noexcept-specification, TREE_PURPOSE is a DEFERRED_NOEXCEPT
   (for templates) or an OVERLOAD list of functions (for implicitly
   declared functions).  */
#define TYPE_RAISES_EXCEPTIONS(NODE) \
  TYPE_LANG_SLOT_1 (FUNC_OR_METHOD_CHECK (NODE))

/* For FUNCTION_TYPE or METHOD_TYPE, return 1 iff it is declared `throw()'
   or noexcept(true).  */
#define TYPE_NOTHROW_P(NODE) nothrow_spec_p (TYPE_RAISES_EXCEPTIONS (NODE))

/* For FUNCTION_TYPE or METHOD_TYPE, true if NODE is noexcept.  This is the
   case for things declared noexcept(true) and, with -fnothrow-opt, for
   throw() functions.  */
#define TYPE_NOEXCEPT_P(NODE) type_noexcept_p (NODE)

/* The binding level associated with the namespace.  */
#define NAMESPACE_LEVEL(NODE) \
  (LANG_DECL_NS_CHECK (NODE)->level)

/* Discriminator values for lang_decl.  */

enum lang_decl_selector
{
  lds_min,
  lds_fn,
  lds_ns,
  lds_parm,
  lds_decomp
};

/* Flags shared by all forms of DECL_LANG_SPECIFIC.

   Some of the flags live here only to make lang_decl_min/fn smaller.  Do
   not make this struct larger than 32 bits; instead, make sel smaller.  */

struct GTY(()) lang_decl_base {
  /* Larger than necessary for faster access.  */
  ENUM_BITFIELD(lang_decl_selector) selector : 16;
  ENUM_BITFIELD(languages) language : 1;
  unsigned use_template : 2;
  unsigned not_really_extern : 1;	   /* var or fn */
  unsigned initialized_in_class : 1;	   /* var or fn */
  unsigned repo_available_p : 1;	   /* var or fn */
  unsigned threadprivate_or_deleted_p : 1; /* var or fn */
  unsigned anticipated_p : 1;		   /* fn, type or template */
  /* anticipated_p reused as DECL_OMP_PRIVATIZED_MEMBER in var */
  unsigned friend_or_tls : 1;		   /* var, fn, type or template */
  unsigned template_conv_p : 1;		   /* var or template */
  unsigned odr_used : 1;		   /* var or fn */
  unsigned u2sel : 1;
  unsigned concept_p : 1;                  /* applies to vars and functions */
  unsigned var_declared_inline_p : 1;	   /* var */
  /* 2 spare bits */
};

/* True for DECL codes which have template info and access.  */
#define LANG_DECL_HAS_MIN(NODE)			\
  (VAR_OR_FUNCTION_DECL_P (NODE)		\
   || TREE_CODE (NODE) == FIELD_DECL		\
   || TREE_CODE (NODE) == CONST_DECL		\
   || TREE_CODE (NODE) == TYPE_DECL		\
   || TREE_CODE (NODE) == TEMPLATE_DECL		\
   || TREE_CODE (NODE) == USING_DECL)

/* DECL_LANG_SPECIFIC for the above codes.  */

struct GTY(()) lang_decl_min {
  struct lang_decl_base base;

  /* In a FUNCTION_DECL for which DECL_THUNK_P holds, this is
     THUNK_ALIAS.
     In a FUNCTION_DECL for which DECL_THUNK_P does not hold,
     VAR_DECL, TYPE_DECL, or TEMPLATE_DECL, this is
     DECL_TEMPLATE_INFO.  */
  tree template_info;

  union lang_decl_u2 {
    /* In a FUNCTION_DECL for which DECL_THUNK_P holds, this is
       THUNK_VIRTUAL_OFFSET.
       Otherwise this is DECL_ACCESS.  */
    tree GTY ((tag ("0"))) access;

    /* For VAR_DECL in function, this is DECL_DISCRIMINATOR.  */
    int GTY ((tag ("1"))) discriminator;
  } GTY ((desc ("%0.u.base.u2sel"))) u2;
};

/* Additional DECL_LANG_SPECIFIC information for functions.  */

struct GTY(()) lang_decl_fn {
  struct lang_decl_min min;

  /* In an overloaded operator, this is the value of
     DECL_OVERLOADED_OPERATOR_P.
     FIXME: We should really do better in compressing this.  */
  ENUM_BITFIELD (tree_code) operator_code : 16;

  unsigned global_ctor_p : 1;
  unsigned global_dtor_p : 1;
  unsigned static_function : 1;
  unsigned pure_virtual : 1;
  unsigned defaulted_p : 1;
  unsigned has_in_charge_parm_p : 1;
  unsigned has_vtt_parm_p : 1;
  unsigned pending_inline_p : 1;

  unsigned nonconverting : 1;
  unsigned thunk_p : 1;
  unsigned this_thunk_p : 1;
  unsigned hidden_friend_p : 1;
  unsigned omp_declare_reduction_p : 1;
  /* 3 spare bits.  */

  /* 32-bits padding on 64-bit host.  */

  /* For a non-thunk function decl, this is a tree list of
     friendly classes. For a thunk function decl, it is the
     thunked to function decl.  */
  tree befriending_classes;

  /* For a non-virtual FUNCTION_DECL, this is
     DECL_FRIEND_CONTEXT.  For a virtual FUNCTION_DECL for which
     DECL_THIS_THUNK_P does not hold, this is DECL_THUNKS. Both
     this pointer and result pointer adjusting thunks are
     chained here.  This pointer thunks to return pointer thunks
     will be chained on the return pointer thunk.  */
  tree context;

  union lang_decl_u5
  {
    /* In a non-thunk FUNCTION_DECL or TEMPLATE_DECL, this is
       DECL_CLONED_FUNCTION.  */
    tree GTY ((tag ("0"))) cloned_function;

    /* In a FUNCTION_DECL for which THUNK_P holds this is the
       THUNK_FIXED_OFFSET.  */
    HOST_WIDE_INT GTY ((tag ("1"))) fixed_offset;
  } GTY ((desc ("%1.thunk_p"))) u5;

  union lang_decl_u3
  {
    struct cp_token_cache * GTY ((tag ("1"))) pending_inline_info;
    struct language_function * GTY ((tag ("0")))
      saved_language_function;
  } GTY ((desc ("%1.pending_inline_p"))) u;

};

/* DECL_LANG_SPECIFIC for namespaces.  */

struct GTY(()) lang_decl_ns {
  struct lang_decl_base base;
  cp_binding_level *level;

  /* using directives and inline children.  These need to be va_gc,
     because of PCH.  */
  vec<tree, va_gc> *usings;
  vec<tree, va_gc> *inlinees;

  /* Map from IDENTIFIER nodes to DECLS.  It'd be nice to have this
     inline, but as the hash_map has a dtor, we can't then put this
     struct into a union (until moving to c++11).  */
  hash_map<lang_identifier *, tree> *bindings;
};

/* DECL_LANG_SPECIFIC for parameters.  */

struct GTY(()) lang_decl_parm {
  struct lang_decl_base base;
  int level;
  int index;
};

/* Additional DECL_LANG_SPECIFIC information for structured bindings.  */

struct GTY(()) lang_decl_decomp {
  struct lang_decl_min min;
  /* The artificial underlying "e" variable of the structured binding
     variable.  */
  tree base;
};

/* DECL_LANG_SPECIFIC for all types.  It would be nice to just make this a
   union rather than a struct containing a union as its only field, but
   tree.h declares it as a struct.  */

struct GTY(()) lang_decl {
  union GTY((desc ("%h.base.selector"))) lang_decl_u {
     /* Nothing of only the base type exists.  */
    struct lang_decl_base GTY ((default)) base;
    struct lang_decl_min GTY((tag ("lds_min"))) min;
    struct lang_decl_fn GTY ((tag ("lds_fn"))) fn;
    struct lang_decl_ns GTY((tag ("lds_ns"))) ns;
    struct lang_decl_parm GTY((tag ("lds_parm"))) parm;
    struct lang_decl_decomp GTY((tag ("lds_decomp"))) decomp;
  } u;
};

/* Looks through a template (if present) to find what it declares.  */
#define STRIP_TEMPLATE(NODE) \
  (TREE_CODE (NODE) == TEMPLATE_DECL ? DECL_TEMPLATE_RESULT (NODE) : NODE)

#if defined ENABLE_TREE_CHECKING && (GCC_VERSION >= 2007)

#define LANG_DECL_MIN_CHECK(NODE) __extension__			\
({ struct lang_decl *lt = DECL_LANG_SPECIFIC (NODE);		\
   if (!LANG_DECL_HAS_MIN (NODE))				\
     lang_check_failed (__FILE__, __LINE__, __FUNCTION__);	\
   &lt->u.min; })

/* We want to be able to check DECL_CONSTRUCTOR_P and such on a function
   template, not just on a FUNCTION_DECL.  So when looking for things in
   lang_decl_fn, look down through a TEMPLATE_DECL into its result.  */
#define LANG_DECL_FN_CHECK(NODE) __extension__				\
({ struct lang_decl *lt = DECL_LANG_SPECIFIC (STRIP_TEMPLATE (NODE));	\
   if (!DECL_DECLARES_FUNCTION_P (NODE)					\
       || lt->u.base.selector != lds_fn)				\
     lang_check_failed (__FILE__, __LINE__, __FUNCTION__);		\
   &lt->u.fn; })

#define LANG_DECL_NS_CHECK(NODE) __extension__				\
({ struct lang_decl *lt = DECL_LANG_SPECIFIC (NODE);			\
   if (TREE_CODE (NODE) != NAMESPACE_DECL				\
       || lt->u.base.selector != lds_ns)				\
     lang_check_failed (__FILE__, __LINE__, __FUNCTION__);		\
   &lt->u.ns; })

#define LANG_DECL_PARM_CHECK(NODE) __extension__		\
({ struct lang_decl *lt = DECL_LANG_SPECIFIC (NODE);		\
  if (TREE_CODE (NODE) != PARM_DECL				\
      || lt->u.base.selector != lds_parm)			\
    lang_check_failed (__FILE__, __LINE__, __FUNCTION__);	\
  &lt->u.parm; })

#define LANG_DECL_DECOMP_CHECK(NODE) __extension__		\
({ struct lang_decl *lt = DECL_LANG_SPECIFIC (NODE);		\
  if (!VAR_P (NODE)						\
      || lt->u.base.selector != lds_decomp)			\
    lang_check_failed (__FILE__, __LINE__, __FUNCTION__);	\
  &lt->u.decomp; })

#define LANG_DECL_U2_CHECK(NODE, TF) __extension__		\
({  struct lang_decl *lt = DECL_LANG_SPECIFIC (NODE);		\
    if (!LANG_DECL_HAS_MIN (NODE) || lt->u.base.u2sel != TF)	\
      lang_check_failed (__FILE__, __LINE__, __FUNCTION__);	\
    &lt->u.min.u2; })

#else

#define LANG_DECL_MIN_CHECK(NODE) \
  (&DECL_LANG_SPECIFIC (NODE)->u.min)

#define LANG_DECL_FN_CHECK(NODE) \
  (&DECL_LANG_SPECIFIC (STRIP_TEMPLATE (NODE))->u.fn)

#define LANG_DECL_NS_CHECK(NODE) \
  (&DECL_LANG_SPECIFIC (NODE)->u.ns)

#define LANG_DECL_PARM_CHECK(NODE) \
  (&DECL_LANG_SPECIFIC (NODE)->u.parm)

#define LANG_DECL_DECOMP_CHECK(NODE) \
  (&DECL_LANG_SPECIFIC (NODE)->u.decomp)

#define LANG_DECL_U2_CHECK(NODE, TF) \
  (&DECL_LANG_SPECIFIC (NODE)->u.min.u2)

#endif /* ENABLE_TREE_CHECKING */

/* For a FUNCTION_DECL or a VAR_DECL, the language linkage for the
   declaration.  Some entities (like a member function in a local
   class, or a local variable) do not have linkage at all, and this
   macro should not be used in those cases.

   Implementation note: A FUNCTION_DECL without DECL_LANG_SPECIFIC was
   created by language-independent code, and has C linkage.  Most
   VAR_DECLs have C++ linkage, and do not have DECL_LANG_SPECIFIC, but
   we do create DECL_LANG_SPECIFIC for variables with non-C++ linkage.  */
#define DECL_LANGUAGE(NODE)				\
  (DECL_LANG_SPECIFIC (NODE)				\
   ? DECL_LANG_SPECIFIC (NODE)->u.base.language		\
   : (TREE_CODE (NODE) == FUNCTION_DECL			\
      ? lang_c : lang_cplusplus))

/* Set the language linkage for NODE to LANGUAGE.  */
#define SET_DECL_LANGUAGE(NODE, LANGUAGE) \
  (DECL_LANG_SPECIFIC (NODE)->u.base.language = (LANGUAGE))

/* For FUNCTION_DECLs and TEMPLATE_DECLs: nonzero means that this function
   is a constructor.  */
#define DECL_CONSTRUCTOR_P(NODE) \
  IDENTIFIER_CTOR_P (DECL_NAME (NODE))

/* Nonzero if NODE (a FUNCTION_DECL) is a constructor for a complete
   object.  */
#define DECL_COMPLETE_CONSTRUCTOR_P(NODE)		\
  (DECL_NAME (NODE) == complete_ctor_identifier)

/* Nonzero if NODE (a FUNCTION_DECL) is a constructor for a base
   object.  */
#define DECL_BASE_CONSTRUCTOR_P(NODE)		\
  (DECL_NAME (NODE) == base_ctor_identifier)

/* Nonzero if NODE (a FUNCTION_DECL) is a constructor, but not either the
   specialized in-charge constructor or the specialized not-in-charge
   constructor.  */
#define DECL_MAYBE_IN_CHARGE_CONSTRUCTOR_P(NODE)		\
  (DECL_NAME (NODE) == ctor_identifier)

/* Nonzero if NODE (a FUNCTION_DECL) is a copy constructor.  */
#define DECL_COPY_CONSTRUCTOR_P(NODE) \
  (DECL_CONSTRUCTOR_P (NODE) && copy_fn_p (NODE) > 0)

/* Nonzero if NODE (a FUNCTION_DECL) is a move constructor.  */
#define DECL_MOVE_CONSTRUCTOR_P(NODE) \
  (DECL_CONSTRUCTOR_P (NODE) && move_fn_p (NODE))

/* Nonzero if NODE (a FUNCTION_DECL or TEMPLATE_DECL)
   is a destructor.  */
#define DECL_DESTRUCTOR_P(NODE)				\
  IDENTIFIER_DTOR_P (DECL_NAME (NODE))

/* Nonzero if NODE (a FUNCTION_DECL) is a destructor, but not the
   specialized in-charge constructor, in-charge deleting constructor,
   or the base destructor.  */
#define DECL_MAYBE_IN_CHARGE_DESTRUCTOR_P(NODE)			\
  (DECL_NAME (NODE) == dtor_identifier)

/* Nonzero if NODE (a FUNCTION_DECL) is a destructor for a complete
   object.  */
#define DECL_COMPLETE_DESTRUCTOR_P(NODE)		\
  (DECL_NAME (NODE) == complete_dtor_identifier)

/* Nonzero if NODE (a FUNCTION_DECL) is a destructor for a base
   object.  */
#define DECL_BASE_DESTRUCTOR_P(NODE)		\
  (DECL_NAME (NODE) == base_dtor_identifier)

/* Nonzero if NODE (a FUNCTION_DECL) is a destructor for a complete
   object that deletes the object after it has been destroyed.  */
#define DECL_DELETING_DESTRUCTOR_P(NODE)		\
  (DECL_NAME (NODE) == deleting_dtor_identifier)

/* Nonzero if NODE (a FUNCTION_DECL) is a cloned constructor or
   destructor.  */
#define DECL_CLONED_FUNCTION_P(NODE) (!!decl_cloned_function_p (NODE, true))

/* If DECL_CLONED_FUNCTION_P holds, this is the function that was
   cloned.  */
#define DECL_CLONED_FUNCTION(NODE) (*decl_cloned_function_p (NODE, false))

/* Perform an action for each clone of FN, if FN is a function with
   clones.  This macro should be used like:

      FOR_EACH_CLONE (clone, fn)
	{ ... }

  */
#define FOR_EACH_CLONE(CLONE, FN)			\
  if (!(TREE_CODE (FN) == FUNCTION_DECL			\
	&& (DECL_MAYBE_IN_CHARGE_CONSTRUCTOR_P (FN)	\
	    || DECL_MAYBE_IN_CHARGE_DESTRUCTOR_P (FN))))\
    ;							\
  else							\
    for (CLONE = DECL_CHAIN (FN);			\
	 CLONE && DECL_CLONED_FUNCTION_P (CLONE);	\
	 CLONE = DECL_CHAIN (CLONE))

/* Nonzero if NODE has DECL_DISCRIMINATOR and not DECL_ACCESS.  */
#define DECL_DISCRIMINATOR_P(NODE)	\
  (VAR_P (NODE) && DECL_FUNCTION_SCOPE_P (NODE))

/* Discriminator for name mangling.  */
#define DECL_DISCRIMINATOR(NODE) (LANG_DECL_U2_CHECK (NODE, 1)->discriminator)

/* True iff DECL_DISCRIMINATOR is set for a DECL_DISCRIMINATOR_P decl.  */
#define DECL_DISCRIMINATOR_SET_P(NODE) \
  (DECL_LANG_SPECIFIC (NODE) && DECL_LANG_SPECIFIC (NODE)->u.base.u2sel == 1)

/* The index of a user-declared parameter in its function, starting at 1.
   All artificial parameters will have index 0.  */
#define DECL_PARM_INDEX(NODE) \
  (LANG_DECL_PARM_CHECK (NODE)->index)

/* The level of a user-declared parameter in its function, starting at 1.
   A parameter of the function will have level 1; a parameter of the first
   nested function declarator (i.e. t in void f (void (*p)(T t))) will have
   level 2.  */
#define DECL_PARM_LEVEL(NODE) \
  (LANG_DECL_PARM_CHECK (NODE)->level)

/* Nonzero if the VTT parm has been added to NODE.  */
#define DECL_HAS_VTT_PARM_P(NODE) \
  (LANG_DECL_FN_CHECK (NODE)->has_vtt_parm_p)

/* Nonzero if NODE is a FUNCTION_DECL for which a VTT parameter is
   required.  */
#define DECL_NEEDS_VTT_PARM_P(NODE)			\
  (CLASSTYPE_VBASECLASSES (DECL_CONTEXT (NODE))		\
   && (DECL_BASE_CONSTRUCTOR_P (NODE)			\
       || DECL_BASE_DESTRUCTOR_P (NODE)))

/* Nonzero if NODE is a user-defined conversion operator.  */
#define DECL_CONV_FN_P(NODE) \
  (DECL_NAME (NODE) && IDENTIFIER_CONV_OP_P (DECL_NAME (NODE)))

/* If FN is a conversion operator, the type to which it converts.
   Otherwise, NULL_TREE.  */
#define DECL_CONV_FN_TYPE(FN) \
  (DECL_CONV_FN_P (FN) ? TREE_TYPE (DECL_NAME (FN)) : NULL_TREE)

/* Nonzero if NODE, which is a TEMPLATE_DECL, is a template
   conversion operator to a type dependent on the innermost template
   args.  */
#define DECL_TEMPLATE_CONV_FN_P(NODE) \
  (DECL_LANG_SPECIFIC (TEMPLATE_DECL_CHECK (NODE))->u.base.template_conv_p)

/* Nonzero if NODE, a static data member, was declared in its class as an
   array of unknown bound.  */
#define VAR_HAD_UNKNOWN_BOUND(NODE)			\
  (DECL_LANG_SPECIFIC (VAR_DECL_CHECK (NODE))		\
   ? DECL_LANG_SPECIFIC (NODE)->u.base.template_conv_p	\
   : false)
#define SET_VAR_HAD_UNKNOWN_BOUND(NODE) \
  (DECL_LANG_SPECIFIC (VAR_DECL_CHECK (NODE))->u.base.template_conv_p = true)

/* Set the overloaded operator code for NODE to CODE.  */
#define SET_OVERLOADED_OPERATOR_CODE(NODE, CODE) \
  (LANG_DECL_FN_CHECK (NODE)->operator_code = (CODE))

/* If NODE is an overloaded operator, then this returns the TREE_CODE
   associated with the overloaded operator.  If NODE is not an
   overloaded operator, ERROR_MARK is returned.  Since the numerical
   value of ERROR_MARK is zero, this macro can be used as a predicate
   to test whether or not NODE is an overloaded operator.  */
#define DECL_OVERLOADED_OPERATOR_P(NODE)		\
  (IDENTIFIER_ANY_OP_P (DECL_NAME (NODE))		\
   ? LANG_DECL_FN_CHECK (NODE)->operator_code : ERROR_MARK)

/* Nonzero if NODE is an assignment operator (including += and such).  */
#define DECL_ASSIGNMENT_OPERATOR_P(NODE) \
  IDENTIFIER_ASSIGN_OP_P (DECL_NAME (NODE))

/* For FUNCTION_DECLs: nonzero means that this function is a
   constructor or a destructor with an extra in-charge parameter to
   control whether or not virtual bases are constructed.  */
#define DECL_HAS_IN_CHARGE_PARM_P(NODE) \
  (LANG_DECL_FN_CHECK (NODE)->has_in_charge_parm_p)

/* Nonzero if DECL is a declaration of __builtin_constant_p.  */
#define DECL_IS_BUILTIN_CONSTANT_P(NODE)		\
 (TREE_CODE (NODE) == FUNCTION_DECL			\
  && DECL_BUILT_IN_CLASS (NODE) == BUILT_IN_NORMAL	\
  && DECL_FUNCTION_CODE (NODE) == BUILT_IN_CONSTANT_P)

/* Nonzero for _DECL means that this decl appears in (or will appear
   in) as a member in a RECORD_TYPE or UNION_TYPE node.  It is also for
   detecting circularity in case members are multiply defined.  In the
   case of a VAR_DECL, it is also used to determine how program storage
   should be allocated.  */
#define DECL_IN_AGGR_P(NODE) (DECL_LANG_FLAG_3 (NODE))

/* Nonzero for a VAR_DECL means that the variable's initialization (if
   any) has been processed.  (In general, DECL_INITIALIZED_P is
   !DECL_EXTERNAL, but static data members may be initialized even if
   not defined.)  */
#define DECL_INITIALIZED_P(NODE) \
   (TREE_LANG_FLAG_1 (VAR_DECL_CHECK (NODE)))

/* Nonzero for a VAR_DECL iff an explicit initializer was provided
   or a non-trivial constructor is called.  */
#define DECL_NONTRIVIALLY_INITIALIZED_P(NODE)	\
   (TREE_LANG_FLAG_3 (VAR_DECL_CHECK (NODE)))

/* Nonzero for a VAR_DECL that was initialized with a
   constant-expression.  */
#define DECL_INITIALIZED_BY_CONSTANT_EXPRESSION_P(NODE) \
  (TREE_LANG_FLAG_2 (VAR_DECL_CHECK (NODE)))

/* Nonzero if the DECL was initialized in the class definition itself,
   rather than outside the class.  This is used for both static member
   VAR_DECLS, and FUNCTION_DECLS that are defined in the class.  */
#define DECL_INITIALIZED_IN_CLASS_P(DECL) \
  (DECL_LANG_SPECIFIC (VAR_OR_FUNCTION_DECL_CHECK (DECL)) \
   ->u.base.initialized_in_class)

/* Nonzero if the DECL is used in the sense of 3.2 [basic.def.odr].
   Only available for decls with DECL_LANG_SPECIFIC.  */
#define DECL_ODR_USED(DECL) \
  (DECL_LANG_SPECIFIC (VAR_OR_FUNCTION_DECL_CHECK (DECL)) \
   ->u.base.odr_used)

/* Nonzero for DECL means that this decl is just a friend declaration,
   and should not be added to the list of members for this class.  */
#define DECL_FRIEND_P(NODE) \
  (DECL_LANG_SPECIFIC (TYPE_FUNCTION_OR_TEMPLATE_DECL_CHECK (NODE)) \
   ->u.base.friend_or_tls)

/* Nonzero if the thread-local variable was declared with __thread as
   opposed to thread_local.  */
#define DECL_GNU_TLS_P(NODE)				\
  (DECL_LANG_SPECIFIC (VAR_DECL_CHECK (NODE))		\
   && DECL_LANG_SPECIFIC (NODE)->u.base.friend_or_tls)
#define SET_DECL_GNU_TLS_P(NODE)				\
  (retrofit_lang_decl (VAR_DECL_CHECK (NODE)),			\
   DECL_LANG_SPECIFIC (NODE)->u.base.friend_or_tls = true)

/* A TREE_LIST of the types which have befriended this FUNCTION_DECL.  */
#define DECL_BEFRIENDING_CLASSES(NODE) \
  (LANG_DECL_FN_CHECK (NODE)->befriending_classes)

/* Nonzero for FUNCTION_DECL means that this decl is a static
   member function.  */
#define DECL_STATIC_FUNCTION_P(NODE) \
  (LANG_DECL_FN_CHECK (NODE)->static_function)

/* Nonzero for FUNCTION_DECL means that this decl is a non-static
   member function.  */
#define DECL_NONSTATIC_MEMBER_FUNCTION_P(NODE) \
  (TREE_CODE (TREE_TYPE (NODE)) == METHOD_TYPE)

/* Nonzero for FUNCTION_DECL means that this decl is a member function
   (static or non-static).  */
#define DECL_FUNCTION_MEMBER_P(NODE) \
  (DECL_NONSTATIC_MEMBER_FUNCTION_P (NODE) || DECL_STATIC_FUNCTION_P (NODE))

/* Nonzero for FUNCTION_DECL means that this member function
   has `this' as const X *const.  */
#define DECL_CONST_MEMFUNC_P(NODE)					 \
  (DECL_NONSTATIC_MEMBER_FUNCTION_P (NODE)				 \
   && CP_TYPE_CONST_P (TREE_TYPE (TREE_VALUE				 \
				  (TYPE_ARG_TYPES (TREE_TYPE (NODE))))))

/* Nonzero for FUNCTION_DECL means that this member function
   has `this' as volatile X *const.  */
#define DECL_VOLATILE_MEMFUNC_P(NODE)					 \
  (DECL_NONSTATIC_MEMBER_FUNCTION_P (NODE)				 \
   && CP_TYPE_VOLATILE_P (TREE_TYPE (TREE_VALUE				 \
				  (TYPE_ARG_TYPES (TREE_TYPE (NODE))))))

/* Nonzero for a DECL means that this member is a non-static member.  */
#define DECL_NONSTATIC_MEMBER_P(NODE)		\
  (DECL_NONSTATIC_MEMBER_FUNCTION_P (NODE)	\
   || TREE_CODE (NODE) == FIELD_DECL)

/* Nonzero for _DECL means that this member object type
   is mutable.  */
#define DECL_MUTABLE_P(NODE) (DECL_LANG_FLAG_0 (NODE))

/* Nonzero for _DECL means that this constructor or conversion function is
   non-converting.  */
#define DECL_NONCONVERTING_P(NODE) \
  (LANG_DECL_FN_CHECK (NODE)->nonconverting)

/* Nonzero for FUNCTION_DECL means that this member function is a pure
   virtual function.  */
#define DECL_PURE_VIRTUAL_P(NODE) \
  (LANG_DECL_FN_CHECK (NODE)->pure_virtual)

/* True (in a FUNCTION_DECL) if NODE is a virtual function that is an
   invalid overrider for a function from a base class.  Once we have
   complained about an invalid overrider we avoid complaining about it
   again.  */
#define DECL_INVALID_OVERRIDER_P(NODE) \
  (DECL_LANG_FLAG_4 (NODE))

/* True (in a FUNCTION_DECL) if NODE is a function declared with
   an override virt-specifier */
#define DECL_OVERRIDE_P(NODE) (TREE_LANG_FLAG_0 (NODE))

/* The thunks associated with NODE, a FUNCTION_DECL.  */
#define DECL_THUNKS(NODE) \
  (DECL_VIRTUAL_P (NODE) ? LANG_DECL_FN_CHECK (NODE)->context : NULL_TREE)

/* Set DECL_THUNKS.  */
#define SET_DECL_THUNKS(NODE,THUNKS) \
  (LANG_DECL_FN_CHECK (NODE)->context = (THUNKS))

/* If NODE, a FUNCTION_DECL, is a C++11 inheriting constructor, then this
   is the constructor it inherits from.  */
#define DECL_INHERITED_CTOR(NODE) \
  (DECL_DECLARES_FUNCTION_P (NODE) && DECL_CONSTRUCTOR_P (NODE) \
   ? LANG_DECL_FN_CHECK (NODE)->context : NULL_TREE)

/* And this is the base that constructor comes from.  */
#define DECL_INHERITED_CTOR_BASE(NODE)			\
  (DECL_INHERITED_CTOR (NODE)				\
   ? DECL_CONTEXT (flag_new_inheriting_ctors		\
		   ? strip_inheriting_ctors (NODE)	\
		   : DECL_INHERITED_CTOR (NODE))	\
   : NULL_TREE)

/* Set the inherited base.  */
#define SET_DECL_INHERITED_CTOR(NODE,INH) \
  (LANG_DECL_FN_CHECK (NODE)->context = (INH))

/* Nonzero if NODE is a thunk, rather than an ordinary function.  */
#define DECL_THUNK_P(NODE)			\
  (TREE_CODE (NODE) == FUNCTION_DECL		\
   && DECL_LANG_SPECIFIC (NODE)			\
   && LANG_DECL_FN_CHECK (NODE)->thunk_p)

/* Set DECL_THUNK_P for node.  */
#define SET_DECL_THUNK_P(NODE, THIS_ADJUSTING)			\
  (LANG_DECL_FN_CHECK (NODE)->thunk_p = 1,			\
   LANG_DECL_FN_CHECK (NODE)->this_thunk_p = (THIS_ADJUSTING))

/* Nonzero if NODE is a this pointer adjusting thunk.  */
#define DECL_THIS_THUNK_P(NODE)			\
  (DECL_THUNK_P (NODE) && LANG_DECL_FN_CHECK (NODE)->this_thunk_p)

/* Nonzero if NODE is a result pointer adjusting thunk.  */
#define DECL_RESULT_THUNK_P(NODE)			\
  (DECL_THUNK_P (NODE) && !LANG_DECL_FN_CHECK (NODE)->this_thunk_p)

/* Nonzero if NODE is a FUNCTION_DECL, but not a thunk.  */
#define DECL_NON_THUNK_FUNCTION_P(NODE)				\
  (TREE_CODE (NODE) == FUNCTION_DECL && !DECL_THUNK_P (NODE))

/* Nonzero if NODE is `extern "C"'.  */
#define DECL_EXTERN_C_P(NODE) \
  (DECL_LANGUAGE (NODE) == lang_c)

/* Nonzero if NODE is an `extern "C"' function.  */
#define DECL_EXTERN_C_FUNCTION_P(NODE) \
  (DECL_NON_THUNK_FUNCTION_P (NODE) && DECL_EXTERN_C_P (NODE))

/* True iff DECL is an entity with vague linkage whose definition is
   available in this translation unit.  */
#define DECL_REPO_AVAILABLE_P(NODE) \
  (DECL_LANG_SPECIFIC (NODE)->u.base.repo_available_p)

/* True if DECL is declared 'constexpr'.  */
#define DECL_DECLARED_CONSTEXPR_P(DECL) \
  DECL_LANG_FLAG_8 (VAR_OR_FUNCTION_DECL_CHECK (STRIP_TEMPLATE (DECL)))

// True if NODE was declared as 'concept'.  The flag implies that the
// declaration is constexpr, that the declaration cannot be specialized or
// refined, and that the result type must be convertible to bool.
#define DECL_DECLARED_CONCEPT_P(NODE) \
  (DECL_LANG_SPECIFIC (NODE)->u.base.concept_p)

/* Nonzero if this DECL is the __PRETTY_FUNCTION__ variable in a
   template function.  */
#define DECL_PRETTY_FUNCTION_P(NODE) \
  (DECL_NAME (NODE) \
   && id_equal (DECL_NAME (NODE), "__PRETTY_FUNCTION__"))

/* Nonzero if the variable was declared to be thread-local.
   We need a special C++ version of this test because the middle-end
   DECL_THREAD_LOCAL_P uses the symtab, so we can't use it for
   templates.  */
#define CP_DECL_THREAD_LOCAL_P(NODE) \
  (TREE_LANG_FLAG_0 (VAR_DECL_CHECK (NODE)))

/* The _TYPE context in which this _DECL appears.  This field holds the
   class where a virtual function instance is actually defined.  */
#define DECL_CLASS_CONTEXT(NODE) \
  (DECL_CLASS_SCOPE_P (NODE) ? DECL_CONTEXT (NODE) : NULL_TREE)

/* For a non-member friend function, the class (if any) in which this
   friend was defined.  For example, given:

     struct S { friend void f (); };

   the DECL_FRIEND_CONTEXT for `f' will be `S'.  */
#define DECL_FRIEND_CONTEXT(NODE)				\
  ((DECL_DECLARES_FUNCTION_P (NODE)				\
    && DECL_FRIEND_P (NODE) && !DECL_FUNCTION_MEMBER_P (NODE))	\
   ? LANG_DECL_FN_CHECK (NODE)->context				\
   : NULL_TREE)

/* Set the DECL_FRIEND_CONTEXT for NODE to CONTEXT.  */
#define SET_DECL_FRIEND_CONTEXT(NODE, CONTEXT) \
  (LANG_DECL_FN_CHECK (NODE)->context = (CONTEXT))

#define CP_DECL_CONTEXT(NODE) \
  (!DECL_FILE_SCOPE_P (NODE) ? DECL_CONTEXT (NODE) : global_namespace)
#define CP_TYPE_CONTEXT(NODE) \
  (!TYPE_FILE_SCOPE_P (NODE) ? TYPE_CONTEXT (NODE) : global_namespace)
#define FROB_CONTEXT(NODE) \
  ((NODE) == global_namespace ? DECL_CONTEXT (NODE) : (NODE))

/* 1 iff NODE has namespace scope, including the global namespace.  */
#define DECL_NAMESPACE_SCOPE_P(NODE)				\
  (!DECL_TEMPLATE_PARM_P (NODE)					\
   && TREE_CODE (CP_DECL_CONTEXT (NODE)) == NAMESPACE_DECL)

#define TYPE_NAMESPACE_SCOPE_P(NODE) \
  (TREE_CODE (CP_TYPE_CONTEXT (NODE)) == NAMESPACE_DECL)

#define NAMESPACE_SCOPE_P(NODE) \
  ((DECL_P (NODE) && DECL_NAMESPACE_SCOPE_P (NODE)) \
   || (TYPE_P (NODE) && TYPE_NAMESPACE_SCOPE_P (NODE)))

/* 1 iff NODE is a class member.  */
#define DECL_CLASS_SCOPE_P(NODE) \
  (DECL_CONTEXT (NODE) && TYPE_P (DECL_CONTEXT (NODE)))

#define TYPE_CLASS_SCOPE_P(NODE) \
  (TYPE_CONTEXT (NODE) && TYPE_P (TYPE_CONTEXT (NODE)))

/* 1 iff NODE is function-local.  */
#define DECL_FUNCTION_SCOPE_P(NODE) \
  (DECL_CONTEXT (NODE) \
   && TREE_CODE (DECL_CONTEXT (NODE)) == FUNCTION_DECL)

#define TYPE_FUNCTION_SCOPE_P(NODE) \
  (TYPE_CONTEXT (NODE) && TREE_CODE (TYPE_CONTEXT (NODE)) == FUNCTION_DECL)

/* 1 iff VAR_DECL node NODE is a type-info decl.  This flag is set for
   both the primary typeinfo object and the associated NTBS name.  */
#define DECL_TINFO_P(NODE) TREE_LANG_FLAG_4 (VAR_DECL_CHECK (NODE))

/* 1 iff VAR_DECL node NODE is virtual table or VTT.  */
#define DECL_VTABLE_OR_VTT_P(NODE) TREE_LANG_FLAG_5 (VAR_DECL_CHECK (NODE))

/* 1 iff FUNCTION_TYPE or METHOD_TYPE has a ref-qualifier (either & or &&). */
#define FUNCTION_REF_QUALIFIED(NODE) \
  TREE_LANG_FLAG_4 (FUNC_OR_METHOD_CHECK (NODE))

/* 1 iff FUNCTION_TYPE or METHOD_TYPE has &&-ref-qualifier.  */
#define FUNCTION_RVALUE_QUALIFIED(NODE) \
  TREE_LANG_FLAG_5 (FUNC_OR_METHOD_CHECK (NODE))

/* Returns 1 iff VAR_DECL is a construction virtual table.
   DECL_VTABLE_OR_VTT_P will be true in this case and must be checked
   before using this macro.  */
#define DECL_CONSTRUCTION_VTABLE_P(NODE) \
  TREE_LANG_FLAG_6 (VAR_DECL_CHECK (NODE))

/* 1 iff NODE is function-local, but for types.  */
#define LOCAL_CLASS_P(NODE)				\
  (decl_function_context (TYPE_MAIN_DECL (NODE)) != NULL_TREE)

/* The nesting depth of namespace, class or function.  Makes is_ancestor much
   simpler.  Only 8 bits available.  */
#define SCOPE_DEPTH(NODE) \
  (NAMESPACE_DECL_CHECK (NODE)->base.u.bits.address_space)

/* Whether the namepace is an inline namespace.  */
#define DECL_NAMESPACE_INLINE_P(NODE) \
  TREE_LANG_FLAG_0 (NAMESPACE_DECL_CHECK (NODE))

/* In a NAMESPACE_DECL, a vector of using directives.  */
#define DECL_NAMESPACE_USING(NODE) \
   (LANG_DECL_NS_CHECK (NODE)->usings)

/* In a NAMESPACE_DECL, a vector of inline namespaces.  */
#define DECL_NAMESPACE_INLINEES(NODE) \
   (LANG_DECL_NS_CHECK (NODE)->inlinees)

/* Pointer to hash_map from IDENTIFIERS to DECLS  */
#define DECL_NAMESPACE_BINDINGS(NODE) \
   (LANG_DECL_NS_CHECK (NODE)->bindings)

/* In a NAMESPACE_DECL, points to the original namespace if this is
   a namespace alias.  */
#define DECL_NAMESPACE_ALIAS(NODE) \
	DECL_ABSTRACT_ORIGIN (NAMESPACE_DECL_CHECK (NODE))
#define ORIGINAL_NAMESPACE(NODE)  \
  (DECL_NAMESPACE_ALIAS (NODE) ? DECL_NAMESPACE_ALIAS (NODE) : (NODE))

/* Nonzero if NODE is the std namespace.  */
#define DECL_NAMESPACE_STD_P(NODE)			\
  (TREE_CODE (NODE) == NAMESPACE_DECL			\
   && CP_DECL_CONTEXT (NODE) == global_namespace	\
   && DECL_NAME (NODE) == std_identifier)

/* In a TREE_LIST in an attribute list, indicates that the attribute
   must be applied at instantiation time.  */
#define ATTR_IS_DEPENDENT(NODE) TREE_LANG_FLAG_0 (TREE_LIST_CHECK (NODE))

/* In a TREE_LIST in the argument of attribute abi_tag, indicates that the tag
   was inherited from a template parameter, not explicitly indicated.  */
#define ABI_TAG_IMPLICIT(NODE) TREE_LANG_FLAG_0 (TREE_LIST_CHECK (NODE))

extern tree decl_shadowed_for_var_lookup (tree);
extern void decl_shadowed_for_var_insert (tree, tree);

/* Non zero if this is a using decl for a dependent scope. */
#define DECL_DEPENDENT_P(NODE) DECL_LANG_FLAG_0 (USING_DECL_CHECK (NODE))

/* The scope named in a using decl.  */
#define USING_DECL_SCOPE(NODE) TREE_TYPE (USING_DECL_CHECK (NODE))

/* The decls named by a using decl.  */
#define USING_DECL_DECLS(NODE) DECL_INITIAL (USING_DECL_CHECK (NODE))

/* Non zero if the using decl refers to a dependent type.  */
#define USING_DECL_TYPENAME_P(NODE) DECL_LANG_FLAG_1 (USING_DECL_CHECK (NODE))

/* In a VAR_DECL, true if we have a shadowed local variable
   in the shadowed var table for this VAR_DECL.  */
#define DECL_HAS_SHADOWED_FOR_VAR_P(NODE) \
  (VAR_DECL_CHECK (NODE)->decl_with_vis.shadowed_for_var_p)

/* In a VAR_DECL for a variable declared in a for statement,
   this is the shadowed (local) variable.  */
#define DECL_SHADOWED_FOR_VAR(NODE) \
  (DECL_HAS_SHADOWED_FOR_VAR_P(NODE) ? decl_shadowed_for_var_lookup (NODE) : NULL)

#define SET_DECL_SHADOWED_FOR_VAR(NODE, VAL) \
  (decl_shadowed_for_var_insert (NODE, VAL))

/* In a FUNCTION_DECL, this is nonzero if this function was defined in
   the class definition.  We have saved away the text of the function,
   but have not yet processed it.  */
#define DECL_PENDING_INLINE_P(NODE) \
  (LANG_DECL_FN_CHECK (NODE)->pending_inline_p)

/* If DECL_PENDING_INLINE_P holds, this is the saved text of the
   function.  */
#define DECL_PENDING_INLINE_INFO(NODE) \
  (LANG_DECL_FN_CHECK (NODE)->u.pending_inline_info)

/* Nonzero for TYPE_DECL means that it was written 'using name = type'.  */
#define TYPE_DECL_ALIAS_P(NODE) \
  DECL_LANG_FLAG_6 (TYPE_DECL_CHECK (NODE))

/* Nonzero for TEMPLATE_DECL means that it is a 'complex' alias template.  */
#define TEMPLATE_DECL_COMPLEX_ALIAS_P(NODE) \
  DECL_LANG_FLAG_2 (TEMPLATE_DECL_CHECK (NODE))

/* Nonzero for a type which is an alias for another type; i.e, a type
   which declaration was written 'using name-of-type =
   another-type'.  */
#define TYPE_ALIAS_P(NODE)			\
  (TYPE_P (NODE)				\
   && TYPE_NAME (NODE)				\
   && TREE_CODE (TYPE_NAME (NODE)) == TYPE_DECL	\
   && TYPE_DECL_ALIAS_P (TYPE_NAME (NODE)))

/* The binding map for a class (not always present).  */
#define CLASSTYPE_BINDINGS(NODE) \
  (LANG_TYPE_CLASS_CHECK (NODE)->bindings)

/* If non-NULL for a VAR_DECL, FUNCTION_DECL, TYPE_DECL or
   TEMPLATE_DECL, the entity is either a template specialization (if
   DECL_USE_TEMPLATE is nonzero) or the abstract instance of the
   template itself.

   In either case, DECL_TEMPLATE_INFO is a TREE_LIST, whose
   TREE_PURPOSE is the TEMPLATE_DECL of which this entity is a
   specialization or abstract instance.  The TREE_VALUE is the
   template arguments used to specialize the template.
   
   Consider:

      template <typename T> struct S { friend void f(T) {} };

   In this case, S<int>::f is, from the point of view of the compiler,
   an instantiation of a template -- but, from the point of view of
   the language, each instantiation of S results in a wholly unrelated
   global function f.  In this case, DECL_TEMPLATE_INFO for S<int>::f
   will be non-NULL, but DECL_USE_TEMPLATE will be zero.  */
#define DECL_TEMPLATE_INFO(NODE) \
  (DECL_LANG_SPECIFIC (VAR_TEMPL_TYPE_FIELD_OR_FUNCTION_DECL_CHECK (NODE)) \
   ->u.min.template_info)

/* For a VAR_DECL, indicates that the variable is actually a
   non-static data member of anonymous union that has been promoted to
   variable status.  */
#define DECL_ANON_UNION_VAR_P(NODE) \
  (DECL_LANG_FLAG_4 (VAR_DECL_CHECK (NODE)))

/* Template information for a RECORD_TYPE or UNION_TYPE.  */
#define CLASSTYPE_TEMPLATE_INFO(NODE) \
  (LANG_TYPE_CLASS_CHECK (RECORD_OR_UNION_CHECK (NODE))->template_info)

/* Template information for an ENUMERAL_TYPE.  Although an enumeration may
   not be a primary template, it may be declared within the scope of a
   primary template and the enumeration constants may depend on
   non-type template parameters.  */
#define ENUM_TEMPLATE_INFO(NODE) \
  (TYPE_LANG_SLOT_1 (ENUMERAL_TYPE_CHECK (NODE)))

/* Template information for a template template parameter.  */
#define TEMPLATE_TEMPLATE_PARM_TEMPLATE_INFO(NODE) \
  (LANG_TYPE_CLASS_CHECK (BOUND_TEMPLATE_TEMPLATE_PARM_TYPE_CHECK (NODE)) \
   ->template_info)

/* Template information for an ENUMERAL_, RECORD_, UNION_TYPE, or
   BOUND_TEMPLATE_TEMPLATE_PARM type.  This ignores any alias
   templateness of NODE.  */
#define TYPE_TEMPLATE_INFO(NODE)					\
  (TREE_CODE (NODE) == ENUMERAL_TYPE					\
   ? ENUM_TEMPLATE_INFO (NODE)						\
   : (TREE_CODE (NODE) == BOUND_TEMPLATE_TEMPLATE_PARM			\
      ? TEMPLATE_TEMPLATE_PARM_TEMPLATE_INFO (NODE)			\
      : (CLASS_TYPE_P (NODE)						\
	 ? CLASSTYPE_TEMPLATE_INFO (NODE)				\
	 : NULL_TREE)))

/* Template information (if any) for an alias type.  */
#define TYPE_ALIAS_TEMPLATE_INFO(NODE)					\
  (DECL_LANG_SPECIFIC (TYPE_NAME (NODE))				\
   ? DECL_TEMPLATE_INFO (TYPE_NAME (NODE))				\
   : NULL_TREE)

/* If NODE is a type alias, this accessor returns the template info
   for the alias template (if any).  Otherwise behave as
   TYPE_TEMPLATE_INFO.  */
#define TYPE_TEMPLATE_INFO_MAYBE_ALIAS(NODE)				\
  (TYPE_ALIAS_P (NODE)							\
   ? TYPE_ALIAS_TEMPLATE_INFO (NODE)					\
   : TYPE_TEMPLATE_INFO (NODE))

/* Set the template information for an ENUMERAL_, RECORD_, or
   UNION_TYPE to VAL.  */
#define SET_TYPE_TEMPLATE_INFO(NODE, VAL)				\
  (TREE_CODE (NODE) == ENUMERAL_TYPE					\
   ? (ENUM_TEMPLATE_INFO (NODE) = (VAL))				\
   : ((CLASS_TYPE_P (NODE) && !TYPE_ALIAS_P (NODE))			\
      ? (CLASSTYPE_TEMPLATE_INFO (NODE) = (VAL))			\
      : (DECL_TEMPLATE_INFO (TYPE_NAME (NODE)) = (VAL))))

#define TI_TEMPLATE(NODE) TREE_TYPE (TEMPLATE_INFO_CHECK (NODE))
#define TI_ARGS(NODE) TREE_CHAIN (TEMPLATE_INFO_CHECK (NODE))
#define TI_PENDING_TEMPLATE_FLAG(NODE) TREE_LANG_FLAG_1 (NODE)
/* For a given TREE_VEC containing a template argument list,
   this property contains the number of arguments that are not
   defaulted.  */
#define NON_DEFAULT_TEMPLATE_ARGS_COUNT(NODE) TREE_CHAIN (TREE_VEC_CHECK (NODE))
/* Below are the setter and getter of the NON_DEFAULT_TEMPLATE_ARGS_COUNT
   property.  */
#define SET_NON_DEFAULT_TEMPLATE_ARGS_COUNT(NODE, INT_VALUE) \
  NON_DEFAULT_TEMPLATE_ARGS_COUNT(NODE) = build_int_cst (NULL_TREE, INT_VALUE)
#if CHECKING_P
#define GET_NON_DEFAULT_TEMPLATE_ARGS_COUNT(NODE) \
    int_cst_value (NON_DEFAULT_TEMPLATE_ARGS_COUNT (NODE))
#else
#define GET_NON_DEFAULT_TEMPLATE_ARGS_COUNT(NODE) \
  NON_DEFAULT_TEMPLATE_ARGS_COUNT (NODE) \
  ? int_cst_value (NON_DEFAULT_TEMPLATE_ARGS_COUNT (NODE)) \
  : TREE_VEC_LENGTH (INNERMOST_TEMPLATE_ARGS (NODE))
#endif
/* The list of typedefs - used in the template - that need
   access checking at template instantiation time.

   FIXME this should be associated with the TEMPLATE_DECL, not the
   TEMPLATE_INFO.  */
#define TI_TYPEDEFS_NEEDING_ACCESS_CHECKING(NODE) \
  ((struct tree_template_info*)TEMPLATE_INFO_CHECK \
     (NODE))->typedefs_needing_access_checking

/* We use TREE_VECs to hold template arguments.  If there is only one
   level of template arguments, then the TREE_VEC contains the
   arguments directly.  If there is more than one level of template
   arguments, then each entry in the TREE_VEC is itself a TREE_VEC,
   containing the template arguments for a single level.  The first
   entry in the outer TREE_VEC is the outermost level of template
   parameters; the last is the innermost.

   It is incorrect to ever form a template argument vector containing
   only one level of arguments, but which is a TREE_VEC containing as
   its only entry the TREE_VEC for that level.

   For each TREE_VEC containing the template arguments for a single
   level, it's possible to get or set the number of non defaulted
   template arguments by using the accessor macros
   GET_NON_DEFAULT_TEMPLATE_ARGS_COUNT or
   SET_NON_DEFAULT_TEMPLATE_ARGS_COUNT.  */

/* Nonzero if the template arguments is actually a vector of vectors,
   rather than just a vector.  */
#define TMPL_ARGS_HAVE_MULTIPLE_LEVELS(NODE)		     \
  (NODE && TREE_VEC_LENGTH (NODE) && TREE_VEC_ELT (NODE, 0)  \
   && TREE_CODE (TREE_VEC_ELT (NODE, 0)) == TREE_VEC)

/* The depth of a template argument vector.  When called directly by
   the parser, we use a TREE_LIST rather than a TREE_VEC to represent
   template arguments.  In fact, we may even see NULL_TREE if there
   are no template arguments.  In both of those cases, there is only
   one level of template arguments.  */
#define TMPL_ARGS_DEPTH(NODE)					\
  (TMPL_ARGS_HAVE_MULTIPLE_LEVELS (NODE) ? TREE_VEC_LENGTH (NODE) : 1)

/* The LEVELth level of the template ARGS.  The outermost level of
   args is level 1, not level 0.  */
#define TMPL_ARGS_LEVEL(ARGS, LEVEL)		\
  (TMPL_ARGS_HAVE_MULTIPLE_LEVELS (ARGS)	\
   ? TREE_VEC_ELT (ARGS, (LEVEL) - 1) : (ARGS))

/* Set the LEVELth level of the template ARGS to VAL.  This macro does
   not work with single-level argument vectors.  */
#define SET_TMPL_ARGS_LEVEL(ARGS, LEVEL, VAL)	\
  (TREE_VEC_ELT (ARGS, (LEVEL) - 1) = (VAL))

/* Accesses the IDXth parameter in the LEVELth level of the ARGS.  */
#define TMPL_ARG(ARGS, LEVEL, IDX)				\
  (TREE_VEC_ELT (TMPL_ARGS_LEVEL (ARGS, LEVEL), IDX))

/* Given a single level of template arguments in NODE, return the
   number of arguments.  */
#define NUM_TMPL_ARGS(NODE)				\
  (TREE_VEC_LENGTH (NODE))

/* Returns the innermost level of template arguments in ARGS.  */
#define INNERMOST_TEMPLATE_ARGS(NODE) \
  (get_innermost_template_args ((NODE), 1))

/* The number of levels of template parameters given by NODE.  */
#define TMPL_PARMS_DEPTH(NODE) \
  ((HOST_WIDE_INT) TREE_INT_CST_LOW (TREE_PURPOSE (NODE)))

/* The TEMPLATE_DECL instantiated or specialized by NODE.  This
   TEMPLATE_DECL will be the immediate parent, not the most general
   template.  For example, in:

      template <class T> struct S { template <class U> void f(U); }

   the FUNCTION_DECL for S<int>::f<double> will have, as its
   DECL_TI_TEMPLATE, `template <class U> S<int>::f<U>'.

   As a special case, for a member friend template of a template
   class, this value will not be a TEMPLATE_DECL, but rather an
   IDENTIFIER_NODE or OVERLOAD indicating the name of the template and
   any explicit template arguments provided.  For example, in:

     template <class T> struct S { friend void f<int>(int, double); }

   the DECL_TI_TEMPLATE will be an IDENTIFIER_NODE for `f' and the
   DECL_TI_ARGS will be {int}.

   For a FIELD_DECL with a non-static data member initializer, this value
   is the FIELD_DECL it was instantiated from.  */
#define DECL_TI_TEMPLATE(NODE)      TI_TEMPLATE (DECL_TEMPLATE_INFO (NODE))

/* The template arguments used to obtain this decl from the most
   general form of DECL_TI_TEMPLATE.  For the example given for
   DECL_TI_TEMPLATE, the DECL_TI_ARGS will be {int, double}.  These
   are always the full set of arguments required to instantiate this
   declaration from the most general template specialized here.  */
#define DECL_TI_ARGS(NODE)	    TI_ARGS (DECL_TEMPLATE_INFO (NODE))

/* The TEMPLATE_DECL associated with NODE, a class type.  Even if NODE
   will be generated from a partial specialization, the TEMPLATE_DECL
   referred to here will be the original template.  For example,
   given:

      template <typename T> struct S {};
      template <typename T> struct S<T*> {};
      
   the CLASSTPYE_TI_TEMPLATE for S<int*> will be S, not the S<T*>.  */
#define CLASSTYPE_TI_TEMPLATE(NODE) TI_TEMPLATE (CLASSTYPE_TEMPLATE_INFO (NODE))
#define CLASSTYPE_TI_ARGS(NODE)     TI_ARGS (CLASSTYPE_TEMPLATE_INFO (NODE))

/* For a template instantiation TYPE, returns the TYPE corresponding
   to the primary template.  Otherwise returns TYPE itself.  */
#define CLASSTYPE_PRIMARY_TEMPLATE_TYPE(TYPE)				\
  ((CLASSTYPE_USE_TEMPLATE ((TYPE))					\
    && !CLASSTYPE_TEMPLATE_SPECIALIZATION ((TYPE)))			\
   ? TREE_TYPE (DECL_TEMPLATE_RESULT (DECL_PRIMARY_TEMPLATE		\
				      (CLASSTYPE_TI_TEMPLATE ((TYPE))))) \
   : (TYPE))

/* Like CLASS_TI_TEMPLATE, but also works for ENUMERAL_TYPEs.  */
#define TYPE_TI_TEMPLATE(NODE)			\
  (TI_TEMPLATE (TYPE_TEMPLATE_INFO (NODE)))

/* Like DECL_TI_ARGS, but for an ENUMERAL_, RECORD_, or UNION_TYPE.  */
#define TYPE_TI_ARGS(NODE)			\
  (TI_ARGS (TYPE_TEMPLATE_INFO (NODE)))

#define INNERMOST_TEMPLATE_PARMS(NODE)  TREE_VALUE (NODE)

/* Nonzero if NODE (a TEMPLATE_DECL) is a member template, in the
   sense of [temp.mem].  */
#define DECL_MEMBER_TEMPLATE_P(NODE) \
  (DECL_LANG_FLAG_1 (TEMPLATE_DECL_CHECK (NODE)))

/* Nonzero if the NODE corresponds to the template parameters for a
   member template, whose inline definition is being processed after
   the class definition is complete.  */
#define TEMPLATE_PARMS_FOR_INLINE(NODE) TREE_LANG_FLAG_1 (NODE)

/* Determine if a declaration (PARM_DECL or FIELD_DECL) is a pack.  */
#define DECL_PACK_P(NODE) \
  (DECL_P (NODE) && PACK_EXPANSION_P (TREE_TYPE (NODE)))

/* Determines if NODE is an expansion of one or more parameter packs,
   e.g., a TYPE_PACK_EXPANSION or EXPR_PACK_EXPANSION.  */
#define PACK_EXPANSION_P(NODE)                 \
  (TREE_CODE (NODE) == TYPE_PACK_EXPANSION     \
   || TREE_CODE (NODE) == EXPR_PACK_EXPANSION)

/* Extracts the type or expression pattern from a TYPE_PACK_EXPANSION or
   EXPR_PACK_EXPANSION.  */
#define PACK_EXPANSION_PATTERN(NODE)                            \
  (TREE_CODE (NODE) == TYPE_PACK_EXPANSION? TREE_TYPE (NODE)    \
   : TREE_OPERAND (NODE, 0))

/* Sets the type or expression pattern for a TYPE_PACK_EXPANSION or
   EXPR_PACK_EXPANSION.  */
#define SET_PACK_EXPANSION_PATTERN(NODE,VALUE)  \
  if (TREE_CODE (NODE) == TYPE_PACK_EXPANSION)  \
    TREE_TYPE (NODE) = VALUE;                   \
  else                                          \
    TREE_OPERAND (NODE, 0) = VALUE

/* The list of parameter packs used in the PACK_EXPANSION_* node. The
   TREE_VALUE of each TREE_LIST contains the parameter packs.  */
#define PACK_EXPANSION_PARAMETER_PACKS(NODE)		\
  *(TREE_CODE (NODE) == EXPR_PACK_EXPANSION		\
    ? &TREE_OPERAND (NODE, 1)				\
<<<<<<< HEAD
    : &TYPE_MINVAL_RAW (TYPE_PACK_EXPANSION_CHECK (NODE)))
=======
    : &TYPE_MIN_VALUE_RAW (TYPE_PACK_EXPANSION_CHECK (NODE)))
>>>>>>> 4a18c066

/* Any additional template args to be applied when substituting into
   the pattern, set by tsubst_pack_expansion for partial instantiations.  */
#define PACK_EXPANSION_EXTRA_ARGS(NODE)		\
  *(TREE_CODE (NODE) == TYPE_PACK_EXPANSION	\
<<<<<<< HEAD
    ? &TYPE_MAXVAL_RAW (NODE)			\
=======
    ? &TYPE_MAX_VALUE_RAW (NODE)			\
>>>>>>> 4a18c066
    : &TREE_OPERAND ((NODE), 2))

/* True iff this pack expansion is within a function context.  */
#define PACK_EXPANSION_LOCAL_P(NODE) TREE_LANG_FLAG_0 (NODE)

/* True iff this pack expansion is for sizeof....  */
#define PACK_EXPANSION_SIZEOF_P(NODE) TREE_LANG_FLAG_1 (NODE)

/* True iff the wildcard can match a template parameter pack.  */
#define WILDCARD_PACK_P(NODE) TREE_LANG_FLAG_0 (NODE)

/* Determine if this is an argument pack.  */
#define ARGUMENT_PACK_P(NODE)                          \
  (TREE_CODE (NODE) == TYPE_ARGUMENT_PACK              \
   || TREE_CODE (NODE) == NONTYPE_ARGUMENT_PACK)

/* The arguments stored in an argument pack. Arguments are stored in a
   TREE_VEC, which may have length zero.  */
#define ARGUMENT_PACK_ARGS(NODE)                               \
  (TREE_CODE (NODE) == TYPE_ARGUMENT_PACK? TREE_TYPE (NODE)    \
   : TREE_OPERAND (NODE, 0))

/* Set the arguments stored in an argument pack. VALUE must be a
   TREE_VEC.  */
#define SET_ARGUMENT_PACK_ARGS(NODE,VALUE)     \
  if (TREE_CODE (NODE) == TYPE_ARGUMENT_PACK)  \
    TREE_TYPE (NODE) = VALUE;                           \
  else                                                  \
    TREE_OPERAND (NODE, 0) = VALUE

/* Whether the argument pack is "incomplete", meaning that more
   arguments can still be deduced. Incomplete argument packs are only
   used when the user has provided an explicit template argument list
   for a variadic function template. Some of the explicit template
   arguments will be placed into the beginning of the argument pack,
   but additional arguments might still be deduced.  */
#define ARGUMENT_PACK_INCOMPLETE_P(NODE)        \
  TREE_ADDRESSABLE (ARGUMENT_PACK_ARGS (NODE))

/* When ARGUMENT_PACK_INCOMPLETE_P, stores the explicit template
   arguments used to fill this pack.  */
#define ARGUMENT_PACK_EXPLICIT_ARGS(NODE)       \
  TREE_TYPE (ARGUMENT_PACK_ARGS (NODE))

/* In an ARGUMENT_PACK_SELECT, the argument pack from which an
   argument will be selected.  */
#define ARGUMENT_PACK_SELECT_FROM_PACK(NODE)				\
  (((struct tree_argument_pack_select *)ARGUMENT_PACK_SELECT_CHECK (NODE))->argument_pack)

/* In an ARGUMENT_PACK_SELECT, the index of the argument we want to
   select.  */
#define ARGUMENT_PACK_SELECT_INDEX(NODE)				\
  (((struct tree_argument_pack_select *)ARGUMENT_PACK_SELECT_CHECK (NODE))->index)
  
/* In an ARGUMENT_PACK_SELECT, the actual underlying argument that the
   ARGUMENT_PACK_SELECT represents. */
#define ARGUMENT_PACK_SELECT_ARG(NODE)					\
  TREE_VEC_ELT (ARGUMENT_PACK_ARGS (ARGUMENT_PACK_SELECT_FROM_PACK (NODE)), \
	        ARGUMENT_PACK_SELECT_INDEX (NODE))

#define FOLD_EXPR_CHECK(NODE)						\
  TREE_CHECK4 (NODE, UNARY_LEFT_FOLD_EXPR, UNARY_RIGHT_FOLD_EXPR,	\
	       BINARY_LEFT_FOLD_EXPR, BINARY_RIGHT_FOLD_EXPR)

#define BINARY_FOLD_EXPR_CHECK(NODE) \
  TREE_CHECK2 (NODE, BINARY_LEFT_FOLD_EXPR, BINARY_RIGHT_FOLD_EXPR)

/* True if NODE is UNARY_FOLD_EXPR or a BINARY_FOLD_EXPR */
#define FOLD_EXPR_P(NODE)				\
  (TREE_CODE (NODE) == UNARY_LEFT_FOLD_EXPR		\
   || TREE_CODE (NODE) == UNARY_RIGHT_FOLD_EXPR		\
   || TREE_CODE (NODE) == BINARY_LEFT_FOLD_EXPR		\
   || TREE_CODE (NODE) == BINARY_RIGHT_FOLD_EXPR)

/* True when NODE is a fold over a compound assignment operator. */
#define FOLD_EXPR_MODIFY_P(NODE) \
  TREE_LANG_FLAG_0 (FOLD_EXPR_CHECK (NODE))

/* An INTEGER_CST containing the tree code of the folded operator. */
#define FOLD_EXPR_OP(NODE) \
  TREE_OPERAND (FOLD_EXPR_CHECK (NODE), 0)

/* The expression containing an unexpanded parameter pack. */
#define FOLD_EXPR_PACK(NODE) \
  TREE_OPERAND (FOLD_EXPR_CHECK (NODE), 1)

/* In a binary fold expression, the argument with no unexpanded
   parameter packs. */
#define FOLD_EXPR_INIT(NODE) \
  TREE_OPERAND (BINARY_FOLD_EXPR_CHECK (NODE), 2)

/* In a FUNCTION_DECL, the saved language-specific per-function data.  */
#define DECL_SAVED_FUNCTION_DATA(NODE)			\
  (LANG_DECL_FN_CHECK (FUNCTION_DECL_CHECK (NODE))	\
   ->u.saved_language_function)

/* True if NODE is an implicit INDIRECT_EXPR from convert_from_reference.  */
#define REFERENCE_REF_P(NODE)				\
  (INDIRECT_REF_P (NODE)				\
   && TREE_TYPE (TREE_OPERAND (NODE, 0))		\
   && (TREE_CODE (TREE_TYPE (TREE_OPERAND ((NODE), 0)))	\
       == REFERENCE_TYPE))

/* True if NODE is a REFERENCE_TYPE which is OK to instantiate to be a
   reference to VLA type, because it's used for VLA capture.  */
#define REFERENCE_VLA_OK(NODE) \
  (TYPE_LANG_FLAG_5 (REFERENCE_TYPE_CHECK (NODE)))

#define NEW_EXPR_USE_GLOBAL(NODE) \
  TREE_LANG_FLAG_0 (NEW_EXPR_CHECK (NODE))
#define DELETE_EXPR_USE_GLOBAL(NODE) \
  TREE_LANG_FLAG_0 (DELETE_EXPR_CHECK (NODE))
#define DELETE_EXPR_USE_VEC(NODE) \
  TREE_LANG_FLAG_1 (DELETE_EXPR_CHECK (NODE))

#define CALL_OR_AGGR_INIT_CHECK(NODE) \
  TREE_CHECK2 ((NODE), CALL_EXPR, AGGR_INIT_EXPR)

/* Indicates that this is a non-dependent COMPOUND_EXPR which will
   resolve to a function call.  */
#define COMPOUND_EXPR_OVERLOADED(NODE) \
  TREE_LANG_FLAG_0 (COMPOUND_EXPR_CHECK (NODE))

/* In a CALL_EXPR appearing in a template, true if Koenig lookup
   should be performed at instantiation time.  */
#define KOENIG_LOOKUP_P(NODE) TREE_LANG_FLAG_0 (CALL_EXPR_CHECK (NODE))

/* True if the arguments to NODE should be evaluated in left-to-right
   order regardless of PUSH_ARGS_REVERSED.  */
#define CALL_EXPR_ORDERED_ARGS(NODE) \
  TREE_LANG_FLAG_3 (CALL_OR_AGGR_INIT_CHECK (NODE))

/* True if the arguments to NODE should be evaluated in right-to-left
   order regardless of PUSH_ARGS_REVERSED.  */
#define CALL_EXPR_REVERSE_ARGS(NODE) \
  TREE_LANG_FLAG_5 (CALL_OR_AGGR_INIT_CHECK (NODE))

/* True if CALL_EXPR was written as an operator expression, not a function
   call.  */
#define CALL_EXPR_OPERATOR_SYNTAX(NODE) \
  TREE_LANG_FLAG_6 (CALL_OR_AGGR_INIT_CHECK (NODE))

/* Indicates whether a string literal has been parenthesized. Such
   usages are disallowed in certain circumstances.  */

#define PAREN_STRING_LITERAL_P(NODE) \
  TREE_LANG_FLAG_0 (STRING_CST_CHECK (NODE))

/* Indicates whether a COMPONENT_REF or a SCOPE_REF has been parenthesized, or
   an INDIRECT_REF comes from parenthesizing a _DECL.  Currently only set some
   of the time in C++14 mode.  */

#define REF_PARENTHESIZED_P(NODE) \
  TREE_LANG_FLAG_2 (TREE_CHECK3 ((NODE), COMPONENT_REF, INDIRECT_REF, SCOPE_REF))

/* Nonzero if this AGGR_INIT_EXPR provides for initialization via a
   constructor call, rather than an ordinary function call.  */
#define AGGR_INIT_VIA_CTOR_P(NODE) \
  TREE_LANG_FLAG_0 (AGGR_INIT_EXPR_CHECK (NODE))

/* Nonzero if expanding this AGGR_INIT_EXPR should first zero-initialize
   the object.  */
#define AGGR_INIT_ZERO_FIRST(NODE) \
  TREE_LANG_FLAG_2 (AGGR_INIT_EXPR_CHECK (NODE))

/* Nonzero means that the call is the jump from a thunk to the
   thunked-to function.  */
#define AGGR_INIT_FROM_THUNK_P(NODE) \
  (AGGR_INIT_EXPR_CHECK (NODE)->base.protected_flag)

/* AGGR_INIT_EXPR accessors.  These are equivalent to the CALL_EXPR
   accessors, except for AGGR_INIT_EXPR_SLOT (which takes the place of
   CALL_EXPR_STATIC_CHAIN).  */

#define AGGR_INIT_EXPR_FN(NODE) TREE_OPERAND (AGGR_INIT_EXPR_CHECK (NODE), 1)
#define AGGR_INIT_EXPR_SLOT(NODE) \
  TREE_OPERAND (AGGR_INIT_EXPR_CHECK (NODE), 2)
#define AGGR_INIT_EXPR_ARG(NODE, I) \
  TREE_OPERAND (AGGR_INIT_EXPR_CHECK (NODE), (I) + 3)
#define aggr_init_expr_nargs(NODE) (VL_EXP_OPERAND_LENGTH(NODE) - 3)

/* AGGR_INIT_EXPR_ARGP returns a pointer to the argument vector for NODE.
   We can't use &AGGR_INIT_EXPR_ARG (NODE, 0) because that will complain if
   the argument count is zero when checking is enabled.  Instead, do
   the pointer arithmetic to advance past the 3 fixed operands in a
   AGGR_INIT_EXPR.  That produces a valid pointer to just past the end of
   the operand array, even if it's not valid to dereference it.  */
#define AGGR_INIT_EXPR_ARGP(NODE) \
  (&(TREE_OPERAND (AGGR_INIT_EXPR_CHECK (NODE), 0)) + 3)

/* Abstract iterators for AGGR_INIT_EXPRs.  */

/* Structure containing iterator state.  */
struct aggr_init_expr_arg_iterator {
  tree t;	/* the aggr_init_expr */
  int n;	/* argument count */
  int i;	/* next argument index */
};

/* Initialize the abstract argument list iterator object ITER with the
   arguments from AGGR_INIT_EXPR node EXP.  */
inline void
init_aggr_init_expr_arg_iterator (tree exp,
				       aggr_init_expr_arg_iterator *iter)
{
  iter->t = exp;
  iter->n = aggr_init_expr_nargs (exp);
  iter->i = 0;
}

/* Return the next argument from abstract argument list iterator object ITER,
   and advance its state.  Return NULL_TREE if there are no more arguments.  */
inline tree
next_aggr_init_expr_arg (aggr_init_expr_arg_iterator *iter)
{
  tree result;
  if (iter->i >= iter->n)
    return NULL_TREE;
  result = AGGR_INIT_EXPR_ARG (iter->t, iter->i);
  iter->i++;
  return result;
}

/* Initialize the abstract argument list iterator object ITER, then advance
   past and return the first argument.  Useful in for expressions, e.g.
     for (arg = first_aggr_init_expr_arg (exp, &iter); arg;
          arg = next_aggr_init_expr_arg (&iter))   */
inline tree
first_aggr_init_expr_arg (tree exp, aggr_init_expr_arg_iterator *iter)
{
  init_aggr_init_expr_arg_iterator (exp, iter);
  return next_aggr_init_expr_arg (iter);
}

/* Test whether there are more arguments in abstract argument list iterator
   ITER, without changing its state.  */
inline bool
more_aggr_init_expr_args_p (const aggr_init_expr_arg_iterator *iter)
{
  return (iter->i < iter->n);
}

/* Iterate through each argument ARG of AGGR_INIT_EXPR CALL, using variable
   ITER (of type aggr_init_expr_arg_iterator) to hold the iteration state.  */
#define FOR_EACH_AGGR_INIT_EXPR_ARG(arg, iter, call)			\
  for ((arg) = first_aggr_init_expr_arg ((call), &(iter)); (arg);	\
       (arg) = next_aggr_init_expr_arg (&(iter)))

/* VEC_INIT_EXPR accessors.  */
#define VEC_INIT_EXPR_SLOT(NODE) TREE_OPERAND (VEC_INIT_EXPR_CHECK (NODE), 0)
#define VEC_INIT_EXPR_INIT(NODE) TREE_OPERAND (VEC_INIT_EXPR_CHECK (NODE), 1)

/* Indicates that a VEC_INIT_EXPR is a potential constant expression.
   Only set when the current function is constexpr.  */
#define VEC_INIT_EXPR_IS_CONSTEXPR(NODE) \
  TREE_LANG_FLAG_0 (VEC_INIT_EXPR_CHECK (NODE))

/* Indicates that a VEC_INIT_EXPR is expressing value-initialization.  */
#define VEC_INIT_EXPR_VALUE_INIT(NODE) \
  TREE_LANG_FLAG_1 (VEC_INIT_EXPR_CHECK (NODE))

/* The condition under which this MUST_NOT_THROW_EXPR actually blocks
   exceptions.  NULL_TREE means 'true'.  */
#define MUST_NOT_THROW_COND(NODE) \
  TREE_OPERAND (MUST_NOT_THROW_EXPR_CHECK (NODE), 1)

/* The TYPE_MAIN_DECL for a class template type is a TYPE_DECL, not a
   TEMPLATE_DECL.  This macro determines whether or not a given class
   type is really a template type, as opposed to an instantiation or
   specialization of one.  */
#define CLASSTYPE_IS_TEMPLATE(NODE)  \
  (CLASSTYPE_TEMPLATE_INFO (NODE)    \
   && !CLASSTYPE_USE_TEMPLATE (NODE) \
   && PRIMARY_TEMPLATE_P (CLASSTYPE_TI_TEMPLATE (NODE)))

/* The name used by the user to name the typename type.  Typically,
   this is an IDENTIFIER_NODE, and the same as the DECL_NAME on the
   corresponding TYPE_DECL.  However, this may also be a
   TEMPLATE_ID_EXPR if we had something like `typename X::Y<T>'.  */
#define TYPENAME_TYPE_FULLNAME(NODE) \
  (TYPE_VALUES_RAW (TYPENAME_TYPE_CHECK (NODE)))

/* True if a TYPENAME_TYPE was declared as an "enum".  */
#define TYPENAME_IS_ENUM_P(NODE) \
  (TREE_LANG_FLAG_0 (TYPENAME_TYPE_CHECK (NODE)))

/* True if a TYPENAME_TYPE was declared as a "class", "struct", or
   "union".  */
#define TYPENAME_IS_CLASS_P(NODE) \
  (TREE_LANG_FLAG_1 (TYPENAME_TYPE_CHECK (NODE)))

/* True if a TYPENAME_TYPE is in the process of being resolved.  */
#define TYPENAME_IS_RESOLVING_P(NODE) \
  (TREE_LANG_FLAG_2 (TYPENAME_TYPE_CHECK (NODE)))

/* [class.virtual]

   A class that declares or inherits a virtual function is called a
   polymorphic class.  */
#define TYPE_POLYMORPHIC_P(NODE) (TREE_LANG_FLAG_2 (NODE))

/* Nonzero if this class has a virtual function table pointer.  */
#define TYPE_CONTAINS_VPTR_P(NODE)		\
  (TYPE_POLYMORPHIC_P (NODE) || CLASSTYPE_VBASECLASSES (NODE))

/* This flag is true of a local VAR_DECL if it was declared in a for
   statement, but we are no longer in the scope of the for.  */
#define DECL_DEAD_FOR_LOCAL(NODE) DECL_LANG_FLAG_7 (VAR_DECL_CHECK (NODE))

/* This flag is set on a VAR_DECL that is a DECL_DEAD_FOR_LOCAL
   if we already emitted a warning about using it.  */
#define DECL_ERROR_REPORTED(NODE) DECL_LANG_FLAG_0 (VAR_DECL_CHECK (NODE))

/* Nonzero if NODE is a FUNCTION_DECL (for a function with global
   scope) declared in a local scope.  */
#define DECL_LOCAL_FUNCTION_P(NODE) \
  DECL_LANG_FLAG_0 (FUNCTION_DECL_CHECK (NODE))

/* Nonzero if NODE is the target for genericization of 'break' stmts.  */
#define LABEL_DECL_BREAK(NODE) \
  DECL_LANG_FLAG_0 (LABEL_DECL_CHECK (NODE))

/* Nonzero if NODE is the target for genericization of 'continue' stmts.  */
#define LABEL_DECL_CONTINUE(NODE) \
  DECL_LANG_FLAG_1 (LABEL_DECL_CHECK (NODE))

/* True if NODE was declared with auto in its return type, but it has
   started compilation and so the return type might have been changed by
   return type deduction; its declared return type should be found in
   DECL_STRUCT_FUNCTION(NODE)->language->x_auto_return_pattern.  */
#define FNDECL_USED_AUTO(NODE) \
  TREE_LANG_FLAG_2 (FUNCTION_DECL_CHECK (NODE))

/* Nonzero if NODE is a DECL which we know about but which has not
   been explicitly declared, such as a built-in function or a friend
   declared inside a class.  In the latter case DECL_HIDDEN_FRIEND_P
   will be set.  */
#define DECL_ANTICIPATED(NODE) \
  (DECL_LANG_SPECIFIC (TYPE_FUNCTION_OR_TEMPLATE_DECL_CHECK (NODE)) \
   ->u.base.anticipated_p)

/* Is DECL NODE a hidden name?  */
#define DECL_HIDDEN_P(NODE) \
  (DECL_LANG_SPECIFIC (NODE) && TYPE_FUNCTION_OR_TEMPLATE_DECL_P (NODE) \
   && DECL_ANTICIPATED (NODE))

/* True if this is a hidden class type.    */
#define TYPE_HIDDEN_P(NODE) \
  (DECL_LANG_SPECIFIC (TYPE_NAME (NODE)) \
   && DECL_ANTICIPATED (TYPE_NAME (NODE)))

/* True for artificial decls added for OpenMP privatized non-static
   data members.  */
#define DECL_OMP_PRIVATIZED_MEMBER(NODE) \
  (DECL_LANG_SPECIFIC (VAR_DECL_CHECK (NODE))->u.base.anticipated_p)

/* Nonzero if NODE is a FUNCTION_DECL which was declared as a friend
   within a class but has not been declared in the surrounding scope.
   The function is invisible except via argument dependent lookup.  */
#define DECL_HIDDEN_FRIEND_P(NODE) \
  (LANG_DECL_FN_CHECK (DECL_COMMON_CHECK (NODE))->hidden_friend_p)

/* Nonzero if NODE is an artificial FUNCTION_DECL for
   #pragma omp declare reduction.  */
#define DECL_OMP_DECLARE_REDUCTION_P(NODE) \
  (LANG_DECL_FN_CHECK (DECL_COMMON_CHECK (NODE))->omp_declare_reduction_p)

/* Nonzero if DECL has been declared threadprivate by
   #pragma omp threadprivate.  */
#define CP_DECL_THREADPRIVATE_P(DECL) \
  (DECL_LANG_SPECIFIC (VAR_DECL_CHECK (DECL))->u.base.threadprivate_or_deleted_p)

/* Nonzero if NODE is a VAR_DECL which has been declared inline.  */
#define DECL_VAR_DECLARED_INLINE_P(NODE) \
  (DECL_LANG_SPECIFIC (VAR_DECL_CHECK (NODE))			\
   ? DECL_LANG_SPECIFIC (NODE)->u.base.var_declared_inline_p	\
   : false)
#define SET_DECL_VAR_DECLARED_INLINE_P(NODE) \
  (DECL_LANG_SPECIFIC (VAR_DECL_CHECK (NODE))->u.base.var_declared_inline_p \
   = true)

/* Nonzero if NODE is an artificial VAR_DECL for a C++17 structured binding
   declaration or one of VAR_DECLs for the user identifiers in it.  */
#define DECL_DECOMPOSITION_P(NODE) \
  (VAR_P (NODE) && DECL_LANG_SPECIFIC (NODE)			\
   ? DECL_LANG_SPECIFIC (NODE)->u.base.selector == lds_decomp		\
   : false)

/* The underlying artificial VAR_DECL for structured binding.  */
#define DECL_DECOMP_BASE(NODE) \
  (LANG_DECL_DECOMP_CHECK (NODE)->base)

/* Nonzero if NODE is an inline VAR_DECL.  In C++17, static data members
   declared with constexpr specifier are implicitly inline variables.  */
#define DECL_INLINE_VAR_P(NODE) \
  (DECL_VAR_DECLARED_INLINE_P (NODE)				\
   || (cxx_dialect >= cxx1z					\
       && DECL_DECLARED_CONSTEXPR_P (NODE)			\
       && DECL_CLASS_SCOPE_P (NODE)))

/* Nonzero if DECL was declared with '= delete'.  */
#define DECL_DELETED_FN(DECL) \
  (LANG_DECL_FN_CHECK (DECL)->min.base.threadprivate_or_deleted_p)

/* Nonzero if DECL was declared with '= default' (maybe implicitly).  */
#define DECL_DEFAULTED_FN(DECL) \
  (LANG_DECL_FN_CHECK (DECL)->defaulted_p)

/* Nonzero if DECL is explicitly defaulted in the class body.  */
#define DECL_DEFAULTED_IN_CLASS_P(DECL)					\
  (DECL_DEFAULTED_FN (DECL) && DECL_INITIALIZED_IN_CLASS_P (DECL))
/* Nonzero if DECL was defaulted outside the class body.  */
#define DECL_DEFAULTED_OUTSIDE_CLASS_P(DECL)				\
  (DECL_DEFAULTED_FN (DECL)						\
   && !(DECL_ARTIFICIAL (DECL) || DECL_INITIALIZED_IN_CLASS_P (DECL)))

/* Record whether a typedef for type `int' was actually `signed int'.  */
#define C_TYPEDEF_EXPLICITLY_SIGNED(EXP) DECL_LANG_FLAG_1 (EXP)

/* Returns nonzero if DECL has external linkage, as specified by the
   language standard.  (This predicate may hold even when the
   corresponding entity is not actually given external linkage in the
   object file; see decl_linkage for details.)  */
#define DECL_EXTERNAL_LINKAGE_P(DECL) \
  (decl_linkage (DECL) == lk_external)

/* Keep these codes in ascending code order.  */

#define INTEGRAL_CODE_P(CODE)	\
  ((CODE) == ENUMERAL_TYPE	\
   || (CODE) == BOOLEAN_TYPE	\
   || (CODE) == INTEGER_TYPE)

/* [basic.fundamental]

   Types  bool, char, wchar_t, and the signed and unsigned integer types
   are collectively called integral types.

   Note that INTEGRAL_TYPE_P, as defined in tree.h, allows enumeration
   types as well, which is incorrect in C++.  Keep these checks in
   ascending code order.  */
#define CP_INTEGRAL_TYPE_P(TYPE)		\
  (TREE_CODE (TYPE) == BOOLEAN_TYPE		\
   || TREE_CODE (TYPE) == INTEGER_TYPE)

/* Returns true if TYPE is an integral or enumeration name.  Keep
   these checks in ascending code order.  */
#define INTEGRAL_OR_ENUMERATION_TYPE_P(TYPE) \
   (TREE_CODE (TYPE) == ENUMERAL_TYPE || CP_INTEGRAL_TYPE_P (TYPE))

/* Returns true if TYPE is an integral or unscoped enumeration type.  */
#define INTEGRAL_OR_UNSCOPED_ENUMERATION_TYPE_P(TYPE) \
   (UNSCOPED_ENUM_P (TYPE) || CP_INTEGRAL_TYPE_P (TYPE))

/* True if the class type TYPE is a literal type.  */
#define CLASSTYPE_LITERAL_P(TYPE)              \
   (LANG_TYPE_CLASS_CHECK (TYPE)->is_literal)

/* [basic.fundamental]

   Integral and floating types are collectively called arithmetic
   types.  

   As a GNU extension, we also accept complex types.

   Keep these checks in ascending code order.  */
#define ARITHMETIC_TYPE_P(TYPE) \
  (CP_INTEGRAL_TYPE_P (TYPE) \
   || TREE_CODE (TYPE) == REAL_TYPE \
   || TREE_CODE (TYPE) == COMPLEX_TYPE)

/* True iff TYPE is cv decltype(nullptr).  */
#define NULLPTR_TYPE_P(TYPE) (TREE_CODE (TYPE) == NULLPTR_TYPE)

/* [basic.types]

   Arithmetic types, enumeration types, pointer types,
   pointer-to-member types, and std::nullptr_t are collectively called
   scalar types.
   
   Keep these checks in ascending code order.  */
#define SCALAR_TYPE_P(TYPE)			\
  (TYPE_PTRDATAMEM_P (TYPE)			\
   || TREE_CODE (TYPE) == ENUMERAL_TYPE		\
   || ARITHMETIC_TYPE_P (TYPE)			\
   || TYPE_PTR_P (TYPE)				\
   || TYPE_PTRMEMFUNC_P (TYPE)                  \
   || NULLPTR_TYPE_P (TYPE))

/* Determines whether this type is a C++0x scoped enumeration
   type. Scoped enumerations types are introduced via "enum class" or
   "enum struct", e.g.,

     enum class Color {
       Red, Green, Blue
     };

   Scoped enumeration types are different from normal (unscoped)
   enumeration types in several ways:
   
     - The enumerators of a scoped enumeration type are only available
       within the scope of the enumeration type and not in the
       enclosing scope. For example, the Red color can be referred to
       with "Color::Red" but not "Red".

     - Scoped enumerators and enumerations do not implicitly convert
       to integers or 'bool'.

     - The underlying type of the enum is well-defined.  */
#define SCOPED_ENUM_P(TYPE)                                             \
  (TREE_CODE (TYPE) == ENUMERAL_TYPE && ENUM_IS_SCOPED (TYPE))

/* Determine whether this is an unscoped enumeration type.  */
#define UNSCOPED_ENUM_P(TYPE)                                           \
  (TREE_CODE (TYPE) == ENUMERAL_TYPE && !ENUM_IS_SCOPED (TYPE))

/* Set the flag indicating whether an ENUMERAL_TYPE is a C++0x scoped
   enumeration type (1) or a normal (unscoped) enumeration type
   (0).  */
#define SET_SCOPED_ENUM_P(TYPE, VAL)                    \
  (ENUM_IS_SCOPED (TYPE) = (VAL))

#define SET_OPAQUE_ENUM_P(TYPE, VAL)                    \
  (ENUM_IS_OPAQUE (TYPE) = (VAL))

#define OPAQUE_ENUM_P(TYPE)				\
  (TREE_CODE (TYPE) == ENUMERAL_TYPE && ENUM_IS_OPAQUE (TYPE))

/* Determines whether an ENUMERAL_TYPE has an explicit
   underlying type.  */
#define ENUM_FIXED_UNDERLYING_TYPE_P(NODE) (TYPE_LANG_FLAG_5 (NODE))

/* Returns the underlying type of the given enumeration type. The
   underlying type is determined in different ways, depending on the
   properties of the enum:

     - In C++0x, the underlying type can be explicitly specified, e.g.,

         enum E1 : char { ... } // underlying type is char

     - In a C++0x scoped enumeration, the underlying type is int
       unless otherwises specified:

         enum class E2 { ... } // underlying type is int

     - Otherwise, the underlying type is determined based on the
       values of the enumerators. In this case, the
       ENUM_UNDERLYING_TYPE will not be set until after the definition
       of the enumeration is completed by finish_enum.  */
#define ENUM_UNDERLYING_TYPE(TYPE) \
  TREE_TYPE (ENUMERAL_TYPE_CHECK (TYPE))

/* [dcl.init.aggr]

   An aggregate is an array or a class with no user-provided
   constructors, no brace-or-equal-initializers for non-static data
   members, no private or protected non-static data members, no
   base classes, and no virtual functions.

   As an extension, we also treat vectors as aggregates.  Keep these
   checks in ascending code order.  */
#define CP_AGGREGATE_TYPE_P(TYPE)				\
  (TREE_CODE (TYPE) == VECTOR_TYPE				\
   ||TREE_CODE (TYPE) == ARRAY_TYPE				\
   || (CLASS_TYPE_P (TYPE) && !CLASSTYPE_NON_AGGREGATE (TYPE)))

/* Nonzero for a class type means that the class type has a
   user-declared constructor.  */
#define TYPE_HAS_USER_CONSTRUCTOR(NODE) (TYPE_LANG_FLAG_1 (NODE))

/* Nonzero means that the FUNCTION_TYPE or METHOD_TYPE has a
   late-specified return type.  */
#define TYPE_HAS_LATE_RETURN_TYPE(NODE) \
  (TYPE_LANG_FLAG_2 (FUNC_OR_METHOD_CHECK (NODE)))

/* When appearing in an INDIRECT_REF, it means that the tree structure
   underneath is actually a call to a constructor.  This is needed
   when the constructor must initialize local storage (which can
   be automatically destroyed), rather than allowing it to allocate
   space from the heap.

   When appearing in a SAVE_EXPR, it means that underneath
   is a call to a constructor.

   When appearing in a CONSTRUCTOR, the expression is a
   compound literal.

   When appearing in a FIELD_DECL, it means that this field
   has been duly initialized in its constructor.  */
#define TREE_HAS_CONSTRUCTOR(NODE) (TREE_LANG_FLAG_4 (NODE))

/* True if NODE is a brace-enclosed initializer.  */
#define BRACE_ENCLOSED_INITIALIZER_P(NODE) \
  (TREE_CODE (NODE) == CONSTRUCTOR && TREE_TYPE (NODE) == init_list_type_node)

/* True if NODE is a compound-literal, i.e., a brace-enclosed
   initializer cast to a particular type.  */
#define COMPOUND_LITERAL_P(NODE) \
  (TREE_CODE (NODE) == CONSTRUCTOR && TREE_HAS_CONSTRUCTOR (NODE))

#define EMPTY_CONSTRUCTOR_P(NODE) (TREE_CODE (NODE) == CONSTRUCTOR \
				   && vec_safe_is_empty(CONSTRUCTOR_ELTS(NODE))\
				   && !TREE_HAS_CONSTRUCTOR (NODE))

/* True if NODE is a init-list used as a direct-initializer, i.e.
   B b{1,2}, not B b({1,2}) or B b = {1,2}.  */
#define CONSTRUCTOR_IS_DIRECT_INIT(NODE) (TREE_LANG_FLAG_0 (CONSTRUCTOR_CHECK (NODE)))

/* True if an uninitialized element in NODE should not be treated as
   implicitly value-initialized.  Only used in constexpr evaluation.  */
#define CONSTRUCTOR_NO_IMPLICIT_ZERO(NODE) \
  (TREE_LANG_FLAG_1 (CONSTRUCTOR_CHECK (NODE)))

/* True if this CONSTRUCTOR should not be used as a variable initializer
   because it was loaded from a constexpr variable with mutable fields.  */
#define CONSTRUCTOR_MUTABLE_POISON(NODE) \
  (TREE_LANG_FLAG_2 (CONSTRUCTOR_CHECK (NODE)))

/* True if this typed CONSTRUCTOR represents C99 compound-literal syntax rather
   than C++11 functional cast syntax.  */
#define CONSTRUCTOR_C99_COMPOUND_LITERAL(NODE) \
  (TREE_LANG_FLAG_3 (CONSTRUCTOR_CHECK (NODE)))

#define DIRECT_LIST_INIT_P(NODE) \
   (BRACE_ENCLOSED_INITIALIZER_P (NODE) && CONSTRUCTOR_IS_DIRECT_INIT (NODE))

/* True if NODE represents a conversion for direct-initialization in a
   template.  Set by perform_implicit_conversion_flags.  */
#define IMPLICIT_CONV_EXPR_DIRECT_INIT(NODE) \
  (TREE_LANG_FLAG_0 (IMPLICIT_CONV_EXPR_CHECK (NODE)))

/* Nonzero means that an object of this type can not be initialized using
   an initializer list.  */
#define CLASSTYPE_NON_AGGREGATE(NODE) \
  (LANG_TYPE_CLASS_CHECK (NODE)->non_aggregate)
#define TYPE_NON_AGGREGATE_CLASS(NODE) \
  (CLASS_TYPE_P (NODE) && CLASSTYPE_NON_AGGREGATE (NODE))

/* Nonzero if there is a non-trivial X::op=(cv X&) for this class.  */
#define TYPE_HAS_COMPLEX_COPY_ASSIGN(NODE) (LANG_TYPE_CLASS_CHECK (NODE)->has_complex_copy_assign)

/* Nonzero if there is a non-trivial X::X(cv X&) for this class.  */
#define TYPE_HAS_COMPLEX_COPY_CTOR(NODE) (LANG_TYPE_CLASS_CHECK (NODE)->has_complex_copy_ctor)

/* Nonzero if there is a non-trivial X::op=(X&&) for this class.  */
#define TYPE_HAS_COMPLEX_MOVE_ASSIGN(NODE) (LANG_TYPE_CLASS_CHECK (NODE)->has_complex_move_assign)

/* Nonzero if there is a non-trivial X::X(X&&) for this class.  */
#define TYPE_HAS_COMPLEX_MOVE_CTOR(NODE) (LANG_TYPE_CLASS_CHECK (NODE)->has_complex_move_ctor)

/* Nonzero if there is no trivial default constructor for this class.  */
#define TYPE_HAS_COMPLEX_DFLT(NODE) (LANG_TYPE_CLASS_CHECK (NODE)->has_complex_dflt)

/* Nonzero if TYPE has a trivial destructor.  From [class.dtor]:

     A destructor is trivial if it is an implicitly declared
     destructor and if:

       - all of the direct base classes of its class have trivial
	 destructors,

       - for all of the non-static data members of its class that are
	 of class type (or array thereof), each such class has a
	 trivial destructor.  */
#define TYPE_HAS_TRIVIAL_DESTRUCTOR(NODE) \
  (!TYPE_HAS_NONTRIVIAL_DESTRUCTOR (NODE))

/* Nonzero for _TYPE node means that this type does not have a trivial
   destructor.  Therefore, destroying an object of this type will
   involve a call to a destructor.  This can apply to objects of
   ARRAY_TYPE is the type of the elements needs a destructor.  */
#define TYPE_HAS_NONTRIVIAL_DESTRUCTOR(NODE) \
  (TYPE_LANG_FLAG_4 (NODE))

/* Nonzero for class type means that the default constructor is trivial.  */
#define TYPE_HAS_TRIVIAL_DFLT(NODE) \
  (TYPE_HAS_DEFAULT_CONSTRUCTOR (NODE) && ! TYPE_HAS_COMPLEX_DFLT (NODE))

/* Nonzero for class type means that copy initialization of this type can use
   a bitwise copy.  */
#define TYPE_HAS_TRIVIAL_COPY_CTOR(NODE) \
  (TYPE_HAS_COPY_CTOR (NODE) && ! TYPE_HAS_COMPLEX_COPY_CTOR (NODE))

/* Nonzero for class type means that assignment of this type can use
   a bitwise copy.  */
#define TYPE_HAS_TRIVIAL_COPY_ASSIGN(NODE) \
  (TYPE_HAS_COPY_ASSIGN (NODE) && ! TYPE_HAS_COMPLEX_COPY_ASSIGN (NODE))

/* Returns true if NODE is a pointer-to-data-member.  */
#define TYPE_PTRDATAMEM_P(NODE)			\
  (TREE_CODE (NODE) == OFFSET_TYPE)
/* Returns true if NODE is a pointer.  */
#define TYPE_PTR_P(NODE)			\
  (TREE_CODE (NODE) == POINTER_TYPE)

/* Returns true if NODE is an object type:

     [basic.types]

     An object type is a (possibly cv-qualified) type that is not a
     function type, not a reference type, and not a void type.

   Keep these checks in ascending order, for speed.  */
#define TYPE_OBJ_P(NODE)			\
  (TREE_CODE (NODE) != REFERENCE_TYPE		\
   && !VOID_TYPE_P (NODE)  		        \
   && TREE_CODE (NODE) != FUNCTION_TYPE		\
   && TREE_CODE (NODE) != METHOD_TYPE)

/* Returns true if NODE is a pointer to an object.  Keep these checks
   in ascending tree code order.  */
#define TYPE_PTROB_P(NODE)					\
  (TYPE_PTR_P (NODE) && TYPE_OBJ_P (TREE_TYPE (NODE)))

/* Returns true if NODE is a reference to an object.  Keep these checks
   in ascending tree code order.  */
#define TYPE_REF_OBJ_P(NODE)					\
  (TREE_CODE (NODE) == REFERENCE_TYPE && TYPE_OBJ_P (TREE_TYPE (NODE)))

/* Returns true if NODE is a pointer to an object, or a pointer to
   void.  Keep these checks in ascending tree code order.  */
#define TYPE_PTROBV_P(NODE)					\
  (TYPE_PTR_P (NODE)						\
   && !(TREE_CODE (TREE_TYPE (NODE)) == FUNCTION_TYPE		\
	|| TREE_CODE (TREE_TYPE (NODE)) == METHOD_TYPE))

/* Returns true if NODE is a pointer to function type.  */
#define TYPE_PTRFN_P(NODE)				\
  (TYPE_PTR_P (NODE)			                \
   && TREE_CODE (TREE_TYPE (NODE)) == FUNCTION_TYPE)

/* Returns true if NODE is a reference to function type.  */
#define TYPE_REFFN_P(NODE)				\
  (TREE_CODE (NODE) == REFERENCE_TYPE			\
   && TREE_CODE (TREE_TYPE (NODE)) == FUNCTION_TYPE)

/* Returns true if NODE is a pointer to member function type.  */
#define TYPE_PTRMEMFUNC_P(NODE)		\
  (TREE_CODE (NODE) == RECORD_TYPE	\
   && TYPE_PTRMEMFUNC_FLAG (NODE))

#define TYPE_PTRMEMFUNC_FLAG(NODE) \
  (TYPE_LANG_FLAG_2 (RECORD_TYPE_CHECK (NODE)))

/* Returns true if NODE is a pointer-to-member.  */
#define TYPE_PTRMEM_P(NODE) \
  (TYPE_PTRDATAMEM_P (NODE) || TYPE_PTRMEMFUNC_P (NODE))

/* Returns true if NODE is a pointer or a pointer-to-member.  */
#define TYPE_PTR_OR_PTRMEM_P(NODE) \
  (TYPE_PTR_P (NODE) || TYPE_PTRMEM_P (NODE))

/* Indicates when overload resolution may resolve to a pointer to
   member function. [expr.unary.op]/3 */
#define PTRMEM_OK_P(NODE) \
  TREE_LANG_FLAG_0 (TREE_CHECK3 ((NODE), ADDR_EXPR, OFFSET_REF, SCOPE_REF))

/* Get the POINTER_TYPE to the METHOD_TYPE associated with this
   pointer to member function.  TYPE_PTRMEMFUNC_P _must_ be true,
   before using this macro.  */
#define TYPE_PTRMEMFUNC_FN_TYPE(NODE) \
  (cp_build_qualified_type (TREE_TYPE (TYPE_FIELDS (NODE)),\
			    cp_type_quals (NODE)))

/* As above, but can be used in places that want an lvalue at the expense
   of not necessarily having the correct cv-qualifiers.  */
#define TYPE_PTRMEMFUNC_FN_TYPE_RAW(NODE) \
  (TREE_TYPE (TYPE_FIELDS (NODE)))

/* Returns `A' for a type like `int (A::*)(double)' */
#define TYPE_PTRMEMFUNC_OBJECT_TYPE(NODE) \
  TYPE_METHOD_BASETYPE (TREE_TYPE (TYPE_PTRMEMFUNC_FN_TYPE (NODE)))

/* The canonical internal RECORD_TYPE from the POINTER_TYPE to
   METHOD_TYPE.  */
#define TYPE_PTRMEMFUNC_TYPE(NODE) \
  TYPE_LANG_SLOT_1 (NODE)

/* For a pointer-to-member type of the form `T X::*', this is `X'.
   For a type like `void (X::*)() const', this type is `X', not `const
   X'.  To get at the `const X' you have to look at the
   TYPE_PTRMEM_POINTED_TO_TYPE; there, the first parameter will have
   type `const X*'.  */
#define TYPE_PTRMEM_CLASS_TYPE(NODE)			\
  (TYPE_PTRDATAMEM_P (NODE)					\
   ? TYPE_OFFSET_BASETYPE (NODE)		\
   : TYPE_PTRMEMFUNC_OBJECT_TYPE (NODE))

/* For a pointer-to-member type of the form `T X::*', this is `T'.  */
#define TYPE_PTRMEM_POINTED_TO_TYPE(NODE)		\
   (TYPE_PTRDATAMEM_P (NODE)				\
    ? TREE_TYPE (NODE)					\
    : TREE_TYPE (TYPE_PTRMEMFUNC_FN_TYPE (NODE)))

/* For a pointer-to-member constant `X::Y' this is the RECORD_TYPE for
   `X'.  */
#define PTRMEM_CST_CLASS(NODE) \
  TYPE_PTRMEM_CLASS_TYPE (TREE_TYPE (PTRMEM_CST_CHECK (NODE)))

/* For a pointer-to-member constant `X::Y' this is the _DECL for
   `Y'.  */
#define PTRMEM_CST_MEMBER(NODE) \
  (((ptrmem_cst_t)PTRMEM_CST_CHECK (NODE))->member)

/* The expression in question for a TYPEOF_TYPE.  */
#define TYPEOF_TYPE_EXPR(NODE) (TYPE_VALUES_RAW (TYPEOF_TYPE_CHECK (NODE)))

/* The type in question for an UNDERLYING_TYPE.  */
#define UNDERLYING_TYPE_TYPE(NODE) \
  (TYPE_VALUES_RAW (UNDERLYING_TYPE_CHECK (NODE)))

/* The type in question for BASES.  */
#define BASES_TYPE(NODE) \
  (TYPE_VALUES_RAW (BASES_CHECK (NODE)))

#define BASES_DIRECT(NODE) \
  TREE_LANG_FLAG_0 (BASES_CHECK (NODE))

/* The expression in question for a DECLTYPE_TYPE.  */
#define DECLTYPE_TYPE_EXPR(NODE) (TYPE_VALUES_RAW (DECLTYPE_TYPE_CHECK (NODE)))

/* Whether the DECLTYPE_TYPE_EXPR of NODE was originally parsed as an
   id-expression or a member-access expression. When false, it was
   parsed as a full expression.  */
#define DECLTYPE_TYPE_ID_EXPR_OR_MEMBER_ACCESS_P(NODE) \
  (DECLTYPE_TYPE_CHECK (NODE))->type_common.string_flag

/* These flags indicate that we want different semantics from normal
   decltype: lambda capture just drops references, init capture
   uses auto semantics, lambda proxies look through implicit dereference.  */
#define DECLTYPE_FOR_LAMBDA_CAPTURE(NODE) \
  TREE_LANG_FLAG_0 (DECLTYPE_TYPE_CHECK (NODE))
#define DECLTYPE_FOR_INIT_CAPTURE(NODE) \
  TREE_LANG_FLAG_1 (DECLTYPE_TYPE_CHECK (NODE))
#define DECLTYPE_FOR_LAMBDA_PROXY(NODE) \
  TREE_LANG_FLAG_2 (DECLTYPE_TYPE_CHECK (NODE))
#define DECLTYPE_FOR_REF_CAPTURE(NODE) \
  TREE_LANG_FLAG_3 (DECLTYPE_TYPE_CHECK (NODE))

/* Nonzero for VAR_DECL and FUNCTION_DECL node means that `extern' was
   specified in its declaration.  This can also be set for an
   erroneously declared PARM_DECL.  */
#define DECL_THIS_EXTERN(NODE) \
  DECL_LANG_FLAG_2 (VAR_FUNCTION_OR_PARM_DECL_CHECK (NODE))

/* Nonzero for VAR_DECL and FUNCTION_DECL node means that `static' was
   specified in its declaration.  This can also be set for an
   erroneously declared PARM_DECL.  */
#define DECL_THIS_STATIC(NODE) \
  DECL_LANG_FLAG_6 (VAR_FUNCTION_OR_PARM_DECL_CHECK (NODE))

/* Nonzero for FIELD_DECL node means that this field is a lambda capture
   field for an array of runtime bound.  */
#define DECL_VLA_CAPTURE_P(NODE) \
  DECL_LANG_FLAG_1 (FIELD_DECL_CHECK (NODE))

/* Nonzero for PARM_DECL node means that this is an array function
   parameter, i.e, a[] rather than *a.  */
#define DECL_ARRAY_PARAMETER_P(NODE) \
  DECL_LANG_FLAG_1 (PARM_DECL_CHECK (NODE))

/* Nonzero for a FIELD_DECL who's NSMDI is currently being
   instantiated.  */
#define DECL_INSTANTIATING_NSDMI_P(NODE) \
  DECL_LANG_FLAG_2 (FIELD_DECL_CHECK (NODE))

/* Nonzero for FIELD_DECL node means that this field is a base class
   of the parent object, as opposed to a member field.  */
#define DECL_FIELD_IS_BASE(NODE) \
  DECL_LANG_FLAG_6 (FIELD_DECL_CHECK (NODE))

/* Nonzero for FIELD_DECL node means that this field is a simple (no
   explicit initializer) lambda capture field, making it invisible to
   name lookup in unevaluated contexts.  */
#define DECL_NORMAL_CAPTURE_P(NODE) \
  DECL_LANG_FLAG_7 (FIELD_DECL_CHECK (NODE))

/* Nonzero if TYPE is an anonymous union or struct type.  We have to use a
   flag for this because "A union for which objects or pointers are
   declared is not an anonymous union" [class.union].  */
#define ANON_AGGR_TYPE_P(NODE)				\
  (CLASS_TYPE_P (NODE) && LANG_TYPE_CLASS_CHECK (NODE)->anon_aggr)
#define SET_ANON_AGGR_TYPE_P(NODE)			\
  (LANG_TYPE_CLASS_CHECK (NODE)->anon_aggr = 1)

/* Nonzero if TYPE is an anonymous union type.  */
#define ANON_UNION_TYPE_P(NODE) \
  (TREE_CODE (NODE) == UNION_TYPE && ANON_AGGR_TYPE_P (NODE))

/* Define fields and accessors for nodes representing declared names.  */

/* Nonzero if TYPE is an unnamed class with a typedef for linkage purposes.  */
#define TYPE_WAS_UNNAMED(NODE) (LANG_TYPE_CLASS_CHECK (NODE)->was_anonymous)

/* C++: all of these are overloaded!  These apply only to TYPE_DECLs.  */

/* The format of each node in the DECL_FRIENDLIST is as follows:

   The TREE_PURPOSE will be the name of a function, i.e., an
   IDENTIFIER_NODE.  The TREE_VALUE will be itself a TREE_LIST, whose
   TREE_VALUEs are friends with the given name.  */
#define DECL_FRIENDLIST(NODE)		(DECL_INITIAL (NODE))
#define FRIEND_NAME(LIST) (TREE_PURPOSE (LIST))
#define FRIEND_DECLS(LIST) (TREE_VALUE (LIST))

/* The DECL_ACCESS, if non-NULL, is a TREE_LIST.  The TREE_PURPOSE of
   each node is a type; the TREE_VALUE is the access granted for this
   DECL in that type.  The DECL_ACCESS is set by access declarations.
   For example, if a member that would normally be public in a
   derived class is made protected, then the derived class and the
   protected_access_node will appear in the DECL_ACCESS for the node.  */
#define DECL_ACCESS(NODE) (LANG_DECL_U2_CHECK (NODE, 0)->access)

/* Nonzero if the FUNCTION_DECL is a global constructor.  */
#define DECL_GLOBAL_CTOR_P(NODE) \
  (LANG_DECL_FN_CHECK (NODE)->global_ctor_p)

/* Nonzero if the FUNCTION_DECL is a global destructor.  */
#define DECL_GLOBAL_DTOR_P(NODE) \
  (LANG_DECL_FN_CHECK (NODE)->global_dtor_p)

/* Accessor macros for C++ template decl nodes.  */

/* The DECL_TEMPLATE_PARMS are a list.  The TREE_PURPOSE of each node
   is a INT_CST whose TREE_INT_CST_LOW indicates the level of the
   template parameters, with 1 being the outermost set of template
   parameters.  The TREE_VALUE is a vector, whose elements are the
   template parameters at each level.  Each element in the vector is a
   TREE_LIST, whose TREE_VALUE is a PARM_DECL (if the parameter is a
   non-type parameter), or a TYPE_DECL (if the parameter is a type
   parameter).  The TREE_PURPOSE is the default value, if any.  The
   TEMPLATE_PARM_INDEX for the parameter is available as the
   DECL_INITIAL (for a PARM_DECL) or as the TREE_TYPE (for a
   TYPE_DECL). 

   FIXME: CONST_CAST_TREE is a hack that hopefully will go away after
   tree is converted to C++ class hiearchy.  */
#define DECL_TEMPLATE_PARMS(NODE)       \
   ((struct tree_template_decl *)CONST_CAST_TREE (TEMPLATE_DECL_CHECK (NODE)))->arguments
#define DECL_INNERMOST_TEMPLATE_PARMS(NODE) \
   INNERMOST_TEMPLATE_PARMS (DECL_TEMPLATE_PARMS (NODE))
#define DECL_NTPARMS(NODE) \
   TREE_VEC_LENGTH (DECL_INNERMOST_TEMPLATE_PARMS (NODE))
/* For function, method, class-data templates.

   FIXME: CONST_CAST_TREE is a hack that hopefully will go away after
   tree is converted to C++ class hiearchy.  */
#define DECL_TEMPLATE_RESULT(NODE)      \
   ((struct tree_template_decl *)CONST_CAST_TREE(TEMPLATE_DECL_CHECK (NODE)))->result
/* For a function template at namespace scope, DECL_TEMPLATE_INSTANTIATIONS
   lists all instantiations and specializations of the function so that
   tsubst_friend_function can reassign them to another template if we find
   that the namespace-scope template is really a partial instantiation of a
   friend template.

   For a class template the DECL_TEMPLATE_INSTANTIATIONS lists holds
   all instantiations and specializations of the class type, including
   partial instantiations and partial specializations, so that if we
   explicitly specialize a partial instantiation we can walk the list
   in maybe_process_partial_specialization and reassign them or complain
   as appropriate.

   In both cases, the TREE_PURPOSE of each node contains the arguments
   used; the TREE_VALUE contains the generated variable.  The template
   arguments are always complete.  For example, given:

      template <class T> struct S1 {
	template <class U> struct S2 {};
	template <class U> struct S2<U*> {};
      };

   the record for the partial specialization will contain, as its
   argument list, { {T}, {U*} }, and will be on the
   DECL_TEMPLATE_INSTANTIATIONS list for `template <class T> template
   <class U> struct S1<T>::S2'.

   This list is not used for other templates.  */
#define DECL_TEMPLATE_INSTANTIATIONS(NODE) \
  DECL_SIZE_UNIT (TEMPLATE_DECL_CHECK (NODE))

/* For a class template, this list contains the partial
   specializations of this template.  (Full specializations are not
   recorded on this list.)  The TREE_PURPOSE holds the arguments used
   in the partial specialization (e.g., for `template <class T> struct
   S<T*, int>' this will be `T*, int'.)  The arguments will also include
   any outer template arguments.  The TREE_VALUE holds the TEMPLATE_DECL
   for the partial specialization.  The TREE_TYPE is the _TYPE node for
   the partial specialization.

   This list is not used for other templates.  */
#define DECL_TEMPLATE_SPECIALIZATIONS(NODE)     \
  DECL_SIZE (TEMPLATE_DECL_CHECK (NODE))

/* Nonzero for a DECL which is actually a template parameter.  Keep
   these checks in ascending tree code order.   */
#define DECL_TEMPLATE_PARM_P(NODE)		\
  (DECL_LANG_FLAG_0 (NODE)			\
   && (TREE_CODE (NODE) == CONST_DECL		\
       || TREE_CODE (NODE) == PARM_DECL		\
       || TREE_CODE (NODE) == TYPE_DECL		\
       || TREE_CODE (NODE) == TEMPLATE_DECL))

/* Mark NODE as a template parameter.  */
#define SET_DECL_TEMPLATE_PARM_P(NODE) \
  (DECL_LANG_FLAG_0 (NODE) = 1)

/* Nonzero if NODE is a template template parameter.  */
#define DECL_TEMPLATE_TEMPLATE_PARM_P(NODE) \
  (TREE_CODE (NODE) == TEMPLATE_DECL && DECL_TEMPLATE_PARM_P (NODE))

/* Nonzero for a DECL that represents a function template.  */
#define DECL_FUNCTION_TEMPLATE_P(NODE)                          \
  (TREE_CODE (NODE) == TEMPLATE_DECL                            \
   && DECL_TEMPLATE_RESULT (NODE) != NULL_TREE			\
   && TREE_CODE (DECL_TEMPLATE_RESULT (NODE)) == FUNCTION_DECL)

/* Nonzero for a DECL that represents a class template or alias
   template.  */
#define DECL_TYPE_TEMPLATE_P(NODE)				\
  (TREE_CODE (NODE) == TEMPLATE_DECL				\
   && DECL_TEMPLATE_RESULT (NODE) != NULL_TREE			\
   && TREE_CODE (DECL_TEMPLATE_RESULT (NODE)) == TYPE_DECL)

/* Nonzero for a DECL that represents a class template.  */
#define DECL_CLASS_TEMPLATE_P(NODE)				\
  (DECL_TYPE_TEMPLATE_P (NODE)					\
   && DECL_IMPLICIT_TYPEDEF_P (DECL_TEMPLATE_RESULT (NODE)))

/* Nonzero for a TEMPLATE_DECL that represents an alias template.  */
#define DECL_ALIAS_TEMPLATE_P(NODE)			\
  (DECL_TYPE_TEMPLATE_P (NODE)				\
   && !DECL_ARTIFICIAL (DECL_TEMPLATE_RESULT (NODE)))

/* Nonzero for a NODE which declares a type.  */
#define DECL_DECLARES_TYPE_P(NODE) \
  (TREE_CODE (NODE) == TYPE_DECL || DECL_TYPE_TEMPLATE_P (NODE))

/* Nonzero if NODE declares a function.  */
#define DECL_DECLARES_FUNCTION_P(NODE) \
  (TREE_CODE (NODE) == FUNCTION_DECL || DECL_FUNCTION_TEMPLATE_P (NODE))

/* Nonzero if NODE is the typedef implicitly generated for a type when
   the type is declared.  In C++, `struct S {};' is roughly
   equivalent to `struct S {}; typedef struct S S;' in C.
   DECL_IMPLICIT_TYPEDEF_P will hold for the typedef indicated in this
   example.  In C++, there is a second implicit typedef for each
   class, called the injected-class-name, in the scope of `S' itself, so that
   you can say `S::S'.  DECL_SELF_REFERENCE_P will hold for that typedef.  */
#define DECL_IMPLICIT_TYPEDEF_P(NODE) \
  (TREE_CODE (NODE) == TYPE_DECL && DECL_LANG_FLAG_2 (NODE))
#define SET_DECL_IMPLICIT_TYPEDEF_P(NODE) \
  (DECL_LANG_FLAG_2 (NODE) = 1)
#define DECL_SELF_REFERENCE_P(NODE) \
  (TREE_CODE (NODE) == TYPE_DECL && DECL_LANG_FLAG_4 (NODE))
#define SET_DECL_SELF_REFERENCE_P(NODE) \
  (DECL_LANG_FLAG_4 (NODE) = 1)

/* A `primary' template is one that has its own template header and is not
   a partial specialization.  A member function of a class template is a
   template, but not primary.  A member template is primary.  Friend
   templates are primary, too.  */

/* Returns the primary template corresponding to these parameters.  */
#define DECL_PRIMARY_TEMPLATE(NODE) \
  (TREE_TYPE (DECL_INNERMOST_TEMPLATE_PARMS (NODE)))

/* Returns nonzero if NODE is a primary template.  */
#define PRIMARY_TEMPLATE_P(NODE) (DECL_PRIMARY_TEMPLATE (NODE) == (NODE))

/* Nonzero iff NODE is a specialization of a template.  The value
   indicates the type of specializations:

     1=implicit instantiation

     2=partial or explicit specialization, e.g.:

        template <> int min<int> (int, int),

     3=explicit instantiation, e.g.:
  
        template int min<int> (int, int);

   Note that NODE will be marked as a specialization even if the
   template it is instantiating is not a primary template.  For
   example, given:

     template <typename T> struct O { 
       void f();
       struct I {}; 
     };
    
   both O<int>::f and O<int>::I will be marked as instantiations.

   If DECL_USE_TEMPLATE is nonzero, then DECL_TEMPLATE_INFO will also
   be non-NULL.  */
#define DECL_USE_TEMPLATE(NODE) (DECL_LANG_SPECIFIC (NODE)->u.base.use_template)

/* Like DECL_USE_TEMPLATE, but for class types.  */
#define CLASSTYPE_USE_TEMPLATE(NODE) \
  (LANG_TYPE_CLASS_CHECK (NODE)->use_template)

/* True if NODE is a specialization of a primary template.  */
#define CLASSTYPE_SPECIALIZATION_OF_PRIMARY_TEMPLATE_P(NODE)	\
  (CLASS_TYPE_P (NODE)						\
   && CLASSTYPE_USE_TEMPLATE (NODE)				\
   && PRIMARY_TEMPLATE_P (CLASSTYPE_TI_TEMPLATE (NODE)))

#define DECL_TEMPLATE_INSTANTIATION(NODE) (DECL_USE_TEMPLATE (NODE) & 1)
#define CLASSTYPE_TEMPLATE_INSTANTIATION(NODE) \
  (CLASSTYPE_USE_TEMPLATE (NODE) & 1)

#define DECL_TEMPLATE_SPECIALIZATION(NODE) (DECL_USE_TEMPLATE (NODE) == 2)
#define SET_DECL_TEMPLATE_SPECIALIZATION(NODE) (DECL_USE_TEMPLATE (NODE) = 2)

/* Returns true for an explicit or partial specialization of a class
   template.  */
#define CLASSTYPE_TEMPLATE_SPECIALIZATION(NODE) \
  (CLASSTYPE_USE_TEMPLATE (NODE) == 2)
#define SET_CLASSTYPE_TEMPLATE_SPECIALIZATION(NODE) \
  (CLASSTYPE_USE_TEMPLATE (NODE) = 2)

#define DECL_IMPLICIT_INSTANTIATION(NODE) (DECL_USE_TEMPLATE (NODE) == 1)
#define SET_DECL_IMPLICIT_INSTANTIATION(NODE) (DECL_USE_TEMPLATE (NODE) = 1)
#define CLASSTYPE_IMPLICIT_INSTANTIATION(NODE) \
  (CLASSTYPE_USE_TEMPLATE (NODE) == 1)
#define SET_CLASSTYPE_IMPLICIT_INSTANTIATION(NODE) \
  (CLASSTYPE_USE_TEMPLATE (NODE) = 1)

#define DECL_EXPLICIT_INSTANTIATION(NODE) (DECL_USE_TEMPLATE (NODE) == 3)
#define SET_DECL_EXPLICIT_INSTANTIATION(NODE) (DECL_USE_TEMPLATE (NODE) = 3)
#define CLASSTYPE_EXPLICIT_INSTANTIATION(NODE) \
  (CLASSTYPE_USE_TEMPLATE (NODE) == 3)
#define SET_CLASSTYPE_EXPLICIT_INSTANTIATION(NODE) \
  (CLASSTYPE_USE_TEMPLATE (NODE) = 3)

/* Nonzero if DECL is a friend function which is an instantiation
   from the point of view of the compiler, but not from the point of
   view of the language.  For example given:
      template <class T> struct S { friend void f(T) {}; };
   the declaration of `void f(int)' generated when S<int> is
   instantiated will not be a DECL_TEMPLATE_INSTANTIATION, but will be
   a DECL_FRIEND_PSEUDO_TEMPLATE_INSTANTIATION.  */
#define DECL_FRIEND_PSEUDO_TEMPLATE_INSTANTIATION(DECL) \
  (DECL_LANG_SPECIFIC (DECL) && DECL_TEMPLATE_INFO (DECL) \
   && !DECL_USE_TEMPLATE (DECL))

/* Nonzero if DECL is a function generated from a function 'temploid',
   i.e. template, member of class template, or dependent friend.  */
#define DECL_TEMPLOID_INSTANTIATION(DECL)		\
  (DECL_TEMPLATE_INSTANTIATION (DECL)			\
   || DECL_FRIEND_PSEUDO_TEMPLATE_INSTANTIATION (DECL))

/* Nonzero if DECL is either defined implicitly by the compiler or
   generated from a temploid.  */
#define DECL_GENERATED_P(DECL) \
  (DECL_TEMPLOID_INSTANTIATION (DECL) || DECL_DEFAULTED_FN (DECL))

/* Nonzero iff we are currently processing a declaration for an
   entity with its own template parameter list, and which is not a
   full specialization.  */
#define PROCESSING_REAL_TEMPLATE_DECL_P() \
  (processing_template_decl > template_class_depth (current_scope ()))

/* Nonzero if this VAR_DECL or FUNCTION_DECL has already been
   instantiated, i.e. its definition has been generated from the
   pattern given in the template.  */
#define DECL_TEMPLATE_INSTANTIATED(NODE) \
  DECL_LANG_FLAG_1 (VAR_OR_FUNCTION_DECL_CHECK (NODE))

/* We know what we're doing with this decl now.  */
#define DECL_INTERFACE_KNOWN(NODE) DECL_LANG_FLAG_5 (NODE)

/* DECL_EXTERNAL must be set on a decl until the decl is actually emitted,
   so that assemble_external will work properly.  So we have this flag to
   tell us whether the decl is really not external.

   This flag does not indicate whether or not the decl is defined in the
   current translation unit; it indicates whether or not we should emit the
   decl at the end of compilation if it is defined and needed.  */
#define DECL_NOT_REALLY_EXTERN(NODE) \
  (DECL_LANG_SPECIFIC (NODE)->u.base.not_really_extern)

#define DECL_REALLY_EXTERN(NODE) \
  (DECL_EXTERNAL (NODE)				\
   && (!DECL_LANG_SPECIFIC (NODE) || !DECL_NOT_REALLY_EXTERN (NODE)))

/* A thunk is a stub function.

   A thunk is an alternate entry point for an ordinary FUNCTION_DECL.
   The address of the ordinary FUNCTION_DECL is given by the
   DECL_INITIAL, which is always an ADDR_EXPR whose operand is a
   FUNCTION_DECL.  The job of the thunk is to either adjust the this
   pointer before transferring control to the FUNCTION_DECL, or call
   FUNCTION_DECL and then adjust the result value. Note, the result
   pointer adjusting thunk must perform a call to the thunked
   function, (or be implemented via passing some invisible parameter
   to the thunked function, which is modified to perform the
   adjustment just before returning).

   A thunk may perform either, or both, of the following operations:

   o Adjust the this or result pointer by a constant offset.
   o Adjust the this or result pointer by looking up a vcall or vbase offset
     in the vtable.

   A this pointer adjusting thunk converts from a base to a derived
   class, and hence adds the offsets. A result pointer adjusting thunk
   converts from a derived class to a base, and hence subtracts the
   offsets.  If both operations are performed, then the constant
   adjustment is performed first for this pointer adjustment and last
   for the result pointer adjustment.

   The constant adjustment is given by THUNK_FIXED_OFFSET.  If the
   vcall or vbase offset is required, THUNK_VIRTUAL_OFFSET is
   used. For this pointer adjusting thunks, it is the vcall offset
   into the vtable.  For result pointer adjusting thunks it is the
   binfo of the virtual base to convert to.  Use that binfo's vbase
   offset.

   It is possible to have equivalent covariant thunks.  These are
   distinct virtual covariant thunks whose vbase offsets happen to
   have the same value.  THUNK_ALIAS is used to pick one as the
   canonical thunk, which will get all the this pointer adjusting
   thunks attached to it.  */

/* An integer indicating how many bytes should be subtracted from the
   this or result pointer when this function is called.  */
#define THUNK_FIXED_OFFSET(DECL) \
  (DECL_LANG_SPECIFIC (THUNK_FUNCTION_CHECK (DECL))->u.fn.u5.fixed_offset)

/* A tree indicating how to perform the virtual adjustment. For a this
   adjusting thunk it is the number of bytes to be added to the vtable
   to find the vcall offset. For a result adjusting thunk, it is the
   binfo of the relevant virtual base.  If NULL, then there is no
   virtual adjust.  (The vptr is always located at offset zero from
   the this or result pointer.)  (If the covariant type is within the
   class hierarchy being laid out, the vbase index is not yet known
   at the point we need to create the thunks, hence the need to use
   binfos.)  */

#define THUNK_VIRTUAL_OFFSET(DECL) \
  (LANG_DECL_U2_CHECK (FUNCTION_DECL_CHECK (DECL), 0)->access)

/* A thunk which is equivalent to another thunk.  */
#define THUNK_ALIAS(DECL) \
  (DECL_LANG_SPECIFIC (FUNCTION_DECL_CHECK (DECL))->u.min.template_info)

/* For thunk NODE, this is the FUNCTION_DECL thunked to.  It is
   possible for the target to be a thunk too.  */
#define THUNK_TARGET(NODE)				\
  (LANG_DECL_FN_CHECK (NODE)->befriending_classes)

/* True for a SCOPE_REF iff the "template" keyword was used to
   indicate that the qualified name denotes a template.  */
#define QUALIFIED_NAME_IS_TEMPLATE(NODE) \
  (TREE_LANG_FLAG_1 (SCOPE_REF_CHECK (NODE)))

/* True for an OMP_ATOMIC that has dependent parameters.  These are stored
   as an expr in operand 1, and integer_zero_node in operand 0.  */
#define OMP_ATOMIC_DEPENDENT_P(NODE) \
  (TREE_CODE (TREE_OPERAND (OMP_ATOMIC_CHECK (NODE), 0)) == INTEGER_CST)

/* Used while gimplifying continue statements bound to OMP_FOR nodes.  */
#define OMP_FOR_GIMPLIFYING_P(NODE) \
  (TREE_LANG_FLAG_0 (OMP_LOOP_CHECK (NODE)))

/* A language-specific token attached to the OpenMP data clauses to
   hold code (or code fragments) related to ctors, dtors, and op=.
   See semantics.c for details.  */
#define CP_OMP_CLAUSE_INFO(NODE) \
  TREE_TYPE (OMP_CLAUSE_RANGE_CHECK (NODE, OMP_CLAUSE_PRIVATE, \
				     OMP_CLAUSE_LINEAR))

/* Nonzero if this transaction expression's body contains statements.  */
#define TRANSACTION_EXPR_IS_STMT(NODE) \
   TREE_LANG_FLAG_0 (TRANSACTION_EXPR_CHECK (NODE))

/* These macros provide convenient access to the various _STMT nodes
   created when parsing template declarations.  */
#define TRY_STMTS(NODE)		TREE_OPERAND (TRY_BLOCK_CHECK (NODE), 0)
#define TRY_HANDLERS(NODE)	TREE_OPERAND (TRY_BLOCK_CHECK (NODE), 1)

#define EH_SPEC_STMTS(NODE)	TREE_OPERAND (EH_SPEC_BLOCK_CHECK (NODE), 0)
#define EH_SPEC_RAISES(NODE)	TREE_OPERAND (EH_SPEC_BLOCK_CHECK (NODE), 1)

#define USING_STMT_NAMESPACE(NODE) TREE_OPERAND (USING_STMT_CHECK (NODE), 0)

/* Nonzero if this try block is a function try block.  */
#define FN_TRY_BLOCK_P(NODE)	TREE_LANG_FLAG_3 (TRY_BLOCK_CHECK (NODE))
#define HANDLER_PARMS(NODE)	TREE_OPERAND (HANDLER_CHECK (NODE), 0)
#define HANDLER_BODY(NODE)	TREE_OPERAND (HANDLER_CHECK (NODE), 1)
#define HANDLER_TYPE(NODE)	TREE_TYPE (HANDLER_CHECK (NODE))

/* CLEANUP_STMT accessors.  The statement(s) covered, the cleanup to run
   and the VAR_DECL for which this cleanup exists.  */
#define CLEANUP_BODY(NODE)	TREE_OPERAND (CLEANUP_STMT_CHECK (NODE), 0)
#define CLEANUP_EXPR(NODE)	TREE_OPERAND (CLEANUP_STMT_CHECK (NODE), 1)
#define CLEANUP_DECL(NODE)	TREE_OPERAND (CLEANUP_STMT_CHECK (NODE), 2)

/* IF_STMT accessors. These give access to the condition of the if
   statement, the then block of the if statement, and the else block
   of the if statement if it exists.  */
#define IF_COND(NODE)		TREE_OPERAND (IF_STMT_CHECK (NODE), 0)
#define THEN_CLAUSE(NODE)	TREE_OPERAND (IF_STMT_CHECK (NODE), 1)
#define ELSE_CLAUSE(NODE)	TREE_OPERAND (IF_STMT_CHECK (NODE), 2)
#define IF_SCOPE(NODE)		TREE_OPERAND (IF_STMT_CHECK (NODE), 3)
#define IF_STMT_CONSTEXPR_P(NODE) TREE_LANG_FLAG_0 (IF_STMT_CHECK (NODE))

/* WHILE_STMT accessors. These give access to the condition of the
   while statement and the body of the while statement, respectively.  */
#define WHILE_COND(NODE)	TREE_OPERAND (WHILE_STMT_CHECK (NODE), 0)
#define WHILE_BODY(NODE)	TREE_OPERAND (WHILE_STMT_CHECK (NODE), 1)

/* DO_STMT accessors. These give access to the condition of the do
   statement and the body of the do statement, respectively.  */
#define DO_COND(NODE)		TREE_OPERAND (DO_STMT_CHECK (NODE), 0)
#define DO_BODY(NODE)		TREE_OPERAND (DO_STMT_CHECK (NODE), 1)

/* FOR_STMT accessors. These give access to the init statement,
   condition, update expression, and body of the for statement,
   respectively.  */
#define FOR_INIT_STMT(NODE)	TREE_OPERAND (FOR_STMT_CHECK (NODE), 0)
#define FOR_COND(NODE)		TREE_OPERAND (FOR_STMT_CHECK (NODE), 1)
#define FOR_EXPR(NODE)		TREE_OPERAND (FOR_STMT_CHECK (NODE), 2)
#define FOR_BODY(NODE)		TREE_OPERAND (FOR_STMT_CHECK (NODE), 3)
#define FOR_SCOPE(NODE)		TREE_OPERAND (FOR_STMT_CHECK (NODE), 4)

/* RANGE_FOR_STMT accessors. These give access to the declarator,
   expression, body, and scope of the statement, respectively.  */
#define RANGE_FOR_DECL(NODE)	TREE_OPERAND (RANGE_FOR_STMT_CHECK (NODE), 0)
#define RANGE_FOR_EXPR(NODE)	TREE_OPERAND (RANGE_FOR_STMT_CHECK (NODE), 1)
#define RANGE_FOR_BODY(NODE)	TREE_OPERAND (RANGE_FOR_STMT_CHECK (NODE), 2)
#define RANGE_FOR_SCOPE(NODE)	TREE_OPERAND (RANGE_FOR_STMT_CHECK (NODE), 3)
#define RANGE_FOR_IVDEP(NODE)	TREE_LANG_FLAG_6 (RANGE_FOR_STMT_CHECK (NODE))

#define SWITCH_STMT_COND(NODE)	TREE_OPERAND (SWITCH_STMT_CHECK (NODE), 0)
#define SWITCH_STMT_BODY(NODE)	TREE_OPERAND (SWITCH_STMT_CHECK (NODE), 1)
#define SWITCH_STMT_TYPE(NODE)	TREE_OPERAND (SWITCH_STMT_CHECK (NODE), 2)
#define SWITCH_STMT_SCOPE(NODE)	TREE_OPERAND (SWITCH_STMT_CHECK (NODE), 3)

/* STMT_EXPR accessor.  */
#define STMT_EXPR_STMT(NODE)	TREE_OPERAND (STMT_EXPR_CHECK (NODE), 0)

/* EXPR_STMT accessor. This gives the expression associated with an
   expression statement.  */
#define EXPR_STMT_EXPR(NODE)	TREE_OPERAND (EXPR_STMT_CHECK (NODE), 0)

/* True if this TARGET_EXPR was created by build_cplus_new, and so we can
   discard it if it isn't useful.  */
#define TARGET_EXPR_IMPLICIT_P(NODE) \
  TREE_LANG_FLAG_0 (TARGET_EXPR_CHECK (NODE))

/* True if this TARGET_EXPR is the result of list-initialization of a
   temporary.  */
#define TARGET_EXPR_LIST_INIT_P(NODE) \
  TREE_LANG_FLAG_1 (TARGET_EXPR_CHECK (NODE))

/* True if this TARGET_EXPR expresses direct-initialization of an object
   to be named later.  */
#define TARGET_EXPR_DIRECT_INIT_P(NODE) \
  TREE_LANG_FLAG_2 (TARGET_EXPR_CHECK (NODE))

/* True if NODE is a TARGET_EXPR that just expresses a copy of its INITIAL; if
   the initializer has void type, it's doing something more complicated.  */
#define SIMPLE_TARGET_EXPR_P(NODE)				\
  (TREE_CODE (NODE) == TARGET_EXPR				\
   && !VOID_TYPE_P (TREE_TYPE (TARGET_EXPR_INITIAL (NODE))))

/* True if EXPR expresses direct-initialization of a TYPE.  */
#define DIRECT_INIT_EXPR_P(TYPE,EXPR)					\
  (TREE_CODE (EXPR) == TARGET_EXPR && TREE_LANG_FLAG_2 (EXPR)		\
   && same_type_ignoring_top_level_qualifiers_p (TYPE, TREE_TYPE (EXPR)))

/* True if this CONVERT_EXPR is for a conversion to virtual base in
   an NSDMI, and should be re-evaluated when used in a constructor.  */
#define CONVERT_EXPR_VBASE_PATH(NODE) \
  TREE_LANG_FLAG_0 (CONVERT_EXPR_CHECK (NODE))

/* True if SIZEOF_EXPR argument is type.  */
#define SIZEOF_EXPR_TYPE_P(NODE) \
  TREE_LANG_FLAG_0 (SIZEOF_EXPR_CHECK (NODE))

/* An enumeration of the kind of tags that C++ accepts.  */
enum tag_types {
  none_type = 0, /* Not a tag type.  */
  record_type,   /* "struct" types.  */
  class_type,    /* "class" types.  */
  union_type,    /* "union" types.  */
  enum_type,     /* "enum" types.  */
  typename_type, /* "typename" types.  */
  scope_type	 /* namespace or tagged type name followed by :: */
};

/* The various kinds of lvalues we distinguish.  */
enum cp_lvalue_kind_flags {
  clk_none = 0,     /* Things that are not an lvalue.  */
  clk_ordinary = 1, /* An ordinary lvalue.  */
  clk_rvalueref = 2,/* An xvalue (rvalue formed using an rvalue reference) */
  clk_class = 4,    /* A prvalue of class or array type.  */
  clk_bitfield = 8, /* An lvalue for a bit-field.  */
  clk_packed = 16   /* An lvalue for a packed field.  */
};

/* This type is used for parameters and variables which hold
   combinations of the flags in enum cp_lvalue_kind_flags.  */
typedef int cp_lvalue_kind;

/* Various kinds of template specialization, instantiation, etc.  */
enum tmpl_spec_kind {
  tsk_none,		   /* Not a template at all.  */
  tsk_invalid_member_spec, /* An explicit member template
			      specialization, but the enclosing
			      classes have not all been explicitly
			      specialized.  */
  tsk_invalid_expl_inst,   /* An explicit instantiation containing
			      template parameter lists.  */
  tsk_excessive_parms,	   /* A template declaration with too many
			      template parameter lists.  */
  tsk_insufficient_parms,  /* A template declaration with too few
			      parameter lists.  */
  tsk_template,		   /* A template declaration.  */
  tsk_expl_spec,	   /* An explicit specialization.  */
  tsk_expl_inst		   /* An explicit instantiation.  */
};

/* The various kinds of access.  BINFO_ACCESS depends on these being
   two bit quantities.  The numerical values are important; they are
   used to initialize RTTI data structures, so changing them changes
   the ABI.  */
enum access_kind {
  ak_none = 0,		   /* Inaccessible.  */
  ak_public = 1,	   /* Accessible, as a `public' thing.  */
  ak_protected = 2,	   /* Accessible, as a `protected' thing.  */
  ak_private = 3	   /* Accessible, as a `private' thing.  */
};

/* The various kinds of special functions.  If you add to this list,
   you should update special_function_p as well.  */
enum special_function_kind {
  sfk_none = 0,		   /* Not a special function.  This enumeral
			      must have value zero; see
			      special_function_p.  */
  sfk_constructor,	   /* A constructor.  */
  sfk_copy_constructor,    /* A copy constructor.  */
  sfk_move_constructor,    /* A move constructor.  */
  sfk_copy_assignment,     /* A copy assignment operator.  */
  sfk_move_assignment,     /* A move assignment operator.  */
  sfk_destructor,	   /* A destructor.  */
  sfk_complete_destructor, /* A destructor for complete objects.  */
  sfk_base_destructor,     /* A destructor for base subobjects.  */
  sfk_deleting_destructor, /* A destructor for complete objects that
			      deletes the object after it has been
			      destroyed.  */
  sfk_conversion,	   /* A conversion operator.  */
  sfk_deduction_guide,	   /* A class template deduction guide.  */
  sfk_inheriting_constructor /* An inheriting constructor */
};

/* The various kinds of linkage.  From [basic.link],

      A name is said to have linkage when it might denote the same
      object, reference, function, type, template, namespace or value
      as a name introduced in another scope:

      -- When a name has external linkage, the entity it denotes can
	 be referred to from scopes of other translation units or from
	 other scopes of the same translation unit.

      -- When a name has internal linkage, the entity it denotes can
	 be referred to by names from other scopes in the same
	 translation unit.

      -- When a name has no linkage, the entity it denotes cannot be
	 referred to by names from other scopes.  */

enum linkage_kind {
  lk_none,			/* No linkage.  */
  lk_internal,			/* Internal linkage.  */
  lk_external			/* External linkage.  */
};

enum duration_kind {
  dk_static,
  dk_thread,
  dk_auto,
  dk_dynamic
};

/* Bitmask flags to control type substitution.  */
enum tsubst_flags {
  tf_none = 0,			 /* nothing special */
  tf_error = 1 << 0,		 /* give error messages  */
  tf_warning = 1 << 1,	 	 /* give warnings too  */
  tf_ignore_bad_quals = 1 << 2,	 /* ignore bad cvr qualifiers */
  tf_keep_type_decl = 1 << 3,	 /* retain typedef type decls
				    (make_typename_type use) */
  tf_ptrmem_ok = 1 << 4,	 /* pointers to member ok (internal
				    instantiate_type use) */
  tf_user = 1 << 5,		 /* found template must be a user template
				    (lookup_template_class use) */
  tf_conv = 1 << 6,		 /* We are determining what kind of
				    conversion might be permissible,
				    not actually performing the
				    conversion.  */
  tf_decltype = 1 << 7,          /* We are the operand of decltype.
				    Used to implement the special rules
				    for calls in decltype (5.2.2/11).  */
  tf_partial = 1 << 8,		 /* Doing initial explicit argument
				    substitution in fn_type_unification.  */
  tf_fndecl_type = 1 << 9,   /* Substituting the type of a function
				declaration.  */
  tf_no_cleanup = 1 << 10,   /* Do not build a cleanup
				(build_target_expr and friends) */
  /* Convenient substitution flags combinations.  */
  tf_warning_or_error = tf_warning | tf_error
};

/* This type is used for parameters and variables which hold
   combinations of the flags in enum tsubst_flags.  */
typedef int tsubst_flags_t;

/* The kind of checking we can do looking in a class hierarchy.  */
enum base_access_flags {
  ba_any = 0,  /* Do not check access, allow an ambiguous base,
		      prefer a non-virtual base */
  ba_unique = 1 << 0,  /* Must be a unique base.  */
  ba_check_bit = 1 << 1,   /* Check access.  */
  ba_check = ba_unique | ba_check_bit,
  ba_ignore_scope = 1 << 2 /* Ignore access allowed by local scope.  */
};

/* This type is used for parameters and variables which hold
   combinations of the flags in enum base_access_flags.  */
typedef int base_access;

/* The various kinds of access check during parsing.  */
enum deferring_kind {
  dk_no_deferred = 0, /* Check access immediately */
  dk_deferred = 1,    /* Deferred check */
  dk_no_check = 2     /* No access check */
};

/* The kind of base we can find, looking in a class hierarchy.
   Values <0 indicate we failed.  */
enum base_kind {
  bk_inaccessible = -3,   /* The base is inaccessible */
  bk_ambig = -2,	  /* The base is ambiguous */
  bk_not_base = -1,	  /* It is not a base */
  bk_same_type = 0,	  /* It is the same type */
  bk_proper_base = 1,	  /* It is a proper base */
  bk_via_virtual = 2	  /* It is a proper base, but via a virtual
			     path. This might not be the canonical
			     binfo.  */
};

/* Node for "pointer to (virtual) function".
   This may be distinct from ptr_type_node so gdb can distinguish them.  */
#define vfunc_ptr_type_node  vtable_entry_type


/* For building calls to `delete'.  */
extern GTY(()) tree integer_two_node;

/* The number of function bodies which we are currently processing.
   (Zero if we are at namespace scope, one inside the body of a
   function, two inside the body of a function in a local class, etc.)  */
extern int function_depth;

/* Nonzero if we are inside eq_specializations, which affects comparison of
   PARM_DECLs in cp_tree_equal.  */
extern int comparing_specializations;

/* In parser.c.  */

/* Nonzero if we are parsing an unevaluated operand: an operand to
   sizeof, typeof, or alignof.  This is a count since operands to
   sizeof can be nested.  */

extern int cp_unevaluated_operand;

/* RAII class used to inhibit the evaluation of operands during parsing
   and template instantiation. Evaluation warnings are also inhibited. */

struct cp_unevaluated
{
  cp_unevaluated ();
  ~cp_unevaluated ();
};

/* in pt.c  */

/* These values are used for the `STRICT' parameter to type_unification and
   fn_type_unification.  Their meanings are described with the
   documentation for fn_type_unification.  */

enum unification_kind_t {
  DEDUCE_CALL,
  DEDUCE_CONV,
  DEDUCE_EXACT
};

// An RAII class used to create a new pointer map for local
// specializations. When the stack goes out of scope, the
// previous pointer map is restored.
struct local_specialization_stack
{
  local_specialization_stack ();
  ~local_specialization_stack ();

  hash_map<tree, tree> *saved;
};

/* in class.c */

extern int current_class_depth;

/* An array of all local classes present in this translation unit, in
   declaration order.  */
extern GTY(()) vec<tree, va_gc> *local_classes;

/* in decl.c */

/* An array of static vars & fns.  */
extern GTY(()) vec<tree, va_gc> *static_decls;

/* An array of vtable-needing types that have no key function, or have
   an emitted key function.  */
extern GTY(()) vec<tree, va_gc> *keyed_classes;


/* Here's where we control how name mangling takes place.  */

/* Cannot use '$' up front, because this confuses gdb
   (names beginning with '$' are gdb-local identifiers).

   Note that all forms in which the '$' is significant are long enough
   for direct indexing (meaning that if we know there is a '$'
   at a particular location, we can index into the string at
   any other location that provides distinguishing characters).  */

/* Define NO_DOT_IN_LABEL in your favorite tm file if your assembler
   doesn't allow '.' in symbol names.  */
#ifndef NO_DOT_IN_LABEL

#define JOINER '.'

#define AUTO_TEMP_NAME "_.tmp_"
#define VFIELD_BASE ".vf"
#define VFIELD_NAME "_vptr."
#define VFIELD_NAME_FORMAT "_vptr.%s"

#else /* NO_DOT_IN_LABEL */

#ifndef NO_DOLLAR_IN_LABEL

#define JOINER '$'

#define AUTO_TEMP_NAME "_$tmp_"
#define VFIELD_BASE "$vf"
#define VFIELD_NAME "_vptr$"
#define VFIELD_NAME_FORMAT "_vptr$%s"

#else /* NO_DOLLAR_IN_LABEL */

#define AUTO_TEMP_NAME "__tmp_"
#define TEMP_NAME_P(ID_NODE) \
  (!strncmp (IDENTIFIER_POINTER (ID_NODE), AUTO_TEMP_NAME, \
	     sizeof (AUTO_TEMP_NAME) - 1))
#define VTABLE_NAME "__vt_"
#define VTABLE_NAME_P(ID_NODE) \
  (!strncmp (IDENTIFIER_POINTER (ID_NODE), VTABLE_NAME, \
	     sizeof (VTABLE_NAME) - 1))
#define VFIELD_BASE "__vfb"
#define VFIELD_NAME "__vptr_"
#define VFIELD_NAME_P(ID_NODE) \
  (!strncmp (IDENTIFIER_POINTER (ID_NODE), VFIELD_NAME, \
	    sizeof (VFIELD_NAME) - 1))
#define VFIELD_NAME_FORMAT "__vptr_%s"

#endif	/* NO_DOLLAR_IN_LABEL */
#endif	/* NO_DOT_IN_LABEL */

#define LAMBDANAME_PREFIX "__lambda"
#define LAMBDANAME_FORMAT LAMBDANAME_PREFIX "%d"

#define UDLIT_OP_ANSI_PREFIX "operator\"\""
#define UDLIT_OP_ANSI_FORMAT UDLIT_OP_ANSI_PREFIX "%s"
#define UDLIT_OP_MANGLED_PREFIX "li"
#define UDLIT_OP_MANGLED_FORMAT UDLIT_OP_MANGLED_PREFIX "%s"
#define UDLIT_OPER_P(ID_NODE) \
  (!strncmp (IDENTIFIER_POINTER (ID_NODE), \
             UDLIT_OP_ANSI_PREFIX, \
	     sizeof (UDLIT_OP_ANSI_PREFIX) - 1))
#define UDLIT_OP_SUFFIX(ID_NODE) \
  (IDENTIFIER_POINTER (ID_NODE) + sizeof (UDLIT_OP_ANSI_PREFIX) - 1)

#if !defined(NO_DOLLAR_IN_LABEL) || !defined(NO_DOT_IN_LABEL)

#define VTABLE_NAME_P(ID_NODE) (IDENTIFIER_POINTER (ID_NODE)[1] == 'v' \
  && IDENTIFIER_POINTER (ID_NODE)[2] == 't' \
  && IDENTIFIER_POINTER (ID_NODE)[3] == JOINER)

#define TEMP_NAME_P(ID_NODE) \
  (!strncmp (IDENTIFIER_POINTER (ID_NODE), AUTO_TEMP_NAME, sizeof (AUTO_TEMP_NAME)-1))
#define VFIELD_NAME_P(ID_NODE) \
  (!strncmp (IDENTIFIER_POINTER (ID_NODE), VFIELD_NAME, sizeof(VFIELD_NAME)-1))

#endif /* !defined(NO_DOLLAR_IN_LABEL) || !defined(NO_DOT_IN_LABEL) */


/* Nonzero if we're done parsing and into end-of-file activities.
   Two if we're done with front-end processing.  */

extern int at_eof;

/* True if note_mangling_alias should enqueue mangling aliases for
   later generation, rather than emitting them right away.  */

extern bool defer_mangling_aliases;

/* True if noexcept is part of the type (i.e. in C++17).  */

extern bool flag_noexcept_type;

/* A list of namespace-scope objects which have constructors or
   destructors which reside in the global scope.  The decl is stored
   in the TREE_VALUE slot and the initializer is stored in the
   TREE_PURPOSE slot.  */
extern GTY(()) tree static_aggregates;
/* Likewise, for thread local storage.  */
extern GTY(()) tree tls_aggregates;

enum overload_flags { NO_SPECIAL = 0, DTOR_FLAG, TYPENAME_FLAG };

/* These are uses as bits in flags passed to various functions to
   control their behavior.  Despite the LOOKUP_ prefix, many of these
   do not control name lookup.  ??? Functions using these flags should
   probably be modified to accept explicit boolean flags for the
   behaviors relevant to them.  */
/* Check for access violations.  */
#define LOOKUP_PROTECT (1 << 0)
#define LOOKUP_NORMAL (LOOKUP_PROTECT)
/* Even if the function found by lookup is a virtual function, it
   should be called directly.  */
#define LOOKUP_NONVIRTUAL (1 << 1)
/* Non-converting (i.e., "explicit") constructors are not tried.  This flag
   indicates that we are not performing direct-initialization.  */
#define LOOKUP_ONLYCONVERTING (1 << 2)
#define LOOKUP_IMPLICIT (LOOKUP_NORMAL | LOOKUP_ONLYCONVERTING)
/* If a temporary is created, it should be created so that it lives
   as long as the current variable bindings; otherwise it only lives
   until the end of the complete-expression.  It also forces
   direct-initialization in cases where other parts of the compiler
   have already generated a temporary, such as reference
   initialization and the catch parameter.  */
#define DIRECT_BIND (1 << 3)
/* We're performing a user-defined conversion, so more user-defined
   conversions are not permitted (only built-in conversions).  */
#define LOOKUP_NO_CONVERSION (1 << 4)
/* The user has explicitly called a destructor.  (Therefore, we do
   not need to check that the object is non-NULL before calling the
   destructor.)  */
#define LOOKUP_DESTRUCTOR (1 << 5)
/* Do not permit references to bind to temporaries.  */
#define LOOKUP_NO_TEMP_BIND (1 << 6)
/* Do not accept objects, and possibly namespaces.  */
#define LOOKUP_PREFER_TYPES (1 << 7)
/* Do not accept objects, and possibly types.   */
#define LOOKUP_PREFER_NAMESPACES (1 << 8)
/* Accept types or namespaces.  */
#define LOOKUP_PREFER_BOTH (LOOKUP_PREFER_TYPES | LOOKUP_PREFER_NAMESPACES)
/* Return friend declarations and un-declared builtin functions.
   (Normally, these entities are registered in the symbol table, but
   not found by lookup.)  */
#define LOOKUP_HIDDEN (LOOKUP_PREFER_NAMESPACES << 1)
/* Prefer that the lvalue be treated as an rvalue.  */
#define LOOKUP_PREFER_RVALUE (LOOKUP_HIDDEN << 1)
/* We're inside an init-list, so narrowing conversions are ill-formed.  */
#define LOOKUP_NO_NARROWING (LOOKUP_PREFER_RVALUE << 1)
/* We're looking up a constructor for list-initialization.  */
#define LOOKUP_LIST_INIT_CTOR (LOOKUP_NO_NARROWING << 1)
/* This is the first parameter of a copy constructor.  */
#define LOOKUP_COPY_PARM (LOOKUP_LIST_INIT_CTOR << 1)
/* We only want to consider list constructors.  */
#define LOOKUP_LIST_ONLY (LOOKUP_COPY_PARM << 1)
/* Return after determining which function to call and checking access.
   Used by sythesized_method_walk to determine which functions will
   be called to initialize subobjects, in order to determine exception
   specification and possible implicit delete.
   This is kind of a hack, but exiting early avoids problems with trying
   to perform argument conversions when the class isn't complete yet.  */
#define LOOKUP_SPECULATIVE (LOOKUP_LIST_ONLY << 1)
/* Used by calls from defaulted functions to limit the overload set to avoid
   cycles trying to declare them (core issue 1092).  */
#define LOOKUP_DEFAULTED (LOOKUP_SPECULATIVE << 1)
/* Used in calls to store_init_value to suppress its usual call to
   digest_init.  */
#define LOOKUP_ALREADY_DIGESTED (LOOKUP_DEFAULTED << 1)
/* An instantiation with explicit template arguments.  */
#define LOOKUP_EXPLICIT_TMPL_ARGS (LOOKUP_ALREADY_DIGESTED << 1)
/* Like LOOKUP_NO_TEMP_BIND, but also prevent binding to xvalues.  */
#define LOOKUP_NO_RVAL_BIND (LOOKUP_EXPLICIT_TMPL_ARGS << 1)
/* Used by case_conversion to disregard non-integral conversions.  */
#define LOOKUP_NO_NON_INTEGRAL (LOOKUP_NO_RVAL_BIND << 1)
/* Used for delegating constructors in order to diagnose self-delegation.  */
#define LOOKUP_DELEGATING_CONS (LOOKUP_NO_NON_INTEGRAL << 1)

#define LOOKUP_NAMESPACES_ONLY(F)  \
  (((F) & LOOKUP_PREFER_NAMESPACES) && !((F) & LOOKUP_PREFER_TYPES))
#define LOOKUP_TYPES_ONLY(F)  \
  (!((F) & LOOKUP_PREFER_NAMESPACES) && ((F) & LOOKUP_PREFER_TYPES))
#define LOOKUP_QUALIFIERS_ONLY(F)     ((F) & LOOKUP_PREFER_BOTH)


/* These flags are used by the conversion code.
   CONV_IMPLICIT   :  Perform implicit conversions (standard and user-defined).
   CONV_STATIC     :  Perform the explicit conversions for static_cast.
   CONV_CONST      :  Perform the explicit conversions for const_cast.
   CONV_REINTERPRET:  Perform the explicit conversions for reinterpret_cast.
   CONV_PRIVATE    :  Perform upcasts to private bases.
   CONV_FORCE_TEMP :  Require a new temporary when converting to the same
		      aggregate type.  */

#define CONV_IMPLICIT    1
#define CONV_STATIC      2
#define CONV_CONST       4
#define CONV_REINTERPRET 8
#define CONV_PRIVATE	 16
/* #define CONV_NONCONVERTING 32 */
#define CONV_FORCE_TEMP  64
#define CONV_FOLD	 128
#define CONV_OLD_CONVERT (CONV_IMPLICIT | CONV_STATIC | CONV_CONST \
			  | CONV_REINTERPRET)
#define CONV_C_CAST      (CONV_IMPLICIT | CONV_STATIC | CONV_CONST \
			  | CONV_REINTERPRET | CONV_PRIVATE | CONV_FORCE_TEMP)
#define CONV_BACKEND_CONVERT (CONV_OLD_CONVERT | CONV_FOLD)

/* Used by build_expr_type_conversion to indicate which types are
   acceptable as arguments to the expression under consideration.  */

#define WANT_INT	1 /* integer types, including bool */
#define WANT_FLOAT	2 /* floating point types */
#define WANT_ENUM	4 /* enumerated types */
#define WANT_POINTER	8 /* pointer types */
#define WANT_NULL      16 /* null pointer constant */
#define WANT_VECTOR_OR_COMPLEX 32 /* vector or complex types */
#define WANT_ARITH	(WANT_INT | WANT_FLOAT | WANT_VECTOR_OR_COMPLEX)

/* Used with comptypes, and related functions, to guide type
   comparison.  */

#define COMPARE_STRICT	      0 /* Just check if the types are the
				   same.  */
#define COMPARE_BASE	      1 /* Check to see if the second type is
				   derived from the first.  */
#define COMPARE_DERIVED	      2 /* Like COMPARE_BASE, but in
				   reverse.  */
#define COMPARE_REDECLARATION 4 /* The comparison is being done when
				   another declaration of an existing
				   entity is seen.  */
#define COMPARE_STRUCTURAL    8 /* The comparison is intended to be
				   structural. The actual comparison
				   will be identical to
				   COMPARE_STRICT.  */

/* Used with start function.  */
#define SF_DEFAULT	     0  /* No flags.  */
#define SF_PRE_PARSED	     1  /* The function declaration has
				   already been parsed.  */
#define SF_INCLASS_INLINE    2  /* The function is an inline, defined
				   in the class body.  */

/* Used with start_decl's initialized parameter.  */
#define SD_UNINITIALIZED     0
#define SD_INITIALIZED       1
#define SD_DEFAULTED         2
#define SD_DELETED           3

/* Returns nonzero iff TYPE1 and TYPE2 are the same type, or if TYPE2
   is derived from TYPE1, or if TYPE2 is a pointer (reference) to a
   class derived from the type pointed to (referred to) by TYPE1.  */
#define same_or_base_type_p(TYPE1, TYPE2) \
  comptypes ((TYPE1), (TYPE2), COMPARE_BASE)

/* These macros are used to access a TEMPLATE_PARM_INDEX.  */
#define TEMPLATE_PARM_INDEX_CAST(NODE) \
	((template_parm_index*)TEMPLATE_PARM_INDEX_CHECK (NODE))
#define TEMPLATE_PARM_IDX(NODE) (TEMPLATE_PARM_INDEX_CAST (NODE)->index)
#define TEMPLATE_PARM_LEVEL(NODE) (TEMPLATE_PARM_INDEX_CAST (NODE)->level)
#define TEMPLATE_PARM_DESCENDANTS(NODE) (TREE_CHAIN (NODE))
#define TEMPLATE_PARM_ORIG_LEVEL(NODE) (TEMPLATE_PARM_INDEX_CAST (NODE)->orig_level)
#define TEMPLATE_PARM_DECL(NODE) (TEMPLATE_PARM_INDEX_CAST (NODE)->decl)
#define TEMPLATE_PARM_PARAMETER_PACK(NODE) \
  (TREE_LANG_FLAG_0 (TEMPLATE_PARM_INDEX_CHECK (NODE)))

/* These macros are for accessing the fields of TEMPLATE_TYPE_PARM,
   TEMPLATE_TEMPLATE_PARM and BOUND_TEMPLATE_TEMPLATE_PARM nodes.  */
#define TEMPLATE_TYPE_PARM_INDEX(NODE)					\
  (TYPE_VALUES_RAW (TREE_CHECK3 ((NODE), TEMPLATE_TYPE_PARM,		\
				 TEMPLATE_TEMPLATE_PARM,		\
				 BOUND_TEMPLATE_TEMPLATE_PARM)))
#define TEMPLATE_TYPE_IDX(NODE) \
  (TEMPLATE_PARM_IDX (TEMPLATE_TYPE_PARM_INDEX (NODE)))
#define TEMPLATE_TYPE_LEVEL(NODE) \
  (TEMPLATE_PARM_LEVEL (TEMPLATE_TYPE_PARM_INDEX (NODE)))
#define TEMPLATE_TYPE_ORIG_LEVEL(NODE) \
  (TEMPLATE_PARM_ORIG_LEVEL (TEMPLATE_TYPE_PARM_INDEX (NODE)))
#define TEMPLATE_TYPE_DECL(NODE) \
  (TEMPLATE_PARM_DECL (TEMPLATE_TYPE_PARM_INDEX (NODE)))
#define TEMPLATE_TYPE_PARAMETER_PACK(NODE) \
  (TEMPLATE_PARM_PARAMETER_PACK (TEMPLATE_TYPE_PARM_INDEX (NODE)))

/* For a C++17 class deduction placeholder, the template it represents.  */
#define CLASS_PLACEHOLDER_TEMPLATE(NODE) \
  (DECL_INITIAL (TYPE_NAME (TEMPLATE_TYPE_PARM_CHECK (NODE))))

/* Contexts in which auto deduction occurs. These flags are
   used to control diagnostics in do_auto_deduction.  */

enum auto_deduction_context
{
  adc_unspecified,   /* Not given */
  adc_variable_type, /* Variable initializer deduction */
  adc_return_type,   /* Return type deduction */
  adc_unify,         /* Template argument deduction */
  adc_requirement,   /* Argument deduction constraint */
  adc_decomp_type    /* Decomposition declaration initializer deduction */
};

/* True if this type-parameter belongs to a class template, used by C++17
   class template argument deduction.  */
#define TEMPLATE_TYPE_PARM_FOR_CLASS(NODE) \
  (TREE_LANG_FLAG_0 (TEMPLATE_TYPE_PARM_CHECK (NODE)))

/* True iff this TEMPLATE_TYPE_PARM represents decltype(auto).  */
#define AUTO_IS_DECLTYPE(NODE) \
  (TYPE_LANG_FLAG_5 (TEMPLATE_TYPE_PARM_CHECK (NODE)))

/* These constants can used as bit flags in the process of tree formatting.

   TFF_PLAIN_IDENTIFIER: unqualified part of a name.
   TFF_SCOPE: include the class and namespace scope of the name.
   TFF_CHASE_TYPEDEF: print the original type-id instead of the typedef-name.
   TFF_DECL_SPECIFIERS: print decl-specifiers.
   TFF_CLASS_KEY_OR_ENUM: precede a class-type name (resp. enum name) with
       a class-key (resp. `enum').
   TFF_RETURN_TYPE: include function return type.
   TFF_FUNCTION_DEFAULT_ARGUMENTS: include function default parameter values.
   TFF_EXCEPTION_SPECIFICATION: show function exception specification.
   TFF_TEMPLATE_HEADER: show the template<...> header in a
       template-declaration.
   TFF_TEMPLATE_NAME: show only template-name.
   TFF_EXPR_IN_PARENS: parenthesize expressions.
   TFF_NO_FUNCTION_ARGUMENTS: don't show function arguments.
   TFF_UNQUALIFIED_NAME: do not print the qualifying scope of the
       top-level entity.
   TFF_NO_OMIT_DEFAULT_TEMPLATE_ARGUMENTS: do not omit template arguments
       identical to their defaults.
   TFF_NO_TEMPLATE_BINDINGS: do not print information about the template
       arguments for a function template specialization.
   TFF_POINTER: we are printing a pointer type.  */

#define TFF_PLAIN_IDENTIFIER			(0)
#define TFF_SCOPE				(1)
#define TFF_CHASE_TYPEDEF			(1 << 1)
#define TFF_DECL_SPECIFIERS			(1 << 2)
#define TFF_CLASS_KEY_OR_ENUM			(1 << 3)
#define TFF_RETURN_TYPE				(1 << 4)
#define TFF_FUNCTION_DEFAULT_ARGUMENTS		(1 << 5)
#define TFF_EXCEPTION_SPECIFICATION		(1 << 6)
#define TFF_TEMPLATE_HEADER			(1 << 7)
#define TFF_TEMPLATE_NAME			(1 << 8)
#define TFF_EXPR_IN_PARENS			(1 << 9)
#define TFF_NO_FUNCTION_ARGUMENTS		(1 << 10)
#define TFF_UNQUALIFIED_NAME			(1 << 11)
#define TFF_NO_OMIT_DEFAULT_TEMPLATE_ARGUMENTS	(1 << 12)
#define TFF_NO_TEMPLATE_BINDINGS		(1 << 13)
#define TFF_POINTER		                (1 << 14)

/* Returns the TEMPLATE_DECL associated to a TEMPLATE_TEMPLATE_PARM
   node.  */
#define TEMPLATE_TEMPLATE_PARM_TEMPLATE_DECL(NODE)	\
  ((TREE_CODE (NODE) == BOUND_TEMPLATE_TEMPLATE_PARM)	\
   ? TYPE_TI_TEMPLATE (NODE)				\
   : TYPE_NAME (NODE))

/* in lex.c  */

extern void init_reswords (void);

typedef struct GTY(()) operator_name_info_t {
  /* The IDENTIFIER_NODE for the operator.  */
  tree identifier;
  /* The name of the operator.  */
  const char *name;
  /* The mangled name of the operator.  */
  const char *mangled_name;
  /* The arity of the operator.  */
  int arity;
} operator_name_info_t;

/* A mapping from tree codes to operator name information.  */
extern GTY(()) operator_name_info_t operator_name_info
  [(int) MAX_TREE_CODES];
/* Similar, but for assignment operators.  */
extern GTY(()) operator_name_info_t assignment_operator_name_info
  [(int) MAX_TREE_CODES];

/* A type-qualifier, or bitmask therefore, using the TYPE_QUAL
   constants.  */

typedef int cp_cv_quals;

/* Non-static member functions have an optional virt-specifier-seq.
   There is a VIRT_SPEC value for each virt-specifier.
   They can be combined by bitwise-or to form the complete set of
   virt-specifiers for a member function.  */
enum virt_specifier
  {
    VIRT_SPEC_UNSPECIFIED = 0x0,
    VIRT_SPEC_FINAL       = 0x1,
    VIRT_SPEC_OVERRIDE    = 0x2
  };

/* A type-qualifier, or bitmask therefore, using the VIRT_SPEC
   constants.  */

typedef int cp_virt_specifiers;

/* Wherever there is a function-cv-qual, there could also be a ref-qualifier:

   [dcl.fct]
   The return type, the parameter-type-list, the ref-qualifier, and
   the cv-qualifier-seq, but not the default arguments or the exception
   specification, are part of the function type.

   REF_QUAL_NONE    Ordinary member function with no ref-qualifier
   REF_QUAL_LVALUE  Member function with the &-ref-qualifier
   REF_QUAL_RVALUE  Member function with the &&-ref-qualifier */

enum cp_ref_qualifier {
  REF_QUAL_NONE = 0,
  REF_QUAL_LVALUE = 1,
  REF_QUAL_RVALUE = 2
};

/* A storage class.  */

enum cp_storage_class {
  /* sc_none must be zero so that zeroing a cp_decl_specifier_seq
     sets the storage_class field to sc_none.  */
  sc_none = 0,
  sc_auto,
  sc_register,
  sc_static,
  sc_extern,
  sc_mutable
};

/* An individual decl-specifier.  This is used to index the array of
   locations for the declspecs in struct cp_decl_specifier_seq
   below.  */

enum cp_decl_spec {
  ds_first,
  ds_signed = ds_first,
  ds_unsigned,
  ds_short,
  ds_long,
  ds_const,
  ds_volatile,
  ds_restrict,
  ds_inline,
  ds_virtual,
  ds_explicit,
  ds_friend,
  ds_typedef,
  ds_alias,
  ds_constexpr,
  ds_complex,
  ds_thread,
  ds_type_spec,
  ds_redefined_builtin_type_spec,
  ds_attribute,
  ds_std_attribute,
  ds_storage_class,
  ds_long_long,
  ds_concept,
  ds_last /* This enumerator must always be the last one.  */
};

/* A decl-specifier-seq.  */

struct cp_decl_specifier_seq {
  /* An array of locations for the declaration sepecifiers, indexed by
     enum cp_decl_spec_word.  */
  source_location locations[ds_last];
  /* The primary type, if any, given by the decl-specifier-seq.
     Modifiers, like "short", "const", and "unsigned" are not
     reflected here.  This field will be a TYPE, unless a typedef-name
     was used, in which case it will be a TYPE_DECL.  */
  tree type;
  /* The attributes, if any, provided with the specifier sequence.  */
  tree attributes;
  /* The c++11 attributes that follows the type specifier.  */
  tree std_attributes;
  /* If non-NULL, a built-in type that the user attempted to redefine
     to some other type.  */
  tree redefined_builtin_type;
  /* The storage class specified -- or sc_none if no storage class was
     explicitly specified.  */
  cp_storage_class storage_class;
  /* For the __intN declspec, this stores the index into the int_n_* arrays.  */
  int int_n_idx;
  /* True iff TYPE_SPEC defines a class or enum.  */
  BOOL_BITFIELD type_definition_p : 1;
  /* True iff multiple types were (erroneously) specified for this
     decl-specifier-seq.  */
  BOOL_BITFIELD multiple_types_p : 1;
  /* True iff multiple storage classes were (erroneously) specified
     for this decl-specifier-seq or a combination of a storage class
     with a typedef specifier.  */
  BOOL_BITFIELD conflicting_specifiers_p : 1;
  /* True iff at least one decl-specifier was found.  */
  BOOL_BITFIELD any_specifiers_p : 1;
  /* True iff at least one type-specifier was found.  */
  BOOL_BITFIELD any_type_specifiers_p : 1;
  /* True iff "int" was explicitly provided.  */
  BOOL_BITFIELD explicit_int_p : 1;
  /* True iff "__intN" was explicitly provided.  */
  BOOL_BITFIELD explicit_intN_p : 1;
  /* True iff "char" was explicitly provided.  */
  BOOL_BITFIELD explicit_char_p : 1;
  /* True iff ds_thread is set for __thread, not thread_local.  */
  BOOL_BITFIELD gnu_thread_keyword_p : 1;
  /* True iff the type is a decltype.  */
  BOOL_BITFIELD decltype_p : 1;
};

/* The various kinds of declarators.  */

enum cp_declarator_kind {
  cdk_id,
  cdk_function,
  cdk_array,
  cdk_pointer,
  cdk_reference,
  cdk_ptrmem,
  cdk_decomp,
  cdk_error
};

/* A declarator.  */

typedef struct cp_declarator cp_declarator;

typedef struct cp_parameter_declarator cp_parameter_declarator;

/* A parameter, before it has been semantically analyzed.  */
struct cp_parameter_declarator {
  /* The next parameter, or NULL_TREE if none.  */
  cp_parameter_declarator *next;
  /* The decl-specifiers-seq for the parameter.  */
  cp_decl_specifier_seq decl_specifiers;
  /* The declarator for the parameter.  */
  cp_declarator *declarator;
  /* The default-argument expression, or NULL_TREE, if none.  */
  tree default_argument;
  /* True iff this is a template parameter pack.  */
  bool template_parameter_pack_p;
};

/* A declarator.  */
struct cp_declarator {
  /* The kind of declarator.  */
  ENUM_BITFIELD (cp_declarator_kind) kind : 4;
  /* Whether we parsed an ellipsis (`...') just before the declarator,
     to indicate this is a parameter pack.  */
  BOOL_BITFIELD parameter_pack_p : 1;
  location_t id_loc; /* Currently only set for cdk_id, cdk_decomp and
			cdk_function. */
  /* GNU Attributes that apply to this declarator.  If the declarator
     is a pointer or a reference, these attribute apply to the type
     pointed to.  */
  tree attributes;
  /* Standard C++11 attributes that apply to this declarator.  If the
     declarator is a pointer or a reference, these attributes apply
     to the pointer, rather than to the type pointed to.  */
  tree std_attributes;
  /* For all but cdk_id, cdk_decomp and cdk_error, the contained declarator.
     For cdk_id, cdk_decomp and cdk_error, guaranteed to be NULL.  */
  cp_declarator *declarator;
  union {
    /* For identifiers.  */
    struct {
      /* If non-NULL, the qualifying scope (a NAMESPACE_DECL or
	 *_TYPE) for this identifier.  */
      tree qualifying_scope;
      /* The unqualified name of the entity -- an IDENTIFIER_NODE,
	 BIT_NOT_EXPR, or TEMPLATE_ID_EXPR.  */
      tree unqualified_name;
      /* If this is the name of a function, what kind of special
	 function (if any).  */
      special_function_kind sfk;
    } id;
    /* For functions.  */
    struct {
      /* The parameters to the function as a TREE_LIST of decl/default.  */
      tree parameters;
      /* The cv-qualifiers for the function.  */
      cp_cv_quals qualifiers;
      /* The virt-specifiers for the function.  */
      cp_virt_specifiers virt_specifiers;
      /* The ref-qualifier for the function.  */
      cp_ref_qualifier ref_qualifier;
      /* The transaction-safety qualifier for the function.  */
      tree tx_qualifier;
      /* The exception-specification for the function.  */
      tree exception_specification;
      /* The late-specified return type, if any.  */
      tree late_return_type;
      /* The trailing requires-clause, if any. */
      tree requires_clause;
    } function;
    /* For arrays.  */
    struct {
      /* The bounds to the array.  */
      tree bounds;
    } array;
    /* For cdk_pointer and cdk_ptrmem.  */
    struct {
      /* The cv-qualifiers for the pointer.  */
      cp_cv_quals qualifiers;
      /* For cdk_ptrmem, the class type containing the member.  */
      tree class_type;
    } pointer;
    /* For cdk_reference */
    struct {
      /* The cv-qualifiers for the reference.  These qualifiers are
         only used to diagnose ill-formed code.  */
      cp_cv_quals qualifiers;
      /* Whether this is an rvalue reference */
      bool rvalue_ref;
    } reference;
  } u;
};

/* A level of template instantiation.  */
struct GTY((chain_next ("%h.next"))) tinst_level {
  /* The immediately deeper level in the chain.  */
  struct tinst_level *next;

  /* The original node.  Can be either a DECL (for a function or static
     data member) or a TYPE (for a class), depending on what we were
     asked to instantiate.  */
  tree decl;

  /* The location where the template is instantiated.  */
  location_t locus;

  /* errorcount+sorrycount when we pushed this level.  */
  int errors;

  /* True if the location is in a system header.  */
  bool in_system_header_p;
};

bool decl_spec_seq_has_spec_p (const cp_decl_specifier_seq *, cp_decl_spec);

/* Return the type of the `this' parameter of FNTYPE.  */

inline tree
type_of_this_parm (const_tree fntype)
{
  function_args_iterator iter;
  gcc_assert (TREE_CODE (fntype) == METHOD_TYPE);
  function_args_iter_init (&iter, fntype);
  return function_args_iter_cond (&iter);
}

/* Return the class of the `this' parameter of FNTYPE.  */

inline tree
class_of_this_parm (const_tree fntype)
{
  return TREE_TYPE (type_of_this_parm (fntype));
}

/* True iff T is a variable template declaration. */
inline bool
variable_template_p (tree t)
{
  if (TREE_CODE (t) != TEMPLATE_DECL)
    return false;
  if (!PRIMARY_TEMPLATE_P (t))
    return false;
  if (tree r = DECL_TEMPLATE_RESULT (t))
    return VAR_P (r);
  return false;
}

/* True iff T is a variable concept definition. That is, T is
   a variable template declared with the concept specifier. */
inline bool
variable_concept_p (tree t)
{
  if (TREE_CODE (t) != TEMPLATE_DECL)
    return false;
  if (tree r = DECL_TEMPLATE_RESULT (t))
    return VAR_P (r) && DECL_DECLARED_CONCEPT_P (r);
  return false;
}

/* True iff T is a concept definition. That is, T is a variable or function
   template declared with the concept specifier. */
inline bool
concept_template_p (tree t)
{
  if (TREE_CODE (t) != TEMPLATE_DECL)
    return false;
  if (tree r = DECL_TEMPLATE_RESULT (t))
    return VAR_OR_FUNCTION_DECL_P (r) && DECL_DECLARED_CONCEPT_P (r);
  return false;
}

/* A parameter list indicating for a function with no parameters,
   e.g  "int f(void)".  */
extern cp_parameter_declarator *no_parameters;

/* Various dump ids.  */
extern int class_dump_id;
extern int raw_dump_id;

/* in call.c */
extern bool check_dtor_name			(tree, tree);
int magic_varargs_p				(tree);

extern tree build_conditional_expr		(location_t, tree, tree, tree, 
                                                 tsubst_flags_t);
extern tree build_addr_func			(tree, tsubst_flags_t);
extern void set_flags_from_callee		(tree);
extern tree build_call_a			(tree, int, tree*);
extern tree build_call_n			(tree, int, ...);
extern bool null_ptr_cst_p			(tree);
extern bool null_member_pointer_value_p		(tree);
extern bool sufficient_parms_p			(const_tree);
extern tree type_decays_to			(tree);
extern tree extract_call_expr			(tree);
extern tree build_user_type_conversion		(tree, tree, int,
						 tsubst_flags_t);
extern tree build_new_function_call		(tree, vec<tree, va_gc> **,
						 tsubst_flags_t);
extern tree build_operator_new_call		(tree, vec<tree, va_gc> **,
						 tree *, tree *, tree, tree,
						 tree *, tsubst_flags_t);
extern tree build_new_method_call		(tree, tree,
						 vec<tree, va_gc> **, tree,
						 int, tree *, tsubst_flags_t);
extern tree build_special_member_call		(tree, tree,
						 vec<tree, va_gc> **,
						 tree, int, tsubst_flags_t);
extern tree build_new_op			(location_t, enum tree_code,
						 int, tree, tree, tree, tree *,
						 tsubst_flags_t);
extern tree build_op_call			(tree, vec<tree, va_gc> **,
						 tsubst_flags_t);
extern bool aligned_allocation_fn_p		(tree);
extern bool usual_deallocation_fn_p		(tree);
extern tree build_op_delete_call		(enum tree_code, tree, tree,
						 bool, tree, tree,
						 tsubst_flags_t);
extern bool can_convert				(tree, tree, tsubst_flags_t);
extern bool can_convert_standard		(tree, tree, tsubst_flags_t);
extern bool can_convert_arg			(tree, tree, tree, int,
						 tsubst_flags_t);
extern bool can_convert_arg_bad			(tree, tree, tree, int,
						 tsubst_flags_t);

/* A class for recording information about access failures (e.g. private
   fields), so that we can potentially supply a fix-it hint about
   an accessor (from a context in which the constness of the object
   is known).  */

class access_failure_info
{
 public:
  access_failure_info () : m_was_inaccessible (false), m_basetype_path (NULL_TREE),
    m_field_decl (NULL_TREE) {}

  void record_access_failure (tree basetype_path, tree field_decl);
  void maybe_suggest_accessor (bool const_p) const;

 private:
  bool m_was_inaccessible;
  tree m_basetype_path;
  tree m_field_decl;
};

extern bool enforce_access			(tree, tree, tree,
						 tsubst_flags_t,
						 access_failure_info *afi = NULL);
extern void push_defarg_context			(tree);
extern void pop_defarg_context			(void);
extern tree convert_default_arg			(tree, tree, tree, int,
						 tsubst_flags_t);
extern tree convert_arg_to_ellipsis		(tree, tsubst_flags_t);
extern tree build_x_va_arg			(source_location, tree, tree);
extern tree cxx_type_promotes_to		(tree);
extern tree type_passed_as			(tree);
extern tree convert_for_arg_passing		(tree, tree, tsubst_flags_t);
extern bool is_properly_derived_from		(tree, tree);
extern tree initialize_reference		(tree, tree, int,
						 tsubst_flags_t);
extern tree extend_ref_init_temps		(tree, tree, vec<tree, va_gc>**);
extern tree make_temporary_var_for_ref_to_temp	(tree, tree);
extern bool type_has_extended_temps		(tree);
extern tree strip_top_quals			(tree);
extern bool reference_related_p			(tree, tree);
extern int remaining_arguments			(tree);
extern tree perform_implicit_conversion		(tree, tree, tsubst_flags_t);
extern tree perform_implicit_conversion_flags	(tree, tree, tsubst_flags_t, int);
extern tree build_converted_constant_expr	(tree, tree, tsubst_flags_t);
extern tree perform_direct_initialization_if_possible (tree, tree, bool,
                                                       tsubst_flags_t);
extern tree in_charge_arg_for_name		(tree);
extern tree build_cxx_call			(tree, int, tree *,
						 tsubst_flags_t);
extern bool is_std_init_list			(tree);
extern bool is_list_ctor			(tree);
extern void validate_conversion_obstack		(void);
extern void mark_versions_used			(tree);
extern tree get_function_version_dispatcher	(tree);

/* in class.c */
extern tree build_vfield_ref			(tree, tree);
extern tree build_if_in_charge			(tree true_stmt, tree false_stmt = void_node);
extern tree build_base_path			(enum tree_code, tree,
						 tree, int, tsubst_flags_t);
extern tree convert_to_base			(tree, tree, bool, bool,
						 tsubst_flags_t);
extern tree convert_to_base_statically		(tree, tree);
extern tree build_vtbl_ref			(tree, tree);
extern tree build_vfn_ref			(tree, tree);
extern tree get_vtable_decl			(tree, int);
extern void resort_type_method_vec		(void *, void *,
						 gt_pointer_operator, void *);
extern bool add_method				(tree, tree, bool);
extern tree declared_access			(tree);
extern tree currently_open_class		(tree);
extern tree currently_open_derived_class	(tree);
extern tree outermost_open_class		(void);
extern tree current_nonlambda_class_type	(void);
extern tree finish_struct			(tree, tree);
extern void finish_struct_1			(tree);
extern int resolves_to_fixed_type_p		(tree, int *);
extern void init_class_processing		(void);
extern int is_empty_class			(tree);
extern bool is_really_empty_class		(tree);
extern void pushclass				(tree);
extern void popclass				(void);
extern void push_nested_class			(tree);
extern void pop_nested_class			(void);
extern int current_lang_depth			(void);
extern void push_lang_context			(tree);
extern void pop_lang_context			(void);
extern tree instantiate_type			(tree, tree, tsubst_flags_t);
extern void print_class_statistics		(void);
extern void build_self_reference		(void);
extern int same_signature_p			(const_tree, const_tree);
extern void maybe_add_class_template_decl_list	(tree, tree, int);
extern void unreverse_member_declarations	(tree);
extern void invalidate_class_lookup_cache	(void);
extern void maybe_note_name_used_in_class	(tree, tree);
extern void note_name_declared_in_class		(tree, tree);
extern tree get_vtbl_decl_for_binfo		(tree);
extern bool vptr_via_virtual_p			(tree);
extern void debug_class				(tree);
extern void debug_thunks			(tree);
extern void set_linkage_according_to_type	(tree, tree);
extern void determine_key_method		(tree);
extern void check_for_override			(tree, tree);
extern void push_class_stack			(void);
extern void pop_class_stack			(void);
extern bool default_ctor_p			(tree);
extern bool type_has_user_nondefault_constructor (tree);
extern tree in_class_defaulted_default_constructor (tree);
extern bool user_provided_p			(tree);
extern bool type_has_user_provided_constructor  (tree);
extern bool type_has_non_user_provided_default_constructor (tree);
extern bool vbase_has_user_provided_move_assign (tree);
extern tree default_init_uninitialized_part (tree);
extern bool trivial_default_constructor_is_constexpr (tree);
extern bool type_has_constexpr_default_constructor (tree);
extern bool type_has_virtual_destructor		(tree);
extern bool classtype_has_move_assign_or_move_ctor_p (tree, bool user_declared);
extern bool type_build_ctor_call		(tree);
extern bool type_build_dtor_call		(tree);
extern void explain_non_literal_class		(tree);
extern void inherit_targ_abi_tags		(tree);
extern void defaulted_late_check		(tree);
extern bool defaultable_fn_check		(tree);
extern void check_abi_tags			(tree);
extern tree missing_abi_tags			(tree);
extern void fixup_type_variants			(tree);
extern void fixup_attribute_variants		(tree);
extern tree* decl_cloned_function_p		(const_tree, bool);
extern void clone_function_decl			(tree, bool);
extern void adjust_clone_args			(tree);
extern void deduce_noexcept_on_destructor       (tree);
extern bool uniquely_derived_from_p             (tree, tree);
extern bool publicly_uniquely_derived_p         (tree, tree);
extern tree common_enclosing_class		(tree, tree);

/* in cvt.c */
extern tree convert_to_reference		(tree, tree, int, int, tree,
						 tsubst_flags_t);
extern tree convert_from_reference		(tree);
extern tree force_rvalue			(tree, tsubst_flags_t);
extern tree ocp_convert				(tree, tree, int, int,
						 tsubst_flags_t);
extern tree cp_convert				(tree, tree, tsubst_flags_t);
extern tree cp_convert_and_check                (tree, tree, tsubst_flags_t);
extern tree cp_fold_convert			(tree, tree);
extern tree cp_get_callee			(tree);
extern tree cp_get_callee_fndecl		(tree);
extern tree cp_get_fndecl_from_callee		(tree);
extern tree convert_to_void			(tree, impl_conv_void,
                                 		 tsubst_flags_t);
extern tree convert_force			(tree, tree, int,
						 tsubst_flags_t);
extern tree build_expr_type_conversion		(int, tree, bool);
extern tree type_promotes_to			(tree);
extern bool can_convert_qual			(tree, tree);
extern tree perform_qualification_conversions	(tree, tree);
extern bool tx_safe_fn_type_p			(tree);
extern tree tx_unsafe_fn_variant		(tree);
extern bool fnptr_conv_p			(tree, tree);
extern tree strip_fnptr_conv			(tree);

/* in name-lookup.c */
extern void maybe_push_cleanup_level		(tree);
extern tree make_anon_name			(void);
extern tree check_for_out_of_scope_variable	(tree);
extern void dump				(cp_binding_level &ref);
extern void dump				(cp_binding_level *ptr);
extern void print_other_binding_stack		(cp_binding_level *);
extern tree maybe_push_decl			(tree);
extern tree current_decl_namespace		(void);

/* decl.c */
extern tree poplevel				(int, int, int);
extern void cxx_init_decl_processing		(void);
enum cp_tree_node_structure_enum cp_tree_node_structure
						(union lang_tree_node *);
extern void finish_scope			(void);
extern void push_switch				(tree);
extern void pop_switch				(void);
extern tree make_lambda_name			(void);
extern int decls_match				(tree, tree);
extern tree duplicate_decls			(tree, tree, bool);
extern tree declare_local_label			(tree);
extern tree define_label			(location_t, tree);
extern void check_goto				(tree);
extern bool check_omp_return			(void);
extern tree make_typename_type			(tree, tree, enum tag_types, tsubst_flags_t);
extern tree build_typename_type			(tree, tree, tree, tag_types);
extern tree make_unbound_class_template		(tree, tree, tree, tsubst_flags_t);
extern tree build_library_fn_ptr		(const char *, tree, int);
extern tree build_cp_library_fn_ptr		(const char *, tree, int);
extern tree push_library_fn			(tree, tree, tree, int);
extern tree push_void_library_fn		(tree, tree, int);
extern tree push_throw_library_fn		(tree, tree);
extern void warn_misplaced_attr_for_class_type  (source_location location,
						 tree class_type);
extern tree check_tag_decl			(cp_decl_specifier_seq *, bool);
extern tree shadow_tag				(cp_decl_specifier_seq *);
extern tree groktypename			(cp_decl_specifier_seq *, const cp_declarator *, bool);
extern tree start_decl				(const cp_declarator *, cp_decl_specifier_seq *, int, tree, tree, tree *);
extern void start_decl_1			(tree, bool);
extern bool check_array_initializer		(tree, tree, tree);
extern void cp_finish_decl			(tree, tree, bool, tree, int);
extern tree lookup_decomp_type			(tree);
extern void cp_finish_decomp			(tree, tree, unsigned int);
extern int cp_complete_array_type		(tree *, tree, bool);
extern int cp_complete_array_type_or_error	(tree *, tree, bool, tsubst_flags_t);
extern tree build_ptrmemfunc_type		(tree);
extern tree build_ptrmem_type			(tree, tree);
/* the grokdeclarator prototype is in decl.h */
extern tree build_this_parm			(tree, tree, cp_cv_quals);
extern tree grokparms				(tree, tree *);
extern int copy_fn_p				(const_tree);
extern bool move_fn_p                           (const_tree);
extern bool move_signature_fn_p                 (const_tree);
extern tree get_scope_of_declarator		(const cp_declarator *);
extern void grok_special_member_properties	(tree);
extern bool grok_ctor_properties		(const_tree, const_tree);
extern bool grok_op_properties			(tree, bool);
extern tree xref_tag				(enum tag_types, tree, tag_scope, bool);
extern tree xref_tag_from_type			(tree, tree, tag_scope);
extern void xref_basetypes			(tree, tree);
extern tree start_enum				(tree, tree, tree, tree, bool, bool *);
extern void finish_enum_value_list		(tree);
extern void finish_enum				(tree);
extern void build_enumerator			(tree, tree, tree, tree, location_t);
extern tree lookup_enumerator			(tree, tree);
extern bool start_preparsed_function		(tree, tree, int);
extern bool start_function			(cp_decl_specifier_seq *,
						 const cp_declarator *, tree);
extern tree begin_function_body			(void);
extern void finish_function_body		(tree);
extern tree outer_curly_brace_block		(tree);
extern tree finish_function			(int);
extern tree grokmethod				(cp_decl_specifier_seq *, const cp_declarator *, tree);
extern void maybe_register_incomplete_var	(tree);
extern void maybe_commonize_var			(tree);
extern void complete_vars			(tree);
extern tree static_fn_type			(tree);
extern void revert_static_member_fn		(tree);
extern void fixup_anonymous_aggr		(tree);
extern tree compute_array_index_type		(tree, tree, tsubst_flags_t);
extern tree check_default_argument		(tree, tree, tsubst_flags_t);
extern int wrapup_namespace_globals		();
extern tree create_implicit_typedef		(tree, tree);
extern int local_variable_p			(const_tree);
extern tree register_dtor_fn			(tree);
extern tmpl_spec_kind current_tmpl_spec_kind	(int);
extern tree cp_fname_init			(const char *, tree *);
extern tree cxx_builtin_function		(tree decl);
extern tree cxx_builtin_function_ext_scope	(tree decl);
extern tree check_elaborated_type_specifier	(enum tag_types, tree, bool);
extern void warn_extern_redeclared_static	(tree, tree);
extern tree cxx_comdat_group			(tree);
extern bool cp_missing_noreturn_ok_p		(tree);
extern bool is_direct_enum_init			(tree, tree);
extern void initialize_artificial_var		(tree, vec<constructor_elt, va_gc> *);
extern tree check_var_type			(tree, tree);
extern tree reshape_init                        (tree, tree, tsubst_flags_t);
extern tree next_initializable_field (tree);
extern tree fndecl_declared_return_type		(tree);
extern bool undeduced_auto_decl			(tree);
extern bool require_deduced_type		(tree, tsubst_flags_t = tf_warning_or_error);

extern tree finish_case_label			(location_t, tree, tree);
extern tree cxx_maybe_build_cleanup		(tree, tsubst_flags_t);

/* in decl2.c */
extern void note_mangling_alias			(tree, tree);
extern void generate_mangling_aliases		(void);
extern tree build_memfn_type			(tree, tree, cp_cv_quals, cp_ref_qualifier);
extern tree build_pointer_ptrmemfn_type	(tree);
extern tree change_return_type			(tree, tree);
extern void maybe_retrofit_in_chrg		(tree);
extern void maybe_make_one_only			(tree);
extern bool vague_linkage_p			(tree);
extern void grokclassfn				(tree, tree,
						 enum overload_flags);
extern tree grok_array_decl			(location_t, tree, tree, bool);
extern tree delete_sanity			(tree, tree, bool, int, tsubst_flags_t);
extern tree check_classfn			(tree, tree, tree);
extern void check_member_template		(tree);
extern tree grokfield (const cp_declarator *, cp_decl_specifier_seq *,
		       tree, bool, tree, tree);
extern tree grokbitfield (const cp_declarator *, cp_decl_specifier_seq *,
			  tree, tree);
extern bool any_dependent_type_attributes_p	(tree);
extern tree cp_reconstruct_complex_type		(tree, tree);
extern bool attributes_naming_typedef_ok	(tree);
extern void cplus_decl_attributes		(tree *, tree, int);
extern void finish_anon_union			(tree);
extern void cxx_post_compilation_parsing_cleanups (void);
extern tree coerce_new_type			(tree);
extern tree coerce_delete_type			(tree);
extern void comdat_linkage			(tree);
extern void determine_visibility		(tree);
extern void constrain_class_visibility		(tree);
extern void reset_type_linkage			(tree);
extern void tentative_decl_linkage		(tree);
extern void import_export_decl			(tree);
extern tree build_cleanup			(tree);
extern tree build_offset_ref_call_from_tree	(tree, vec<tree, va_gc> **,
						 tsubst_flags_t);
extern bool decl_defined_p			(tree);
extern bool decl_constant_var_p			(tree);
extern bool decl_maybe_constant_var_p		(tree);
extern void no_linkage_error			(tree);
extern void check_default_args			(tree);
extern bool mark_used				(tree);
extern bool mark_used			        (tree, tsubst_flags_t);
extern void finish_static_data_member_decl	(tree, tree, bool, tree, int);
extern tree cp_build_parm_decl			(tree, tree, tree);
extern tree get_guard				(tree);
extern tree get_guard_cond			(tree, bool);
extern tree set_guard				(tree);
extern tree get_tls_wrapper_fn			(tree);
extern void mark_needed				(tree);
extern bool decl_needed_p			(tree);
extern void note_vague_linkage_fn		(tree);
extern void note_variable_template_instantiation (tree);
extern tree build_artificial_parm		(tree, tree, tree);
extern bool possibly_inlined_p			(tree);
extern int parm_index                           (tree);
extern tree vtv_start_verification_constructor_init_function (void);
extern tree vtv_finish_verification_constructor_init_function (tree);
extern bool cp_omp_mappable_type		(tree);

/* in error.c */
extern const char *type_as_string		(tree, int);
extern const char *type_as_string_translate	(tree, int);
extern const char *decl_as_string		(tree, int);
extern const char *decl_as_string_translate	(tree, int);
extern const char *decl_as_dwarf_string		(tree, int);
extern const char *expr_as_string		(tree, int);
extern const char *lang_decl_name		(tree, int, bool);
extern const char *lang_decl_dwarf_name		(tree, int, bool);
extern const char *language_to_string		(enum languages);
extern const char *class_key_or_enum_as_string	(tree);
extern void maybe_warn_variadic_templates       (void);
extern void maybe_warn_cpp0x			(cpp0x_warn_str str);
extern bool pedwarn_cxx98                       (location_t, int, const char *, ...) ATTRIBUTE_GCC_DIAG(3,4);
extern location_t location_of                   (tree);
extern void qualified_name_lookup_error		(tree, tree, tree,
						 location_t);

/* in except.c */
extern void init_exception_processing		(void);
extern tree expand_start_catch_block		(tree);
extern void expand_end_catch_block		(void);
extern tree build_exc_ptr			(void);
extern tree build_throw				(tree);
extern int nothrow_libfn_p			(const_tree);
extern void check_handlers			(tree);
extern tree finish_noexcept_expr		(tree, tsubst_flags_t);
extern bool expr_noexcept_p			(tree, tsubst_flags_t);
extern void perform_deferred_noexcept_checks	(void);
extern bool nothrow_spec_p			(const_tree);
extern bool type_noexcept_p			(const_tree);
extern bool type_throw_all_p			(const_tree);
extern tree build_noexcept_spec			(tree, int);
extern void choose_personality_routine		(enum languages);
extern tree build_must_not_throw_expr		(tree,tree);
extern tree eh_type_info			(tree);
extern tree begin_eh_spec_block			(void);
extern void finish_eh_spec_block		(tree, tree);
extern tree build_eh_type_type			(tree);
extern tree cp_protect_cleanup_actions		(void);
extern tree create_try_catch_expr               (tree, tree);

/* in expr.c */
extern tree cplus_expand_constant		(tree);
extern tree mark_rvalue_use			(tree,
                                                 location_t = UNKNOWN_LOCATION,
                                                 bool = true);
extern tree mark_lvalue_use			(tree);
extern tree mark_type_use			(tree);
extern void mark_exp_read			(tree);

/* friend.c */
extern int is_friend				(tree, tree);
extern void make_friend_class			(tree, tree, bool);
extern void add_friend				(tree, tree, bool);
extern tree do_friend				(tree, tree, tree, tree, enum overload_flags, bool);

extern void set_global_friend			(tree);
extern bool is_global_friend			(tree);

/* in init.c */
extern tree expand_member_init			(tree);
extern void emit_mem_initializers		(tree);
extern tree build_aggr_init			(tree, tree, int,
                                                 tsubst_flags_t);
extern int is_class_type			(tree, int);
extern tree get_type_value			(tree);
extern tree build_zero_init			(tree, tree, bool);
extern tree build_value_init			(tree, tsubst_flags_t);
extern tree build_value_init_noctor		(tree, tsubst_flags_t);
extern tree get_nsdmi				(tree, bool);
extern tree build_offset_ref			(tree, tree, bool,
						 tsubst_flags_t);
extern tree throw_bad_array_new_length		(void);
extern bool type_has_new_extended_alignment	(tree);
extern unsigned malloc_alignment		(void);
extern tree build_new				(vec<tree, va_gc> **, tree, tree,
						 vec<tree, va_gc> **, int,
                                                 tsubst_flags_t);
extern tree get_temp_regvar			(tree, tree);
extern tree build_vec_init			(tree, tree, tree, bool, int,
                                                 tsubst_flags_t);
extern tree build_delete			(tree, tree,
						 special_function_kind,
						 int, int, tsubst_flags_t);
extern void push_base_cleanups			(void);
extern tree build_vec_delete			(tree, tree,
						 special_function_kind, int,
						 tsubst_flags_t);
extern tree create_temporary_var		(tree);
extern void initialize_vtbl_ptrs		(tree);
extern tree scalar_constant_value		(tree);
extern tree decl_really_constant_value		(tree);
extern int diagnose_uninitialized_cst_or_ref_member (tree, bool, bool);
extern tree build_vtbl_address                  (tree);
extern bool maybe_reject_flexarray_init		(tree, tree);

/* in lex.c */
extern void cxx_dup_lang_specific_decl		(tree);
extern void yyungetc				(int, int);

extern tree unqualified_name_lookup_error	(tree,
						 location_t = UNKNOWN_LOCATION);
extern tree unqualified_fn_lookup_error		(cp_expr);
extern tree make_conv_op_name			(tree);
extern tree build_lang_decl			(enum tree_code, tree, tree);
extern tree build_lang_decl_loc			(location_t, enum tree_code, tree, tree);
extern void retrofit_lang_decl			(tree);
extern void fit_decomposition_lang_decl		(tree, tree);
extern tree copy_decl				(tree CXX_MEM_STAT_INFO);
extern tree copy_type				(tree CXX_MEM_STAT_INFO);
extern tree cxx_make_type			(enum tree_code);
extern tree make_class_type			(enum tree_code);
extern const char *get_identifier_kind_name	(tree);
extern void set_identifier_kind			(tree, cp_identifier_kind);
extern bool cxx_init				(void);
extern void cxx_finish				(void);
extern bool in_main_input_context		(void);

/* in method.c */
extern void init_method				(void);
extern tree make_thunk				(tree, bool, tree, tree);
extern void finish_thunk			(tree);
extern void use_thunk				(tree, bool);
extern bool trivial_fn_p			(tree);
extern tree forward_parm			(tree);
extern bool is_trivially_xible			(enum tree_code, tree, tree);
extern bool is_xible				(enum tree_code, tree, tree);
extern tree get_defaulted_eh_spec		(tree);
extern void after_nsdmi_defaulted_late_checks   (tree);
extern bool maybe_explain_implicit_delete	(tree);
extern void explain_implicit_non_constexpr	(tree);
extern void deduce_inheriting_ctor		(tree);
extern void synthesize_method			(tree);
extern tree lazily_declare_fn			(special_function_kind,
						 tree);
extern tree skip_artificial_parms_for		(const_tree, tree);
extern int num_artificial_parms_for		(const_tree);
extern tree make_alias_for			(tree, tree);
extern tree get_copy_ctor			(tree, tsubst_flags_t);
extern tree get_copy_assign			(tree);
extern tree get_default_ctor			(tree);
extern tree get_dtor				(tree, tsubst_flags_t);
extern tree strip_inheriting_ctors		(tree);
extern tree inherited_ctor_binfo		(tree);
extern bool ctor_omit_inherited_parms		(tree);
extern tree locate_ctor				(tree);
extern tree implicitly_declare_fn               (special_function_kind, tree,
						 bool, tree, tree);

/* In optimize.c */
extern bool maybe_clone_body			(tree);

/* In parser.c */
extern tree cp_convert_range_for (tree, tree, tree, tree, unsigned int, bool);
extern bool parsing_nsdmi (void);
extern bool parsing_default_capturing_generic_lambda_in_template (void);
extern void inject_this_parameter (tree, cp_cv_quals);

/* in pt.c */
extern bool check_template_shadow		(tree);
extern tree get_innermost_template_args		(tree, int);
extern void maybe_begin_member_template_processing (tree);
extern void maybe_end_member_template_processing (void);
extern tree finish_member_template_decl		(tree);
extern void begin_template_parm_list		(void);
extern bool begin_specialization		(void);
extern void reset_specialization		(void);
extern void end_specialization			(void);
extern void begin_explicit_instantiation	(void);
extern void end_explicit_instantiation		(void);
extern void check_unqualified_spec_or_inst	(tree, location_t);
extern tree check_explicit_specialization	(tree, tree, int, int);
extern int num_template_headers_for_class	(tree);
extern void check_template_variable		(tree);
extern tree make_auto				(void);
extern tree make_decltype_auto			(void);
extern tree make_template_placeholder		(tree);
extern bool template_placeholder_p		(tree);
extern tree do_auto_deduction                   (tree, tree, tree);
extern tree do_auto_deduction                   (tree, tree, tree,
                                                 tsubst_flags_t,
                                                 auto_deduction_context,
						 tree = NULL_TREE,
						 int = LOOKUP_NORMAL);
extern tree type_uses_auto			(tree);
extern tree type_uses_auto_or_concept		(tree);
extern void append_type_to_template_for_access_check (tree, tree, tree,
						      location_t);
extern tree convert_generic_types_to_packs	(tree, int, int);
extern tree splice_late_return_type		(tree, tree);
extern bool is_auto				(const_tree);
extern tree process_template_parm		(tree, location_t, tree, 
						 bool, bool);
extern tree end_template_parm_list		(tree);
extern void end_template_parm_list		(void);
extern void end_template_decl			(void);
extern tree maybe_update_decl_type		(tree, tree);
extern bool check_default_tmpl_args             (tree, tree, bool, bool, int);
extern tree push_template_decl			(tree);
extern tree push_template_decl_real		(tree, bool);
extern tree add_inherited_template_parms	(tree, tree);
extern bool redeclare_class_template		(tree, tree, tree);
extern tree lookup_template_class		(tree, tree, tree, tree,
						 int, tsubst_flags_t);
extern tree lookup_template_function		(tree, tree);
extern tree lookup_template_variable		(tree, tree);
extern int uses_template_parms			(tree);
extern bool uses_template_parms_level		(tree, int);
extern bool in_template_function		(void);
extern tree instantiate_class_template		(tree);
extern tree instantiate_template		(tree, tree, tsubst_flags_t);
extern tree fn_type_unification			(tree, tree, tree,
						 const tree *, unsigned int,
						 tree, unification_kind_t, int,
						 bool, bool);
extern void mark_decl_instantiated		(tree, int);
extern int more_specialized_fn			(tree, tree, int);
extern void do_decl_instantiation		(tree, tree);
extern void do_type_instantiation		(tree, tree, tsubst_flags_t);
extern bool always_instantiate_p		(tree);
extern void maybe_instantiate_noexcept		(tree);
extern tree instantiate_decl			(tree, bool, bool);
extern int comp_template_parms			(const_tree, const_tree);
extern bool builtin_pack_fn_p			(tree);
extern bool uses_parameter_packs                (tree);
extern bool template_parameter_pack_p           (const_tree);
extern bool function_parameter_pack_p		(const_tree);
extern bool function_parameter_expanded_from_pack_p (tree, tree);
extern tree make_pack_expansion                 (tree);
extern bool check_for_bare_parameter_packs      (tree);
extern tree build_template_info			(tree, tree);
extern tree get_template_info			(const_tree);
extern vec<qualified_typedef_usage_t, va_gc> *get_types_needing_access_check (tree);
extern int template_class_depth			(tree);
extern int is_specialization_of			(tree, tree);
extern bool is_specialization_of_friend		(tree, tree);
extern tree get_pattern_parm			(tree, tree);
extern int comp_template_args			(tree, tree, tree * = NULL,
						 tree * = NULL, bool = false);
extern int template_args_equal                  (tree, tree, bool = false);
extern tree maybe_process_partial_specialization (tree);
extern tree most_specialized_instantiation	(tree);
extern void print_candidates			(tree);
extern void instantiate_pending_templates	(int);
extern tree tsubst_default_argument		(tree, tree, tree,
						 tsubst_flags_t);
extern tree tsubst (tree, tree, tsubst_flags_t, tree);
extern tree tsubst_copy_and_build		(tree, tree, tsubst_flags_t,
						 tree, bool, bool);
extern tree tsubst_expr                         (tree, tree, tsubst_flags_t,
                                                 tree, bool);
extern tree tsubst_pack_expansion               (tree, tree, tsubst_flags_t, tree);
extern tree most_general_template		(tree);
extern tree get_mostly_instantiated_function_type (tree);
extern bool problematic_instantiation_changed	(void);
extern void record_last_problematic_instantiation (void);
extern struct tinst_level *current_instantiation(void);
extern bool instantiating_current_function_p    (void);
extern tree maybe_get_template_decl_from_type_decl (tree);
extern int processing_template_parmlist;
extern bool dependent_type_p			(tree);
extern bool dependent_scope_p			(tree);
extern bool any_dependent_template_arguments_p  (const_tree);
extern bool dependent_template_p		(tree);
extern bool dependent_template_id_p		(tree, tree);
extern bool type_dependent_expression_p		(tree);
extern bool type_dependent_object_expression_p	(tree);
extern bool any_type_dependent_arguments_p      (const vec<tree, va_gc> *);
extern bool any_type_dependent_elements_p       (const_tree);
extern bool type_dependent_expression_p_push	(tree);
extern bool value_dependent_expression_p	(tree);
extern bool instantiation_dependent_expression_p (tree);
extern bool instantiation_dependent_uneval_expression_p (tree);
extern bool any_value_dependent_elements_p      (const_tree);
extern bool dependent_omp_for_p			(tree, tree, tree, tree);
extern tree resolve_typename_type		(tree, bool);
extern tree template_for_substitution		(tree);
extern tree build_non_dependent_expr		(tree);
extern void make_args_non_dependent		(vec<tree, va_gc> *);
extern bool reregister_specialization		(tree, tree, tree);
extern tree instantiate_non_dependent_expr	(tree);
extern tree instantiate_non_dependent_expr_sfinae (tree, tsubst_flags_t);
extern tree instantiate_non_dependent_expr_internal (tree, tsubst_flags_t);
extern tree instantiate_non_dependent_or_null   (tree);
extern bool variable_template_specialization_p  (tree);
extern bool alias_type_or_template_p            (tree);
extern bool alias_template_specialization_p     (const_tree);
extern bool dependent_alias_template_spec_p     (const_tree);
extern bool explicit_class_specialization_p     (tree);
extern bool push_tinst_level                    (tree);
extern bool push_tinst_level_loc                (tree, location_t);
extern void pop_tinst_level                     (void);
extern struct tinst_level *outermost_tinst_level(void);
extern void init_template_processing		(void);
extern void print_template_statistics		(void);
bool template_template_parameter_p		(const_tree);
bool template_type_parameter_p                  (const_tree);
extern bool primary_template_instantiation_p    (const_tree);
extern tree get_primary_template_innermost_parameters	(const_tree);
extern tree get_template_parms_at_level (tree, int);
extern tree get_template_innermost_arguments	(const_tree);
extern tree get_template_argument_pack_elems	(const_tree);
extern tree get_function_template_decl		(const_tree);
extern tree resolve_nondeduced_context		(tree, tsubst_flags_t);
extern hashval_t iterative_hash_template_arg (tree arg, hashval_t val);
extern tree coerce_template_parms               (tree, tree, tree);
extern tree coerce_template_parms               (tree, tree, tree, tsubst_flags_t);
extern void register_local_specialization       (tree, tree);
extern tree retrieve_local_specialization       (tree);
extern tree extract_fnparm_pack                 (tree, tree *);
extern tree template_parm_to_arg                (tree);
extern tree dguide_name				(tree);
extern bool dguide_name_p			(tree);
extern bool deduction_guide_p			(const_tree);
extern bool copy_guide_p			(const_tree);
extern bool template_guide_p			(const_tree);

/* in repo.c */
extern void init_repo				(void);
extern int repo_emit_p				(tree);
extern bool repo_export_class_p			(const_tree);
extern void finish_repo				(void);

/* in rtti.c */
/* A vector of all tinfo decls that haven't been emitted yet.  */
extern GTY(()) vec<tree, va_gc> *unemitted_tinfo_decls;

extern void init_rtti_processing		(void);
extern tree build_typeid			(tree, tsubst_flags_t);
extern tree get_tinfo_decl			(tree);
extern tree get_typeid				(tree, tsubst_flags_t);
extern tree build_headof			(tree);
extern tree build_dynamic_cast			(tree, tree, tsubst_flags_t);
extern void emit_support_tinfos			(void);
extern bool emit_tinfo_decl			(tree);

/* in search.c */
extern bool accessible_base_p			(tree, tree, bool);
extern tree lookup_base                         (tree, tree, base_access,
						 base_kind *, tsubst_flags_t);
extern tree dcast_base_hint			(tree, tree);
extern int accessible_p				(tree, tree, bool);
extern int accessible_in_template_p		(tree, tree);
extern tree lookup_field_1			(tree, tree, bool);
extern tree lookup_field			(tree, tree, int, bool);
extern tree lookup_fnfields_slot		(tree, tree);
extern tree lookup_fnfields_slot_nolazy		(tree, tree);
extern tree lookup_fnfields			(tree, tree, int);
extern tree lookup_member			(tree, tree, int, bool,
						 tsubst_flags_t,
						 access_failure_info *afi = NULL);
extern tree lookup_member_fuzzy		(tree, tree, bool);
extern tree locate_field_accessor		(tree, tree, bool);
extern int look_for_overrides			(tree, tree);
extern void get_pure_virtuals			(tree);
extern void maybe_suppress_debug_info		(tree);
extern void note_debug_info_needed		(tree);
extern void print_search_statistics		(void);
extern void reinit_search_statistics		(void);
extern tree current_scope			(void);
extern int at_function_scope_p			(void);
extern bool at_class_scope_p			(void);
extern bool at_namespace_scope_p		(void);
extern tree context_for_name_lookup		(tree);
extern tree lookup_conversions			(tree);
extern tree binfo_from_vbase			(tree);
extern tree binfo_for_vbase			(tree, tree);
extern tree look_for_overrides_here		(tree, tree);
#define dfs_skip_bases ((tree)1)
extern tree dfs_walk_all (tree, tree (*) (tree, void *),
			  tree (*) (tree, void *), void *);
extern tree dfs_walk_once (tree, tree (*) (tree, void *),
			   tree (*) (tree, void *), void *);
extern tree binfo_via_virtual			(tree, tree);
extern bool binfo_direct_p			(tree);
extern tree build_baselink			(tree, tree, tree, tree);
extern tree adjust_result_of_qualified_name_lookup
						(tree, tree, tree);
extern tree copied_binfo			(tree, tree);
extern tree original_binfo			(tree, tree);
extern int shared_member_p			(tree);
extern bool any_dependent_bases_p (tree = current_nonlambda_class_type ());

/* The representation of a deferred access check.  */

struct GTY(()) deferred_access_check {
  /* The base class in which the declaration is referenced. */
  tree binfo;
  /* The declaration whose access must be checked.  */
  tree decl;
  /* The declaration that should be used in the error message.  */
  tree diag_decl;
  /* The location of this access.  */
  location_t loc;
};

/* in semantics.c */
extern void push_deferring_access_checks	(deferring_kind);
extern void resume_deferring_access_checks	(void);
extern void stop_deferring_access_checks	(void);
extern void pop_deferring_access_checks		(void);
extern vec<deferred_access_check, va_gc> *get_deferred_access_checks (void);
extern void reopen_deferring_access_checks (vec<deferred_access_check, va_gc> *);
extern void pop_to_parent_deferring_access_checks (void);
extern bool perform_access_checks (vec<deferred_access_check, va_gc> *,
				   tsubst_flags_t);
extern bool perform_deferred_access_checks	(tsubst_flags_t);
extern bool perform_or_defer_access_check	(tree, tree, tree,
						 tsubst_flags_t,
						 access_failure_info *afi = NULL);

/* RAII sentinel to ensures that deferred access checks are popped before
  a function returns.  */

struct deferring_access_check_sentinel
{
  deferring_access_check_sentinel ()
  {
    push_deferring_access_checks (dk_deferred);
  }
  ~deferring_access_check_sentinel ()
  {
    pop_deferring_access_checks ();
  }
};

extern int stmts_are_full_exprs_p		(void);
extern void init_cp_semantics			(void);
extern tree do_poplevel				(tree);
extern void break_maybe_infinite_loop		(void);
extern void add_decl_expr			(tree);
extern tree maybe_cleanup_point_expr_void	(tree);
extern tree finish_expr_stmt			(tree);
extern tree begin_if_stmt			(void);
extern tree finish_if_stmt_cond			(tree, tree);
extern tree finish_then_clause			(tree);
extern void begin_else_clause			(tree);
extern void finish_else_clause			(tree);
extern void finish_if_stmt			(tree);
extern tree begin_while_stmt			(void);
extern void finish_while_stmt_cond		(tree, tree, bool);
extern void finish_while_stmt			(tree);
extern tree begin_do_stmt			(void);
extern void finish_do_body			(tree);
extern void finish_do_stmt			(tree, tree, bool);
extern tree finish_return_stmt			(tree);
extern tree begin_for_scope			(tree *);
extern tree begin_for_stmt			(tree, tree);
extern void finish_init_stmt			(tree);
extern void finish_for_cond			(tree, tree, bool);
extern void finish_for_expr			(tree, tree);
extern void finish_for_stmt			(tree);
extern tree begin_range_for_stmt		(tree, tree);
extern void finish_range_for_decl		(tree, tree, tree);
extern void finish_range_for_stmt		(tree);
extern tree finish_break_stmt			(void);
extern tree finish_continue_stmt		(void);
extern tree begin_switch_stmt			(void);
extern void finish_switch_cond			(tree, tree);
extern void finish_switch_stmt			(tree);
extern tree finish_goto_stmt			(tree);
extern tree begin_try_block			(void);
extern void finish_try_block			(tree);
extern void finish_handler_sequence		(tree);
extern tree begin_function_try_block		(tree *);
extern void finish_function_try_block		(tree);
extern void finish_function_handler_sequence    (tree, tree);
extern void finish_cleanup_try_block		(tree);
extern tree begin_handler			(void);
extern void finish_handler_parms		(tree, tree);
extern void finish_handler			(tree);
extern void finish_cleanup			(tree, tree);
extern bool is_this_parameter                   (tree);

enum {
  BCS_NORMAL = 0,
  BCS_NO_SCOPE = 1,
  BCS_TRY_BLOCK = 2,
  BCS_FN_BODY = 4,
  BCS_TRANSACTION = 8
};
extern tree begin_compound_stmt			(unsigned int);

extern void finish_compound_stmt		(tree);
extern tree finish_asm_stmt			(int, tree, tree, tree, tree,
						 tree);
extern tree finish_label_stmt			(tree);
extern void finish_label_decl			(tree);
extern cp_expr finish_parenthesized_expr	(cp_expr);
extern tree force_paren_expr			(tree);
extern tree maybe_undo_parenthesized_ref	(tree);
extern tree finish_non_static_data_member       (tree, tree, tree);
extern tree begin_stmt_expr			(void);
extern tree finish_stmt_expr_expr		(tree, tree);
extern tree finish_stmt_expr			(tree, bool);
extern tree stmt_expr_value_expr		(tree);
bool empty_expr_stmt_p				(tree);
extern cp_expr perform_koenig_lookup		(cp_expr, vec<tree, va_gc> *,
						 tsubst_flags_t);
extern tree finish_call_expr			(tree, vec<tree, va_gc> **, bool,
						 bool, tsubst_flags_t);
extern tree lookup_and_finish_template_variable (tree, tree, tsubst_flags_t = tf_warning_or_error);
extern tree finish_template_variable		(tree, tsubst_flags_t = tf_warning_or_error);
extern cp_expr finish_increment_expr		(cp_expr, enum tree_code);
extern tree finish_this_expr			(void);
extern tree finish_pseudo_destructor_expr       (tree, tree, tree, location_t);
extern cp_expr finish_unary_op_expr		(location_t, enum tree_code, cp_expr,
						 tsubst_flags_t);
/* Whether this call to finish_compound_literal represents a C++11 functional
   cast or a C99 compound literal.  */
enum fcl_t { fcl_functional, fcl_c99 };
extern tree finish_compound_literal		(tree, tree, tsubst_flags_t, fcl_t = fcl_functional);
extern tree finish_fname			(tree);
extern void finish_translation_unit		(void);
extern tree finish_template_type_parm		(tree, tree);
extern tree finish_template_template_parm       (tree, tree);
extern tree begin_class_definition		(tree);
extern void finish_template_decl		(tree);
extern tree finish_template_type		(tree, tree, int);
extern tree finish_base_specifier		(tree, tree, bool);
extern void finish_member_declaration		(tree);
extern bool outer_automatic_var_p		(tree);
extern tree process_outer_var_ref		(tree, tsubst_flags_t);
extern cp_expr finish_id_expression		(tree, tree, tree,
						 cp_id_kind *,
						 bool, bool, bool *,
						 bool, bool, bool, bool,
						 const char **,
                                                 location_t);
extern tree finish_typeof			(tree);
extern tree finish_underlying_type	        (tree);
extern tree calculate_bases                     (tree);
extern tree finish_bases                        (tree, bool);
extern tree calculate_direct_bases              (tree);
extern tree finish_offsetof			(tree, tree, location_t);
extern void finish_decl_cleanup			(tree, tree);
extern void finish_eh_cleanup			(tree);
extern void emit_associated_thunks		(tree);
extern void finish_mem_initializers		(tree);
extern tree check_template_template_default_arg (tree);
extern bool expand_or_defer_fn_1		(tree);
extern void expand_or_defer_fn			(tree);
extern void add_typedef_to_current_template_for_access_check (tree, tree,
							      location_t);
extern void check_accessibility_of_qualified_id (tree, tree, tree);
extern tree finish_qualified_id_expr		(tree, tree, bool, bool,
						 bool, bool, tsubst_flags_t);
extern void simplify_aggr_init_expr		(tree *);
extern void finalize_nrv			(tree *, tree, tree);
extern tree omp_reduction_id			(enum tree_code, tree, tree);
extern tree cp_remove_omp_priv_cleanup_stmt	(tree *, int *, void *);
extern void cp_check_omp_declare_reduction	(tree);
extern void finish_omp_declare_simd_methods	(tree);
extern tree finish_omp_clauses			(tree, enum c_omp_region_type);
extern tree push_omp_privatization_clauses	(bool);
extern void pop_omp_privatization_clauses	(tree);
extern void save_omp_privatization_clauses	(vec<tree> &);
extern void restore_omp_privatization_clauses	(vec<tree> &);
extern void finish_omp_threadprivate		(tree);
extern tree begin_omp_structured_block		(void);
extern tree finish_omp_structured_block		(tree);
extern tree finish_oacc_data			(tree, tree);
extern tree finish_oacc_host_data		(tree, tree);
extern tree finish_omp_construct		(enum tree_code, tree, tree);
extern tree begin_omp_parallel			(void);
extern tree finish_omp_parallel			(tree, tree);
extern tree begin_omp_task			(void);
extern tree finish_omp_task			(tree, tree);
extern tree finish_omp_for			(location_t, enum tree_code,
						 tree, tree, tree, tree, tree,
						 tree, tree, vec<tree> *, tree);
extern void finish_omp_atomic			(enum tree_code, enum tree_code,
						 tree, tree, tree, tree, tree,
						 bool);
extern void finish_omp_barrier			(void);
extern void finish_omp_flush			(void);
extern void finish_omp_taskwait			(void);
extern void finish_omp_taskyield		(void);
extern void finish_omp_cancel			(tree);
extern void finish_omp_cancellation_point	(tree);
extern tree omp_privatize_field			(tree, bool);
extern tree begin_transaction_stmt		(location_t, tree *, int);
extern void finish_transaction_stmt		(tree, tree, int, tree);
extern tree build_transaction_expr		(location_t, tree, int, tree);
extern bool cxx_omp_create_clause_info		(tree, tree, bool, bool,
						 bool, bool);
extern tree baselink_for_fns                    (tree);
extern void finish_static_assert                (tree, tree, location_t,
                                                 bool);
extern tree finish_decltype_type                (tree, bool, tsubst_flags_t);
extern tree finish_trait_expr			(enum cp_trait_kind, tree, tree);
extern tree build_lambda_expr                   (void);
extern tree build_lambda_object			(tree);
extern tree begin_lambda_type                   (tree);
extern tree lambda_capture_field_type		(tree, bool, bool);
extern tree lambda_return_type			(tree);
extern tree lambda_proxy_type			(tree);
extern tree lambda_function			(tree);
extern void apply_deduced_return_type           (tree, tree);
extern tree add_capture                         (tree, tree, tree, bool, bool);
extern tree add_default_capture                 (tree, tree, tree);
extern tree build_capture_proxy			(tree);
extern void insert_capture_proxy		(tree);
extern void insert_pending_capture_proxies	(void);
extern bool is_capture_proxy			(tree);
extern bool is_normal_capture_proxy             (tree);
extern void register_capture_members		(tree);
extern tree lambda_expr_this_capture            (tree, bool);
extern void maybe_generic_this_capture		(tree, tree);
extern tree maybe_resolve_dummy			(tree, bool);
extern tree current_nonlambda_function		(void);
extern tree nonlambda_method_basetype		(void);
extern tree current_nonlambda_scope		(void);
extern bool generic_lambda_fn_p			(tree);
extern void maybe_add_lambda_conv_op            (tree);
extern bool is_lambda_ignored_entity            (tree);
extern bool lambda_static_thunk_p		(tree);
extern tree finish_builtin_launder		(location_t, tree,
						 tsubst_flags_t);

/* in tree.c */
extern int cp_tree_operand_length		(const_tree);
extern int cp_tree_code_length			(enum tree_code);
extern void cp_free_lang_data 			(tree t);
extern tree force_target_expr			(tree, tree, tsubst_flags_t);
extern tree build_target_expr_with_type		(tree, tree, tsubst_flags_t);
extern void lang_check_failed			(const char *, int,
						 const char *) ATTRIBUTE_NORETURN
						 ATTRIBUTE_COLD;
extern tree stabilize_expr			(tree, tree *);
extern void stabilize_call			(tree, tree *);
extern bool stabilize_init			(tree, tree *);
extern tree add_stmt_to_compound		(tree, tree);
extern void init_tree				(void);
extern bool pod_type_p				(const_tree);
extern bool layout_pod_type_p			(const_tree);
extern bool std_layout_type_p			(const_tree);
extern bool trivial_type_p			(const_tree);
extern bool trivially_copyable_p		(const_tree);
extern bool type_has_unique_obj_representations (const_tree);
extern bool scalarish_type_p			(const_tree);
extern bool type_has_nontrivial_default_init	(const_tree);
extern bool type_has_nontrivial_copy_init	(const_tree);
extern void maybe_warn_parm_abi			(tree, location_t);
extern bool class_tmpl_impl_spec_p		(const_tree);
extern int zero_init_p				(const_tree);
extern bool check_abi_tag_redeclaration		(const_tree, const_tree,
						 const_tree);
extern bool check_abi_tag_args			(tree, tree);
extern tree strip_typedefs			(tree, bool * = NULL);
extern tree strip_typedefs_expr			(tree, bool * = NULL);
extern tree copy_binfo				(tree, tree, tree,
						 tree *, int);
extern int member_p				(const_tree);
extern cp_lvalue_kind real_lvalue_p		(const_tree);
extern cp_lvalue_kind lvalue_kind		(const_tree);
extern bool glvalue_p				(const_tree);
extern bool obvalue_p				(const_tree);
extern bool xvalue_p	                        (const_tree);
extern bool bitfield_p				(const_tree);
extern tree cp_stabilize_reference		(tree);
extern bool builtin_valid_in_constant_expr_p    (const_tree);
extern tree build_min				(enum tree_code, tree, ...);
extern tree build_min_nt_loc			(location_t, enum tree_code,
						 ...);
extern tree build_min_non_dep			(enum tree_code, tree, ...);
extern tree build_min_non_dep_op_overload	(enum tree_code, tree, tree, ...);
extern tree build_min_nt_call_vec (tree, vec<tree, va_gc> *);
extern tree build_min_non_dep_call_vec		(tree, tree, vec<tree, va_gc> *);
extern vec<tree, va_gc>* vec_copy_and_insert    (vec<tree, va_gc>*, tree, unsigned);
extern tree build_cplus_new			(tree, tree, tsubst_flags_t);
extern tree build_aggr_init_expr		(tree, tree);
extern tree get_target_expr			(tree);
extern tree get_target_expr_sfinae		(tree, tsubst_flags_t);
extern tree build_cplus_array_type		(tree, tree);
extern tree build_array_of_n_type		(tree, int);
extern bool array_of_runtime_bound_p		(tree);
extern tree build_array_copy			(tree);
extern tree build_vec_init_expr			(tree, tree, tsubst_flags_t);
extern void diagnose_non_constexpr_vec_init	(tree);
extern tree hash_tree_cons			(tree, tree, tree);
extern tree hash_tree_chain			(tree, tree);
extern tree build_qualified_name		(tree, tree, tree, bool);
extern tree build_ref_qualified_type		(tree, cp_ref_qualifier);
inline tree ovl_first				(tree) ATTRIBUTE_PURE;
extern tree ovl_make				(tree fn,
						 tree next = NULL_TREE);
extern tree ovl_insert				(tree fn, tree maybe_ovl,
						 bool using_p = false);
extern tree ovl_skip_hidden			(tree) ATTRIBUTE_PURE;
extern void lookup_mark				(tree lookup, bool val);
extern tree lookup_add				(tree fns, tree lookup);
extern tree lookup_maybe_add			(tree fns, tree lookup,
						 bool deduping);
extern void lookup_keep				(tree lookup, bool keep);
extern int is_overloaded_fn			(tree) ATTRIBUTE_PURE;
extern bool really_overloaded_fn		(tree) ATTRIBUTE_PURE;
extern tree dependent_name			(tree);
extern tree get_fns				(tree) ATTRIBUTE_PURE;
extern tree get_first_fn			(tree) ATTRIBUTE_PURE;
extern tree ovl_scope				(tree);
extern const char *cxx_printable_name		(tree, int);
extern const char *cxx_printable_name_translate	(tree, int);
extern tree canonical_eh_spec			(tree);
extern tree build_exception_variant		(tree, tree);
extern tree bind_template_template_parm		(tree, tree);
extern tree array_type_nelts_total		(tree);
extern tree array_type_nelts_top		(tree);
extern tree break_out_target_exprs		(tree);
extern tree build_ctor_subob_ref		(tree, tree, tree);
extern tree replace_placeholders		(tree, tree, bool * = NULL);
extern tree get_type_decl			(tree);
extern tree decl_namespace_context		(tree);
extern bool decl_anon_ns_mem_p			(const_tree);
extern tree lvalue_type				(tree);
extern tree error_type				(tree);
extern int varargs_function_p			(const_tree);
extern bool cp_tree_equal			(tree, tree);
extern tree no_linkage_check			(tree, bool);
extern void debug_binfo				(tree);
extern tree build_dummy_object			(tree);
extern tree maybe_dummy_object			(tree, tree *);
extern int is_dummy_object			(const_tree);
extern const struct attribute_spec cxx_attribute_table[];
extern tree make_ptrmem_cst			(tree, tree);
extern tree cp_build_type_attribute_variant     (tree, tree);
extern tree cp_build_reference_type		(tree, bool);
extern tree move				(tree);
extern tree cp_build_qualified_type_real	(tree, int, tsubst_flags_t);
#define cp_build_qualified_type(TYPE, QUALS) \
  cp_build_qualified_type_real ((TYPE), (QUALS), tf_warning_or_error)
extern bool cv_qualified_p			(const_tree);
extern tree cv_unqualified			(tree);
extern special_function_kind special_function_p (const_tree);
extern int count_trees				(tree);
extern int char_type_p				(tree);
extern void verify_stmt_tree			(tree);
extern linkage_kind decl_linkage		(tree);
extern duration_kind decl_storage_duration	(tree);
extern tree cp_walk_subtrees (tree*, int*, walk_tree_fn,
			      void*, hash_set<tree> *);
#define cp_walk_tree(tp,func,data,pset) \
	walk_tree_1 (tp, func, data, pset, cp_walk_subtrees)
#define cp_walk_tree_without_duplicates(tp,func,data) \
	walk_tree_without_duplicates_1 (tp, func, data, cp_walk_subtrees)
extern tree rvalue				(tree);
extern tree convert_bitfield_to_declared_type   (tree);
extern tree cp_save_expr			(tree);
extern bool cast_valid_in_integral_constant_expression_p (tree);
extern bool cxx_type_hash_eq			(const_tree, const_tree);

extern void cxx_print_statistics		(void);
extern bool maybe_warn_zero_as_null_pointer_constant (tree, location_t);

/* in ptree.c */
extern void cxx_print_xnode			(FILE *, tree, int);
extern void cxx_print_decl			(FILE *, tree, int);
extern void cxx_print_type			(FILE *, tree, int);
extern void cxx_print_identifier		(FILE *, tree, int);
extern void cxx_print_error_function		(diagnostic_context *,
						 const char *,
						 struct diagnostic_info *);

/* in typeck.c */
extern bool cxx_mark_addressable		(tree, bool = false);
extern int string_conv_p			(const_tree, const_tree, int);
extern tree cp_truthvalue_conversion		(tree);
extern tree condition_conversion		(tree);
extern tree require_complete_type		(tree);
extern tree require_complete_type_sfinae	(tree, tsubst_flags_t);
extern tree complete_type			(tree);
extern tree complete_type_or_else		(tree, tree);
extern tree complete_type_or_maybe_complain	(tree, tree, tsubst_flags_t);
inline bool type_unknown_p			(const_tree);
enum { ce_derived, ce_type, ce_normal, ce_exact };
extern bool comp_except_specs			(const_tree, const_tree, int);
extern bool comptypes				(tree, tree, int);
extern bool same_type_ignoring_top_level_qualifiers_p (tree, tree);
extern bool compparms				(const_tree, const_tree);
extern int comp_cv_qualification		(const_tree, const_tree);
extern int comp_cv_qualification		(int, int);
extern int comp_cv_qual_signature		(tree, tree);
extern tree cxx_sizeof_or_alignof_expr		(tree, enum tree_code, bool);
extern tree cxx_sizeof_or_alignof_type		(tree, enum tree_code, bool);
extern tree cxx_alignas_expr                    (tree);
extern tree cxx_sizeof_nowarn                   (tree);
extern tree is_bitfield_expr_with_lowered_type  (const_tree);
extern tree unlowered_expr_type                 (const_tree);
extern tree decay_conversion			(tree,
                                                 tsubst_flags_t,
                                                 bool = true);
extern tree build_class_member_access_expr      (cp_expr, tree, tree, bool,
						 tsubst_flags_t);
extern tree finish_class_member_access_expr     (cp_expr, tree, bool,
						 tsubst_flags_t);
extern tree build_x_indirect_ref		(location_t, tree,
						 ref_operator, tsubst_flags_t);
extern tree cp_build_indirect_ref		(tree, ref_operator,
                                                 tsubst_flags_t);
extern tree build_array_ref			(location_t, tree, tree);
extern tree cp_build_array_ref			(location_t, tree, tree,
						 tsubst_flags_t);
extern tree get_member_function_from_ptrfunc	(tree *, tree, tsubst_flags_t);
extern tree cp_build_function_call_nary         (tree, tsubst_flags_t, ...)
						ATTRIBUTE_SENTINEL;
extern tree cp_build_function_call_vec		(tree, vec<tree, va_gc> **,
						 tsubst_flags_t);
extern tree build_x_binary_op			(location_t,
						 enum tree_code, tree,
						 enum tree_code, tree,
						 enum tree_code, tree *,
						 tsubst_flags_t);
extern tree build_x_array_ref			(location_t, tree, tree,
						 tsubst_flags_t);
extern tree build_x_unary_op			(location_t,
						 enum tree_code, cp_expr,
                                                 tsubst_flags_t);
extern tree cp_build_addressof			(location_t, tree,
						 tsubst_flags_t);
extern tree cp_build_addr_expr			(tree, tsubst_flags_t);
extern tree cp_build_unary_op                   (enum tree_code, tree, bool,
                                                 tsubst_flags_t);
extern tree unary_complex_lvalue		(enum tree_code, tree);
extern tree build_x_conditional_expr		(location_t, tree, tree, tree, 
                                                 tsubst_flags_t);
extern tree build_x_compound_expr_from_list	(tree, expr_list_kind,
						 tsubst_flags_t);
extern tree build_x_compound_expr_from_vec	(vec<tree, va_gc> *,
						 const char *, tsubst_flags_t);
extern tree build_x_compound_expr		(location_t, tree, tree,
						 tsubst_flags_t);
extern tree build_compound_expr                 (location_t, tree, tree);
extern tree cp_build_compound_expr		(tree, tree, tsubst_flags_t);
extern tree build_static_cast			(tree, tree, tsubst_flags_t);
extern tree build_reinterpret_cast		(tree, tree, tsubst_flags_t);
extern tree build_const_cast			(tree, tree, tsubst_flags_t);
extern tree build_c_cast			(location_t, tree, tree);
extern cp_expr build_c_cast			(location_t loc, tree type,
						 cp_expr expr);
extern tree cp_build_c_cast			(tree, tree, tsubst_flags_t);
extern cp_expr build_x_modify_expr		(location_t, tree,
						 enum tree_code, tree,
						 tsubst_flags_t);
extern tree cp_build_modify_expr		(location_t, tree,
						 enum tree_code, tree,
						 tsubst_flags_t);
extern tree convert_for_initialization		(tree, tree, tree, int,
						 impl_conv_rhs, tree, int,
                                                 tsubst_flags_t);
extern int comp_ptr_ttypes			(tree, tree);
extern bool comp_ptr_ttypes_const		(tree, tree);
extern bool error_type_p			(const_tree);
extern bool ptr_reasonably_similar		(const_tree, const_tree);
extern tree build_ptrmemfunc			(tree, tree, int, bool,
						 tsubst_flags_t);
extern int cp_type_quals			(const_tree);
extern int type_memfn_quals			(const_tree);
extern cp_ref_qualifier type_memfn_rqual	(const_tree);
extern tree apply_memfn_quals			(tree, cp_cv_quals, cp_ref_qualifier);
extern bool cp_has_mutable_p			(const_tree);
extern bool at_least_as_qualified_p		(const_tree, const_tree);
extern void cp_apply_type_quals_to_decl		(int, tree);
extern tree build_ptrmemfunc1			(tree, tree, tree);
extern void expand_ptrmemfunc_cst		(tree, tree *, tree *);
extern tree type_after_usual_arithmetic_conversions (tree, tree);
extern tree common_pointer_type                 (tree, tree);
extern tree composite_pointer_type		(tree, tree, tree, tree,
						 composite_pointer_operation, 
						 tsubst_flags_t);
extern tree merge_types				(tree, tree);
extern tree strip_array_domain			(tree);
extern tree check_return_expr			(tree, bool *);
extern tree cp_build_binary_op                  (location_t,
						 enum tree_code, tree, tree,
						 tsubst_flags_t);
extern tree build_x_vec_perm_expr               (location_t,
						 tree, tree, tree,
						 tsubst_flags_t);
#define cxx_sizeof(T)  cxx_sizeof_or_alignof_type (T, SIZEOF_EXPR, true)
extern tree build_simple_component_ref		(tree, tree);
extern tree build_ptrmemfunc_access_expr	(tree, tree);
extern tree build_address			(tree);
extern tree build_nop				(tree, tree);
extern tree non_reference			(tree);
extern tree lookup_anon_field			(tree, tree);
extern bool invalid_nonstatic_memfn_p		(location_t, tree,
						 tsubst_flags_t);
extern tree convert_member_func_to_ptr		(tree, tree, tsubst_flags_t);
extern tree convert_ptrmem			(tree, tree, bool, bool,
						 tsubst_flags_t);
extern int lvalue_or_else			(tree, enum lvalue_use,
                                                 tsubst_flags_t);
extern void check_template_keyword		(tree);
extern bool check_raw_literal_operator		(const_tree decl);
extern bool check_literal_operator_args		(const_tree, bool *, bool *);
extern void maybe_warn_about_useless_cast       (tree, tree, tsubst_flags_t);
extern tree cp_perform_integral_promotions      (tree, tsubst_flags_t);

extern tree finish_left_unary_fold_expr      (tree, int);
extern tree finish_right_unary_fold_expr     (tree, int);
extern tree finish_binary_fold_expr          (tree, tree, int);

/* in typeck2.c */
extern void require_complete_eh_spec_types	(tree, tree);
extern void cxx_incomplete_type_diagnostic	(location_t, const_tree,
						 const_tree, diagnostic_t);
inline void
cxx_incomplete_type_diagnostic (const_tree value, const_tree type,
				diagnostic_t diag_kind)
{
  cxx_incomplete_type_diagnostic (EXPR_LOC_OR_LOC (value, input_location),
				  value, type, diag_kind);
}

extern void cxx_incomplete_type_error		(location_t, const_tree,
						 const_tree);
inline void
cxx_incomplete_type_error (const_tree value, const_tree type)
{
  cxx_incomplete_type_diagnostic (value, type, DK_ERROR);
}

extern void cxx_incomplete_type_inform 	        (const_tree);
extern tree error_not_base_type			(tree, tree);
extern tree binfo_or_else			(tree, tree);
extern void cxx_readonly_error			(tree, enum lvalue_use);
extern void complete_type_check_abstract	(tree);
extern int abstract_virtuals_error		(tree, tree);
extern int abstract_virtuals_error		(abstract_class_use, tree);
extern int abstract_virtuals_error_sfinae	(tree, tree, tsubst_flags_t);
extern int abstract_virtuals_error_sfinae	(abstract_class_use, tree, tsubst_flags_t);

extern tree store_init_value			(tree, tree, vec<tree, va_gc>**, int);
extern tree split_nonconstant_init		(tree, tree);
extern bool check_narrowing			(tree, tree, tsubst_flags_t);
extern tree digest_init				(tree, tree, tsubst_flags_t);
extern tree digest_init_flags			(tree, tree, int, tsubst_flags_t);
extern tree digest_nsdmi_init		        (tree, tree);
extern tree build_scoped_ref			(tree, tree, tree *);
extern tree build_x_arrow			(location_t, tree,
						 tsubst_flags_t);
extern tree build_m_component_ref		(tree, tree, tsubst_flags_t);
extern tree build_functional_cast		(tree, tree, tsubst_flags_t);
extern tree add_exception_specifier		(tree, tree, int);
extern tree merge_exception_specifiers		(tree, tree);

/* in mangle.c */
extern bool maybe_remove_implicit_alias		(tree);
extern void init_mangle				(void);
extern void mangle_decl				(tree);
extern const char *mangle_type_string		(tree);
extern tree mangle_typeinfo_for_type		(tree);
extern tree mangle_typeinfo_string_for_type	(tree);
extern tree mangle_vtbl_for_type		(tree);
extern tree mangle_vtt_for_type			(tree);
extern tree mangle_ctor_vtbl_for_type		(tree, tree);
extern tree mangle_thunk			(tree, int, tree, tree, tree);
extern tree mangle_guard_variable		(tree);
extern tree mangle_tls_init_fn			(tree);
extern tree mangle_tls_wrapper_fn		(tree);
extern bool decl_tls_wrapper_p			(tree);
extern tree mangle_ref_init_variable		(tree);
extern char * get_mangled_vtable_map_var_name   (tree);
extern bool mangle_return_type_p		(tree);
extern tree mangle_decomp			(tree, vec<tree> &);

/* in dump.c */
extern bool cp_dump_tree			(void *, tree);

/* In cp/cp-objcp-common.c.  */

extern alias_set_type cxx_get_alias_set		(tree);
extern bool cxx_warn_unused_global_decl		(const_tree);
extern size_t cp_tree_size			(enum tree_code);
extern bool cp_var_mod_type_p			(tree, tree);
extern void cxx_initialize_diagnostics		(diagnostic_context *);
extern int cxx_types_compatible_p		(tree, tree);
extern void init_shadowed_var_for_decl		(void);
extern bool cxx_block_may_fallthru		(const_tree);

/* in cp-gimplify.c */
extern int cp_gimplify_expr			(tree *, gimple_seq *,
						 gimple_seq *);
extern void cp_genericize			(tree);
extern bool cxx_omp_const_qual_no_mutable	(tree);
extern enum omp_clause_default_kind cxx_omp_predetermined_sharing (tree);
extern tree cxx_omp_clause_default_ctor		(tree, tree, tree);
extern tree cxx_omp_clause_copy_ctor		(tree, tree, tree);
extern tree cxx_omp_clause_assign_op		(tree, tree, tree);
extern tree cxx_omp_clause_dtor			(tree, tree);
extern void cxx_omp_finish_clause		(tree, gimple_seq *);
extern bool cxx_omp_privatize_by_reference	(const_tree);
extern bool cxx_omp_disregard_value_expr	(tree, bool);
extern void cp_fold_function			(tree);
extern tree cp_fully_fold			(tree);
extern void clear_fold_cache			(void);

/* in name-lookup.c */
extern void suggest_alternatives_for            (location_t, tree, bool);
extern bool suggest_alternative_in_explicit_scope (location_t, tree, tree);
extern tree strip_using_decl                    (tree);

/* Tell the binding oracle what kind of binding we are looking for.  */

enum cp_oracle_request
{
  CP_ORACLE_IDENTIFIER
};

/* If this is non-NULL, then it is a "binding oracle" which can lazily
   create bindings when needed by the C compiler.  The oracle is told
   the name and type of the binding to create.  It can call pushdecl
   or the like to ensure the binding is visible; or do nothing,
   leaving the binding untouched.  c-decl.c takes note of when the
   oracle has been called and will not call it again if it fails to
   create a given binding.  */

typedef void cp_binding_oracle_function (enum cp_oracle_request, tree identifier);

extern cp_binding_oracle_function *cp_binding_oracle;

/* in constraint.cc */
extern void init_constraint_processing          ();
extern bool constraint_p                        (tree);
extern tree conjoin_constraints                 (tree, tree);
extern tree conjoin_constraints                 (tree);
extern tree get_constraints                     (tree);
extern void set_constraints                     (tree, tree);
extern void remove_constraints                  (tree);
extern tree current_template_constraints	(void);
extern tree associate_classtype_constraints     (tree);
extern tree build_constraints                   (tree, tree);
extern tree get_shorthand_constraints           (tree);
extern tree build_concept_check                 (tree, tree, tree = NULL_TREE);
extern tree build_constrained_parameter         (tree, tree, tree = NULL_TREE);
extern tree make_constrained_auto               (tree, tree);
extern void placeholder_extract_concept_and_args (tree, tree&, tree&);
extern bool equivalent_placeholder_constraints  (tree, tree);
extern hashval_t hash_placeholder_constraint	(tree);
extern bool deduce_constrained_parameter        (tree, tree&, tree&);
extern tree resolve_constraint_check            (tree);
extern tree check_function_concept              (tree);
extern tree finish_template_introduction        (tree, tree);
extern bool valid_requirements_p                (tree);
extern tree finish_concept_name                 (tree);
extern tree finish_shorthand_constraint         (tree, tree);
extern tree finish_requires_expr                (tree, tree);
extern tree finish_simple_requirement           (tree);
extern tree finish_type_requirement             (tree);
extern tree finish_compound_requirement         (tree, tree, bool);
extern tree finish_nested_requirement           (tree);
extern void check_constrained_friend            (tree, tree);
extern tree tsubst_requires_expr                (tree, tree, tsubst_flags_t, tree);
extern tree tsubst_constraint                   (tree, tree, tsubst_flags_t, tree);
extern tree tsubst_constraint_info              (tree, tree, tsubst_flags_t, tree);
extern bool function_concept_check_p            (tree);
extern tree normalize_expression                (tree);
extern tree expand_concept                      (tree, tree);
extern bool expanding_concept                   ();
extern tree evaluate_constraints                (tree, tree);
extern tree evaluate_function_concept           (tree, tree);
extern tree evaluate_variable_concept           (tree, tree);
extern tree evaluate_constraint_expression      (tree, tree);
extern bool constraints_satisfied_p             (tree);
extern bool constraints_satisfied_p             (tree, tree);
extern tree lookup_constraint_satisfaction      (tree, tree);
extern tree memoize_constraint_satisfaction     (tree, tree, tree);
extern tree lookup_concept_satisfaction         (tree, tree);
extern tree memoize_concept_satisfaction        (tree, tree, tree);
extern tree get_concept_expansion               (tree, tree);
extern tree save_concept_expansion              (tree, tree, tree);
extern bool* lookup_subsumption_result          (tree, tree);
extern bool save_subsumption_result             (tree, tree, bool);

extern bool equivalent_constraints              (tree, tree);
extern bool equivalently_constrained            (tree, tree);
extern bool subsumes_constraints                (tree, tree);
extern bool strictly_subsumes			(tree, tree);
extern int more_constrained                     (tree, tree);

extern void diagnose_constraints                (location_t, tree, tree);

/* in logic.cc */
extern tree decompose_conclusions               (tree);
extern bool subsumes                            (tree, tree);

/* In class.c */
extern void cp_finish_injected_record_type (tree);

/* in vtable-class-hierarchy.c */
extern void vtv_compute_class_hierarchy_transitive_closure (void);
extern void vtv_generate_init_routine           (void);
extern void vtv_save_class_info                 (tree);
extern void vtv_recover_class_info              (void);
extern void vtv_build_vtable_verify_fndecl      (void);

/* In cp/cp-array-notations.c */
extern tree expand_array_notation_exprs         (tree);
bool cilkplus_an_triplet_types_ok_p             (location_t, tree, tree, tree,
						 tree);

/* In constexpr.c */
extern void fini_constexpr			(void);
extern bool literal_type_p                      (tree);
extern tree register_constexpr_fundef           (tree, tree);
extern bool is_valid_constexpr_fn		(tree, bool);
extern bool check_constexpr_ctor_body           (tree, tree, bool);
extern tree ensure_literal_type_for_constexpr_object (tree);
extern bool potential_constant_expression       (tree);
extern bool potential_nondependent_constant_expression (tree);
extern bool potential_nondependent_static_init_expression (tree);
extern bool potential_static_init_expression    (tree);
extern bool potential_rvalue_constant_expression (tree);
extern bool require_potential_constant_expression (tree);
extern bool require_potential_rvalue_constant_expression (tree);
extern tree cxx_constant_value			(tree, tree = NULL_TREE);
extern tree maybe_constant_value		(tree, tree = NULL_TREE);
extern tree maybe_constant_init			(tree, tree = NULL_TREE);
extern tree fold_non_dependent_expr		(tree);
extern tree fold_simple				(tree);
extern bool is_sub_constant_expr                (tree);
extern bool reduced_constant_expression_p       (tree);
extern bool is_instantiation_of_constexpr       (tree);
extern bool var_in_constexpr_fn                 (tree);
extern bool var_in_maybe_constexpr_fn           (tree);
extern void explain_invalid_constexpr_fn        (tree);
extern vec<tree> cx_error_context               (void);
extern tree fold_sizeof_expr			(tree);
extern void clear_cv_and_fold_caches		(void);

/* In c-family/cilk.c */
extern bool cilk_valid_spawn                    (tree);

/* In cp-ubsan.c */
extern void cp_ubsan_maybe_instrument_member_call (tree);
extern void cp_ubsan_instrument_member_accesses (tree *);
extern tree cp_ubsan_maybe_instrument_downcast	(location_t, tree, tree, tree);
extern tree cp_ubsan_maybe_instrument_cast_to_vbase (location_t, tree, tree);
extern void cp_ubsan_maybe_initialize_vtbl_ptrs (tree);

#if CHECKING_P
namespace selftest {
  extern void run_cp_tests (void);
} // namespace selftest
#endif /* #if CHECKING_P */

/* Inline bodies.  */

inline tree
ovl_first (tree node)
{
  while (TREE_CODE (node) == OVERLOAD)
    node = OVL_FUNCTION (node);
  return node;
}

inline bool
type_unknown_p (const_tree expr)
{
  return TREE_TYPE (expr) == unknown_type_node;
}

/* -- end of C++ */

#endif /* ! GCC_CP_TREE_H */<|MERGE_RESOLUTION|>--- conflicted
+++ resolved
@@ -3521,21 +3521,13 @@
 #define PACK_EXPANSION_PARAMETER_PACKS(NODE)		\
   *(TREE_CODE (NODE) == EXPR_PACK_EXPANSION		\
     ? &TREE_OPERAND (NODE, 1)				\
-<<<<<<< HEAD
-    : &TYPE_MINVAL_RAW (TYPE_PACK_EXPANSION_CHECK (NODE)))
-=======
     : &TYPE_MIN_VALUE_RAW (TYPE_PACK_EXPANSION_CHECK (NODE)))
->>>>>>> 4a18c066
 
 /* Any additional template args to be applied when substituting into
    the pattern, set by tsubst_pack_expansion for partial instantiations.  */
 #define PACK_EXPANSION_EXTRA_ARGS(NODE)		\
   *(TREE_CODE (NODE) == TYPE_PACK_EXPANSION	\
-<<<<<<< HEAD
-    ? &TYPE_MAXVAL_RAW (NODE)			\
-=======
     ? &TYPE_MAX_VALUE_RAW (NODE)			\
->>>>>>> 4a18c066
     : &TREE_OPERAND ((NODE), 2))
 
 /* True iff this pack expansion is within a function context.  */
