--- conflicted
+++ resolved
@@ -670,17 +670,17 @@
 #define OVL_FIRST(NODE)	ovl_first (NODE)
 /* The name of the overload set.  */
 #define OVL_NAME(NODE) DECL_NAME (OVL_FIRST (NODE))
-/* Whether this is a single member overload.  */
-#define OVL_SINGLE_P(NODE) \
-  (TREE_CODE (NODE) != OVERLOAD || !OVL_CHAIN (NODE))
 
 /* Whether this is a set of overloaded functions.  TEMPLATE_DECLS are
    always wrapped in an OVERLOAD, so we don't need to check them
    here.  */
 #define OVL_P(NODE) \
   (TREE_CODE (NODE) == FUNCTION_DECL || TREE_CODE (NODE) == OVERLOAD)
+/* Whether this is a single member overload.  */
+#define OVL_SINGLE_P(NODE) \
+  (TREE_CODE (NODE) != OVERLOAD || !OVL_CHAIN (NODE))
 /* Whether this is a plurality of overloaded functions (which could
-   include a single TEMPLATE_DECL.  */
+   include a single TEMPLATE_DECL).  */
 #define OVL_PLURAL_P(NODE) \
   (TREE_CODE (NODE) == OVERLOAD && TREE_TYPE (NODE) == unknown_type_node)
 
@@ -697,12 +697,12 @@
 class ovl_iterator 
 {
   tree ovl;
-  const bool allow_inner;
+  const bool allow_inner; /* Only used when checking.  */
 
  public:
   ovl_iterator (tree o, bool allow = false)
-  :ovl (o),
-    allow_inner (allow) {}
+    : ovl (o), allow_inner (allow)
+  {}
 
   ovl_iterator &operator= (const ovl_iterator &from)
   {
@@ -731,28 +731,9 @@
 
     return fn;
   }
-<<<<<<< HEAD
-=======
 
  public:
   /* Whether this overload was introduced by a using decl.  */
-  bool using_p () const
-  {
-    return TREE_CODE (ovl) == OVERLOAD && OVL_USED (ovl);
-  }
-  tree remove_node (tree head)
-  {
-    return remove_node (head, ovl);
-  }
-
- private:
-  /* We make this a static function to avoid the address of the
-     iterator escaping the local context.  */
-  static tree remove_node (tree head, tree node);
-};
->>>>>>> 36f4bc9c
-
- public:
   bool using_p () const
   {
     return TREE_CODE (ovl) == OVERLOAD && OVL_USING_P (ovl);
@@ -763,14 +744,14 @@
   }
 
  public:
+  tree remove_using (tree head)
+  {
+    gcc_assert (using_p ());
+    return remove_node (head, ovl);
+  }
   tree unhide (tree overload)
   {
     return unhide_node (overload, ovl);
-  }
-  tree unusing (tree overload)
-  {
-    gcc_assert (using_p ());
-    return remove_node (overload, ovl);
   }
 
  public:
@@ -793,7 +774,9 @@
   }
 
  private:
-  static tree remove_node (tree ovl, tree node);
+  /* We make these static functions to avoid the address of the
+     iterator escaping the local context.  */
+  static tree remove_node (tree head, tree node);
   static tree unhide_node (tree ovl, tree node);
 };
 
@@ -6974,16 +6957,11 @@
 inline tree ovl_first				(tree) ATTRIBUTE_PURE;
 extern tree ovl_make				(tree fn,
 						 tree next = NULL_TREE);
-<<<<<<< HEAD
 extern tree ovl_skip_hidden			(tree);
-extern tree ovl_insert				(tree maybe_ovl, tree fn,
+extern tree ovl_insert				(tree fn, tree maybe_ovl,
 						 bool using_p = false);
 extern void lookup_keep				(tree lookup, bool keep);
 extern void lookup_mark				(tree lookup, bool val);
-=======
-extern tree ovl_insert				(tree fn, tree maybe_ovl,
-						 bool using_p = false);
->>>>>>> 36f4bc9c
 extern tree lookup_add				(tree lookup, tree ovl);
 extern tree lookup_maybe_add			(tree lookup, tree ovl);
 extern int is_overloaded_fn			(tree);
