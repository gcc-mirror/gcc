/* Declarations for C++ name lookup routines.
   Copyright (C) 2003-2017 Free Software Foundation, Inc.
   Contributed by Gabriel Dos Reis <gdr@integrable-solutions.net>

This file is part of GCC.

GCC is free software; you can redistribute it and/or modify
it under the terms of the GNU General Public License as published by
the Free Software Foundation; either version 3, or (at your option)
any later version.

GCC is distributed in the hope that it will be useful,
but WITHOUT ANY WARRANTY; without even the implied warranty of
MERCHANTABILITY or FITNESS FOR A PARTICULAR PURPOSE.  See the
GNU General Public License for more details.

You should have received a copy of the GNU General Public License
along with GCC; see the file COPYING3.  If not see
<http://www.gnu.org/licenses/>.  */

#ifndef GCC_CP_NAME_LOOKUP_H
#define GCC_CP_NAME_LOOKUP_H

#include "c-family/c-common.h"

/* The type of dictionary used to map names to types declared at
   a given scope.  */
typedef struct binding_table_s *binding_table;
typedef struct binding_entry_s *binding_entry;

/* The type of a routine repeatedly called by binding_table_foreach.  */
typedef void (*bt_foreach_proc) (binding_entry, void *);

struct GTY(()) binding_entry_s {
  binding_entry chain;
  tree name;
  tree type;
};

/* These macros indicate the initial chains count for binding_table.  */
#define SCOPE_DEFAULT_HT_SIZE		(1 << 3)
#define CLASS_SCOPE_HT_SIZE		(1 << 3)
#define NAMESPACE_ORDINARY_HT_SIZE	(1 << 5)
#define NAMESPACE_STD_HT_SIZE		(1 << 8)
#define GLOBAL_SCOPE_HT_SIZE		(1 << 8)

extern void binding_table_foreach (binding_table, bt_foreach_proc, void *);
extern binding_entry binding_table_find (binding_table, tree);

/* Datatype that represents binding established by a declaration between
   a name and a C++ entity.  */
typedef struct cxx_binding cxx_binding;

/* The datatype used to implement C++ scope.  */
typedef struct cp_binding_level cp_binding_level;

/* Nonzero if this binding is for a local scope, as opposed to a class
   or namespace scope.  */
#define LOCAL_BINDING_P(NODE) ((NODE)->is_local)

/* True if NODE->value is from a base class of the class which is
   currently being defined.  */
#define INHERITED_VALUE_BINDING_P(NODE) ((NODE)->value_is_inherited)

struct GTY(()) cxx_binding {
  /* Link to chain together various bindings for this name.  */
  cxx_binding *previous;
  /* The non-type entity this name is bound to.  */
  tree value;
  /* The type entity this name is bound to.  */
  tree type;
  /* The scope at which this binding was made.  */
  cp_binding_level *scope;
  unsigned value_is_inherited : 1;
  unsigned is_local : 1;
};

/* Datatype used to temporarily save C++ bindings (for implicit
   instantiations purposes and like).  Implemented in decl.c.  */
struct GTY(()) cxx_saved_binding {
  /* The name of the current binding.  */
  tree identifier;
  /* The binding we're saving.  */
  cxx_binding *binding;
  tree real_type_value;
};


extern tree identifier_type_value (tree);
extern void set_identifier_type_value (tree, tree);
extern void push_binding (tree, tree, cp_binding_level*);
extern void pop_local_binding (tree, tree);
extern void pop_bindings_and_leave_scope (void);
extern tree constructor_name (tree);
extern bool constructor_name_p (tree, tree);

/* The kinds of scopes we recognize.  */
enum scope_kind {
  sk_block = 0,      /* An ordinary block scope.  This enumerator must
			have the value zero because "cp_binding_level"
			is initialized by using "memset" to set the
			contents to zero, and the default scope kind
			is "sk_block".  */
  sk_cleanup,	     /* A scope for (pseudo-)scope for cleanup.  It is
			pseudo in that it is transparent to name lookup
			activities.  */
  sk_try,	     /* A try-block.  */
  sk_catch,	     /* A catch-block.  */
  sk_for,	     /* The scope of the variable declared in a
			init-statement.  */
  sk_cond,	     /* The scope of the variable declared in the condition
			of an if or switch statement.  */
  sk_function_parms, /* The scope containing function parameters.  */
  sk_class,	     /* The scope containing the members of a class.  */
  sk_scoped_enum,    /* The scope containing the enumertors of a C++0x
                        scoped enumeration.  */
  sk_namespace,	     /* The scope containing the members of a
			namespace, including the global scope.  */
  sk_template_parms, /* A scope for template parameters.  */
  sk_template_spec,  /* Like sk_template_parms, but for an explicit
			specialization.  Since, by definition, an
			explicit specialization is introduced by
			"template <>", this scope is always empty.  */
  sk_transaction,    /* A synchronized or atomic statement.  */
  sk_omp	     /* An OpenMP structured block.  */
};

/* The scope where the class/struct/union/enum tag applies.  */
enum tag_scope {
  ts_current = 0,	/* Current scope only.  This is for the
			     class-key identifier;
			   case mentioned in [basic.lookup.elab]/2,
			   or the class/enum definition
			     class-key identifier { ... };  */
  ts_global = 1,	/* All scopes.  This is the 3.4.1
			   [basic.lookup.unqual] lookup mentioned
			   in [basic.lookup.elab]/2.  */
  ts_within_enclosing_non_class = 2,	/* Search within enclosing non-class
					   only, for friend class lookup
					   according to [namespace.memdef]/3
					   and [class.friend]/9.  */
  ts_lambda = 3			/* Declaring a lambda closure.  */
};

struct GTY(()) cp_class_binding {
  cxx_binding *base;
  /* The bound name.  */
  tree identifier;
};


struct GTY(()) cp_label_binding {
  /* The bound LABEL_DECL.  */
  tree label;
  /* The previous IDENTIFIER_LABEL_VALUE.  */
  tree prev_value;
};


/* For each binding contour we allocate a binding_level structure
   which records the names defined in that contour.
   Contours include:
    0) the global one
    1) one for each function definition,
       where internal declarations of the parameters appear.
    2) one for each compound statement,
       to record its declarations.

   The current meaning of a name can be found by searching the levels
   from the current one out to the global one.

   Off to the side, may be the class_binding_level.  This exists only
   to catch class-local declarations.  It is otherwise nonexistent.

   Also there may be binding levels that catch cleanups that must be
   run when exceptions occur.  Thus, to see whether a name is bound in
   the current scope, it is not enough to look in the
   CURRENT_BINDING_LEVEL.  You should use lookup_name_current_level
   instead.  */

/* Note that the information in the `names' component of the global contour
   is duplicated in the IDENTIFIER_GLOBAL_VALUEs of all identifiers.  */

struct GTY(()) cp_binding_level {
  /* A chain of _DECL nodes for all variables, constants, functions,
      and typedef types.  These are in the reverse of the order
      supplied.  There may be OVERLOADs on this list, too, but they
      are wrapped in TREE_LISTs; the TREE_VALUE is the OVERLOAD.  */
  tree names;

  /* A list of USING_DECL nodes.  */
  tree usings;

  /* Using directives.  */
  vec<tree, va_gc> *using_directives;

  /* For the binding level corresponding to a class, the entities
      declared in the class or its base classes.  */
  vec<cp_class_binding, va_gc> *class_shadowed;

  /* Similar to class_shadowed, but for IDENTIFIER_TYPE_VALUE, and
      is used for all binding levels. The TREE_PURPOSE is the name of
      the entity, the TREE_TYPE is the associated type.  In addition
      the TREE_VALUE is the IDENTIFIER_TYPE_VALUE before we entered
      the class.  */
  tree type_shadowed;

  /* Similar to class_shadowed, but for IDENTIFIER_LABEL_VALUE, and
      used for all binding levels.  */
  vec<cp_label_binding, va_gc> *shadowed_labels;

  /* For each level (except not the global one),
      a chain of BLOCK nodes for all the levels
      that were entered and exited one level down.  */
  tree blocks;

  /* The entity (namespace, class, function) the scope of which this
      binding contour corresponds to.  Otherwise NULL.  */
  tree this_entity;

  /* The binding level which this one is contained in (inherits from).  */
  cp_binding_level *level_chain;

  /* List of VAR_DECLS saved from a previous for statement.
      These would be dead in ISO-conforming code, but might
      be referenced in ARM-era code.  */
  vec<tree, va_gc> *dead_vars_from_for;

  /* STATEMENT_LIST for statements in this binding contour.
      Only used at present for SK_CLEANUP temporary bindings.  */
  tree statement_list;

  /* Binding depth at which this level began.  */
  int binding_depth;

  /* The kind of scope that this object represents.  However, a
      SK_TEMPLATE_SPEC scope is represented with KIND set to
      SK_TEMPLATE_PARMS and EXPLICIT_SPEC_P set to true.  */
  ENUM_BITFIELD (scope_kind) kind : 4;

  /* True if this scope is an SK_TEMPLATE_SPEC scope.  This field is
      only valid if KIND == SK_TEMPLATE_PARMS.  */
  BOOL_BITFIELD explicit_spec_p : 1;

  /* true means make a BLOCK for this level regardless of all else.  */
  unsigned keep : 1;

  /* Nonzero if this level can safely have additional
      cleanup-needing variables added to it.  */
  unsigned more_cleanups_ok : 1;
  unsigned have_cleanups : 1;

  /* Transient state set if this scope is of sk_class kind
     and is in the process of defining 'this_entity'.  Reset
     on leaving the class definition to allow for the scope
     to be subsequently re-used as a non-defining scope for
     'this_entity'.  */
  unsigned defining_class_p : 1;

  /* 23 bits left to fill a 32-bit word.  */
};

/* The binding level currently in effect.  */

#define current_binding_level			\
  (*(cfun && cp_function_chain && cp_function_chain->bindings \
   ? &cp_function_chain->bindings		\
   : &scope_chain->bindings))

/* The binding level of the current class, if any.  */

#define class_binding_level scope_chain->class_bindings

/* True if SCOPE designates the global scope binding contour.  */
#define global_scope_p(SCOPE) \
  ((SCOPE) == NAMESPACE_LEVEL (global_namespace))

extern cp_binding_level *leave_scope (void);
extern bool kept_level_p (void);
extern bool global_bindings_p (void);
extern bool toplevel_bindings_p (void);
extern bool namespace_bindings_p (void);
extern bool local_bindings_p (void);
extern bool template_parm_scope_p (void);
extern scope_kind innermost_scope_kind (void);
extern cp_binding_level *begin_scope (scope_kind, tree);
extern void print_binding_stack	(void);
extern void pop_everything (void);
extern void keep_next_level (bool);
extern bool is_ancestor (tree ancestor, tree descendant);
extern bool is_nested_namespace (tree parent, tree descendant,
				 bool inline_only = false);
extern tree push_scope (tree);
extern void pop_scope (tree);
extern tree push_inner_scope (tree);
extern void pop_inner_scope (tree, tree);
extern void push_binding_level (cp_binding_level *);

extern bool handle_namespace_attrs (tree, tree);
extern void pushlevel_class (void);
extern void poplevel_class (void);
extern tree lookup_name_prefer_type (tree, int);
extern tree lookup_name_real (tree, int, int, bool, int, int);
extern tree lookup_type_scope (tree, tag_scope);
extern tree get_namespace_binding (tree ns, tree id);
extern void set_global_binding (tree id, tree val);
extern tree lookup_qualified_name (tree, tree, int, bool, /*hidden*/bool = false);
extern tree lookup_name_nonclass (tree);
extern bool is_local_extern (tree);
extern bool pushdecl_class_level (tree);
extern tree pushdecl_namespace_level (tree, bool);
extern bool push_class_level_binding (tree, tree);
extern tree get_local_decls ();
extern int function_parm_depth (void);
extern tree cp_namespace_decls (tree);
extern void set_decl_namespace (tree, tree, bool);
extern void push_decl_namespace (tree);
extern void pop_decl_namespace (void);
extern void do_namespace_alias (tree, tree);
extern tree do_class_using_decl (tree, tree);
extern tree lookup_arg_dependent (tree, tree, vec<tree, va_gc> *);
<<<<<<< HEAD
extern tree get_class_binding_direct (tree, tree, int type_or_fns = -1);
extern tree get_class_binding (tree, tree, int type_or_fns = -1);
extern tree *find_method_slot (tree klass, tree name);
=======
extern tree lookup_field_1			(tree, tree, bool);
extern tree get_class_binding_direct (tree, tree);
extern tree get_class_binding (tree, tree);
extern tree *get_method_slot (tree klass, tree name);
>>>>>>> 527b7b19
extern void resort_type_method_vec (void *, void *,
				    gt_pointer_operator, void *);
extern void set_class_bindings (tree, unsigned extra = 0);
extern void insert_late_enum_def_bindings (tree, tree);
extern tree innermost_non_namespace_value (tree);
extern cxx_binding *outer_binding (tree, cxx_binding *, bool);
extern void cp_emit_debug_info_for_using (tree, tree);

extern void finish_namespace_using_decl (tree, tree, tree);
extern void finish_local_using_decl (tree, tree, tree);
extern void finish_namespace_using_directive (tree, tree);
extern void finish_local_using_directive (tree, tree);
extern tree pushdecl (tree, bool is_friend = false);
extern tree pushdecl_outermost_localscope (tree);
extern tree pushdecl_top_level (tree, bool is_friend = false);
extern tree pushdecl_top_level_and_finish (tree, tree);
extern tree pushtag (tree, tree, tag_scope);
extern int push_namespace (tree, bool make_inline = false);
extern void pop_namespace (void);
extern void push_nested_namespace (tree);
extern void pop_nested_namespace (tree);
extern void push_to_top_level (void);
extern void pop_from_top_level (void);

// FIXME: class symbol handling.  In transition
// FIXME: RESTRICTED is temporary hack to avoid regressing performance
// during transition

#endif /* GCC_CP_NAME_LOOKUP_H */<|MERGE_RESOLUTION|>--- conflicted
+++ resolved
@@ -322,16 +322,9 @@
 extern void do_namespace_alias (tree, tree);
 extern tree do_class_using_decl (tree, tree);
 extern tree lookup_arg_dependent (tree, tree, vec<tree, va_gc> *);
-<<<<<<< HEAD
 extern tree get_class_binding_direct (tree, tree, int type_or_fns = -1);
 extern tree get_class_binding (tree, tree, int type_or_fns = -1);
-extern tree *find_method_slot (tree klass, tree name);
-=======
-extern tree lookup_field_1			(tree, tree, bool);
-extern tree get_class_binding_direct (tree, tree);
-extern tree get_class_binding (tree, tree);
 extern tree *get_method_slot (tree klass, tree name);
->>>>>>> 527b7b19
 extern void resort_type_method_vec (void *, void *,
 				    gt_pointer_operator, void *);
 extern void set_class_bindings (tree, unsigned extra = 0);
