--- conflicted
+++ resolved
@@ -1246,12 +1246,8 @@
     *num = "number", *tm = "time", *nm = "name", *md = "mode",
     *vl = "values", *p1 = "path1", *p2 = "path2", *com = "command",
     *ca = "coarray", *sub = "sub", *dist = "distance", *failed="failed",
-<<<<<<< HEAD
-    *c_ptr_1 = "c_ptr_1", *c_ptr_2 = "c_ptr_2", *team = "team",
-    *image = "image", *level = "level";
-=======
     *c_ptr_1 = "c_ptr_1", *c_ptr_2 = "c_ptr_2", *back = "back";
->>>>>>> 201084a0
+    *team = "team", *image = "image", *level = "level";
 
   int di, dr, dd, dl, dc, dz, ii;
 
@@ -2553,7 +2549,7 @@
 	       ar, BT_REAL, dr, REQUIRED, dm, BT_INTEGER, ii, OPTIONAL,
 	       msk, BT_LOGICAL, dl, OPTIONAL, kind, BT_INTEGER, di, OPTIONAL,
 	       back, BT_LOGICAL, dl, OPTIONAL);
-	       
+
   make_generic ("minloc", GFC_ISYM_MINLOC, GFC_STD_F95);
 
   add_sym_3red ("minval", GFC_ISYM_MINVAL, CLASS_TRANSFORMATIONAL, ACTUAL_NO, BT_REAL, dr, GFC_STD_F95,
