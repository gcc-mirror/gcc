--- conflicted
+++ resolved
@@ -1940,14 +1940,11 @@
 
   make_generic ("getpid", GFC_ISYM_GETPID, GFC_STD_GNU);
 
-<<<<<<< HEAD
-=======
   add_sym_1 ("get_team", GFC_ISYM_GET_TEAM, CLASS_TRANSFORMATIONAL,
 	     ACTUAL_NO, BT_INTEGER, di, GFC_STD_F2008_TS,
 	     gfc_check_get_team, NULL, gfc_resolve_get_team,
 	     "level", BT_INTEGER, di, OPTIONAL);
 
->>>>>>> 83ff9939
   add_sym_0 ("getuid", GFC_ISYM_GETUID, CLASS_IMPURE, ACTUAL_NO, BT_INTEGER,
 	     di, GFC_STD_GNU, NULL, NULL, gfc_resolve_getuid);
 
