/* Routines for manipulation of expression nodes.
   Copyright (C) 2000-2017 Free Software Foundation, Inc.
   Contributed by Andy Vaught

This file is part of GCC.

GCC is free software; you can redistribute it and/or modify it under
the terms of the GNU General Public License as published by the Free
Software Foundation; either version 3, or (at your option) any later
version.

GCC is distributed in the hope that it will be useful, but WITHOUT ANY
WARRANTY; without even the implied warranty of MERCHANTABILITY or
FITNESS FOR A PARTICULAR PURPOSE.  See the GNU General Public License
for more details.

You should have received a copy of the GNU General Public License
along with GCC; see the file COPYING3.  If not see
<http://www.gnu.org/licenses/>.  */

#include "config.h"
#include "system.h"
#include "coretypes.h"
#include "options.h"
#include "gfortran.h"
#include "arith.h"
#include "match.h"
#include "target-memory.h" /* for gfc_convert_boz */
#include "constructor.h"


/* The following set of functions provide access to gfc_expr* of
   various types - actual all but EXPR_FUNCTION and EXPR_VARIABLE.

   There are two functions available elsewhere that provide
   slightly different flavours of variables.  Namely:
     expr.c (gfc_get_variable_expr)
     symbol.c (gfc_lval_expr_from_sym)
   TODO: Merge these functions, if possible.  */

/* Get a new expression node.  */

gfc_expr *
gfc_get_expr (void)
{
  gfc_expr *e;

  e = XCNEW (gfc_expr);
  gfc_clear_ts (&e->ts);
  e->shape = NULL;
  e->ref = NULL;
  e->symtree = NULL;
  return e;
}


/* Get a new expression node that is an array constructor
   of given type and kind.  */

gfc_expr *
gfc_get_array_expr (bt type, int kind, locus *where)
{
  gfc_expr *e;

  e = gfc_get_expr ();
  e->expr_type = EXPR_ARRAY;
  e->value.constructor = NULL;
  e->rank = 1;
  e->shape = NULL;

  e->ts.type = type;
  e->ts.kind = kind;
  if (where)
    e->where = *where;

  return e;
}


/* Get a new expression node that is the NULL expression.  */

gfc_expr *
gfc_get_null_expr (locus *where)
{
  gfc_expr *e;

  e = gfc_get_expr ();
  e->expr_type = EXPR_NULL;
  e->ts.type = BT_UNKNOWN;

  if (where)
    e->where = *where;

  return e;
}


/* Get a new expression node that is an operator expression node.  */

gfc_expr *
gfc_get_operator_expr (locus *where, gfc_intrinsic_op op,
                      gfc_expr *op1, gfc_expr *op2)
{
  gfc_expr *e;

  e = gfc_get_expr ();
  e->expr_type = EXPR_OP;
  e->value.op.op = op;
  e->value.op.op1 = op1;
  e->value.op.op2 = op2;

  if (where)
    e->where = *where;

  return e;
}


/* Get a new expression node that is an structure constructor
   of given type and kind.  */

gfc_expr *
gfc_get_structure_constructor_expr (bt type, int kind, locus *where)
{
  gfc_expr *e;

  e = gfc_get_expr ();
  e->expr_type = EXPR_STRUCTURE;
  e->value.constructor = NULL;

  e->ts.type = type;
  e->ts.kind = kind;
  if (where)
    e->where = *where;

  return e;
}


/* Get a new expression node that is an constant of given type and kind.  */

gfc_expr *
gfc_get_constant_expr (bt type, int kind, locus *where)
{
  gfc_expr *e;

  if (!where)
    gfc_internal_error ("gfc_get_constant_expr(): locus %<where%> cannot be "
			"NULL");

  e = gfc_get_expr ();

  e->expr_type = EXPR_CONSTANT;
  e->ts.type = type;
  e->ts.kind = kind;
  e->where = *where;

  switch (type)
    {
    case BT_INTEGER:
      mpz_init (e->value.integer);
      break;

    case BT_REAL:
      gfc_set_model_kind (kind);
      mpfr_init (e->value.real);
      break;

    case BT_COMPLEX:
      gfc_set_model_kind (kind);
      mpc_init2 (e->value.complex, mpfr_get_default_prec());
      break;

    default:
      break;
    }

  return e;
}


/* Get a new expression node that is an string constant.
   If no string is passed, a string of len is allocated,
   blanked and null-terminated.  */

gfc_expr *
gfc_get_character_expr (int kind, locus *where, const char *src, int len)
{
  gfc_expr *e;
  gfc_char_t *dest;

  if (!src)
    {
      dest = gfc_get_wide_string (len + 1);
      gfc_wide_memset (dest, ' ', len);
      dest[len] = '\0';
    }
  else
    dest = gfc_char_to_widechar (src);

  e = gfc_get_constant_expr (BT_CHARACTER, kind,
                            where ? where : &gfc_current_locus);
  e->value.character.string = dest;
  e->value.character.length = len;

  return e;
}


/* Get a new expression node that is an integer constant.  */

gfc_expr *
gfc_get_int_expr (int kind, locus *where, int value)
{
  gfc_expr *p;
  p = gfc_get_constant_expr (BT_INTEGER, kind,
			     where ? where : &gfc_current_locus);

  mpz_set_si (p->value.integer, value);

  return p;
}


/* Get a new expression node that is a logical constant.  */

gfc_expr *
gfc_get_logical_expr (int kind, locus *where, bool value)
{
  gfc_expr *p;
  p = gfc_get_constant_expr (BT_LOGICAL, kind,
			     where ? where : &gfc_current_locus);

  p->value.logical = value;

  return p;
}


gfc_expr *
gfc_get_iokind_expr (locus *where, io_kind k)
{
  gfc_expr *e;

  /* Set the types to something compatible with iokind. This is needed to
     get through gfc_free_expr later since iokind really has no Basic Type,
     BT, of its own.  */

  e = gfc_get_expr ();
  e->expr_type = EXPR_CONSTANT;
  e->ts.type = BT_LOGICAL;
  e->value.iokind = k;
  e->where = *where;

  return e;
}


/* Given an expression pointer, return a copy of the expression.  This
   subroutine is recursive.  */

gfc_expr *
gfc_copy_expr (gfc_expr *p)
{
  gfc_expr *q;
  gfc_char_t *s;
  char *c;

  if (p == NULL)
    return NULL;

  q = gfc_get_expr ();
  *q = *p;

  switch (q->expr_type)
    {
    case EXPR_SUBSTRING:
      s = gfc_get_wide_string (p->value.character.length + 1);
      q->value.character.string = s;
      memcpy (s, p->value.character.string,
	      (p->value.character.length + 1) * sizeof (gfc_char_t));
      break;

    case EXPR_CONSTANT:
      /* Copy target representation, if it exists.  */
      if (p->representation.string)
	{
	  c = XCNEWVEC (char, p->representation.length + 1);
	  q->representation.string = c;
	  memcpy (c, p->representation.string, (p->representation.length + 1));
	}

      /* Copy the values of any pointer components of p->value.  */
      switch (q->ts.type)
	{
	case BT_INTEGER:
	  mpz_init_set (q->value.integer, p->value.integer);
	  break;

	case BT_REAL:
	  gfc_set_model_kind (q->ts.kind);
	  mpfr_init (q->value.real);
	  mpfr_set (q->value.real, p->value.real, GFC_RND_MODE);
	  break;

	case BT_COMPLEX:
	  gfc_set_model_kind (q->ts.kind);
	  mpc_init2 (q->value.complex, mpfr_get_default_prec());
	  mpc_set (q->value.complex, p->value.complex, GFC_MPC_RND_MODE);
	  break;

	case BT_CHARACTER:
	  if (p->representation.string)
	    q->value.character.string
	      = gfc_char_to_widechar (q->representation.string);
	  else
	    {
	      s = gfc_get_wide_string (p->value.character.length + 1);
	      q->value.character.string = s;

	      /* This is the case for the C_NULL_CHAR named constant.  */
	      if (p->value.character.length == 0
		  && (p->ts.is_c_interop || p->ts.is_iso_c))
		{
		  *s = '\0';
		  /* Need to set the length to 1 to make sure the NUL
		     terminator is copied.  */
		  q->value.character.length = 1;
		}
	      else
		memcpy (s, p->value.character.string,
			(p->value.character.length + 1) * sizeof (gfc_char_t));
	    }
	  break;

	case BT_HOLLERITH:
	case BT_LOGICAL:
	case_bt_struct:
	case BT_CLASS:
	case BT_ASSUMED:
	  break;		/* Already done.  */

	case BT_PROCEDURE:
        case BT_VOID:
           /* Should never be reached.  */
	case BT_UNKNOWN:
	  gfc_internal_error ("gfc_copy_expr(): Bad expr node");
	  /* Not reached.  */
	}

      break;

    case EXPR_OP:
      switch (q->value.op.op)
	{
	case INTRINSIC_NOT:
	case INTRINSIC_PARENTHESES:
	case INTRINSIC_UPLUS:
	case INTRINSIC_UMINUS:
	  q->value.op.op1 = gfc_copy_expr (p->value.op.op1);
	  break;

	default:		/* Binary operators.  */
	  q->value.op.op1 = gfc_copy_expr (p->value.op.op1);
	  q->value.op.op2 = gfc_copy_expr (p->value.op.op2);
	  break;
	}

      break;

    case EXPR_FUNCTION:
      q->value.function.actual =
	gfc_copy_actual_arglist (p->value.function.actual);
      break;

    case EXPR_COMPCALL:
    case EXPR_PPC:
      q->value.compcall.actual =
	gfc_copy_actual_arglist (p->value.compcall.actual);
      q->value.compcall.tbp = p->value.compcall.tbp;
      break;

    case EXPR_STRUCTURE:
    case EXPR_ARRAY:
      q->value.constructor = gfc_constructor_copy (p->value.constructor);
      break;

    case EXPR_VARIABLE:
    case EXPR_NULL:
      break;
    }

  q->shape = gfc_copy_shape (p->shape, p->rank);

  q->ref = gfc_copy_ref (p->ref);

  if (p->param_list)
    q->param_list = gfc_copy_actual_arglist (p->param_list);

  return q;
}


void
gfc_clear_shape (mpz_t *shape, int rank)
{
  int i;

  for (i = 0; i < rank; i++)
    mpz_clear (shape[i]);
}


void
gfc_free_shape (mpz_t **shape, int rank)
{
  if (*shape == NULL)
    return;

  gfc_clear_shape (*shape, rank);
  free (*shape);
  *shape = NULL;
}


/* Workhorse function for gfc_free_expr() that frees everything
   beneath an expression node, but not the node itself.  This is
   useful when we want to simplify a node and replace it with
   something else or the expression node belongs to another structure.  */

static void
free_expr0 (gfc_expr *e)
{
  switch (e->expr_type)
    {
    case EXPR_CONSTANT:
      /* Free any parts of the value that need freeing.  */
      switch (e->ts.type)
	{
	case BT_INTEGER:
	  mpz_clear (e->value.integer);
	  break;

	case BT_REAL:
	  mpfr_clear (e->value.real);
	  break;

	case BT_CHARACTER:
	  free (e->value.character.string);
	  break;

	case BT_COMPLEX:
	  mpc_clear (e->value.complex);
	  break;

	default:
	  break;
	}

      /* Free the representation.  */
      free (e->representation.string);

      break;

    case EXPR_OP:
      if (e->value.op.op1 != NULL)
	gfc_free_expr (e->value.op.op1);
      if (e->value.op.op2 != NULL)
	gfc_free_expr (e->value.op.op2);
      break;

    case EXPR_FUNCTION:
      gfc_free_actual_arglist (e->value.function.actual);
      break;

    case EXPR_COMPCALL:
    case EXPR_PPC:
      gfc_free_actual_arglist (e->value.compcall.actual);
      break;

    case EXPR_VARIABLE:
      break;

    case EXPR_ARRAY:
    case EXPR_STRUCTURE:
      gfc_constructor_free (e->value.constructor);
      break;

    case EXPR_SUBSTRING:
      free (e->value.character.string);
      break;

    case EXPR_NULL:
      break;

    default:
      gfc_internal_error ("free_expr0(): Bad expr type");
    }

  /* Free a shape array.  */
  gfc_free_shape (&e->shape, e->rank);

  gfc_free_ref_list (e->ref);

  gfc_free_actual_arglist (e->param_list);

  memset (e, '\0', sizeof (gfc_expr));
}


/* Free an expression node and everything beneath it.  */

void
gfc_free_expr (gfc_expr *e)
{
  if (e == NULL)
    return;
  free_expr0 (e);
  free (e);
}


/* Free an argument list and everything below it.  */

void
gfc_free_actual_arglist (gfc_actual_arglist *a1)
{
  gfc_actual_arglist *a2;

  while (a1)
    {
      a2 = a1->next;
      if (a1->expr)
      gfc_free_expr (a1->expr);
      free (a1);
      a1 = a2;
    }
}


/* Copy an arglist structure and all of the arguments.  */

gfc_actual_arglist *
gfc_copy_actual_arglist (gfc_actual_arglist *p)
{
  gfc_actual_arglist *head, *tail, *new_arg;

  head = tail = NULL;

  for (; p; p = p->next)
    {
      new_arg = gfc_get_actual_arglist ();
      *new_arg = *p;

      new_arg->expr = gfc_copy_expr (p->expr);
      new_arg->next = NULL;

      if (head == NULL)
	head = new_arg;
      else
	tail->next = new_arg;

      tail = new_arg;
    }

  return head;
}


/* Free a list of reference structures.  */

void
gfc_free_ref_list (gfc_ref *p)
{
  gfc_ref *q;
  int i;

  for (; p; p = q)
    {
      q = p->next;

      switch (p->type)
	{
	case REF_ARRAY:
	  for (i = 0; i < GFC_MAX_DIMENSIONS; i++)
	    {
	      gfc_free_expr (p->u.ar.start[i]);
	      gfc_free_expr (p->u.ar.end[i]);
	      gfc_free_expr (p->u.ar.stride[i]);
	    }

	  break;

	case REF_SUBSTRING:
	  gfc_free_expr (p->u.ss.start);
	  gfc_free_expr (p->u.ss.end);
	  break;

	case REF_COMPONENT:
	  break;
	}

      free (p);
    }
}


/* Graft the *src expression onto the *dest subexpression.  */

void
gfc_replace_expr (gfc_expr *dest, gfc_expr *src)
{
  free_expr0 (dest);
  *dest = *src;
  free (src);
}


/* Try to extract an integer constant from the passed expression node.
   Return true if some error occurred, false on success.  If REPORT_ERROR
   is non-zero, emit error, for positive REPORT_ERROR using gfc_error,
   for negative using gfc_error_now.  */

bool
gfc_extract_int (gfc_expr *expr, int *result, int report_error)
{
  gfc_ref *ref;

  /* A KIND component is a parameter too. The expression for it
     is stored in the initializer and should be consistent with
     the tests below.  */
  if (gfc_expr_attr(expr).pdt_kind)
    {
      for (ref = expr->ref; ref; ref = ref->next)
	{
	   if (ref->u.c.component->attr.pdt_kind)
	     expr = ref->u.c.component->initializer;
	}
    }

  if (expr->expr_type != EXPR_CONSTANT)
    {
      if (report_error > 0)
	gfc_error ("Constant expression required at %C");
      else if (report_error < 0)
	gfc_error_now ("Constant expression required at %C");
      return true;
    }

  if (expr->ts.type != BT_INTEGER)
    {
      if (report_error > 0)
	gfc_error ("Integer expression required at %C");
      else if (report_error < 0)
	gfc_error_now ("Integer expression required at %C");
      return true;
    }

  if ((mpz_cmp_si (expr->value.integer, INT_MAX) > 0)
      || (mpz_cmp_si (expr->value.integer, INT_MIN) < 0))
    {
      if (report_error > 0)
	gfc_error ("Integer value too large in expression at %C");
      else if (report_error < 0)
	gfc_error_now ("Integer value too large in expression at %C");
      return true;
    }

  *result = (int) mpz_get_si (expr->value.integer);

  return false;
}


/* Recursively copy a list of reference structures.  */

gfc_ref *
gfc_copy_ref (gfc_ref *src)
{
  gfc_array_ref *ar;
  gfc_ref *dest;

  if (src == NULL)
    return NULL;

  dest = gfc_get_ref ();
  dest->type = src->type;

  switch (src->type)
    {
    case REF_ARRAY:
      ar = gfc_copy_array_ref (&src->u.ar);
      dest->u.ar = *ar;
      free (ar);
      break;

    case REF_COMPONENT:
      dest->u.c = src->u.c;
      break;

    case REF_SUBSTRING:
      dest->u.ss = src->u.ss;
      dest->u.ss.start = gfc_copy_expr (src->u.ss.start);
      dest->u.ss.end = gfc_copy_expr (src->u.ss.end);
      break;
    }

  dest->next = gfc_copy_ref (src->next);

  return dest;
}


/* Detect whether an expression has any vector index array references.  */

int
gfc_has_vector_index (gfc_expr *e)
{
  gfc_ref *ref;
  int i;
  for (ref = e->ref; ref; ref = ref->next)
    if (ref->type == REF_ARRAY)
      for (i = 0; i < ref->u.ar.dimen; i++)
	if (ref->u.ar.dimen_type[i] == DIMEN_VECTOR)
	  return 1;
  return 0;
}


/* Copy a shape array.  */

mpz_t *
gfc_copy_shape (mpz_t *shape, int rank)
{
  mpz_t *new_shape;
  int n;

  if (shape == NULL)
    return NULL;

  new_shape = gfc_get_shape (rank);

  for (n = 0; n < rank; n++)
    mpz_init_set (new_shape[n], shape[n]);

  return new_shape;
}


/* Copy a shape array excluding dimension N, where N is an integer
   constant expression.  Dimensions are numbered in Fortran style --
   starting with ONE.

   So, if the original shape array contains R elements
      { s1 ... sN-1  sN  sN+1 ... sR-1 sR}
   the result contains R-1 elements:
      { s1 ... sN-1  sN+1    ...  sR-1}

   If anything goes wrong -- N is not a constant, its value is out
   of range -- or anything else, just returns NULL.  */

mpz_t *
gfc_copy_shape_excluding (mpz_t *shape, int rank, gfc_expr *dim)
{
  mpz_t *new_shape, *s;
  int i, n;

  if (shape == NULL
      || rank <= 1
      || dim == NULL
      || dim->expr_type != EXPR_CONSTANT
      || dim->ts.type != BT_INTEGER)
    return NULL;

  n = mpz_get_si (dim->value.integer);
  n--; /* Convert to zero based index.  */
  if (n < 0 || n >= rank)
    return NULL;

  s = new_shape = gfc_get_shape (rank - 1);

  for (i = 0; i < rank; i++)
    {
      if (i == n)
	continue;
      mpz_init_set (*s, shape[i]);
      s++;
    }

  return new_shape;
}


/* Return the maximum kind of two expressions.  In general, higher
   kind numbers mean more precision for numeric types.  */

int
gfc_kind_max (gfc_expr *e1, gfc_expr *e2)
{
  return (e1->ts.kind > e2->ts.kind) ? e1->ts.kind : e2->ts.kind;
}


/* Returns nonzero if the type is numeric, zero otherwise.  */

static int
numeric_type (bt type)
{
  return type == BT_COMPLEX || type == BT_REAL || type == BT_INTEGER;
}


/* Returns nonzero if the typespec is a numeric type, zero otherwise.  */

int
gfc_numeric_ts (gfc_typespec *ts)
{
  return numeric_type (ts->type);
}


/* Return an expression node with an optional argument list attached.
   A variable number of gfc_expr pointers are strung together in an
   argument list with a NULL pointer terminating the list.  */

gfc_expr *
gfc_build_conversion (gfc_expr *e)
{
  gfc_expr *p;

  p = gfc_get_expr ();
  p->expr_type = EXPR_FUNCTION;
  p->symtree = NULL;
  p->value.function.actual = gfc_get_actual_arglist ();
  p->value.function.actual->expr = e;

  return p;
}


/* Given an expression node with some sort of numeric binary
   expression, insert type conversions required to make the operands
   have the same type. Conversion warnings are disabled if wconversion
   is set to 0.

   The exception is that the operands of an exponential don't have to
   have the same type.  If possible, the base is promoted to the type
   of the exponent.  For example, 1**2.3 becomes 1.0**2.3, but
   1.0**2 stays as it is.  */

void
gfc_type_convert_binary (gfc_expr *e, int wconversion)
{
  gfc_expr *op1, *op2;

  op1 = e->value.op.op1;
  op2 = e->value.op.op2;

  if (op1->ts.type == BT_UNKNOWN || op2->ts.type == BT_UNKNOWN)
    {
      gfc_clear_ts (&e->ts);
      return;
    }

  /* Kind conversions of same type.  */
  if (op1->ts.type == op2->ts.type)
    {
      if (op1->ts.kind == op2->ts.kind)
	{
	  /* No type conversions.  */
	  e->ts = op1->ts;
	  goto done;
	}

      if (op1->ts.kind > op2->ts.kind)
	gfc_convert_type_warn (op2, &op1->ts, 2, wconversion);
      else
	gfc_convert_type_warn (op1, &op2->ts, 2, wconversion);

      e->ts = op1->ts;
      goto done;
    }

  /* Integer combined with real or complex.  */
  if (op2->ts.type == BT_INTEGER)
    {
      e->ts = op1->ts;

      /* Special case for ** operator.  */
      if (e->value.op.op == INTRINSIC_POWER)
	goto done;

      gfc_convert_type_warn (e->value.op.op2, &e->ts, 2, wconversion);
      goto done;
    }

  if (op1->ts.type == BT_INTEGER)
    {
      e->ts = op2->ts;
      gfc_convert_type_warn (e->value.op.op1, &e->ts, 2, wconversion);
      goto done;
    }

  /* Real combined with complex.  */
  e->ts.type = BT_COMPLEX;
  if (op1->ts.kind > op2->ts.kind)
    e->ts.kind = op1->ts.kind;
  else
    e->ts.kind = op2->ts.kind;
  if (op1->ts.type != BT_COMPLEX || op1->ts.kind != e->ts.kind)
    gfc_convert_type_warn (e->value.op.op1, &e->ts, 2, wconversion);
  if (op2->ts.type != BT_COMPLEX || op2->ts.kind != e->ts.kind)
    gfc_convert_type_warn (e->value.op.op2, &e->ts, 2, wconversion);

done:
  return;
}


/* Determine if an expression is constant in the sense of F08:7.1.12.
 * This function expects that the expression has already been simplified.  */

bool
gfc_is_constant_expr (gfc_expr *e)
{
  gfc_constructor *c;
  gfc_actual_arglist *arg;

  if (e == NULL)
    return true;

  switch (e->expr_type)
    {
    case EXPR_OP:
      return (gfc_is_constant_expr (e->value.op.op1)
	      && (e->value.op.op2 == NULL
		  || gfc_is_constant_expr (e->value.op.op2)));

    case EXPR_VARIABLE:
      /* The only context in which this can occur is in a parameterized
	 derived type declaration, so returning true is OK.  */
      if (e->symtree->n.sym->attr.pdt_len
	  || e->symtree->n.sym->attr.pdt_kind)
        return true;
      return false;

    case EXPR_FUNCTION:
    case EXPR_PPC:
    case EXPR_COMPCALL:
      gcc_assert (e->symtree || e->value.function.esym
		  || e->value.function.isym);

      /* Call to intrinsic with at least one argument.  */
      if (e->value.function.isym && e->value.function.actual)
	{
	  for (arg = e->value.function.actual; arg; arg = arg->next)
	    if (!gfc_is_constant_expr (arg->expr))
	      return false;
	}

      if (e->value.function.isym
	  && (e->value.function.isym->elemental
	      || e->value.function.isym->pure
	      || e->value.function.isym->inquiry
	      || e->value.function.isym->transformational))
	return true;

      return false;

    case EXPR_CONSTANT:
    case EXPR_NULL:
      return true;

    case EXPR_SUBSTRING:
      return e->ref == NULL || (gfc_is_constant_expr (e->ref->u.ss.start)
				&& gfc_is_constant_expr (e->ref->u.ss.end));

    case EXPR_ARRAY:
    case EXPR_STRUCTURE:
      c = gfc_constructor_first (e->value.constructor);
      if ((e->expr_type == EXPR_ARRAY) && c && c->iterator)
        return gfc_constant_ac (e);

      for (; c; c = gfc_constructor_next (c))
	if (!gfc_is_constant_expr (c->expr))
	  return false;

      return true;


    default:
      gfc_internal_error ("gfc_is_constant_expr(): Unknown expression type");
      return false;
    }
}


/* Is true if an array reference is followed by a component or substring
   reference.  */
bool
is_subref_array (gfc_expr * e)
{
  gfc_ref * ref;
  bool seen_array;

  if (e->expr_type != EXPR_VARIABLE)
    return false;

  if (e->symtree->n.sym->attr.subref_array_pointer)
    return true;

  if (e->symtree->n.sym->ts.type == BT_CLASS
      && e->symtree->n.sym->attr.dummy
      && CLASS_DATA (e->symtree->n.sym)->attr.class_pointer)
    return true;

  seen_array = false;
  for (ref = e->ref; ref; ref = ref->next)
    {
      if (ref->type == REF_ARRAY
	    && ref->u.ar.type != AR_ELEMENT)
	seen_array = true;

      if (seen_array
	    && ref->type != REF_ARRAY)
	return seen_array;
    }
  return false;
}


/* Try to collapse intrinsic expressions.  */

static bool
simplify_intrinsic_op (gfc_expr *p, int type)
{
  gfc_intrinsic_op op;
  gfc_expr *op1, *op2, *result;

  if (p->value.op.op == INTRINSIC_USER)
    return true;

  op1 = p->value.op.op1;
  op2 = p->value.op.op2;
  op  = p->value.op.op;

  if (!gfc_simplify_expr (op1, type))
    return false;
  if (!gfc_simplify_expr (op2, type))
    return false;

  if (!gfc_is_constant_expr (op1)
      || (op2 != NULL && !gfc_is_constant_expr (op2)))
    return true;

  /* Rip p apart.  */
  p->value.op.op1 = NULL;
  p->value.op.op2 = NULL;

  switch (op)
    {
    case INTRINSIC_PARENTHESES:
      result = gfc_parentheses (op1);
      break;

    case INTRINSIC_UPLUS:
      result = gfc_uplus (op1);
      break;

    case INTRINSIC_UMINUS:
      result = gfc_uminus (op1);
      break;

    case INTRINSIC_PLUS:
      result = gfc_add (op1, op2);
      break;

    case INTRINSIC_MINUS:
      result = gfc_subtract (op1, op2);
      break;

    case INTRINSIC_TIMES:
      result = gfc_multiply (op1, op2);
      break;

    case INTRINSIC_DIVIDE:
      result = gfc_divide (op1, op2);
      break;

    case INTRINSIC_POWER:
      result = gfc_power (op1, op2);
      break;

    case INTRINSIC_CONCAT:
      result = gfc_concat (op1, op2);
      break;

    case INTRINSIC_EQ:
    case INTRINSIC_EQ_OS:
      result = gfc_eq (op1, op2, op);
      break;

    case INTRINSIC_NE:
    case INTRINSIC_NE_OS:
      result = gfc_ne (op1, op2, op);
      break;

    case INTRINSIC_GT:
    case INTRINSIC_GT_OS:
      result = gfc_gt (op1, op2, op);
      break;

    case INTRINSIC_GE:
    case INTRINSIC_GE_OS:
      result = gfc_ge (op1, op2, op);
      break;

    case INTRINSIC_LT:
    case INTRINSIC_LT_OS:
      result = gfc_lt (op1, op2, op);
      break;

    case INTRINSIC_LE:
    case INTRINSIC_LE_OS:
      result = gfc_le (op1, op2, op);
      break;

    case INTRINSIC_NOT:
      result = gfc_not (op1);
      break;

    case INTRINSIC_AND:
      result = gfc_and (op1, op2);
      break;

    case INTRINSIC_OR:
      result = gfc_or (op1, op2);
      break;

    case INTRINSIC_EQV:
      result = gfc_eqv (op1, op2);
      break;

    case INTRINSIC_NEQV:
      result = gfc_neqv (op1, op2);
      break;

    default:
      gfc_internal_error ("simplify_intrinsic_op(): Bad operator");
    }

  if (result == NULL)
    {
      gfc_free_expr (op1);
      gfc_free_expr (op2);
      return false;
    }

  result->rank = p->rank;
  result->where = p->where;
  gfc_replace_expr (p, result);

  return true;
}


/* Subroutine to simplify constructor expressions.  Mutually recursive
   with gfc_simplify_expr().  */

static bool
simplify_constructor (gfc_constructor_base base, int type)
{
  gfc_constructor *c;
  gfc_expr *p;

  for (c = gfc_constructor_first (base); c; c = gfc_constructor_next (c))
    {
      if (c->iterator
	  && (!gfc_simplify_expr(c->iterator->start, type)
	      || !gfc_simplify_expr (c->iterator->end, type)
	      || !gfc_simplify_expr (c->iterator->step, type)))
	return false;

      if (c->expr)
	{
	  /* Try and simplify a copy.  Replace the original if successful
	     but keep going through the constructor at all costs.  Not
	     doing so can make a dog's dinner of complicated things.  */
	  p = gfc_copy_expr (c->expr);

	  if (!gfc_simplify_expr (p, type))
	    {
	      gfc_free_expr (p);
	      continue;
	    }

	  gfc_replace_expr (c->expr, p);
	}
    }

  return true;
}


/* Pull a single array element out of an array constructor.  */

static bool
find_array_element (gfc_constructor_base base, gfc_array_ref *ar,
		    gfc_constructor **rval)
{
  unsigned long nelemen;
  int i;
  mpz_t delta;
  mpz_t offset;
  mpz_t span;
  mpz_t tmp;
  gfc_constructor *cons;
  gfc_expr *e;
  bool t;

  t = true;
  e = NULL;

  mpz_init_set_ui (offset, 0);
  mpz_init (delta);
  mpz_init (tmp);
  mpz_init_set_ui (span, 1);
  for (i = 0; i < ar->dimen; i++)
    {
      if (!gfc_reduce_init_expr (ar->as->lower[i])
	  || !gfc_reduce_init_expr (ar->as->upper[i]))
	{
	  t = false;
	  cons = NULL;
	  goto depart;
	}

      e = ar->start[i];
      if (e->expr_type != EXPR_CONSTANT)
	{
	  cons = NULL;
	  goto depart;
	}

      gcc_assert (ar->as->upper[i]->expr_type == EXPR_CONSTANT
		  && ar->as->lower[i]->expr_type == EXPR_CONSTANT);

      /* Check the bounds.  */
      if ((ar->as->upper[i]
	   && mpz_cmp (e->value.integer,
		       ar->as->upper[i]->value.integer) > 0)
	  || (mpz_cmp (e->value.integer,
		       ar->as->lower[i]->value.integer) < 0))
	{
	  gfc_error ("Index in dimension %d is out of bounds "
		     "at %L", i + 1, &ar->c_where[i]);
	  cons = NULL;
	  t = false;
	  goto depart;
	}

      mpz_sub (delta, e->value.integer, ar->as->lower[i]->value.integer);
      mpz_mul (delta, delta, span);
      mpz_add (offset, offset, delta);

      mpz_set_ui (tmp, 1);
      mpz_add (tmp, tmp, ar->as->upper[i]->value.integer);
      mpz_sub (tmp, tmp, ar->as->lower[i]->value.integer);
      mpz_mul (span, span, tmp);
    }

  for (cons = gfc_constructor_first (base), nelemen = mpz_get_ui (offset);
       cons && nelemen > 0; cons = gfc_constructor_next (cons), nelemen--)
    {
      if (cons->iterator)
	{
	  cons = NULL;
	  goto depart;
	}
    }

depart:
  mpz_clear (delta);
  mpz_clear (offset);
  mpz_clear (span);
  mpz_clear (tmp);
  *rval = cons;
  return t;
}


/* Find a component of a structure constructor.  */

static gfc_constructor *
find_component_ref (gfc_constructor_base base, gfc_ref *ref)
{
  gfc_component *pick = ref->u.c.component;
  gfc_constructor *c = gfc_constructor_first (base);

  gfc_symbol *dt = ref->u.c.sym;
  int ext = dt->attr.extension;

  /* For extended types, check if the desired component is in one of the
   * parent types.  */
  while (ext > 0 && gfc_find_component (dt->components->ts.u.derived,
					pick->name, true, true, NULL))
    {
      dt = dt->components->ts.u.derived;
      c = gfc_constructor_first (c->expr->value.constructor);
      ext--;
    }

  gfc_component *comp = dt->components;
  while (comp != pick)
    {
      comp = comp->next;
      c = gfc_constructor_next (c);
    }

  return c;
}


/* Replace an expression with the contents of a constructor, removing
   the subobject reference in the process.  */

static void
remove_subobject_ref (gfc_expr *p, gfc_constructor *cons)
{
  gfc_expr *e;

  if (cons)
    {
      e = cons->expr;
      cons->expr = NULL;
    }
  else
    e = gfc_copy_expr (p);
  e->ref = p->ref->next;
  p->ref->next =  NULL;
  gfc_replace_expr (p, e);
}


/* Pull an array section out of an array constructor.  */

static bool
find_array_section (gfc_expr *expr, gfc_ref *ref)
{
  int idx;
  int rank;
  int d;
  int shape_i;
  int limit;
  long unsigned one = 1;
  bool incr_ctr;
  mpz_t start[GFC_MAX_DIMENSIONS];
  mpz_t end[GFC_MAX_DIMENSIONS];
  mpz_t stride[GFC_MAX_DIMENSIONS];
  mpz_t delta[GFC_MAX_DIMENSIONS];
  mpz_t ctr[GFC_MAX_DIMENSIONS];
  mpz_t delta_mpz;
  mpz_t tmp_mpz;
  mpz_t nelts;
  mpz_t ptr;
  gfc_constructor_base base;
  gfc_constructor *cons, *vecsub[GFC_MAX_DIMENSIONS];
  gfc_expr *begin;
  gfc_expr *finish;
  gfc_expr *step;
  gfc_expr *upper;
  gfc_expr *lower;
  bool t;

  t = true;

  base = expr->value.constructor;
  expr->value.constructor = NULL;

  rank = ref->u.ar.as->rank;

  if (expr->shape == NULL)
    expr->shape = gfc_get_shape (rank);

  mpz_init_set_ui (delta_mpz, one);
  mpz_init_set_ui (nelts, one);
  mpz_init (tmp_mpz);

  /* Do the initialization now, so that we can cleanup without
     keeping track of where we were.  */
  for (d = 0; d < rank; d++)
    {
      mpz_init (delta[d]);
      mpz_init (start[d]);
      mpz_init (end[d]);
      mpz_init (ctr[d]);
      mpz_init (stride[d]);
      vecsub[d] = NULL;
    }

  /* Build the counters to clock through the array reference.  */
  shape_i = 0;
  for (d = 0; d < rank; d++)
    {
      /* Make this stretch of code easier on the eye!  */
      begin = ref->u.ar.start[d];
      finish = ref->u.ar.end[d];
      step = ref->u.ar.stride[d];
      lower = ref->u.ar.as->lower[d];
      upper = ref->u.ar.as->upper[d];

      if (ref->u.ar.dimen_type[d] == DIMEN_VECTOR)  /* Vector subscript.  */
	{
	  gfc_constructor *ci;
	  gcc_assert (begin);

	  if (begin->expr_type != EXPR_ARRAY || !gfc_is_constant_expr (begin))
	    {
	      t = false;
	      goto cleanup;
	    }

	  gcc_assert (begin->rank == 1);
	  /* Zero-sized arrays have no shape and no elements, stop early.  */
	  if (!begin->shape)
	    {
	      mpz_init_set_ui (nelts, 0);
	      break;
	    }

	  vecsub[d] = gfc_constructor_first (begin->value.constructor);
	  mpz_set (ctr[d], vecsub[d]->expr->value.integer);
	  mpz_mul (nelts, nelts, begin->shape[0]);
	  mpz_set (expr->shape[shape_i++], begin->shape[0]);

	  /* Check bounds.  */
	  for (ci = vecsub[d]; ci; ci = gfc_constructor_next (ci))
	    {
	      if (mpz_cmp (ci->expr->value.integer, upper->value.integer) > 0
		  || mpz_cmp (ci->expr->value.integer,
			      lower->value.integer) < 0)
		{
		  gfc_error ("index in dimension %d is out of bounds "
			     "at %L", d + 1, &ref->u.ar.c_where[d]);
		  t = false;
		  goto cleanup;
		}
	    }
	}
      else
	{
	  if ((begin && begin->expr_type != EXPR_CONSTANT)
	      || (finish && finish->expr_type != EXPR_CONSTANT)
	      || (step && step->expr_type != EXPR_CONSTANT))
	    {
	      t = false;
	      goto cleanup;
	    }

	  /* Obtain the stride.  */
	  if (step)
	    mpz_set (stride[d], step->value.integer);
	  else
	    mpz_set_ui (stride[d], one);

	  if (mpz_cmp_ui (stride[d], 0) == 0)
	    mpz_set_ui (stride[d], one);

	  /* Obtain the start value for the index.  */
	  if (begin)
	    mpz_set (start[d], begin->value.integer);
	  else
	    mpz_set (start[d], lower->value.integer);

	  mpz_set (ctr[d], start[d]);

	  /* Obtain the end value for the index.  */
	  if (finish)
	    mpz_set (end[d], finish->value.integer);
	  else
	    mpz_set (end[d], upper->value.integer);

	  /* Separate 'if' because elements sometimes arrive with
	     non-null end.  */
	  if (ref->u.ar.dimen_type[d] == DIMEN_ELEMENT)
	    mpz_set (end [d], begin->value.integer);

	  /* Check the bounds.  */
	  if (mpz_cmp (ctr[d], upper->value.integer) > 0
	      || mpz_cmp (end[d], upper->value.integer) > 0
	      || mpz_cmp (ctr[d], lower->value.integer) < 0
	      || mpz_cmp (end[d], lower->value.integer) < 0)
	    {
	      gfc_error ("index in dimension %d is out of bounds "
			 "at %L", d + 1, &ref->u.ar.c_where[d]);
	      t = false;
	      goto cleanup;
	    }

	  /* Calculate the number of elements and the shape.  */
	  mpz_set (tmp_mpz, stride[d]);
	  mpz_add (tmp_mpz, end[d], tmp_mpz);
	  mpz_sub (tmp_mpz, tmp_mpz, ctr[d]);
	  mpz_div (tmp_mpz, tmp_mpz, stride[d]);
	  mpz_mul (nelts, nelts, tmp_mpz);

	  /* An element reference reduces the rank of the expression; don't
	     add anything to the shape array.  */
	  if (ref->u.ar.dimen_type[d] != DIMEN_ELEMENT)
	    mpz_set (expr->shape[shape_i++], tmp_mpz);
	}

      /* Calculate the 'stride' (=delta) for conversion of the
	 counter values into the index along the constructor.  */
      mpz_set (delta[d], delta_mpz);
      mpz_sub (tmp_mpz, upper->value.integer, lower->value.integer);
      mpz_add_ui (tmp_mpz, tmp_mpz, one);
      mpz_mul (delta_mpz, delta_mpz, tmp_mpz);
    }

  mpz_init (ptr);
  cons = gfc_constructor_first (base);

  /* Now clock through the array reference, calculating the index in
     the source constructor and transferring the elements to the new
     constructor.  */
  for (idx = 0; idx < (int) mpz_get_si (nelts); idx++)
    {
      mpz_init_set_ui (ptr, 0);

      incr_ctr = true;
      for (d = 0; d < rank; d++)
	{
	  mpz_set (tmp_mpz, ctr[d]);
	  mpz_sub (tmp_mpz, tmp_mpz, ref->u.ar.as->lower[d]->value.integer);
	  mpz_mul (tmp_mpz, tmp_mpz, delta[d]);
	  mpz_add (ptr, ptr, tmp_mpz);

	  if (!incr_ctr) continue;

	  if (ref->u.ar.dimen_type[d] == DIMEN_VECTOR) /* Vector subscript.  */
	    {
	      gcc_assert(vecsub[d]);

	      if (!gfc_constructor_next (vecsub[d]))
		vecsub[d] = gfc_constructor_first (ref->u.ar.start[d]->value.constructor);
	      else
		{
		  vecsub[d] = gfc_constructor_next (vecsub[d]);
		  incr_ctr = false;
		}
	      mpz_set (ctr[d], vecsub[d]->expr->value.integer);
	    }
	  else
	    {
	      mpz_add (ctr[d], ctr[d], stride[d]);

	      if (mpz_cmp_ui (stride[d], 0) > 0
		  ? mpz_cmp (ctr[d], end[d]) > 0
		  : mpz_cmp (ctr[d], end[d]) < 0)
		mpz_set (ctr[d], start[d]);
	      else
		incr_ctr = false;
	    }
	}

      limit = mpz_get_ui (ptr);
      if (limit >= flag_max_array_constructor)
        {
	  gfc_error ("The number of elements in the array constructor "
		     "at %L requires an increase of the allowed %d "
		     "upper limit.   See -fmax-array-constructor "
		     "option", &expr->where, flag_max_array_constructor);
	  return false;
	}

      cons = gfc_constructor_lookup (base, limit);
      gcc_assert (cons);
      gfc_constructor_append_expr (&expr->value.constructor,
				   gfc_copy_expr (cons->expr), NULL);
    }

  mpz_clear (ptr);

cleanup:

  mpz_clear (delta_mpz);
  mpz_clear (tmp_mpz);
  mpz_clear (nelts);
  for (d = 0; d < rank; d++)
    {
      mpz_clear (delta[d]);
      mpz_clear (start[d]);
      mpz_clear (end[d]);
      mpz_clear (ctr[d]);
      mpz_clear (stride[d]);
    }
  gfc_constructor_free (base);
  return t;
}

/* Pull a substring out of an expression.  */

static bool
find_substring_ref (gfc_expr *p, gfc_expr **newp)
{
  int end;
  int start;
  int length;
  gfc_char_t *chr;

  if (p->ref->u.ss.start->expr_type != EXPR_CONSTANT
      || p->ref->u.ss.end->expr_type != EXPR_CONSTANT)
    return false;

  *newp = gfc_copy_expr (p);
  free ((*newp)->value.character.string);

  end = (int) mpz_get_ui (p->ref->u.ss.end->value.integer);
  start = (int) mpz_get_ui (p->ref->u.ss.start->value.integer);
  length = end - start + 1;

  chr = (*newp)->value.character.string = gfc_get_wide_string (length + 1);
  (*newp)->value.character.length = length;
  memcpy (chr, &p->value.character.string[start - 1],
	  length * sizeof (gfc_char_t));
  chr[length] = '\0';
  return true;
}



/* Simplify a subobject reference of a constructor.  This occurs when
   parameter variable values are substituted.  */

static bool
simplify_const_ref (gfc_expr *p)
{
  gfc_constructor *cons, *c;
  gfc_expr *newp;
  gfc_ref *last_ref;

  while (p->ref)
    {
      switch (p->ref->type)
	{
	case REF_ARRAY:
	  switch (p->ref->u.ar.type)
	    {
	    case AR_ELEMENT:
	      /* <type/kind spec>, parameter :: x(<int>) = scalar_expr
		 will generate this.  */
	      if (p->expr_type != EXPR_ARRAY)
		{
		  remove_subobject_ref (p, NULL);
		  break;
		}
	      if (!find_array_element (p->value.constructor, &p->ref->u.ar, &cons))
		return false;

	      if (!cons)
		return true;

	      remove_subobject_ref (p, cons);
	      break;

	    case AR_SECTION:
	      if (!find_array_section (p, p->ref))
		return false;
	      p->ref->u.ar.type = AR_FULL;

	    /* Fall through.  */

	    case AR_FULL:
	      if (p->ref->next != NULL
		  && (p->ts.type == BT_CHARACTER || gfc_bt_struct (p->ts.type)))
		{
		  for (c = gfc_constructor_first (p->value.constructor);
		       c; c = gfc_constructor_next (c))
		    {
		      c->expr->ref = gfc_copy_ref (p->ref->next);
		      if (!simplify_const_ref (c->expr))
			return false;
		    }

		  if (gfc_bt_struct (p->ts.type)
			&& p->ref->next
			&& (c = gfc_constructor_first (p->value.constructor)))
		    {
		      /* There may have been component references.  */
		      p->ts = c->expr->ts;
		    }

		  last_ref = p->ref;
		  for (; last_ref->next; last_ref = last_ref->next) {};

		  if (p->ts.type == BT_CHARACTER
			&& last_ref->type == REF_SUBSTRING)
		    {
		      /* If this is a CHARACTER array and we possibly took
			 a substring out of it, update the type-spec's
			 character length according to the first element
			 (as all should have the same length).  */
		      int string_len;
		      if ((c = gfc_constructor_first (p->value.constructor)))
			{
			  const gfc_expr* first = c->expr;
			  gcc_assert (first->expr_type == EXPR_CONSTANT);
			  gcc_assert (first->ts.type == BT_CHARACTER);
			  string_len = first->value.character.length;
			}
		      else
			string_len = 0;

		      if (!p->ts.u.cl)
			p->ts.u.cl = gfc_new_charlen (p->symtree->n.sym->ns,
						      NULL);
		      else
			gfc_free_expr (p->ts.u.cl->length);

		      p->ts.u.cl->length
			= gfc_get_int_expr (gfc_default_integer_kind,
					    NULL, string_len);
		    }
		}
	      gfc_free_ref_list (p->ref);
	      p->ref = NULL;
	      break;

	    default:
	      return true;
	    }

	  break;

	case REF_COMPONENT:
	  cons = find_component_ref (p->value.constructor, p->ref);
	  remove_subobject_ref (p, cons);
	  break;

	case REF_SUBSTRING:
  	  if (!find_substring_ref (p, &newp))
	    return false;

	  gfc_replace_expr (p, newp);
	  gfc_free_ref_list (p->ref);
	  p->ref = NULL;
	  break;
	}
    }

  return true;
}


/* Simplify a chain of references.  */

static bool
simplify_ref_chain (gfc_ref *ref, int type)
{
  int n;

  for (; ref; ref = ref->next)
    {
      switch (ref->type)
	{
	case REF_ARRAY:
	  for (n = 0; n < ref->u.ar.dimen; n++)
	    {
	      if (!gfc_simplify_expr (ref->u.ar.start[n], type))
		return false;
	      if (!gfc_simplify_expr (ref->u.ar.end[n], type))
		return false;
	      if (!gfc_simplify_expr (ref->u.ar.stride[n], type))
		return false;
	    }
	  break;

	case REF_SUBSTRING:
	  if (!gfc_simplify_expr (ref->u.ss.start, type))
	    return false;
	  if (!gfc_simplify_expr (ref->u.ss.end, type))
	    return false;
	  break;

	default:
	  break;
	}
    }
  return true;
}


/* Try to substitute the value of a parameter variable.  */

static bool
simplify_parameter_variable (gfc_expr *p, int type)
{
  gfc_expr *e;
  bool t;

  e = gfc_copy_expr (p->symtree->n.sym->value);
  if (e == NULL)
    return false;

  e->rank = p->rank;

  /* Do not copy subobject refs for constant.  */
  if (e->expr_type != EXPR_CONSTANT && p->ref != NULL)
    e->ref = gfc_copy_ref (p->ref);
  t = gfc_simplify_expr (e, type);

  /* Only use the simplification if it eliminated all subobject references.  */
  if (t && !e->ref)
    gfc_replace_expr (p, e);
  else
    gfc_free_expr (e);

  return t;
}

/* Given an expression, simplify it by collapsing constant
   expressions.  Most simplification takes place when the expression
   tree is being constructed.  If an intrinsic function is simplified
   at some point, we get called again to collapse the result against
   other constants.

   We work by recursively simplifying expression nodes, simplifying
   intrinsic functions where possible, which can lead to further
   constant collapsing.  If an operator has constant operand(s), we
   rip the expression apart, and rebuild it, hoping that it becomes
   something simpler.

   The expression type is defined for:
     0   Basic expression parsing
     1   Simplifying array constructors -- will substitute
	 iterator values.
   Returns false on error, true otherwise.
   NOTE: Will return true even if the expression can not be simplified.  */

bool
gfc_simplify_expr (gfc_expr *p, int type)
{
  gfc_actual_arglist *ap;

  if (p == NULL)
    return true;

  switch (p->expr_type)
    {
    case EXPR_CONSTANT:
    case EXPR_NULL:
      break;

    case EXPR_FUNCTION:
      for (ap = p->value.function.actual; ap; ap = ap->next)
	if (!gfc_simplify_expr (ap->expr, type))
	  return false;

      if (p->value.function.isym != NULL
	  && gfc_intrinsic_func_interface (p, 1) == MATCH_ERROR)
	return false;

      break;

    case EXPR_SUBSTRING:
      if (!simplify_ref_chain (p->ref, type))
	return false;

      if (gfc_is_constant_expr (p))
	{
	  gfc_char_t *s;
	  int start, end;

	  start = 0;
	  if (p->ref && p->ref->u.ss.start)
	    {
	      gfc_extract_int (p->ref->u.ss.start, &start);
	      start--;  /* Convert from one-based to zero-based.  */
	    }

	  end = p->value.character.length;
	  if (p->ref && p->ref->u.ss.end)
	    gfc_extract_int (p->ref->u.ss.end, &end);

	  if (end < start)
	    end = start;

	  s = gfc_get_wide_string (end - start + 2);
	  memcpy (s, p->value.character.string + start,
		  (end - start) * sizeof (gfc_char_t));
	  s[end - start + 1] = '\0';  /* TODO: C-style string.  */
	  free (p->value.character.string);
	  p->value.character.string = s;
	  p->value.character.length = end - start;
	  p->ts.u.cl = gfc_new_charlen (gfc_current_ns, NULL);
	  p->ts.u.cl->length = gfc_get_int_expr (gfc_default_integer_kind,
						 NULL,
						 p->value.character.length);
	  gfc_free_ref_list (p->ref);
	  p->ref = NULL;
	  p->expr_type = EXPR_CONSTANT;
	}
      break;

    case EXPR_OP:
      if (!simplify_intrinsic_op (p, type))
	return false;
      break;

    case EXPR_VARIABLE:
      /* Only substitute array parameter variables if we are in an
	 initialization expression, or we want a subsection.  */
      if (p->symtree->n.sym->attr.flavor == FL_PARAMETER
	  && (gfc_init_expr_flag || p->ref
	      || p->symtree->n.sym->value->expr_type != EXPR_ARRAY))
	{
	  if (!simplify_parameter_variable (p, type))
	    return false;
	  break;
	}

      if (type == 1)
	{
	  gfc_simplify_iterator_var (p);
	}

      /* Simplify subcomponent references.  */
      if (!simplify_ref_chain (p->ref, type))
	return false;

      break;

    case EXPR_STRUCTURE:
    case EXPR_ARRAY:
      if (!simplify_ref_chain (p->ref, type))
	return false;

      if (!simplify_constructor (p->value.constructor, type))
	return false;

      if (p->expr_type == EXPR_ARRAY && p->ref && p->ref->type == REF_ARRAY
	  && p->ref->u.ar.type == AR_FULL)
	  gfc_expand_constructor (p, false);

      if (!simplify_const_ref (p))
	return false;

      break;

    case EXPR_COMPCALL:
    case EXPR_PPC:
      break;
    }

  return true;
}


/* Returns the type of an expression with the exception that iterator
   variables are automatically integers no matter what else they may
   be declared as.  */

static bt
et0 (gfc_expr *e)
{
  if (e->expr_type == EXPR_VARIABLE && gfc_check_iter_variable (e))
    return BT_INTEGER;

  return e->ts.type;
}


/* Scalarize an expression for an elemental intrinsic call.  */

static bool
scalarize_intrinsic_call (gfc_expr *e)
{
  gfc_actual_arglist *a, *b;
  gfc_constructor_base ctor;
  gfc_constructor *args[5] = {};  /* Avoid uninitialized warnings.  */
  gfc_constructor *ci, *new_ctor;
  gfc_expr *expr, *old;
  int n, i, rank[5], array_arg;

  /* Find which, if any, arguments are arrays.  Assume that the old
     expression carries the type information and that the first arg
     that is an array expression carries all the shape information.*/
  n = array_arg = 0;
  a = e->value.function.actual;
  for (; a; a = a->next)
    {
      n++;
      if (!a->expr || a->expr->expr_type != EXPR_ARRAY)
	continue;
      array_arg = n;
      expr = gfc_copy_expr (a->expr);
      break;
    }

  if (!array_arg)
    return false;

  old = gfc_copy_expr (e);

  gfc_constructor_free (expr->value.constructor);
  expr->value.constructor = NULL;
  expr->ts = old->ts;
  expr->where = old->where;
  expr->expr_type = EXPR_ARRAY;

  /* Copy the array argument constructors into an array, with nulls
     for the scalars.  */
  n = 0;
  a = old->value.function.actual;
  for (; a; a = a->next)
    {
      /* Check that this is OK for an initialization expression.  */
      if (a->expr && !gfc_check_init_expr (a->expr))
	goto cleanup;

      rank[n] = 0;
      if (a->expr && a->expr->rank && a->expr->expr_type == EXPR_VARIABLE)
	{
	  rank[n] = a->expr->rank;
	  ctor = a->expr->symtree->n.sym->value->value.constructor;
	  args[n] = gfc_constructor_first (ctor);
	}
      else if (a->expr && a->expr->expr_type == EXPR_ARRAY)
	{
	  if (a->expr->rank)
	    rank[n] = a->expr->rank;
	  else
	    rank[n] = 1;
	  ctor = gfc_constructor_copy (a->expr->value.constructor);
	  args[n] = gfc_constructor_first (ctor);
	}
      else
	args[n] = NULL;

      n++;
    }


  /* Using the array argument as the master, step through the array
     calling the function for each element and advancing the array
     constructors together.  */
  for (ci = args[array_arg - 1]; ci; ci = gfc_constructor_next (ci))
    {
      new_ctor = gfc_constructor_append_expr (&expr->value.constructor,
					      gfc_copy_expr (old), NULL);

      gfc_free_actual_arglist (new_ctor->expr->value.function.actual);
      a = NULL;
      b = old->value.function.actual;
      for (i = 0; i < n; i++)
	{
	  if (a == NULL)
	    new_ctor->expr->value.function.actual
			= a = gfc_get_actual_arglist ();
	  else
	    {
	      a->next = gfc_get_actual_arglist ();
	      a = a->next;
	    }

	  if (args[i])
	    a->expr = gfc_copy_expr (args[i]->expr);
	  else
	    a->expr = gfc_copy_expr (b->expr);

	  b = b->next;
	}

      /* Simplify the function calls.  If the simplification fails, the
	 error will be flagged up down-stream or the library will deal
	 with it.  */
      gfc_simplify_expr (new_ctor->expr, 0);

      for (i = 0; i < n; i++)
	if (args[i])
	  args[i] = gfc_constructor_next (args[i]);

      for (i = 1; i < n; i++)
	if (rank[i] && ((args[i] != NULL && args[array_arg - 1] == NULL)
			|| (args[i] == NULL && args[array_arg - 1] != NULL)))
	  goto compliance;
    }

  free_expr0 (e);
  *e = *expr;
  /* Free "expr" but not the pointers it contains.  */
  free (expr);
  gfc_free_expr (old);
  return true;

compliance:
  gfc_error_now ("elemental function arguments at %C are not compliant");

cleanup:
  gfc_free_expr (expr);
  gfc_free_expr (old);
  return false;
}


static bool
check_intrinsic_op (gfc_expr *e, bool (*check_function) (gfc_expr *))
{
  gfc_expr *op1 = e->value.op.op1;
  gfc_expr *op2 = e->value.op.op2;

  if (!(*check_function)(op1))
    return false;

  switch (e->value.op.op)
    {
    case INTRINSIC_UPLUS:
    case INTRINSIC_UMINUS:
      if (!numeric_type (et0 (op1)))
	goto not_numeric;
      break;

    case INTRINSIC_EQ:
    case INTRINSIC_EQ_OS:
    case INTRINSIC_NE:
    case INTRINSIC_NE_OS:
    case INTRINSIC_GT:
    case INTRINSIC_GT_OS:
    case INTRINSIC_GE:
    case INTRINSIC_GE_OS:
    case INTRINSIC_LT:
    case INTRINSIC_LT_OS:
    case INTRINSIC_LE:
    case INTRINSIC_LE_OS:
      if (!(*check_function)(op2))
	return false;

      if (!(et0 (op1) == BT_CHARACTER && et0 (op2) == BT_CHARACTER)
	  && !(numeric_type (et0 (op1)) && numeric_type (et0 (op2))))
	{
	  gfc_error ("Numeric or CHARACTER operands are required in "
		     "expression at %L", &e->where);
	 return false;
	}
      break;

    case INTRINSIC_PLUS:
    case INTRINSIC_MINUS:
    case INTRINSIC_TIMES:
    case INTRINSIC_DIVIDE:
    case INTRINSIC_POWER:
      if (!(*check_function)(op2))
	return false;

      if (!numeric_type (et0 (op1)) || !numeric_type (et0 (op2)))
	goto not_numeric;

      break;

    case INTRINSIC_CONCAT:
      if (!(*check_function)(op2))
	return false;

      if (et0 (op1) != BT_CHARACTER || et0 (op2) != BT_CHARACTER)
	{
	  gfc_error ("Concatenation operator in expression at %L "
		     "must have two CHARACTER operands", &op1->where);
	  return false;
	}

      if (op1->ts.kind != op2->ts.kind)
	{
	  gfc_error ("Concat operator at %L must concatenate strings of the "
		     "same kind", &e->where);
	  return false;
	}

      break;

    case INTRINSIC_NOT:
      if (et0 (op1) != BT_LOGICAL)
	{
	  gfc_error (".NOT. operator in expression at %L must have a LOGICAL "
		     "operand", &op1->where);
	  return false;
	}

      break;

    case INTRINSIC_AND:
    case INTRINSIC_OR:
    case INTRINSIC_EQV:
    case INTRINSIC_NEQV:
      if (!(*check_function)(op2))
	return false;

      if (et0 (op1) != BT_LOGICAL || et0 (op2) != BT_LOGICAL)
	{
	  gfc_error ("LOGICAL operands are required in expression at %L",
		     &e->where);
	  return false;
	}

      break;

    case INTRINSIC_PARENTHESES:
      break;

    default:
      gfc_error ("Only intrinsic operators can be used in expression at %L",
		 &e->where);
      return false;
    }

  return true;

not_numeric:
  gfc_error ("Numeric operands are required in expression at %L", &e->where);

  return false;
}

/* F2003, 7.1.7 (3): In init expression, allocatable components
   must not be data-initialized.  */
static bool
check_alloc_comp_init (gfc_expr *e)
{
  gfc_component *comp;
  gfc_constructor *ctor;

  gcc_assert (e->expr_type == EXPR_STRUCTURE);
  gcc_assert (e->ts.type == BT_DERIVED || e->ts.type == BT_CLASS);

  for (comp = e->ts.u.derived->components,
       ctor = gfc_constructor_first (e->value.constructor);
       comp; comp = comp->next, ctor = gfc_constructor_next (ctor))
    {
      if (comp->attr.allocatable && ctor->expr
          && ctor->expr->expr_type != EXPR_NULL)
        {
	  gfc_error ("Invalid initialization expression for ALLOCATABLE "
		     "component %qs in structure constructor at %L",
		     comp->name, &ctor->expr->where);
	  return false;
	}
    }

  return true;
}

static match
check_init_expr_arguments (gfc_expr *e)
{
  gfc_actual_arglist *ap;

  for (ap = e->value.function.actual; ap; ap = ap->next)
    if (!gfc_check_init_expr (ap->expr))
      return MATCH_ERROR;

  return MATCH_YES;
}

static bool check_restricted (gfc_expr *);

/* F95, 7.1.6.1, Initialization expressions, (7)
   F2003, 7.1.7 Initialization expression, (8)  */

static match
check_inquiry (gfc_expr *e, int not_restricted)
{
  const char *name;
  const char *const *functions;

  static const char *const inquiry_func_f95[] = {
    "lbound", "shape", "size", "ubound",
    "bit_size", "len", "kind",
    "digits", "epsilon", "huge", "maxexponent", "minexponent",
    "precision", "radix", "range", "tiny",
    NULL
  };

  static const char *const inquiry_func_f2003[] = {
    "lbound", "shape", "size", "ubound",
    "bit_size", "len", "kind",
    "digits", "epsilon", "huge", "maxexponent", "minexponent",
    "precision", "radix", "range", "tiny",
    "new_line", NULL
  };

  int i = 0;
  gfc_actual_arglist *ap;

  if (!e->value.function.isym
      || !e->value.function.isym->inquiry)
    return MATCH_NO;

  /* An undeclared parameter will get us here (PR25018).  */
  if (e->symtree == NULL)
    return MATCH_NO;

  if (e->symtree->n.sym->from_intmod)
    {
      if (e->symtree->n.sym->from_intmod == INTMOD_ISO_FORTRAN_ENV
	  && e->symtree->n.sym->intmod_sym_id != ISOFORTRAN_COMPILER_OPTIONS
	  && e->symtree->n.sym->intmod_sym_id != ISOFORTRAN_COMPILER_VERSION)
	return MATCH_NO;

      if (e->symtree->n.sym->from_intmod == INTMOD_ISO_C_BINDING
	  && e->symtree->n.sym->intmod_sym_id != ISOCBINDING_C_SIZEOF)
	return MATCH_NO;
    }
  else
    {
      name = e->symtree->n.sym->name;

      functions = (gfc_option.warn_std & GFC_STD_F2003)
		? inquiry_func_f2003 : inquiry_func_f95;

      for (i = 0; functions[i]; i++)
	if (strcmp (functions[i], name) == 0)
	  break;

      if (functions[i] == NULL)
	return MATCH_ERROR;
    }

  /* At this point we have an inquiry function with a variable argument.  The
     type of the variable might be undefined, but we need it now, because the
     arguments of these functions are not allowed to be undefined.  */

  for (ap = e->value.function.actual; ap; ap = ap->next)
    {
      if (!ap->expr)
	continue;

      if (ap->expr->ts.type == BT_UNKNOWN)
	{
	  if (ap->expr->symtree->n.sym->ts.type == BT_UNKNOWN
	      && !gfc_set_default_type (ap->expr->symtree->n.sym, 0, gfc_current_ns))
	    return MATCH_NO;

	  ap->expr->ts = ap->expr->symtree->n.sym->ts;
	}

	/* Assumed character length will not reduce to a constant expression
	   with LEN, as required by the standard.  */
	if (i == 5 && not_restricted
	    && ap->expr->symtree->n.sym->ts.type == BT_CHARACTER
	    && (ap->expr->symtree->n.sym->ts.u.cl->length == NULL
		|| ap->expr->symtree->n.sym->ts.deferred))
	  {
	    gfc_error ("Assumed or deferred character length variable %qs "
			"in constant expression at %L",
			ap->expr->symtree->n.sym->name,
			&ap->expr->where);
	      return MATCH_ERROR;
	  }
	else if (not_restricted && !gfc_check_init_expr (ap->expr))
	  return MATCH_ERROR;

	if (not_restricted == 0
	      && ap->expr->expr_type != EXPR_VARIABLE
	      && !check_restricted (ap->expr))
	  return MATCH_ERROR;

	if (not_restricted == 0
	    && ap->expr->expr_type == EXPR_VARIABLE
	    && ap->expr->symtree->n.sym->attr.dummy
	    && ap->expr->symtree->n.sym->attr.optional)
	  return MATCH_NO;
    }

  return MATCH_YES;
}


/* F95, 7.1.6.1, Initialization expressions, (5)
   F2003, 7.1.7 Initialization expression, (5)  */

static match
check_transformational (gfc_expr *e)
{
  static const char * const trans_func_f95[] = {
    "repeat", "reshape", "selected_int_kind",
    "selected_real_kind", "transfer", "trim", NULL
  };

  static const char * const trans_func_f2003[] =  {
    "all", "any", "count", "dot_product", "matmul", "null", "pack",
    "product", "repeat", "reshape", "selected_char_kind", "selected_int_kind",
    "selected_real_kind", "spread", "sum", "transfer", "transpose",
    "trim", "unpack", NULL
  };

  int i;
  const char *name;
  const char *const *functions;

  if (!e->value.function.isym
      || !e->value.function.isym->transformational)
    return MATCH_NO;

  name = e->symtree->n.sym->name;

  functions = (gfc_option.allow_std & GFC_STD_F2003)
		? trans_func_f2003 : trans_func_f95;

  /* NULL() is dealt with below.  */
  if (strcmp ("null", name) == 0)
    return MATCH_NO;

  for (i = 0; functions[i]; i++)
    if (strcmp (functions[i], name) == 0)
       break;

  if (functions[i] == NULL)
    {
      gfc_error ("transformational intrinsic %qs at %L is not permitted "
		 "in an initialization expression", name, &e->where);
      return MATCH_ERROR;
    }

  return check_init_expr_arguments (e);
}


/* F95, 7.1.6.1, Initialization expressions, (6)
   F2003, 7.1.7 Initialization expression, (6)  */

static match
check_null (gfc_expr *e)
{
  if (strcmp ("null", e->symtree->n.sym->name) != 0)
    return MATCH_NO;

  return check_init_expr_arguments (e);
}


static match
check_elemental (gfc_expr *e)
{
  if (!e->value.function.isym
      || !e->value.function.isym->elemental)
    return MATCH_NO;

  if (e->ts.type != BT_INTEGER
      && e->ts.type != BT_CHARACTER
      && !gfc_notify_std (GFC_STD_F2003, "Evaluation of nonstandard "
			  "initialization expression at %L", &e->where))
    return MATCH_ERROR;

  return check_init_expr_arguments (e);
}


static match
check_conversion (gfc_expr *e)
{
  if (!e->value.function.isym
      || !e->value.function.isym->conversion)
    return MATCH_NO;

  return check_init_expr_arguments (e);
}


/* Verify that an expression is an initialization expression.  A side
   effect is that the expression tree is reduced to a single constant
   node if all goes well.  This would normally happen when the
   expression is constructed but function references are assumed to be
   intrinsics in the context of initialization expressions.  If
   false is returned an error message has been generated.  */

bool
gfc_check_init_expr (gfc_expr *e)
{
  match m;
  bool t;

  if (e == NULL)
    return true;

  switch (e->expr_type)
    {
    case EXPR_OP:
      t = check_intrinsic_op (e, gfc_check_init_expr);
      if (t)
	t = gfc_simplify_expr (e, 0);

      break;

    case EXPR_FUNCTION:
      t = false;

      {
	bool conversion;
	gfc_intrinsic_sym* isym = NULL;
	gfc_symbol* sym = e->symtree->n.sym;

	/* Simplify here the intrinsics from the IEEE_ARITHMETIC and
	   IEEE_EXCEPTIONS modules.  */
	int mod = sym->from_intmod;
	if (mod == INTMOD_NONE && sym->generic)
	  mod = sym->generic->sym->from_intmod;
	if (mod == INTMOD_IEEE_ARITHMETIC || mod == INTMOD_IEEE_EXCEPTIONS)
	  {
	    gfc_expr *new_expr = gfc_simplify_ieee_functions (e);
	    if (new_expr)
	      {
		gfc_replace_expr (e, new_expr);
		t = true;
		break;
	      }
	  }

	/* If a conversion function, e.g., __convert_i8_i4, was inserted
	   into an array constructor, we need to skip the error check here.
           Conversion errors are  caught below in scalarize_intrinsic_call.  */
	conversion = e->value.function.isym
		   && (e->value.function.isym->conversion == 1);

	if (!conversion && (!gfc_is_intrinsic (sym, 0, e->where)
	    || (m = gfc_intrinsic_func_interface (e, 0)) != MATCH_YES))
	  {
	    gfc_error ("Function %qs in initialization expression at %L "
		       "must be an intrinsic function",
		       e->symtree->n.sym->name, &e->where);
	    break;
	  }

	if ((m = check_conversion (e)) == MATCH_NO
	    && (m = check_inquiry (e, 1)) == MATCH_NO
	    && (m = check_null (e)) == MATCH_NO
	    && (m = check_transformational (e)) == MATCH_NO
	    && (m = check_elemental (e)) == MATCH_NO)
	  {
	    gfc_error ("Intrinsic function %qs at %L is not permitted "
		       "in an initialization expression",
		       e->symtree->n.sym->name, &e->where);
	    m = MATCH_ERROR;
	  }

	if (m == MATCH_ERROR)
	  return false;

	/* Try to scalarize an elemental intrinsic function that has an
	   array argument.  */
	isym = gfc_find_function (e->symtree->n.sym->name);
	if (isym && isym->elemental
	    && (t = scalarize_intrinsic_call (e)))
	  break;
      }

      if (m == MATCH_YES)
	t = gfc_simplify_expr (e, 0);

      break;

    case EXPR_VARIABLE:
      t = true;

      /* This occurs when parsing pdt templates.  */
      if (gfc_expr_attr (e).pdt_kind)
	break;

      if (gfc_check_iter_variable (e))
	break;

      if (e->symtree->n.sym->attr.flavor == FL_PARAMETER)
	{
	  /* A PARAMETER shall not be used to define itself, i.e.
		REAL, PARAMETER :: x = transfer(0, x)
	     is invalid.  */
	  if (!e->symtree->n.sym->value)
	    {
	      gfc_error ("PARAMETER %qs is used at %L before its definition "
			 "is complete", e->symtree->n.sym->name, &e->where);
	      t = false;
	    }
	  else
	    t = simplify_parameter_variable (e, 0);

	  break;
	}

      if (gfc_in_match_data ())
	break;

      t = false;

      if (e->symtree->n.sym->as)
	{
	  switch (e->symtree->n.sym->as->type)
	    {
	      case AS_ASSUMED_SIZE:
		gfc_error ("Assumed size array %qs at %L is not permitted "
			   "in an initialization expression",
			   e->symtree->n.sym->name, &e->where);
		break;

	      case AS_ASSUMED_SHAPE:
		gfc_error ("Assumed shape array %qs at %L is not permitted "
			   "in an initialization expression",
			   e->symtree->n.sym->name, &e->where);
		break;

	      case AS_DEFERRED:
		gfc_error ("Deferred array %qs at %L is not permitted "
			   "in an initialization expression",
			   e->symtree->n.sym->name, &e->where);
		break;

	      case AS_EXPLICIT:
		gfc_error ("Array %qs at %L is a variable, which does "
			   "not reduce to a constant expression",
			   e->symtree->n.sym->name, &e->where);
		break;

	      default:
		gcc_unreachable();
	  }
	}
      else
	gfc_error ("Parameter %qs at %L has not been declared or is "
		   "a variable, which does not reduce to a constant "
		   "expression", e->symtree->name, &e->where);

      break;

    case EXPR_CONSTANT:
    case EXPR_NULL:
      t = true;
      break;

    case EXPR_SUBSTRING:
      if (e->ref)
	{
	  t = gfc_check_init_expr (e->ref->u.ss.start);
	  if (!t)
	    break;

	  t = gfc_check_init_expr (e->ref->u.ss.end);
	  if (t)
	    t = gfc_simplify_expr (e, 0);
	}
      else
	t = false;
      break;

    case EXPR_STRUCTURE:
      t = e->ts.is_iso_c ? true : false;
      if (t)
	break;

      t = check_alloc_comp_init (e);
      if (!t)
	break;

      t = gfc_check_constructor (e, gfc_check_init_expr);
      if (!t)
	break;

      break;

    case EXPR_ARRAY:
      t = gfc_check_constructor (e, gfc_check_init_expr);
      if (!t)
	break;

      t = gfc_expand_constructor (e, true);
      if (!t)
	break;

      t = gfc_check_constructor_type (e);
      break;

    default:
      gfc_internal_error ("check_init_expr(): Unknown expression type");
    }

  return t;
}

/* Reduces a general expression to an initialization expression (a constant).
   This used to be part of gfc_match_init_expr.
   Note that this function doesn't free the given expression on false.  */

bool
gfc_reduce_init_expr (gfc_expr *expr)
{
  bool t;

  gfc_init_expr_flag = true;
  t = gfc_resolve_expr (expr);
  if (t)
    t = gfc_check_init_expr (expr);
  gfc_init_expr_flag = false;

  if (!t)
    return false;

  if (expr->expr_type == EXPR_ARRAY)
    {
      if (!gfc_check_constructor_type (expr))
	return false;
      if (!gfc_expand_constructor (expr, true))
	return false;
    }

  return true;
}


/* Match an initialization expression.  We work by first matching an
   expression, then reducing it to a constant.  */

match
gfc_match_init_expr (gfc_expr **result)
{
  gfc_expr *expr;
  match m;
  bool t;

  expr = NULL;

  gfc_init_expr_flag = true;

  m = gfc_match_expr (&expr);
  if (m != MATCH_YES)
    {
      gfc_init_expr_flag = false;
      return m;
    }

  if (gfc_derived_parameter_expr (expr))
    {
      *result = expr;
      gfc_init_expr_flag = false;
      return m;
    }

  t = gfc_reduce_init_expr (expr);
  if (!t)
    {
      gfc_free_expr (expr);
      gfc_init_expr_flag = false;
      return MATCH_ERROR;
    }

  *result = expr;
  gfc_init_expr_flag = false;

  return MATCH_YES;
}


/* Given an actual argument list, test to see that each argument is a
   restricted expression and optionally if the expression type is
   integer or character.  */

static bool
restricted_args (gfc_actual_arglist *a)
{
  for (; a; a = a->next)
    {
      if (!check_restricted (a->expr))
	return false;
    }

  return true;
}


/************* Restricted/specification expressions *************/


/* Make sure a non-intrinsic function is a specification function,
 * see F08:7.1.11.5.  */

static bool
external_spec_function (gfc_expr *e)
{
  gfc_symbol *f;

  f = e->value.function.esym;

  /* IEEE functions allowed are "a reference to a transformational function
     from the intrinsic module IEEE_ARITHMETIC or IEEE_EXCEPTIONS", and
     "inquiry function from the intrinsic modules IEEE_ARITHMETIC and
     IEEE_EXCEPTIONS".  */
  if (f->from_intmod == INTMOD_IEEE_ARITHMETIC
      || f->from_intmod == INTMOD_IEEE_EXCEPTIONS)
    {
      if (!strcmp (f->name, "ieee_selected_real_kind")
	  || !strcmp (f->name, "ieee_support_rounding")
	  || !strcmp (f->name, "ieee_support_flag")
	  || !strcmp (f->name, "ieee_support_halting")
	  || !strcmp (f->name, "ieee_support_datatype")
	  || !strcmp (f->name, "ieee_support_denormal")
	  || !strcmp (f->name, "ieee_support_divide")
	  || !strcmp (f->name, "ieee_support_inf")
	  || !strcmp (f->name, "ieee_support_io")
	  || !strcmp (f->name, "ieee_support_nan")
	  || !strcmp (f->name, "ieee_support_sqrt")
	  || !strcmp (f->name, "ieee_support_standard")
	  || !strcmp (f->name, "ieee_support_underflow_control"))
	goto function_allowed;
    }

  if (f->attr.proc == PROC_ST_FUNCTION)
    {
      gfc_error ("Specification function %qs at %L cannot be a statement "
		 "function", f->name, &e->where);
      return false;
    }

  if (f->attr.proc == PROC_INTERNAL)
    {
      gfc_error ("Specification function %qs at %L cannot be an internal "
		 "function", f->name, &e->where);
      return false;
    }

  if (!f->attr.pure && !f->attr.elemental)
    {
      gfc_error ("Specification function %qs at %L must be PURE", f->name,
		 &e->where);
      return false;
    }

  /* F08:7.1.11.6. */
  if (f->attr.recursive
      && !gfc_notify_std (GFC_STD_F2003,
			  "Specification function %qs "
			  "at %L cannot be RECURSIVE",  f->name, &e->where))
      return false;

function_allowed:
  return restricted_args (e->value.function.actual);
}


/* Check to see that a function reference to an intrinsic is a
   restricted expression.  */

static bool
restricted_intrinsic (gfc_expr *e)
{
  /* TODO: Check constraints on inquiry functions.  7.1.6.2 (7).  */
  if (check_inquiry (e, 0) == MATCH_YES)
    return true;

  return restricted_args (e->value.function.actual);
}


/* Check the expressions of an actual arglist.  Used by check_restricted.  */

static bool
check_arglist (gfc_actual_arglist* arg, bool (*checker) (gfc_expr*))
{
  for (; arg; arg = arg->next)
    if (!checker (arg->expr))
      return false;

  return true;
}


/* Check the subscription expressions of a reference chain with a checking
   function; used by check_restricted.  */

static bool
check_references (gfc_ref* ref, bool (*checker) (gfc_expr*))
{
  int dim;

  if (!ref)
    return true;

  switch (ref->type)
    {
    case REF_ARRAY:
      for (dim = 0; dim != ref->u.ar.dimen; ++dim)
	{
	  if (!checker (ref->u.ar.start[dim]))
	    return false;
	  if (!checker (ref->u.ar.end[dim]))
	    return false;
	  if (!checker (ref->u.ar.stride[dim]))
	    return false;
	}
      break;

    case REF_COMPONENT:
      /* Nothing needed, just proceed to next reference.  */
      break;

    case REF_SUBSTRING:
      if (!checker (ref->u.ss.start))
	return false;
      if (!checker (ref->u.ss.end))
	return false;
      break;

    default:
      gcc_unreachable ();
      break;
    }

  return check_references (ref->next, checker);
}

/*  Return true if ns is a parent of the current ns.  */

static bool
is_parent_of_current_ns (gfc_namespace *ns)
{
  gfc_namespace *p;
  for (p = gfc_current_ns->parent; p; p = p->parent)
    if (ns == p)
      return true;

  return false;
}

/* Verify that an expression is a restricted expression.  Like its
   cousin check_init_expr(), an error message is generated if we
   return false.  */

static bool
check_restricted (gfc_expr *e)
{
  gfc_symbol* sym;
  bool t;

  if (e == NULL)
    return true;

  switch (e->expr_type)
    {
    case EXPR_OP:
      t = check_intrinsic_op (e, check_restricted);
      if (t)
	t = gfc_simplify_expr (e, 0);

      break;

    case EXPR_FUNCTION:
      if (e->value.function.esym)
	{
	  t = check_arglist (e->value.function.actual, &check_restricted);
	  if (t)
	    t = external_spec_function (e);
	}
      else
	{
	  if (e->value.function.isym && e->value.function.isym->inquiry)
	    t = true;
	  else
	    t = check_arglist (e->value.function.actual, &check_restricted);

	  if (t)
	    t = restricted_intrinsic (e);
	}
      break;

    case EXPR_VARIABLE:
      sym = e->symtree->n.sym;
      t = false;

      /* If a dummy argument appears in a context that is valid for a
	 restricted expression in an elemental procedure, it will have
	 already been simplified away once we get here.  Therefore we
	 don't need to jump through hoops to distinguish valid from
	 invalid cases.  */
      if (sym->attr.dummy && sym->ns == gfc_current_ns
	  && sym->ns->proc_name && sym->ns->proc_name->attr.elemental)
	{
	  gfc_error ("Dummy argument %qs not allowed in expression at %L",
		     sym->name, &e->where);
	  break;
	}

      if (sym->attr.optional)
	{
	  gfc_error ("Dummy argument %qs at %L cannot be OPTIONAL",
		     sym->name, &e->where);
	  break;
	}

      if (sym->attr.intent == INTENT_OUT)
	{
	  gfc_error ("Dummy argument %qs at %L cannot be INTENT(OUT)",
		     sym->name, &e->where);
	  break;
	}

      /* Check reference chain if any.  */
      if (!check_references (e->ref, &check_restricted))
	break;

      /* gfc_is_formal_arg broadcasts that a formal argument list is being
	 processed in resolve.c(resolve_formal_arglist).  This is done so
	 that host associated dummy array indices are accepted (PR23446).
	 This mechanism also does the same for the specification expressions
	 of array-valued functions.  */
      if (e->error
	    || sym->attr.in_common
	    || sym->attr.use_assoc
	    || sym->attr.dummy
	    || sym->attr.implied_index
	    || sym->attr.flavor == FL_PARAMETER
	    || is_parent_of_current_ns (sym->ns)
	    || (sym->ns->proc_name != NULL
		  && sym->ns->proc_name->attr.flavor == FL_MODULE)
	    || (gfc_is_formal_arg () && (sym->ns == gfc_current_ns)))
	{
	  t = true;
	  break;
	}

      gfc_error ("Variable %qs cannot appear in the expression at %L",
		 sym->name, &e->where);
      /* Prevent a repetition of the error.  */
      e->error = 1;
      break;

    case EXPR_NULL:
    case EXPR_CONSTANT:
      t = true;
      break;

    case EXPR_SUBSTRING:
      t = gfc_specification_expr (e->ref->u.ss.start);
      if (!t)
	break;

      t = gfc_specification_expr (e->ref->u.ss.end);
      if (t)
	t = gfc_simplify_expr (e, 0);

      break;

    case EXPR_STRUCTURE:
      t = gfc_check_constructor (e, check_restricted);
      break;

    case EXPR_ARRAY:
      t = gfc_check_constructor (e, check_restricted);
      break;

    default:
      gfc_internal_error ("check_restricted(): Unknown expression type");
    }

  return t;
}


/* Check to see that an expression is a specification expression.  If
   we return false, an error has been generated.  */

bool
gfc_specification_expr (gfc_expr *e)
{
  gfc_component *comp;

  if (e == NULL)
    return true;

  if (e->ts.type != BT_INTEGER)
    {
      gfc_error ("Expression at %L must be of INTEGER type, found %s",
		 &e->where, gfc_basic_typename (e->ts.type));
      return false;
    }

  comp = gfc_get_proc_ptr_comp (e);
  if (e->expr_type == EXPR_FUNCTION
      && !e->value.function.isym
      && !e->value.function.esym
      && !gfc_pure (e->symtree->n.sym)
      && (!comp || !comp->attr.pure))
    {
      gfc_error ("Function %qs at %L must be PURE",
		 e->symtree->n.sym->name, &e->where);
      /* Prevent repeat error messages.  */
      e->symtree->n.sym->attr.pure = 1;
      return false;
    }

  if (e->rank != 0)
    {
      gfc_error ("Expression at %L must be scalar", &e->where);
      return false;
    }

  if (!gfc_simplify_expr (e, 0))
    return false;

  return check_restricted (e);
}


/************** Expression conformance checks.  *************/

/* Given two expressions, make sure that the arrays are conformable.  */

bool
gfc_check_conformance (gfc_expr *op1, gfc_expr *op2, const char *optype_msgid, ...)
{
  int op1_flag, op2_flag, d;
  mpz_t op1_size, op2_size;
  bool t;

  va_list argp;
  char buffer[240];

  if (op1->rank == 0 || op2->rank == 0)
    return true;

  va_start (argp, optype_msgid);
  vsnprintf (buffer, 240, optype_msgid, argp);
  va_end (argp);

  if (op1->rank != op2->rank)
    {
      gfc_error ("Incompatible ranks in %s (%d and %d) at %L", _(buffer),
		 op1->rank, op2->rank, &op1->where);
      return false;
    }

  t = true;

  for (d = 0; d < op1->rank; d++)
    {
      op1_flag = gfc_array_dimen_size(op1, d, &op1_size);
      op2_flag = gfc_array_dimen_size(op2, d, &op2_size);

      if (op1_flag && op2_flag && mpz_cmp (op1_size, op2_size) != 0)
	{
	  gfc_error ("Different shape for %s at %L on dimension %d "
		     "(%d and %d)", _(buffer), &op1->where, d + 1,
		     (int) mpz_get_si (op1_size),
		     (int) mpz_get_si (op2_size));

	  t = false;
	}

      if (op1_flag)
	mpz_clear (op1_size);
      if (op2_flag)
	mpz_clear (op2_size);

      if (!t)
	return false;
    }

  return true;
}


/* Given an assignable expression and an arbitrary expression, make
   sure that the assignment can take place.  Only add a call to the intrinsic
   conversion routines, when allow_convert is set.  When this assign is a
   coarray call, then the convert is done by the coarray routine implictly and
   adding the intrinsic conversion would do harm in most cases.  */

bool
gfc_check_assign (gfc_expr *lvalue, gfc_expr *rvalue, int conform,
		  bool allow_convert)
{
  gfc_symbol *sym;
  gfc_ref *ref;
  int has_pointer;

  sym = lvalue->symtree->n.sym;

  /* See if this is the component or subcomponent of a pointer.  */
  has_pointer = sym->attr.pointer;
  for (ref = lvalue->ref; ref; ref = ref->next)
    if (ref->type == REF_COMPONENT && ref->u.c.component->attr.pointer)
      {
	has_pointer = 1;
	break;
      }

  /* 12.5.2.2, Note 12.26: The result variable is very similar to any other
     variable local to a function subprogram.  Its existence begins when
     execution of the function is initiated and ends when execution of the
     function is terminated...
     Therefore, the left hand side is no longer a variable, when it is:  */
  if (sym->attr.flavor == FL_PROCEDURE && sym->attr.proc != PROC_ST_FUNCTION
      && !sym->attr.external)
    {
      bool bad_proc;
      bad_proc = false;

      /* (i) Use associated;  */
      if (sym->attr.use_assoc)
	bad_proc = true;

      /* (ii) The assignment is in the main program; or  */
      if (gfc_current_ns->proc_name
	  && gfc_current_ns->proc_name->attr.is_main_program)
	bad_proc = true;

      /* (iii) A module or internal procedure...  */
      if (gfc_current_ns->proc_name
	  && (gfc_current_ns->proc_name->attr.proc == PROC_INTERNAL
	      || gfc_current_ns->proc_name->attr.proc == PROC_MODULE)
	  && gfc_current_ns->parent
	  && (!(gfc_current_ns->parent->proc_name->attr.function
		|| gfc_current_ns->parent->proc_name->attr.subroutine)
	      || gfc_current_ns->parent->proc_name->attr.is_main_program))
	{
	  /* ... that is not a function...  */
	  if (gfc_current_ns->proc_name
	      && !gfc_current_ns->proc_name->attr.function)
	    bad_proc = true;

	  /* ... or is not an entry and has a different name.  */
	  if (!sym->attr.entry && sym->name != gfc_current_ns->proc_name->name)
	    bad_proc = true;
	}

      /* (iv) Host associated and not the function symbol or the
	      parent result.  This picks up sibling references, which
	      cannot be entries.  */
      if (!sym->attr.entry
	    && sym->ns == gfc_current_ns->parent
	    && sym != gfc_current_ns->proc_name
	    && sym != gfc_current_ns->parent->proc_name->result)
	bad_proc = true;

      if (bad_proc)
	{
	  gfc_error ("%qs at %L is not a VALUE", sym->name, &lvalue->where);
	  return false;
	}
    }

  if (rvalue->rank != 0 && lvalue->rank != rvalue->rank)
    {
      gfc_error ("Incompatible ranks %d and %d in assignment at %L",
		 lvalue->rank, rvalue->rank, &lvalue->where);
      return false;
    }

  if (lvalue->ts.type == BT_UNKNOWN)
    {
      gfc_error ("Variable type is UNKNOWN in assignment at %L",
		 &lvalue->where);
      return false;
    }

  if (rvalue->expr_type == EXPR_NULL)
    {
      if (has_pointer && (ref == NULL || ref->next == NULL)
	  && lvalue->symtree->n.sym->attr.data)
        return true;
      else
	{
	  gfc_error ("NULL appears on right-hand side in assignment at %L",
		     &rvalue->where);
	  return false;
	}
    }

  /* This is possibly a typo: x = f() instead of x => f().  */
  if (warn_surprising
      && rvalue->expr_type == EXPR_FUNCTION && gfc_expr_attr (rvalue).pointer)
    gfc_warning (OPT_Wsurprising,
		 "POINTER-valued function appears on right-hand side of "
		 "assignment at %L", &rvalue->where);

  /* Check size of array assignments.  */
  if (lvalue->rank != 0 && rvalue->rank != 0
      && !gfc_check_conformance (lvalue, rvalue, "array assignment"))
    return false;

  if (rvalue->is_boz && lvalue->ts.type != BT_INTEGER
      && lvalue->symtree->n.sym->attr.data
      && !gfc_notify_std (GFC_STD_GNU, "BOZ literal at %L used to "
			  "initialize non-integer variable %qs",
			  &rvalue->where, lvalue->symtree->n.sym->name))
    return false;
  else if (rvalue->is_boz && !lvalue->symtree->n.sym->attr.data
      && !gfc_notify_std (GFC_STD_GNU, "BOZ literal at %L outside "
			  "a DATA statement and outside INT/REAL/DBLE/CMPLX",
			  &rvalue->where))
    return false;

  /* Handle the case of a BOZ literal on the RHS.  */
  if (rvalue->is_boz && lvalue->ts.type != BT_INTEGER)
    {
      int rc;
      if (warn_surprising)
	gfc_warning (OPT_Wsurprising,
		     "BOZ literal at %L is bitwise transferred "
		     "non-integer symbol %qs", &rvalue->where,
		     lvalue->symtree->n.sym->name);
      if (!gfc_convert_boz (rvalue, &lvalue->ts))
	return false;
      if ((rc = gfc_range_check (rvalue)) != ARITH_OK)
	{
	  if (rc == ARITH_UNDERFLOW)
	    gfc_error ("Arithmetic underflow of bit-wise transferred BOZ at %L"
		       ". This check can be disabled with the option "
		       "%<-fno-range-check%>", &rvalue->where);
	  else if (rc == ARITH_OVERFLOW)
	    gfc_error ("Arithmetic overflow of bit-wise transferred BOZ at %L"
		       ". This check can be disabled with the option "
		       "%<-fno-range-check%>", &rvalue->where);
	  else if (rc == ARITH_NAN)
	    gfc_error ("Arithmetic NaN of bit-wise transferred BOZ at %L"
		       ". This check can be disabled with the option "
		       "%<-fno-range-check%>", &rvalue->where);
	  return false;
	}
    }

  if (gfc_expr_attr (lvalue).pdt_kind || gfc_expr_attr (lvalue).pdt_len)
    {
      gfc_error ("The assignment to a KIND or LEN component of a "
		 "parameterized type at %L is not allowed",
		 &lvalue->where);
      return false;
    }

  if (gfc_compare_types (&lvalue->ts, &rvalue->ts))
    return true;

  /* Only DATA Statements come here.  */
  if (!conform)
    {
      /* Numeric can be converted to any other numeric. And Hollerith can be
	 converted to any other type.  */
      if ((gfc_numeric_ts (&lvalue->ts) && gfc_numeric_ts (&rvalue->ts))
	  || rvalue->ts.type == BT_HOLLERITH)
	return true;

      if (lvalue->ts.type == BT_LOGICAL && rvalue->ts.type == BT_LOGICAL)
	return true;

      gfc_error ("Incompatible types in DATA statement at %L; attempted "
		 "conversion of %s to %s", &lvalue->where,
		 gfc_typename (&rvalue->ts), gfc_typename (&lvalue->ts));

      return false;
    }

  /* Assignment is the only case where character variables of different
     kind values can be converted into one another.  */
  if (lvalue->ts.type == BT_CHARACTER && rvalue->ts.type == BT_CHARACTER)
    {
      if (lvalue->ts.kind != rvalue->ts.kind && allow_convert)
	return gfc_convert_chartype (rvalue, &lvalue->ts);
      else
	return true;
    }

  if (!allow_convert)
    return true;

  return gfc_convert_type (rvalue, &lvalue->ts, 1);
}


/* Check that a pointer assignment is OK.  We first check lvalue, and
   we only check rvalue if it's not an assignment to NULL() or a
   NULLIFY statement.  */

bool
gfc_check_pointer_assign (gfc_expr *lvalue, gfc_expr *rvalue)
{
  symbol_attribute attr, lhs_attr;
  gfc_ref *ref;
  bool is_pure, is_implicit_pure, rank_remap;
  int proc_pointer;

  lhs_attr = gfc_expr_attr (lvalue);
  if (lvalue->ts.type == BT_UNKNOWN && !lhs_attr.proc_pointer)
    {
      gfc_error ("Pointer assignment target is not a POINTER at %L",
		 &lvalue->where);
      return false;
    }

  if (lhs_attr.flavor == FL_PROCEDURE && lhs_attr.use_assoc
      && !lhs_attr.proc_pointer)
    {
      gfc_error ("%qs in the pointer assignment at %L cannot be an "
		 "l-value since it is a procedure",
		 lvalue->symtree->n.sym->name, &lvalue->where);
      return false;
    }

  proc_pointer = lvalue->symtree->n.sym->attr.proc_pointer;

  rank_remap = false;
  for (ref = lvalue->ref; ref; ref = ref->next)
    {
      if (ref->type == REF_COMPONENT)
	proc_pointer = ref->u.c.component->attr.proc_pointer;

      if (ref->type == REF_ARRAY && ref->next == NULL)
	{
	  int dim;

	  if (ref->u.ar.type == AR_FULL)
	    break;

	  if (ref->u.ar.type != AR_SECTION)
	    {
	      gfc_error ("Expected bounds specification for %qs at %L",
			 lvalue->symtree->n.sym->name, &lvalue->where);
	      return false;
	    }

	  if (!gfc_notify_std (GFC_STD_F2003, "Bounds specification "
			       "for %qs in pointer assignment at %L",
			       lvalue->symtree->n.sym->name, &lvalue->where))
	    return false;

	  /* When bounds are given, all lbounds are necessary and either all
	     or none of the upper bounds; no strides are allowed.  If the
	     upper bounds are present, we may do rank remapping.  */
	  for (dim = 0; dim < ref->u.ar.dimen; ++dim)
	    {
	      if (!ref->u.ar.start[dim]
		  || ref->u.ar.dimen_type[dim] != DIMEN_RANGE)
		{
		  gfc_error ("Lower bound has to be present at %L",
			     &lvalue->where);
		  return false;
		}
	      if (ref->u.ar.stride[dim])
		{
		  gfc_error ("Stride must not be present at %L",
			     &lvalue->where);
		  return false;
		}

	      if (dim == 0)
		rank_remap = (ref->u.ar.end[dim] != NULL);
	      else
		{
		  if ((rank_remap && !ref->u.ar.end[dim])
		      || (!rank_remap && ref->u.ar.end[dim]))
		    {
		      gfc_error ("Either all or none of the upper bounds"
				 " must be specified at %L", &lvalue->where);
		      return false;
		    }
		}
	    }
	}
    }

  is_pure = gfc_pure (NULL);
  is_implicit_pure = gfc_implicit_pure (NULL);

  /* If rvalue is a NULL() or NULLIFY, we're done. Otherwise the type,
     kind, etc for lvalue and rvalue must match, and rvalue must be a
     pure variable if we're in a pure function.  */
  if (rvalue->expr_type == EXPR_NULL && rvalue->ts.type == BT_UNKNOWN)
    return true;

  /* F2008, C723 (pointer) and C726 (proc-pointer); for PURE also C1283.  */
  if (lvalue->expr_type == EXPR_VARIABLE
      && gfc_is_coindexed (lvalue))
    {
      gfc_ref *ref;
      for (ref = lvalue->ref; ref; ref = ref->next)
	if (ref->type == REF_ARRAY && ref->u.ar.codimen)
	  {
	    gfc_error ("Pointer object at %L shall not have a coindex",
		       &lvalue->where);
	    return false;
	  }
    }

  /* Checks on rvalue for procedure pointer assignments.  */
  if (proc_pointer)
    {
      char err[200];
      gfc_symbol *s1,*s2;
      gfc_component *comp1, *comp2;
      const char *name;

      attr = gfc_expr_attr (rvalue);
      if (!((rvalue->expr_type == EXPR_NULL)
	    || (rvalue->expr_type == EXPR_FUNCTION && attr.proc_pointer)
	    || (rvalue->expr_type == EXPR_VARIABLE && attr.proc_pointer)
	    || (rvalue->expr_type == EXPR_VARIABLE
		&& attr.flavor == FL_PROCEDURE)))
	{
	  gfc_error ("Invalid procedure pointer assignment at %L",
		     &rvalue->where);
	  return false;
	}
      if (rvalue->expr_type == EXPR_VARIABLE && !attr.proc_pointer)
	{
      	  /* Check for intrinsics.  */
	  gfc_symbol *sym = rvalue->symtree->n.sym;
	  if (!sym->attr.intrinsic
	      && (gfc_is_intrinsic (sym, 0, sym->declared_at)
		  || gfc_is_intrinsic (sym, 1, sym->declared_at)))
	    {
	      sym->attr.intrinsic = 1;
	      gfc_resolve_intrinsic (sym, &rvalue->where);
	      attr = gfc_expr_attr (rvalue);
	    }
	  /* Check for result of embracing function.  */
	  if (sym->attr.function && sym->result == sym)
	    {
	      gfc_namespace *ns;

	      for (ns = gfc_current_ns; ns; ns = ns->parent)
		if (sym == ns->proc_name)
		  {
		    gfc_error ("Function result %qs is invalid as proc-target "
			       "in procedure pointer assignment at %L",
			       sym->name, &rvalue->where);
		    return false;
		  }
	    }
	}
      if (attr.abstract)
	{
	  gfc_error ("Abstract interface %qs is invalid "
		     "in procedure pointer assignment at %L",
		     rvalue->symtree->name, &rvalue->where);
	  return false;
	}
      /* Check for F08:C729.  */
      if (attr.flavor == FL_PROCEDURE)
	{
	  if (attr.proc == PROC_ST_FUNCTION)
	    {
	      gfc_error ("Statement function %qs is invalid "
			 "in procedure pointer assignment at %L",
			 rvalue->symtree->name, &rvalue->where);
	      return false;
	    }
	  if (attr.proc == PROC_INTERNAL &&
	      !gfc_notify_std(GFC_STD_F2008, "Internal procedure %qs "
			      "is invalid in procedure pointer assignment "
			      "at %L", rvalue->symtree->name, &rvalue->where))
	    return false;
	  if (attr.intrinsic && gfc_intrinsic_actual_ok (rvalue->symtree->name,
							 attr.subroutine) == 0)
	    {
	      gfc_error ("Intrinsic %qs at %L is invalid in procedure pointer "
			 "assignment", rvalue->symtree->name, &rvalue->where);
	      return false;
	    }
	}
      /* Check for F08:C730.  */
      if (attr.elemental && !attr.intrinsic)
	{
	  gfc_error ("Nonintrinsic elemental procedure %qs is invalid "
		     "in procedure pointer assignment at %L",
		     rvalue->symtree->name, &rvalue->where);
	  return false;
	}

      /* Ensure that the calling convention is the same. As other attributes
	 such as DLLEXPORT may differ, one explicitly only tests for the
	 calling conventions.  */
      if (rvalue->expr_type == EXPR_VARIABLE
	  && lvalue->symtree->n.sym->attr.ext_attr
	       != rvalue->symtree->n.sym->attr.ext_attr)
	{
	  symbol_attribute calls;

	  calls.ext_attr = 0;
	  gfc_add_ext_attribute (&calls, EXT_ATTR_CDECL, NULL);
	  gfc_add_ext_attribute (&calls, EXT_ATTR_STDCALL, NULL);
	  gfc_add_ext_attribute (&calls, EXT_ATTR_FASTCALL, NULL);

	  if ((calls.ext_attr & lvalue->symtree->n.sym->attr.ext_attr)
	      != (calls.ext_attr & rvalue->symtree->n.sym->attr.ext_attr))
	    {
	      gfc_error ("Mismatch in the procedure pointer assignment "
			 "at %L: mismatch in the calling convention",
			 &rvalue->where);
	  return false;
	    }
	}

      comp1 = gfc_get_proc_ptr_comp (lvalue);
      if (comp1)
	s1 = comp1->ts.interface;
      else
	{
	  s1 = lvalue->symtree->n.sym;
	  if (s1->ts.interface)
	    s1 = s1->ts.interface;
	}

      comp2 = gfc_get_proc_ptr_comp (rvalue);
      if (comp2)
	{
	  if (rvalue->expr_type == EXPR_FUNCTION)
	    {
	      s2 = comp2->ts.interface->result;
	      name = s2->name;
	    }
	  else
	    {
	      s2 = comp2->ts.interface;
	      name = comp2->name;
	    }
	}
      else if (rvalue->expr_type == EXPR_FUNCTION)
	{
	  if (rvalue->value.function.esym)
	    s2 = rvalue->value.function.esym->result;
	  else
	    s2 = rvalue->symtree->n.sym->result;

	  name = s2->name;
	}
      else
	{
	  s2 = rvalue->symtree->n.sym;
	  name = s2->name;
	}

      if (s2 && s2->attr.proc_pointer && s2->ts.interface)
	s2 = s2->ts.interface;

      /* Special check for the case of absent interface on the lvalue.
       * All other interface checks are done below. */
      if (!s1 && comp1 && comp1->attr.subroutine && s2 && s2->attr.function)
	{
	  gfc_error ("Interface mismatch in procedure pointer assignment "
		     "at %L: %qs is not a subroutine", &rvalue->where, name);
	  return false;
	}

      /* F08:7.2.2.4 (4)  */
      if (s2 && gfc_explicit_interface_required (s2, err, sizeof(err)))
	{
	  if (comp1 && !s1)
	    {
	      gfc_error ("Explicit interface required for component %qs at %L: %s",
			 comp1->name, &lvalue->where, err);
	      return false;
	    }
	  else if (s1->attr.if_source == IFSRC_UNKNOWN)
	    {
	      gfc_error ("Explicit interface required for %qs at %L: %s",
			 s1->name, &lvalue->where, err);
	      return false;
	    }
	}
      if (s1 && gfc_explicit_interface_required (s1, err, sizeof(err)))
	{
	  if (comp2 && !s2)
	    {
	      gfc_error ("Explicit interface required for component %qs at %L: %s",
			 comp2->name, &rvalue->where, err);
	      return false;
	    }
	  else if (s2->attr.if_source == IFSRC_UNKNOWN)
	    {
	      gfc_error ("Explicit interface required for %qs at %L: %s",
			 s2->name, &rvalue->where, err);
	      return false;
	    }
	}

      if (s1 == s2 || !s1 || !s2)
	return true;

      if (!gfc_compare_interfaces (s1, s2, name, 0, 1,
				   err, sizeof(err), NULL, NULL))
	{
	  gfc_error ("Interface mismatch in procedure pointer assignment "
		     "at %L: %s", &rvalue->where, err);
	  return false;
	}

      /* Check F2008Cor2, C729.  */
      if (!s2->attr.intrinsic && s2->attr.if_source == IFSRC_UNKNOWN
	  && !s2->attr.external && !s2->attr.subroutine && !s2->attr.function)
	{
	  gfc_error ("Procedure pointer target %qs at %L must be either an "
		     "intrinsic, host or use associated, referenced or have "
		     "the EXTERNAL attribute", s2->name, &rvalue->where);
	  return false;
	}

      return true;
    }

  if (!gfc_compare_types (&lvalue->ts, &rvalue->ts))
    {
      /* Check for F03:C717.  */
      if (UNLIMITED_POLY (rvalue)
	  && !(UNLIMITED_POLY (lvalue)
	       || (lvalue->ts.type == BT_DERIVED
		   && (lvalue->ts.u.derived->attr.is_bind_c
		       || lvalue->ts.u.derived->attr.sequence))))
	gfc_error ("Data-pointer-object at %L must be unlimited "
		   "polymorphic, or of a type with the BIND or SEQUENCE "
		   "attribute, to be compatible with an unlimited "
		   "polymorphic target", &lvalue->where);
      else
	gfc_error ("Different types in pointer assignment at %L; "
		   "attempted assignment of %s to %s", &lvalue->where,
		   gfc_typename (&rvalue->ts),
		   gfc_typename (&lvalue->ts));
      return false;
    }

  if (lvalue->ts.type != BT_CLASS && lvalue->ts.kind != rvalue->ts.kind)
    {
      gfc_error ("Different kind type parameters in pointer "
		 "assignment at %L", &lvalue->where);
      return false;
    }

  if (lvalue->rank != rvalue->rank && !rank_remap)
    {
      gfc_error ("Different ranks in pointer assignment at %L", &lvalue->where);
      return false;
    }

  /* Make sure the vtab is present.  */
  if (lvalue->ts.type == BT_CLASS && !UNLIMITED_POLY (rvalue))
    gfc_find_vtab (&rvalue->ts);

  /* Check rank remapping.  */
  if (rank_remap)
    {
      mpz_t lsize, rsize;

      /* If this can be determined, check that the target must be at least as
	 large as the pointer assigned to it is.  */
      if (gfc_array_size (lvalue, &lsize)
	  && gfc_array_size (rvalue, &rsize)
	  && mpz_cmp (rsize, lsize) < 0)
	{
	  gfc_error ("Rank remapping target is smaller than size of the"
		     " pointer (%ld < %ld) at %L",
		     mpz_get_si (rsize), mpz_get_si (lsize),
		     &lvalue->where);
	  return false;
	}

      /* The target must be either rank one or it must be simply contiguous
	 and F2008 must be allowed.  */
      if (rvalue->rank != 1)
	{
	  if (!gfc_is_simply_contiguous (rvalue, true, false))
	    {
	      gfc_error ("Rank remapping target must be rank 1 or"
			 " simply contiguous at %L", &rvalue->where);
	      return false;
	    }
	  if (!gfc_notify_std (GFC_STD_F2008, "Rank remapping target is not "
			       "rank 1 at %L", &rvalue->where))
	    return false;
	}
    }

  /* Now punt if we are dealing with a NULLIFY(X) or X = NULL(X).  */
  if (rvalue->expr_type == EXPR_NULL)
    return true;

  if (lvalue->ts.type == BT_CHARACTER)
    {
      bool t = gfc_check_same_strlen (lvalue, rvalue, "pointer assignment");
      if (!t)
	return false;
    }

  if (rvalue->expr_type == EXPR_VARIABLE && is_subref_array (rvalue))
    lvalue->symtree->n.sym->attr.subref_array_pointer = 1;

  attr = gfc_expr_attr (rvalue);

  if (rvalue->expr_type == EXPR_FUNCTION && !attr.pointer)
    {
      /* F2008, C725.  For PURE also C1283.  Sometimes rvalue is a function call
	 to caf_get.  Map this to the same error message as below when it is
	 still a variable expression.  */
      if (rvalue->value.function.isym
	  && rvalue->value.function.isym->id == GFC_ISYM_CAF_GET)
	/* The test above might need to be extend when F08, Note 5.4 has to be
	   interpreted in the way that target and pointer with the same coindex
	   are allowed.  */
	gfc_error ("Data target at %L shall not have a coindex",
		   &rvalue->where);
      else
	gfc_error ("Target expression in pointer assignment "
		   "at %L must deliver a pointer result",
		   &rvalue->where);
      return false;
    }

  if (!attr.target && !attr.pointer)
    {
      gfc_error ("Pointer assignment target is neither TARGET "
		 "nor POINTER at %L", &rvalue->where);
      return false;
    }

  if (is_pure && gfc_impure_variable (rvalue->symtree->n.sym))
    {
      gfc_error ("Bad target in pointer assignment in PURE "
		 "procedure at %L", &rvalue->where);
    }

  if (is_implicit_pure && gfc_impure_variable (rvalue->symtree->n.sym))
    gfc_unset_implicit_pure (gfc_current_ns->proc_name);

  if (gfc_has_vector_index (rvalue))
    {
      gfc_error ("Pointer assignment with vector subscript "
		 "on rhs at %L", &rvalue->where);
      return false;
    }

  if (attr.is_protected && attr.use_assoc
      && !(attr.pointer || attr.proc_pointer))
    {
      gfc_error ("Pointer assignment target has PROTECTED "
		 "attribute at %L", &rvalue->where);
      return false;
    }

  /* F2008, C725. For PURE also C1283.  */
  if (rvalue->expr_type == EXPR_VARIABLE
      && gfc_is_coindexed (rvalue))
    {
      gfc_ref *ref;
      for (ref = rvalue->ref; ref; ref = ref->next)
	if (ref->type == REF_ARRAY && ref->u.ar.codimen)
	  {
	    gfc_error ("Data target at %L shall not have a coindex",
		       &rvalue->where);
	    return false;
	  }
    }

  /* Error for assignments of contiguous pointers to targets which is not
     contiguous.  Be lenient in the definition of what counts as
     congiguous.  */

  if (lhs_attr.contiguous && !gfc_is_simply_contiguous (rvalue, false, true))
    gfc_error ("Assignment to contiguous pointer from non-contiguous "
	       "target at %L", &rvalue->where);

  /* Warn if it is the LHS pointer may lives longer than the RHS target.  */
  if (warn_target_lifetime
      && rvalue->expr_type == EXPR_VARIABLE
      && !rvalue->symtree->n.sym->attr.save
      && !rvalue->symtree->n.sym->attr.pointer && !attr.pointer
      && !rvalue->symtree->n.sym->attr.host_assoc
      && !rvalue->symtree->n.sym->attr.in_common
      && !rvalue->symtree->n.sym->attr.use_assoc
      && !rvalue->symtree->n.sym->attr.dummy)
    {
      bool warn;
      gfc_namespace *ns;

      warn = lvalue->symtree->n.sym->attr.dummy
	     || lvalue->symtree->n.sym->attr.result
	     || lvalue->symtree->n.sym->attr.function
	     || (lvalue->symtree->n.sym->attr.host_assoc
		 && lvalue->symtree->n.sym->ns
		    != rvalue->symtree->n.sym->ns)
	     || lvalue->symtree->n.sym->attr.use_assoc
	     || lvalue->symtree->n.sym->attr.in_common;

      if (rvalue->symtree->n.sym->ns->proc_name
	  && rvalue->symtree->n.sym->ns->proc_name->attr.flavor != FL_PROCEDURE
	  && rvalue->symtree->n.sym->ns->proc_name->attr.flavor != FL_PROGRAM)
       for (ns = rvalue->symtree->n.sym->ns;
	    ns && ns->proc_name && ns->proc_name->attr.flavor != FL_PROCEDURE;
	    ns = ns->parent)
	if (ns->parent == lvalue->symtree->n.sym->ns)
	  {
	    warn = true;
	    break;
	  }

      if (warn)
	gfc_warning (OPT_Wtarget_lifetime,
		     "Pointer at %L in pointer assignment might outlive the "
		     "pointer target", &lvalue->where);
    }

  return true;
}


/* Relative of gfc_check_assign() except that the lvalue is a single
   symbol.  Used for initialization assignments.  */

bool
gfc_check_assign_symbol (gfc_symbol *sym, gfc_component *comp, gfc_expr *rvalue)
{
  gfc_expr lvalue;
  bool r;
  bool pointer, proc_pointer;

  memset (&lvalue, '\0', sizeof (gfc_expr));

  lvalue.expr_type = EXPR_VARIABLE;
  lvalue.ts = sym->ts;
  if (sym->as)
    lvalue.rank = sym->as->rank;
  lvalue.symtree = XCNEW (gfc_symtree);
  lvalue.symtree->n.sym = sym;
  lvalue.where = sym->declared_at;

  if (comp)
    {
      lvalue.ref = gfc_get_ref ();
      lvalue.ref->type = REF_COMPONENT;
      lvalue.ref->u.c.component = comp;
      lvalue.ref->u.c.sym = sym;
      lvalue.ts = comp->ts;
      lvalue.rank = comp->as ? comp->as->rank : 0;
      lvalue.where = comp->loc;
      pointer = comp->ts.type == BT_CLASS &&  CLASS_DATA (comp)
		? CLASS_DATA (comp)->attr.class_pointer : comp->attr.pointer;
      proc_pointer = comp->attr.proc_pointer;
    }
  else
    {
      pointer = sym->ts.type == BT_CLASS &&  CLASS_DATA (sym)
		? CLASS_DATA (sym)->attr.class_pointer : sym->attr.pointer;
      proc_pointer = sym->attr.proc_pointer;
    }

  if (pointer || proc_pointer)
    r = gfc_check_pointer_assign (&lvalue, rvalue);
  else
    {
      /* If a conversion function, e.g., __convert_i8_i4, was inserted
	 into an array constructor, we should check if it can be reduced
	 as an initialization expression.  */
      if (rvalue->expr_type == EXPR_FUNCTION
	  && rvalue->value.function.isym
	  && (rvalue->value.function.isym->conversion == 1))
	gfc_check_init_expr (rvalue);

      r = gfc_check_assign (&lvalue, rvalue, 1);
    }

  free (lvalue.symtree);
  free (lvalue.ref);

  if (!r)
    return r;

  if (pointer && rvalue->expr_type != EXPR_NULL)
    {
      /* F08:C461. Additional checks for pointer initialization.  */
      symbol_attribute attr;
      attr = gfc_expr_attr (rvalue);
      if (attr.allocatable)
	{
	  gfc_error ("Pointer initialization target at %L "
	             "must not be ALLOCATABLE", &rvalue->where);
	  return false;
	}
      if (!attr.target || attr.pointer)
	{
	  gfc_error ("Pointer initialization target at %L "
		     "must have the TARGET attribute", &rvalue->where);
	  return false;
	}

      if (!attr.save && rvalue->expr_type == EXPR_VARIABLE
	  && rvalue->symtree->n.sym->ns->proc_name
	  && rvalue->symtree->n.sym->ns->proc_name->attr.is_main_program)
	{
	  rvalue->symtree->n.sym->ns->proc_name->attr.save = SAVE_IMPLICIT;
	  attr.save = SAVE_IMPLICIT;
	}

      if (!attr.save)
	{
	  gfc_error ("Pointer initialization target at %L "
		     "must have the SAVE attribute", &rvalue->where);
	  return false;
	}
    }

  if (proc_pointer && rvalue->expr_type != EXPR_NULL)
    {
      /* F08:C1220. Additional checks for procedure pointer initialization.  */
      symbol_attribute attr = gfc_expr_attr (rvalue);
      if (attr.proc_pointer)
	{
	  gfc_error ("Procedure pointer initialization target at %L "
		     "may not be a procedure pointer", &rvalue->where);
	  return false;
	}
    }

  return true;
}

/* Invoke gfc_build_init_expr to create an initializer expression, but do not
 * require that an expression be built.  */

gfc_expr *
gfc_build_default_init_expr (gfc_typespec *ts, locus *where)
{
  return gfc_build_init_expr (ts, where, false);
}

/* Build an initializer for a local integer, real, complex, logical, or
   character variable, based on the command line flags finit-local-zero,
   finit-integer=, finit-real=, finit-logical=, and finit-character=.
   With force, an initializer is ALWAYS generated.  */

gfc_expr *
gfc_build_init_expr (gfc_typespec *ts, locus *where, bool force)
{
  int char_len;
  gfc_expr *init_expr;
  int i;

  /* Try to build an initializer expression.  */
  init_expr = gfc_get_constant_expr (ts->type, ts->kind, where);

  /* If we want to force generation, make sure we default to zero.  */
  gfc_init_local_real init_real = flag_init_real;
  int init_logical = gfc_option.flag_init_logical;
  if (force)
    {
      if (init_real == GFC_INIT_REAL_OFF)
	init_real = GFC_INIT_REAL_ZERO;
      if (init_logical == GFC_INIT_LOGICAL_OFF)
	init_logical = GFC_INIT_LOGICAL_FALSE;
    }

  /* We will only initialize integers, reals, complex, logicals, and
     characters, and only if the corresponding command-line flags
     were set.  Otherwise, we free init_expr and return null.  */
  switch (ts->type)
    {
    case BT_INTEGER:
      if (force || gfc_option.flag_init_integer != GFC_INIT_INTEGER_OFF)
        mpz_set_si (init_expr->value.integer,
                         gfc_option.flag_init_integer_value);
      else
        {
          gfc_free_expr (init_expr);
          init_expr = NULL;
        }
      break;

    case BT_REAL:
      switch (init_real)
        {
        case GFC_INIT_REAL_SNAN:
          init_expr->is_snan = 1;
          /* Fall through.  */
        case GFC_INIT_REAL_NAN:
          mpfr_set_nan (init_expr->value.real);
          break;

        case GFC_INIT_REAL_INF:
          mpfr_set_inf (init_expr->value.real, 1);
          break;

        case GFC_INIT_REAL_NEG_INF:
          mpfr_set_inf (init_expr->value.real, -1);
          break;

        case GFC_INIT_REAL_ZERO:
          mpfr_set_ui (init_expr->value.real, 0.0, GFC_RND_MODE);
          break;

        default:
          gfc_free_expr (init_expr);
          init_expr = NULL;
          break;
        }
      break;

    case BT_COMPLEX:
      switch (init_real)
        {
        case GFC_INIT_REAL_SNAN:
          init_expr->is_snan = 1;
          /* Fall through.  */
        case GFC_INIT_REAL_NAN:
          mpfr_set_nan (mpc_realref (init_expr->value.complex));
          mpfr_set_nan (mpc_imagref (init_expr->value.complex));
          break;

        case GFC_INIT_REAL_INF:
          mpfr_set_inf (mpc_realref (init_expr->value.complex), 1);
          mpfr_set_inf (mpc_imagref (init_expr->value.complex), 1);
          break;

        case GFC_INIT_REAL_NEG_INF:
          mpfr_set_inf (mpc_realref (init_expr->value.complex), -1);
          mpfr_set_inf (mpc_imagref (init_expr->value.complex), -1);
          break;

        case GFC_INIT_REAL_ZERO:
          mpc_set_ui (init_expr->value.complex, 0, GFC_MPC_RND_MODE);
          break;

        default:
          gfc_free_expr (init_expr);
          init_expr = NULL;
          break;
        }
      break;

    case BT_LOGICAL:
      if (init_logical == GFC_INIT_LOGICAL_FALSE)
        init_expr->value.logical = 0;
      else if (init_logical == GFC_INIT_LOGICAL_TRUE)
        init_expr->value.logical = 1;
      else
        {
          gfc_free_expr (init_expr);
          init_expr = NULL;
        }
      break;

    case BT_CHARACTER:
      /* For characters, the length must be constant in order to
         create a default initializer.  */
      if ((force || gfc_option.flag_init_character == GFC_INIT_CHARACTER_ON)
          && ts->u.cl->length
          && ts->u.cl->length->expr_type == EXPR_CONSTANT)
        {
          char_len = mpz_get_si (ts->u.cl->length->value.integer);
          init_expr->value.character.length = char_len;
          init_expr->value.character.string = gfc_get_wide_string (char_len+1);
          for (i = 0; i < char_len; i++)
            init_expr->value.character.string[i]
              = (unsigned char) gfc_option.flag_init_character_value;
        }
      else
        {
          gfc_free_expr (init_expr);
          init_expr = NULL;
        }
      if (!init_expr
	  && (force || gfc_option.flag_init_character == GFC_INIT_CHARACTER_ON)
          && ts->u.cl->length && flag_max_stack_var_size != 0)
        {
          gfc_actual_arglist *arg;
          init_expr = gfc_get_expr ();
          init_expr->where = *where;
          init_expr->ts = *ts;
          init_expr->expr_type = EXPR_FUNCTION;
          init_expr->value.function.isym =
                gfc_intrinsic_function_by_id (GFC_ISYM_REPEAT);
          init_expr->value.function.name = "repeat";
          arg = gfc_get_actual_arglist ();
          arg->expr = gfc_get_character_expr (ts->kind, where, NULL, 1);
          arg->expr->value.character.string[0] =
            gfc_option.flag_init_character_value;
          arg->next = gfc_get_actual_arglist ();
          arg->next->expr = gfc_copy_expr (ts->u.cl->length);
          init_expr->value.function.actual = arg;
        }
      break;

    default:
     gfc_free_expr (init_expr);
     init_expr = NULL;
    }

  return init_expr;
}

/* Apply an initialization expression to a typespec. Can be used for symbols or
   components. Similar to add_init_expr_to_sym in decl.c; could probably be
   combined with some effort.  */

void
gfc_apply_init (gfc_typespec *ts, symbol_attribute *attr, gfc_expr *init)
{
  if (ts->type == BT_CHARACTER && !attr->pointer && init
      && ts->u.cl
      && ts->u.cl->length && ts->u.cl->length->expr_type == EXPR_CONSTANT)
    {
      int len;

      gcc_assert (ts->u.cl && ts->u.cl->length);
      gcc_assert (ts->u.cl->length->expr_type == EXPR_CONSTANT);
      gcc_assert (ts->u.cl->length->ts.type == BT_INTEGER);

      len = mpz_get_si (ts->u.cl->length->value.integer);

      if (init->expr_type == EXPR_CONSTANT)
        gfc_set_constant_character_len (len, init, -1);
      else if (init
               && init->ts.u.cl
               && mpz_cmp (ts->u.cl->length->value.integer,
                           init->ts.u.cl->length->value.integer))
        {
          gfc_constructor *ctor;
          ctor = gfc_constructor_first (init->value.constructor);

          if (ctor)
            {
              int first_len;
              bool has_ts = (init->ts.u.cl
                             && init->ts.u.cl->length_from_typespec);

              /* Remember the length of the first element for checking
                 that all elements *in the constructor* have the same
                 length.  This need not be the length of the LHS!  */
              gcc_assert (ctor->expr->expr_type == EXPR_CONSTANT);
              gcc_assert (ctor->expr->ts.type == BT_CHARACTER);
              first_len = ctor->expr->value.character.length;

              for ( ; ctor; ctor = gfc_constructor_next (ctor))
                if (ctor->expr->expr_type == EXPR_CONSTANT)
                {
                  gfc_set_constant_character_len (len, ctor->expr,
                                                  has_ts ? -1 : first_len);
		  if (!ctor->expr->ts.u.cl)
		    ctor->expr->ts.u.cl
		      = gfc_new_charlen (gfc_current_ns, ts->u.cl);
		  else
                    ctor->expr->ts.u.cl->length
		      = gfc_copy_expr (ts->u.cl->length);
                }
            }
        }
    }
}


/* Check whether an expression is a structure constructor and whether it has
   other values than NULL.  */

bool
is_non_empty_structure_constructor (gfc_expr * e)
{
  if (e->expr_type != EXPR_STRUCTURE)
    return false;

  gfc_constructor *cons = gfc_constructor_first (e->value.constructor);
  while (cons)
    {
      if (!cons->expr || cons->expr->expr_type != EXPR_NULL)
	return true;
      cons = gfc_constructor_next (cons);
    }
  return false;
}


/* Check for default initializer; sym->value is not enough
   as it is also set for EXPR_NULL of allocatables.  */

bool
gfc_has_default_initializer (gfc_symbol *der)
{
  gfc_component *c;

  gcc_assert (gfc_fl_struct (der->attr.flavor));
  for (c = der->components; c; c = c->next)
    if (gfc_bt_struct (c->ts.type))
      {
        if (!c->attr.pointer && !c->attr.proc_pointer
	     && !(c->attr.allocatable && der == c->ts.u.derived)
	     && ((c->initializer
		  && is_non_empty_structure_constructor (c->initializer))
		 || gfc_has_default_initializer (c->ts.u.derived)))
	  return true;
	if (c->attr.pointer && c->initializer)
	  return true;
      }
    else
      {
        if (c->initializer)
	  return true;
      }

  return false;
}


/*
   Generate an initializer expression which initializes the entirety of a union.
   A normal structure constructor is insufficient without undue effort, because
   components of maps may be oddly aligned/overlapped. (For example if a
   character is initialized from one map overtop a real from the other, only one
   byte of the real is actually initialized.)  Unfortunately we don't know the
   size of the union right now, so we can't generate a proper initializer, but
   we use a NULL expr as a placeholder and do the right thing later in
   gfc_trans_subcomponent_assign.
 */
static gfc_expr *
generate_union_initializer (gfc_component *un)
{
  if (un == NULL || un->ts.type != BT_UNION)
    return NULL;

  gfc_expr *placeholder = gfc_get_null_expr (&un->loc);
  placeholder->ts = un->ts;
  return placeholder;
}


/* Get the user-specified initializer for a union, if any. This means the user
   has said to initialize component(s) of a map.  For simplicity's sake we
   only allow the user to initialize the first map.  We don't have to worry
   about overlapping initializers as they are released early in resolution (see
   resolve_fl_struct).   */

static gfc_expr *
get_union_initializer (gfc_symbol *union_type, gfc_component **map_p)
{
  gfc_component *map;
  gfc_expr *init=NULL;

  if (!union_type || union_type->attr.flavor != FL_UNION)
    return NULL;

  for (map = union_type->components; map; map = map->next)
    {
      if (gfc_has_default_initializer (map->ts.u.derived))
        {
          init = gfc_default_initializer (&map->ts);
          if (map_p)
            *map_p = map;
          break;
        }
    }

  if (map_p && !init)
    *map_p = NULL;

  return init;
}

/* Fetch or generate an initializer for the given component.
   Only generate an initializer if generate is true.  */

static gfc_expr *
component_initializer (gfc_typespec *ts, gfc_component *c, bool generate)
{
  gfc_expr *init = NULL;

  /* See if we can find the initializer immediately.
     Some components should never get initializers.  */
  if (c->initializer || !generate
      || (ts->type == BT_CLASS && !c->attr.allocatable)
      || c->attr.pointer
      || c->attr.class_pointer
      || c->attr.proc_pointer)
    return c->initializer;

  /* Recursively handle derived type components.  */
  if (c->ts.type == BT_DERIVED || c->ts.type == BT_CLASS)
    init = gfc_generate_initializer (&c->ts, true);

  else if (c->ts.type == BT_UNION && c->ts.u.derived->components)
    {
      gfc_component *map = NULL;
      gfc_constructor *ctor;
      gfc_expr *user_init;

      /* If we don't have a user initializer and we aren't generating one, this
         union has no initializer.  */
      user_init = get_union_initializer (c->ts.u.derived, &map);
      if (!user_init && !generate)
        return NULL;

      /* Otherwise use a structure constructor.  */
      init = gfc_get_structure_constructor_expr (c->ts.type, c->ts.kind,
                                                 &c->loc);
      init->ts = c->ts;

      /* If we are to generate an initializer for the union, add a constructor
         which initializes the whole union first.  */
      if (generate)
        {
          ctor = gfc_constructor_get ();
          ctor->expr = generate_union_initializer (c);
          gfc_constructor_append (&init->value.constructor, ctor);
        }

      /* If we found an initializer in one of our maps, apply it.  Note this
         is applied _after_ the entire-union initializer above if any.  */
      if (user_init)
        {
          ctor = gfc_constructor_get ();
          ctor->expr = user_init;
          ctor->n.component = map;
          gfc_constructor_append (&init->value.constructor, ctor);
        }
    }

  /* Treat simple components like locals.  */
  else
    {
      /* We MUST give an initializer, so force generation.  */
      init = gfc_build_init_expr (&c->ts, &c->loc, true);
      gfc_apply_init (&c->ts, &c->attr, init);
    }

  return init;
}


/* Get an expression for a default initializer of a derived type.  */

gfc_expr *
gfc_default_initializer (gfc_typespec *ts)
{
  return gfc_generate_initializer (ts, false);
}


/* Get or generate an expression for a default initializer of a derived type.
   If -finit-derived is specified, generate default initialization expressions
   for components that lack them when generate is set.  */

gfc_expr *
gfc_generate_initializer (gfc_typespec *ts, bool generate)
{
  gfc_expr *init, *tmp;
  gfc_component *comp;
  generate = flag_init_derived && generate;

  /* See if we have a default initializer in this, but not in nested
     types (otherwise we could use gfc_has_default_initializer()).
     We don't need to check if we are going to generate them.  */
  comp = ts->u.derived->components;
  if (!generate)
    {
      for (; comp; comp = comp->next)
        if (comp->initializer || comp->attr.allocatable
            || (comp->ts.type == BT_CLASS && CLASS_DATA (comp)
                && CLASS_DATA (comp)->attr.allocatable))
          break;
    }

  if (!comp)
    return NULL;

  init = gfc_get_structure_constructor_expr (ts->type, ts->kind,
					     &ts->u.derived->declared_at);
  init->ts = *ts;

  for (comp = ts->u.derived->components; comp; comp = comp->next)
    {
      gfc_constructor *ctor = gfc_constructor_get();

      /* Fetch or generate an initializer for the component.  */
      tmp = component_initializer (ts, comp, generate);
      if (tmp)
	{
	  /* Save the component ref for STRUCTUREs and UNIONs.  */
	  if (ts->u.derived->attr.flavor == FL_STRUCT
	      || ts->u.derived->attr.flavor == FL_UNION)
	    ctor->n.component = comp;

          /* If the initializer was not generated, we need a copy.  */
          ctor->expr = comp->initializer ? gfc_copy_expr (tmp) : tmp;
	  if ((comp->ts.type != tmp->ts.type
	       || comp->ts.kind != tmp->ts.kind)
	      && !comp->attr.pointer && !comp->attr.proc_pointer)
	    {
	      bool val;
	      val = gfc_convert_type_warn (ctor->expr, &comp->ts, 1, false);
	      if (val == false)
		return NULL;
	    }
	}

      if (comp->attr.allocatable
	  || (comp->ts.type == BT_CLASS && CLASS_DATA (comp)->attr.allocatable))
	{
	  ctor->expr = gfc_get_expr ();
	  ctor->expr->expr_type = EXPR_NULL;
	  ctor->expr->where = init->where;
	  ctor->expr->ts = comp->ts;
	}

      gfc_constructor_append (&init->value.constructor, ctor);
    }

  return init;
}


/* Given a symbol, create an expression node with that symbol as a
   variable. If the symbol is array valued, setup a reference of the
   whole array.  */

gfc_expr *
gfc_get_variable_expr (gfc_symtree *var)
{
  gfc_expr *e;

  e = gfc_get_expr ();
  e->expr_type = EXPR_VARIABLE;
  e->symtree = var;
  e->ts = var->n.sym->ts;

  if (var->n.sym->attr.flavor != FL_PROCEDURE
      && ((var->n.sym->as != NULL && var->n.sym->ts.type != BT_CLASS)
	   || (var->n.sym->ts.type == BT_CLASS && CLASS_DATA (var->n.sym)
	       && CLASS_DATA (var->n.sym)->as)))
    {
      e->rank = var->n.sym->ts.type == BT_CLASS
		? CLASS_DATA (var->n.sym)->as->rank : var->n.sym->as->rank;
      e->ref = gfc_get_ref ();
      e->ref->type = REF_ARRAY;
      e->ref->u.ar.type = AR_FULL;
      e->ref->u.ar.as = gfc_copy_array_spec (var->n.sym->ts.type == BT_CLASS
					     ? CLASS_DATA (var->n.sym)->as
					     : var->n.sym->as);
    }

  return e;
}


/* Adds a full array reference to an expression, as needed.  */

void
gfc_add_full_array_ref (gfc_expr *e, gfc_array_spec *as)
{
  gfc_ref *ref;
  for (ref = e->ref; ref; ref = ref->next)
    if (!ref->next)
      break;
  if (ref)
    {
      ref->next = gfc_get_ref ();
      ref = ref->next;
    }
  else
    {
      e->ref = gfc_get_ref ();
      ref = e->ref;
    }
  ref->type = REF_ARRAY;
  ref->u.ar.type = AR_FULL;
  ref->u.ar.dimen = e->rank;
  ref->u.ar.where = e->where;
  ref->u.ar.as = as;
}


gfc_expr *
gfc_lval_expr_from_sym (gfc_symbol *sym)
{
  gfc_expr *lval;
  gfc_array_spec *as;
  lval = gfc_get_expr ();
  lval->expr_type = EXPR_VARIABLE;
  lval->where = sym->declared_at;
  lval->ts = sym->ts;
  lval->symtree = gfc_find_symtree (sym->ns->sym_root, sym->name);

  /* It will always be a full array.  */
  as = IS_CLASS_ARRAY (sym) ? CLASS_DATA (sym)->as : sym->as;
  lval->rank = as ? as->rank : 0;
  if (lval->rank)
    gfc_add_full_array_ref (lval, as);
  return lval;
}


/* Returns the array_spec of a full array expression.  A NULL is
   returned otherwise.  */
gfc_array_spec *
gfc_get_full_arrayspec_from_expr (gfc_expr *expr)
{
  gfc_array_spec *as;
  gfc_ref *ref;

  if (expr->rank == 0)
    return NULL;

  /* Follow any component references.  */
  if (expr->expr_type == EXPR_VARIABLE
      || expr->expr_type == EXPR_CONSTANT)
    {
      if (expr->symtree)
	as = expr->symtree->n.sym->as;
      else
	as = NULL;

      for (ref = expr->ref; ref; ref = ref->next)
	{
	  switch (ref->type)
	    {
	    case REF_COMPONENT:
	      as = ref->u.c.component->as;
	      continue;

	    case REF_SUBSTRING:
	      continue;

	    case REF_ARRAY:
	      {
		switch (ref->u.ar.type)
		  {
		  case AR_ELEMENT:
		  case AR_SECTION:
		  case AR_UNKNOWN:
		    as = NULL;
		    continue;

		  case AR_FULL:
		    break;
		  }
		break;
	      }
	    }
	}
    }
  else
    as = NULL;

  return as;
}


/* General expression traversal function.  */

bool
gfc_traverse_expr (gfc_expr *expr, gfc_symbol *sym,
		   bool (*func)(gfc_expr *, gfc_symbol *, int*),
		   int f)
{
  gfc_array_ref ar;
  gfc_ref *ref;
  gfc_actual_arglist *args;
  gfc_constructor *c;
  int i;

  if (!expr)
    return false;

  if ((*func) (expr, sym, &f))
    return true;

  if (expr->ts.type == BT_CHARACTER
	&& expr->ts.u.cl
	&& expr->ts.u.cl->length
	&& expr->ts.u.cl->length->expr_type != EXPR_CONSTANT
	&& gfc_traverse_expr (expr->ts.u.cl->length, sym, func, f))
    return true;

  switch (expr->expr_type)
    {
    case EXPR_PPC:
    case EXPR_COMPCALL:
    case EXPR_FUNCTION:
      for (args = expr->value.function.actual; args; args = args->next)
	{
	  if (gfc_traverse_expr (args->expr, sym, func, f))
	    return true;
	}
      break;

    case EXPR_VARIABLE:
    case EXPR_CONSTANT:
    case EXPR_NULL:
    case EXPR_SUBSTRING:
      break;

    case EXPR_STRUCTURE:
    case EXPR_ARRAY:
      for (c = gfc_constructor_first (expr->value.constructor);
	   c; c = gfc_constructor_next (c))
	{
	  if (gfc_traverse_expr (c->expr, sym, func, f))
	    return true;
	  if (c->iterator)
	    {
	      if (gfc_traverse_expr (c->iterator->var, sym, func, f))
		return true;
	      if (gfc_traverse_expr (c->iterator->start, sym, func, f))
		return true;
	      if (gfc_traverse_expr (c->iterator->end, sym, func, f))
		return true;
	      if (gfc_traverse_expr (c->iterator->step, sym, func, f))
		return true;
	    }
	}
      break;

    case EXPR_OP:
      if (gfc_traverse_expr (expr->value.op.op1, sym, func, f))
	return true;
      if (gfc_traverse_expr (expr->value.op.op2, sym, func, f))
	return true;
      break;

    default:
      gcc_unreachable ();
      break;
    }

  ref = expr->ref;
  while (ref != NULL)
    {
      switch (ref->type)
	{
	case  REF_ARRAY:
	  ar = ref->u.ar;
	  for (i = 0; i < GFC_MAX_DIMENSIONS; i++)
	    {
	      if (gfc_traverse_expr (ar.start[i], sym, func, f))
		return true;
	      if (gfc_traverse_expr (ar.end[i], sym, func, f))
		return true;
	      if (gfc_traverse_expr (ar.stride[i], sym, func, f))
		return true;
	    }
	  break;

	case REF_SUBSTRING:
	  if (gfc_traverse_expr (ref->u.ss.start, sym, func, f))
	    return true;
	  if (gfc_traverse_expr (ref->u.ss.end, sym, func, f))
	    return true;
	  break;

	case REF_COMPONENT:
	  if (ref->u.c.component->ts.type == BT_CHARACTER
		&& ref->u.c.component->ts.u.cl
		&& ref->u.c.component->ts.u.cl->length
		&& ref->u.c.component->ts.u.cl->length->expr_type
		     != EXPR_CONSTANT
		&& gfc_traverse_expr (ref->u.c.component->ts.u.cl->length,
				      sym, func, f))
	    return true;

	  if (ref->u.c.component->as)
	    for (i = 0; i < ref->u.c.component->as->rank
			    + ref->u.c.component->as->corank; i++)
	      {
		if (gfc_traverse_expr (ref->u.c.component->as->lower[i],
				       sym, func, f))
		  return true;
		if (gfc_traverse_expr (ref->u.c.component->as->upper[i],
				       sym, func, f))
		  return true;
	      }
	  break;

	default:
	  gcc_unreachable ();
	}
      ref = ref->next;
    }
  return false;
}

/* Traverse expr, marking all EXPR_VARIABLE symbols referenced.  */

static bool
expr_set_symbols_referenced (gfc_expr *expr,
			     gfc_symbol *sym ATTRIBUTE_UNUSED,
			     int *f ATTRIBUTE_UNUSED)
{
  if (expr->expr_type != EXPR_VARIABLE)
    return false;
  gfc_set_sym_referenced (expr->symtree->n.sym);
  return false;
}

void
gfc_expr_set_symbols_referenced (gfc_expr *expr)
{
  gfc_traverse_expr (expr, NULL, expr_set_symbols_referenced, 0);
}


/* Determine if an expression is a procedure pointer component and return
   the component in that case.  Otherwise return NULL.  */

gfc_component *
gfc_get_proc_ptr_comp (gfc_expr *expr)
{
  gfc_ref *ref;

  if (!expr || !expr->ref)
    return NULL;

  ref = expr->ref;
  while (ref->next)
    ref = ref->next;

  if (ref->type == REF_COMPONENT
      && ref->u.c.component->attr.proc_pointer)
    return ref->u.c.component;

  return NULL;
}


/* Determine if an expression is a procedure pointer component.  */

bool
gfc_is_proc_ptr_comp (gfc_expr *expr)
{
  return (gfc_get_proc_ptr_comp (expr) != NULL);
}


/* Determine if an expression is a function with an allocatable class scalar
   result.  */
bool
gfc_is_alloc_class_scalar_function (gfc_expr *expr)
{
  if (expr->expr_type == EXPR_FUNCTION
      && expr->value.function.esym
      && expr->value.function.esym->result
      && expr->value.function.esym->result->ts.type == BT_CLASS
      && !CLASS_DATA (expr->value.function.esym->result)->attr.dimension
      && CLASS_DATA (expr->value.function.esym->result)->attr.allocatable)
    return true;

  return false;
}


/* Determine if an expression is a function with an allocatable class array
   result.  */
bool
gfc_is_class_array_function (gfc_expr *expr)
{
  if (expr->expr_type == EXPR_FUNCTION
      && expr->value.function.esym
      && expr->value.function.esym->result
      && expr->value.function.esym->result->ts.type == BT_CLASS
      && CLASS_DATA (expr->value.function.esym->result)->attr.dimension
      && (CLASS_DATA (expr->value.function.esym->result)->attr.allocatable
	  || CLASS_DATA (expr->value.function.esym->result)->attr.pointer))
    return true;

  return false;
}


/* Walk an expression tree and check each variable encountered for being typed.
   If strict is not set, a top-level variable is tolerated untyped in -std=gnu
   mode as is a basic arithmetic expression using those; this is for things in
   legacy-code like:

     INTEGER :: arr(n), n
     INTEGER :: arr(n + 1), n

   The namespace is needed for IMPLICIT typing.  */

static gfc_namespace* check_typed_ns;

static bool
expr_check_typed_help (gfc_expr* e, gfc_symbol* sym ATTRIBUTE_UNUSED,
                       int* f ATTRIBUTE_UNUSED)
{
  bool t;

  if (e->expr_type != EXPR_VARIABLE)
    return false;

  gcc_assert (e->symtree);
  t = gfc_check_symbol_typed (e->symtree->n.sym, check_typed_ns,
                              true, e->where);

  return (!t);
}

bool
gfc_expr_check_typed (gfc_expr* e, gfc_namespace* ns, bool strict)
{
  bool error_found;

  /* If this is a top-level variable or EXPR_OP, do the check with strict given
     to us.  */
  if (!strict)
    {
      if (e->expr_type == EXPR_VARIABLE && !e->ref)
	return gfc_check_symbol_typed (e->symtree->n.sym, ns, strict, e->where);

      if (e->expr_type == EXPR_OP)
	{
	  bool t = true;

	  gcc_assert (e->value.op.op1);
	  t = gfc_expr_check_typed (e->value.op.op1, ns, strict);

	  if (t && e->value.op.op2)
	    t = gfc_expr_check_typed (e->value.op.op2, ns, strict);

	  return t;
	}
    }

  /* Otherwise, walk the expression and do it strictly.  */
  check_typed_ns = ns;
  error_found = gfc_traverse_expr (e, NULL, &expr_check_typed_help, 0);

  return error_found ? false : true;
}


/* This function returns true if it contains any references to PDT KIND
   or LEN parameters.  */

static bool
derived_parameter_expr (gfc_expr* e, gfc_symbol* sym ATTRIBUTE_UNUSED,
			int* f ATTRIBUTE_UNUSED)
{
  if (e->expr_type != EXPR_VARIABLE)
    return false;

  gcc_assert (e->symtree);
  if (e->symtree->n.sym->attr.pdt_kind
      || e->symtree->n.sym->attr.pdt_len)
    return true;

  return false;
}


bool
gfc_derived_parameter_expr (gfc_expr *e)
{
  return gfc_traverse_expr (e, NULL, &derived_parameter_expr, 0);
}


/* This function returns the overall type of a type parameter spec list.
   If all the specs are explicit, SPEC_EXPLICIT is returned. If any of the
   parameters are assumed/deferred then SPEC_ASSUMED/DEFERRED is returned
   unless derived is not NULL.  In this latter case, all the LEN parameters
   must be either assumed or deferred for the return argument to be set to
   anything other than SPEC_EXPLICIT.  */

gfc_param_spec_type
gfc_spec_list_type (gfc_actual_arglist *param_list, gfc_symbol *derived)
{
  gfc_param_spec_type res = SPEC_EXPLICIT;
  gfc_component *c;
  bool seen_assumed = false;
  bool seen_deferred = false;

  if (derived == NULL)
    {
      for (; param_list; param_list = param_list->next)
	if (param_list->spec_type == SPEC_ASSUMED
	    || param_list->spec_type == SPEC_DEFERRED)
	  return param_list->spec_type;
    }
  else
    {
      for (; param_list; param_list = param_list->next)
	{
	  c = gfc_find_component (derived, param_list->name,
				  true, true, NULL);
	  gcc_assert (c != NULL);
	  if (c->attr.pdt_kind)
	    continue;
	  else if (param_list->spec_type == SPEC_EXPLICIT)
	    return SPEC_EXPLICIT;
	  seen_assumed = param_list->spec_type == SPEC_ASSUMED;
	  seen_deferred = param_list->spec_type == SPEC_DEFERRED;
	  if (seen_assumed && seen_deferred)
	    return SPEC_EXPLICIT;
	}
      res = seen_assumed ? SPEC_ASSUMED : SPEC_DEFERRED;
    }
  return res;
}


bool
gfc_ref_this_image (gfc_ref *ref)
{
  int n;

  gcc_assert (ref->type == REF_ARRAY && ref->u.ar.codimen > 0);

  for (n = ref->u.ar.dimen; n < ref->u.ar.dimen + ref->u.ar.codimen; n++)
    if (ref->u.ar.dimen_type[n] != DIMEN_THIS_IMAGE)
      return false;

  return true;
}

gfc_expr *
<<<<<<< HEAD
gfc_find_stat_co(gfc_expr *e)
=======
gfc_find_team_co (gfc_expr *e)
{
  gfc_ref *ref;

  for (ref = e->ref; ref; ref = ref->next)
    if (ref->type == REF_ARRAY && ref->u.ar.codimen > 0)
      return ref->u.ar.team;

  if (e->value.function.actual->expr)
    for (ref = e->value.function.actual->expr->ref; ref;
	 ref = ref->next)
      if (ref->type == REF_ARRAY && ref->u.ar.codimen > 0)
	return ref->u.ar.team;

  return NULL;
}

gfc_expr *
gfc_find_stat_co (gfc_expr *e)
>>>>>>> 83ff9939
{
  gfc_ref *ref;

  for (ref = e->ref; ref; ref = ref->next)
    if (ref->type == REF_ARRAY && ref->u.ar.codimen > 0)
      return ref->u.ar.stat;

  if (e->value.function.actual->expr)
    for (ref = e->value.function.actual->expr->ref; ref;
	 ref = ref->next)
      if (ref->type == REF_ARRAY && ref->u.ar.codimen > 0)
	return ref->u.ar.stat;

  return NULL;
}

bool
gfc_is_coindexed (gfc_expr *e)
{
  gfc_ref *ref;

  for (ref = e->ref; ref; ref = ref->next)
    if (ref->type == REF_ARRAY && ref->u.ar.codimen > 0)
      return !gfc_ref_this_image (ref);

  return false;
}


/* Coarrays are variables with a corank but not being coindexed. However, also
   the following is a coarray: A subobject of a coarray is a coarray if it does
   not have any cosubscripts, vector subscripts, allocatable component
   selection, or pointer component selection. (F2008, 2.4.7)  */

bool
gfc_is_coarray (gfc_expr *e)
{
  gfc_ref *ref;
  gfc_symbol *sym;
  gfc_component *comp;
  bool coindexed;
  bool coarray;
  int i;

  if (e->expr_type != EXPR_VARIABLE)
    return false;

  coindexed = false;
  sym = e->symtree->n.sym;

  if (sym->ts.type == BT_CLASS && sym->attr.class_ok)
    coarray = CLASS_DATA (sym)->attr.codimension;
  else
    coarray = sym->attr.codimension;

  for (ref = e->ref; ref; ref = ref->next)
    switch (ref->type)
    {
      case REF_COMPONENT:
	comp = ref->u.c.component;
	if (comp->ts.type == BT_CLASS && comp->attr.class_ok
	    && (CLASS_DATA (comp)->attr.class_pointer
		|| CLASS_DATA (comp)->attr.allocatable))
	  {
	    coindexed = false;
	    coarray = CLASS_DATA (comp)->attr.codimension;
	  }
        else if (comp->attr.pointer || comp->attr.allocatable)
	  {
	    coindexed = false;
	    coarray = comp->attr.codimension;
	  }
        break;

     case REF_ARRAY:
	if (!coarray)
	  break;

	if (ref->u.ar.codimen > 0 && !gfc_ref_this_image (ref))
	  {
	    coindexed = true;
	    break;
	  }

	for (i = 0; i < ref->u.ar.dimen; i++)
	  if (ref->u.ar.dimen_type[i] == DIMEN_VECTOR)
	    {
	      coarray = false;
	      break;
	    }
	break;

     case REF_SUBSTRING:
	break;
    }

  return coarray && !coindexed;
}


int
gfc_get_corank (gfc_expr *e)
{
  int corank;
  gfc_ref *ref;

  if (!gfc_is_coarray (e))
    return 0;

  if (e->ts.type == BT_CLASS && e->ts.u.derived->components)
    corank = e->ts.u.derived->components->as
	     ? e->ts.u.derived->components->as->corank : 0;
  else
    corank = e->symtree->n.sym->as ? e->symtree->n.sym->as->corank : 0;

  for (ref = e->ref; ref; ref = ref->next)
    {
      if (ref->type == REF_ARRAY)
	corank = ref->u.ar.as->corank;
      gcc_assert (ref->type != REF_SUBSTRING);
    }

  return corank;
}


/* Check whether the expression has an ultimate allocatable component.
   Being itself allocatable does not count.  */
bool
gfc_has_ultimate_allocatable (gfc_expr *e)
{
  gfc_ref *ref, *last = NULL;

  if (e->expr_type != EXPR_VARIABLE)
    return false;

  for (ref = e->ref; ref; ref = ref->next)
    if (ref->type == REF_COMPONENT)
      last = ref;

  if (last && last->u.c.component->ts.type == BT_CLASS)
    return CLASS_DATA (last->u.c.component)->attr.alloc_comp;
  else if (last && last->u.c.component->ts.type == BT_DERIVED)
    return last->u.c.component->ts.u.derived->attr.alloc_comp;
  else if (last)
    return false;

  if (e->ts.type == BT_CLASS)
    return CLASS_DATA (e)->attr.alloc_comp;
  else if (e->ts.type == BT_DERIVED)
    return e->ts.u.derived->attr.alloc_comp;
  else
    return false;
}


/* Check whether the expression has an pointer component.
   Being itself a pointer does not count.  */
bool
gfc_has_ultimate_pointer (gfc_expr *e)
{
  gfc_ref *ref, *last = NULL;

  if (e->expr_type != EXPR_VARIABLE)
    return false;

  for (ref = e->ref; ref; ref = ref->next)
    if (ref->type == REF_COMPONENT)
      last = ref;

  if (last && last->u.c.component->ts.type == BT_CLASS)
    return CLASS_DATA (last->u.c.component)->attr.pointer_comp;
  else if (last && last->u.c.component->ts.type == BT_DERIVED)
    return last->u.c.component->ts.u.derived->attr.pointer_comp;
  else if (last)
    return false;

  if (e->ts.type == BT_CLASS)
    return CLASS_DATA (e)->attr.pointer_comp;
  else if (e->ts.type == BT_DERIVED)
    return e->ts.u.derived->attr.pointer_comp;
  else
    return false;
}


/* Check whether an expression is "simply contiguous", cf. F2008, 6.5.4.
   Note: A scalar is not regarded as "simply contiguous" by the standard.
   if bool is not strict, some further checks are done - for instance,
   a "(::1)" is accepted.  */

bool
gfc_is_simply_contiguous (gfc_expr *expr, bool strict, bool permit_element)
{
  bool colon;
  int i;
  gfc_array_ref *ar = NULL;
  gfc_ref *ref, *part_ref = NULL;
  gfc_symbol *sym;

  if (expr->expr_type == EXPR_FUNCTION)
    {
      if (expr->value.function.esym)
	return expr->value.function.esym->result->attr.contiguous;
      else
	{
	  /* We have to jump through some hoops if this is a vtab entry.  */
	  gfc_symbol *s;
	  gfc_ref *r, *rc;

	  s = expr->symtree->n.sym;
	  if (s->ts.type != BT_CLASS)
	    return false;
	  
	  rc = NULL;
	  for (r = expr->ref; r; r = r->next)
	    if (r->type == REF_COMPONENT)
	      rc = r;

	  if (rc == NULL || rc->u.c.component == NULL
	      || rc->u.c.component->ts.interface == NULL)
	    return false;

	  return rc->u.c.component->ts.interface->attr.contiguous;
	}
    }
  else if (expr->expr_type != EXPR_VARIABLE)
    return false;

  if (!permit_element && expr->rank == 0)
    return false;

  for (ref = expr->ref; ref; ref = ref->next)
    {
      if (ar)
	return false; /* Array shall be last part-ref.  */

      if (ref->type == REF_COMPONENT)
	part_ref  = ref;
      else if (ref->type == REF_SUBSTRING)
	return false;
      else if (ref->u.ar.type != AR_ELEMENT)
	ar = &ref->u.ar;
    }

  sym = expr->symtree->n.sym;
  if (expr->ts.type != BT_CLASS
	&& ((part_ref
		&& !part_ref->u.c.component->attr.contiguous
		&& part_ref->u.c.component->attr.pointer)
	    || (!part_ref
		&& !sym->attr.contiguous
		&& (sym->attr.pointer
		    || sym->as->type == AS_ASSUMED_RANK
		    || sym->as->type == AS_ASSUMED_SHAPE))))
    return false;

  if (!ar || ar->type == AR_FULL)
    return true;

  gcc_assert (ar->type == AR_SECTION);

  /* Check for simply contiguous array */
  colon = true;
  for (i = 0; i < ar->dimen; i++)
    {
      if (ar->dimen_type[i] == DIMEN_VECTOR)
	return false;

      if (ar->dimen_type[i] == DIMEN_ELEMENT)
	{
	  colon = false;
	  continue;
	}

      gcc_assert (ar->dimen_type[i] == DIMEN_RANGE);


      /* If the previous section was not contiguous, that's an error,
	 unless we have effective only one element and checking is not
	 strict.  */
      if (!colon && (strict || !ar->start[i] || !ar->end[i]
		     || ar->start[i]->expr_type != EXPR_CONSTANT
		     || ar->end[i]->expr_type != EXPR_CONSTANT
		     || mpz_cmp (ar->start[i]->value.integer,
				 ar->end[i]->value.integer) != 0))
	return false;

      /* Following the standard, "(::1)" or - if known at compile time -
	 "(lbound:ubound)" are not simply contiguous; if strict
	 is false, they are regarded as simply contiguous.  */
      if (ar->stride[i] && (strict || ar->stride[i]->expr_type != EXPR_CONSTANT
			    || ar->stride[i]->ts.type != BT_INTEGER
			    || mpz_cmp_si (ar->stride[i]->value.integer, 1) != 0))
	return false;

      if (ar->start[i]
	  && (strict || ar->start[i]->expr_type != EXPR_CONSTANT
	      || !ar->as->lower[i]
	      || ar->as->lower[i]->expr_type != EXPR_CONSTANT
	      || mpz_cmp (ar->start[i]->value.integer,
			  ar->as->lower[i]->value.integer) != 0))
	colon = false;

      if (ar->end[i]
	  && (strict || ar->end[i]->expr_type != EXPR_CONSTANT
	      || !ar->as->upper[i]
	      || ar->as->upper[i]->expr_type != EXPR_CONSTANT
	      || mpz_cmp (ar->end[i]->value.integer,
			  ar->as->upper[i]->value.integer) != 0))
	colon = false;
    }

  return true;
}


/* Build call to an intrinsic procedure.  The number of arguments has to be
   passed (rather than ending the list with a NULL value) because we may
   want to add arguments but with a NULL-expression.  */

gfc_expr*
gfc_build_intrinsic_call (gfc_namespace *ns, gfc_isym_id id, const char* name,
			  locus where, unsigned numarg, ...)
{
  gfc_expr* result;
  gfc_actual_arglist* atail;
  gfc_intrinsic_sym* isym;
  va_list ap;
  unsigned i;
  const char *mangled_name = gfc_get_string (GFC_PREFIX ("%s"), name);

  isym = gfc_intrinsic_function_by_id (id);
  gcc_assert (isym);

  result = gfc_get_expr ();
  result->expr_type = EXPR_FUNCTION;
  result->ts = isym->ts;
  result->where = where;
  result->value.function.name = mangled_name;
  result->value.function.isym = isym;

  gfc_get_sym_tree (mangled_name, ns, &result->symtree, false);
  gfc_commit_symbol (result->symtree->n.sym);
  gcc_assert (result->symtree
	      && (result->symtree->n.sym->attr.flavor == FL_PROCEDURE
		  || result->symtree->n.sym->attr.flavor == FL_UNKNOWN));
  result->symtree->n.sym->intmod_sym_id = id;
  result->symtree->n.sym->attr.flavor = FL_PROCEDURE;
  result->symtree->n.sym->attr.intrinsic = 1;
  result->symtree->n.sym->attr.artificial = 1;

  va_start (ap, numarg);
  atail = NULL;
  for (i = 0; i < numarg; ++i)
    {
      if (atail)
	{
	  atail->next = gfc_get_actual_arglist ();
	  atail = atail->next;
	}
      else
	atail = result->value.function.actual = gfc_get_actual_arglist ();

      atail->expr = va_arg (ap, gfc_expr*);
    }
  va_end (ap);

  return result;
}


/* Check if an expression may appear in a variable definition context
   (F2008, 16.6.7) or pointer association context (F2008, 16.6.8).
   This is called from the various places when resolving
   the pieces that make up such a context.
   If own_scope is true (applies to, e.g., ac-implied-do/data-implied-do
   variables), some checks are not performed.

   Optionally, a possible error message can be suppressed if context is NULL
   and just the return status (true / false) be requested.  */

bool
gfc_check_vardef_context (gfc_expr* e, bool pointer, bool alloc_obj,
			  bool own_scope, const char* context)
{
  gfc_symbol* sym = NULL;
  bool is_pointer;
  bool check_intentin;
  bool ptr_component;
  symbol_attribute attr;
  gfc_ref* ref;
  int i;

  if (e->expr_type == EXPR_VARIABLE)
    {
      gcc_assert (e->symtree);
      sym = e->symtree->n.sym;
    }
  else if (e->expr_type == EXPR_FUNCTION)
    {
      gcc_assert (e->symtree);
      sym = e->value.function.esym ? e->value.function.esym : e->symtree->n.sym;
    }

  attr = gfc_expr_attr (e);
  if (!pointer && e->expr_type == EXPR_FUNCTION && attr.pointer)
    {
      if (!(gfc_option.allow_std & GFC_STD_F2008))
	{
	  if (context)
	    gfc_error ("Fortran 2008: Pointer functions in variable definition"
		       " context (%s) at %L", context, &e->where);
	  return false;
	}
    }
  else if (e->expr_type != EXPR_VARIABLE)
    {
      if (context)
	gfc_error ("Non-variable expression in variable definition context (%s)"
		   " at %L", context, &e->where);
      return false;
    }

  if (!pointer && sym->attr.flavor == FL_PARAMETER)
    {
      if (context)
	gfc_error ("Named constant %qs in variable definition context (%s)"
		   " at %L", sym->name, context, &e->where);
      return false;
    }
  if (!pointer && sym->attr.flavor != FL_VARIABLE
      && !(sym->attr.flavor == FL_PROCEDURE && sym == sym->result)
      && !(sym->attr.flavor == FL_PROCEDURE && sym->attr.proc_pointer))
    {
      if (context)
	gfc_error ("%qs in variable definition context (%s) at %L is not"
		   " a variable", sym->name, context, &e->where);
      return false;
    }

  /* Find out whether the expr is a pointer; this also means following
     component references to the last one.  */
  is_pointer = (attr.pointer || attr.proc_pointer);
  if (pointer && !is_pointer)
    {
      if (context)
	gfc_error ("Non-POINTER in pointer association context (%s)"
		   " at %L", context, &e->where);
      return false;
    }

  if (e->ts.type == BT_DERIVED
      && e->ts.u.derived == NULL)
    {
      if (context)
	gfc_error ("Type inaccessible in variable definition context (%s) "
		   "at %L", context, &e->where);
      return false;
    }

  /* F2008, C1303.  */
  if (!alloc_obj
      && (attr.lock_comp
	  || (e->ts.type == BT_DERIVED
	      && e->ts.u.derived->from_intmod == INTMOD_ISO_FORTRAN_ENV
	      && e->ts.u.derived->intmod_sym_id == ISOFORTRAN_LOCK_TYPE)))
    {
      if (context)
	gfc_error ("LOCK_TYPE in variable definition context (%s) at %L",
		   context, &e->where);
      return false;
    }

  /* TS18508, C702/C203.  */
  if (!alloc_obj
      && (attr.lock_comp
	  || (e->ts.type == BT_DERIVED
	      && e->ts.u.derived->from_intmod == INTMOD_ISO_FORTRAN_ENV
	      && e->ts.u.derived->intmod_sym_id == ISOFORTRAN_EVENT_TYPE)))
    {
      if (context)
	gfc_error ("LOCK_EVENT in variable definition context (%s) at %L",
		   context, &e->where);
      return false;
    }

  /* INTENT(IN) dummy argument.  Check this, unless the object itself is the
     component of sub-component of a pointer; we need to distinguish
     assignment to a pointer component from pointer-assignment to a pointer
     component.  Note that (normal) assignment to procedure pointers is not
     possible.  */
  check_intentin = !own_scope;
  ptr_component = (sym->ts.type == BT_CLASS && sym->ts.u.derived
		   && CLASS_DATA (sym))
		  ? CLASS_DATA (sym)->attr.class_pointer : sym->attr.pointer;
  for (ref = e->ref; ref && check_intentin; ref = ref->next)
    {
      if (ptr_component && ref->type == REF_COMPONENT)
	check_intentin = false;
      if (ref->type == REF_COMPONENT && ref->u.c.component->attr.pointer)
	{
	  ptr_component = true;
	  if (!pointer)
	    check_intentin = false;
	}
    }
  if (check_intentin && sym->attr.intent == INTENT_IN)
    {
      if (pointer && is_pointer)
	{
	  if (context)
	    gfc_error ("Dummy argument %qs with INTENT(IN) in pointer"
		       " association context (%s) at %L",
		       sym->name, context, &e->where);
	  return false;
	}
      if (!pointer && !is_pointer && !sym->attr.pointer)
	{
	  if (context)
	    gfc_error ("Dummy argument %qs with INTENT(IN) in variable"
		       " definition context (%s) at %L",
		       sym->name, context, &e->where);
	  return false;
	}
    }

  /* PROTECTED and use-associated.  */
  if (sym->attr.is_protected && sym->attr.use_assoc && check_intentin)
    {
      if (pointer && is_pointer)
	{
	  if (context)
	    gfc_error ("Variable %qs is PROTECTED and can not appear in a"
		       " pointer association context (%s) at %L",
		       sym->name, context, &e->where);
	  return false;
	}
      if (!pointer && !is_pointer)
	{
	  if (context)
	    gfc_error ("Variable %qs is PROTECTED and can not appear in a"
		       " variable definition context (%s) at %L",
		       sym->name, context, &e->where);
	  return false;
	}
    }

  /* Variable not assignable from a PURE procedure but appears in
     variable definition context.  */
  if (!pointer && !own_scope && gfc_pure (NULL) && gfc_impure_variable (sym))
    {
      if (context)
	gfc_error ("Variable %qs can not appear in a variable definition"
		   " context (%s) at %L in PURE procedure",
		   sym->name, context, &e->where);
      return false;
    }

  if (!pointer && context && gfc_implicit_pure (NULL)
      && gfc_impure_variable (sym))
    {
      gfc_namespace *ns;
      gfc_symbol *sym;

      for (ns = gfc_current_ns; ns; ns = ns->parent)
	{
	  sym = ns->proc_name;
	  if (sym == NULL)
	    break;
	  if (sym->attr.flavor == FL_PROCEDURE)
	    {
	      sym->attr.implicit_pure = 0;
	      break;
	    }
	}
    }
  /* Check variable definition context for associate-names.  */
  if (!pointer && sym->assoc)
    {
      const char* name;
      gfc_association_list* assoc;

      gcc_assert (sym->assoc->target);

      /* If this is a SELECT TYPE temporary (the association is used internally
	 for SELECT TYPE), silently go over to the target.  */
      if (sym->attr.select_type_temporary)
	{
	  gfc_expr* t = sym->assoc->target;

	  gcc_assert (t->expr_type == EXPR_VARIABLE);
	  name = t->symtree->name;

	  if (t->symtree->n.sym->assoc)
	    assoc = t->symtree->n.sym->assoc;
	  else
	    assoc = sym->assoc;
	}
      else
	{
	  name = sym->name;
	  assoc = sym->assoc;
	}
      gcc_assert (name && assoc);

      /* Is association to a valid variable?  */
      if (!assoc->variable)
	{
	  if (context)
	    {
	      if (assoc->target->expr_type == EXPR_VARIABLE)
		gfc_error ("%qs at %L associated to vector-indexed target can"
			   " not be used in a variable definition context (%s)",
			   name, &e->where, context);
	      else
		gfc_error ("%qs at %L associated to expression can"
			   " not be used in a variable definition context (%s)",
			   name, &e->where, context);
	    }
	  return false;
	}

      /* Target must be allowed to appear in a variable definition context.  */
      if (!gfc_check_vardef_context (assoc->target, pointer, false, false, NULL))
	{
	  if (context)
	    gfc_error ("Associate-name %qs can not appear in a variable"
		       " definition context (%s) at %L because its target"
		       " at %L can not, either",
		       name, context, &e->where,
		       &assoc->target->where);
	  return false;
	}
    }

  /* Check for same value in vector expression subscript.  */

  if (e->rank > 0)
    for (ref = e->ref; ref != NULL; ref = ref->next)
      if (ref->type == REF_ARRAY && ref->u.ar.type == AR_SECTION)
	for (i = 0; i < GFC_MAX_DIMENSIONS
	       && ref->u.ar.dimen_type[i] != 0; i++)
	  if (ref->u.ar.dimen_type[i] == DIMEN_VECTOR)
	    {
	      gfc_expr *arr = ref->u.ar.start[i];
	      if (arr->expr_type == EXPR_ARRAY)
		{
		  gfc_constructor *c, *n;
		  gfc_expr *ec, *en;

		  for (c = gfc_constructor_first (arr->value.constructor);
		       c != NULL; c = gfc_constructor_next (c))
		    {
		      if (c == NULL || c->iterator != NULL)
			continue;

		      ec = c->expr;

		      for (n = gfc_constructor_next (c); n != NULL;
			   n = gfc_constructor_next (n))
			{
			  if (n->iterator != NULL)
			    continue;

			  en = n->expr;
			  if (gfc_dep_compare_expr (ec, en) == 0)
			    {
			      if (context)
				gfc_error_now ("Elements with the same value "
					       "at %L and %L in vector "
					       "subscript in a variable "
					       "definition context (%s)",
					       &(ec->where), &(en->where),
					       context);
			      return false;
			    }
			}
		    }
		}
	    }

  return true;
}<|MERGE_RESOLUTION|>--- conflicted
+++ resolved
@@ -5006,9 +5006,6 @@
 }
 
 gfc_expr *
-<<<<<<< HEAD
-gfc_find_stat_co(gfc_expr *e)
-=======
 gfc_find_team_co (gfc_expr *e)
 {
   gfc_ref *ref;
@@ -5028,7 +5025,6 @@
 
 gfc_expr *
 gfc_find_stat_co (gfc_expr *e)
->>>>>>> 83ff9939
 {
   gfc_ref *ref;
 
