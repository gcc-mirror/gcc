/* Matching subroutines in all sizes, shapes and colors.
   Copyright (C) 2000-2017 Free Software Foundation, Inc.
   Contributed by Andy Vaught

This file is part of GCC.

GCC is free software; you can redistribute it and/or modify it under
the terms of the GNU General Public License as published by the Free
Software Foundation; either version 3, or (at your option) any later
version.

GCC is distributed in the hope that it will be useful, but WITHOUT ANY
WARRANTY; without even the implied warranty of MERCHANTABILITY or
FITNESS FOR A PARTICULAR PURPOSE.  See the GNU General Public License
for more details.

You should have received a copy of the GNU General Public License
along with GCC; see the file COPYING3.  If not see
<http://www.gnu.org/licenses/>.  */

#include "config.h"
#include "system.h"
#include "coretypes.h"
#include "options.h"
#include "gfortran.h"
#include "match.h"
#include "parse.h"

int gfc_matching_ptr_assignment = 0;
int gfc_matching_procptr_assignment = 0;
bool gfc_matching_prefix = false;

/* Stack of SELECT TYPE statements.  */
gfc_select_type_stack *select_type_stack = NULL;

/* List of type parameter expressions.  */
gfc_actual_arglist *type_param_spec_list;

/* For debugging and diagnostic purposes.  Return the textual representation
   of the intrinsic operator OP.  */
const char *
gfc_op2string (gfc_intrinsic_op op)
{
  switch (op)
    {
    case INTRINSIC_UPLUS:
    case INTRINSIC_PLUS:
      return "+";

    case INTRINSIC_UMINUS:
    case INTRINSIC_MINUS:
      return "-";

    case INTRINSIC_POWER:
      return "**";
    case INTRINSIC_CONCAT:
      return "//";
    case INTRINSIC_TIMES:
      return "*";
    case INTRINSIC_DIVIDE:
      return "/";

    case INTRINSIC_AND:
      return ".and.";
    case INTRINSIC_OR:
      return ".or.";
    case INTRINSIC_EQV:
      return ".eqv.";
    case INTRINSIC_NEQV:
      return ".neqv.";

    case INTRINSIC_EQ_OS:
      return ".eq.";
    case INTRINSIC_EQ:
      return "==";
    case INTRINSIC_NE_OS:
      return ".ne.";
    case INTRINSIC_NE:
      return "/=";
    case INTRINSIC_GE_OS:
      return ".ge.";
    case INTRINSIC_GE:
      return ">=";
    case INTRINSIC_LE_OS:
      return ".le.";
    case INTRINSIC_LE:
      return "<=";
    case INTRINSIC_LT_OS:
      return ".lt.";
    case INTRINSIC_LT:
      return "<";
    case INTRINSIC_GT_OS:
      return ".gt.";
    case INTRINSIC_GT:
      return ">";
    case INTRINSIC_NOT:
      return ".not.";

    case INTRINSIC_ASSIGN:
      return "=";

    case INTRINSIC_PARENTHESES:
      return "parens";

    case INTRINSIC_NONE:
      return "none";

    /* DTIO  */
    case INTRINSIC_FORMATTED:
      return "formatted";
    case INTRINSIC_UNFORMATTED:
      return "unformatted";

    default:
      break;
    }

  gfc_internal_error ("gfc_op2string(): Bad code");
  /* Not reached.  */
}


/******************** Generic matching subroutines ************************/

/* Matches a member separator. With standard FORTRAN this is '%', but with
   DEC structures we must carefully match dot ('.').
   Because operators are spelled ".op.", a dotted string such as "x.y.z..."
   can be either a component reference chain or a combination of binary
   operations.
   There is no real way to win because the string may be grammatically
   ambiguous. The following rules help avoid ambiguities - they match
   some behavior of other (older) compilers. If the rules here are changed
   the test cases should be updated. If the user has problems with these rules
   they probably deserve the consequences. Consider "x.y.z":
     (1) If any user defined operator ".y." exists, this is always y(x,z)
         (even if ".y." is the wrong type and/or x has a member y).
     (2) Otherwise if x has a member y, and y is itself a derived type,
         this is (x->y)->z, even if an intrinsic operator exists which
         can handle (x,z).
     (3) If x has no member y or (x->y) is not a derived type but ".y."
         is an intrinsic operator (such as ".eq."), this is y(x,z).
     (4) Lastly if there is no operator ".y." and x has no member "y", it is an
         error.
   It is worth noting that the logic here does not support mixed use of member
   accessors within a single string. That is, even if x has component y and y
   has component z, the following are all syntax errors:
         "x%y.z"  "x.y%z" "(x.y).z"  "(x%y)%z"
 */

match
gfc_match_member_sep(gfc_symbol *sym)
{
  char name[GFC_MAX_SYMBOL_LEN + 1];
  locus dot_loc, start_loc;
  gfc_intrinsic_op iop;
  match m;
  gfc_symbol *tsym;
  gfc_component *c = NULL;

  /* What a relief: '%' is an unambiguous member separator.  */
  if (gfc_match_char ('%') == MATCH_YES)
    return MATCH_YES;

  /* Beware ye who enter here.  */
  if (!flag_dec_structure || !sym)
    return MATCH_NO;

  tsym = NULL;

  /* We may be given either a derived type variable or the derived type
    declaration itself (which actually contains the components);
    we need the latter to search for components.  */
  if (gfc_fl_struct (sym->attr.flavor))
    tsym = sym;
  else if (gfc_bt_struct (sym->ts.type))
    tsym = sym->ts.u.derived;

  iop = INTRINSIC_NONE;
  name[0] = '\0';
  m = MATCH_NO;

  /* If we have to reject come back here later.  */
  start_loc = gfc_current_locus;

  /* Look for a component access next.  */
  if (gfc_match_char ('.') != MATCH_YES)
    return MATCH_NO;

  /* If we accept, come back here.  */
  dot_loc = gfc_current_locus;

  /* Try to match a symbol name following the dot.  */
  if (gfc_match_name (name) != MATCH_YES)
    {
      gfc_error ("Expected structure component or operator name "
                 "after '.' at %C");
      goto error;
    }

  /* If no dot follows we have "x.y" which should be a component access.  */
  if (gfc_match_char ('.') != MATCH_YES)
    goto yes;

  /* Now we have a string "x.y.z" which could be a nested member access
    (x->y)->z or a binary operation y on x and z.  */

  /* First use any user-defined operators ".y."  */
  if (gfc_find_uop (name, sym->ns) != NULL)
    goto no;

  /* Match accesses to existing derived-type components for
    derived-type vars: "x.y.z" = (x->y)->z  */
  c = gfc_find_component(tsym, name, false, true, NULL);
  if (c && (gfc_bt_struct (c->ts.type) || c->ts.type == BT_CLASS))
    goto yes;

  /* If y is not a component or has no members, try intrinsic operators.  */
  gfc_current_locus = start_loc;
  if (gfc_match_intrinsic_op (&iop) != MATCH_YES)
    {
      /* If ".y." is not an intrinsic operator but y was a valid non-
        structure component, match and leave the trailing dot to be
        dealt with later.  */
      if (c)
        goto yes;

      gfc_error ("%qs is neither a defined operator nor a "
                 "structure component in dotted string at %C", name);
      goto error;
    }

  /* .y. is an intrinsic operator, overriding any possible member access.  */
  goto no;

  /* Return keeping the current locus consistent with the match result.  */
error:
  m = MATCH_ERROR;
no:
  gfc_current_locus = start_loc;
  return m;
yes:
  gfc_current_locus = dot_loc;
  return MATCH_YES;
}


/* This function scans the current statement counting the opened and closed
   parenthesis to make sure they are balanced.  */

match
gfc_match_parens (void)
{
  locus old_loc, where;
  int count;
  gfc_instring instring;
  gfc_char_t c, quote;

  old_loc = gfc_current_locus;
  count = 0;
  instring = NONSTRING;
  quote = ' ';

  for (;;)
    {
      c = gfc_next_char_literal (instring);
      if (c == '\n')
	break;
      if (quote == ' ' && ((c == '\'') || (c == '"')))
	{
	  quote = c;
	  instring = INSTRING_WARN;
	  continue;
	}
      if (quote != ' ' && c == quote)
	{
	  quote = ' ';
	  instring = NONSTRING;
	  continue;
	}

      if (c == '(' && quote == ' ')
	{
	  count++;
	  where = gfc_current_locus;
	}
      if (c == ')' && quote == ' ')
	{
	  count--;
	  where = gfc_current_locus;
	}
    }

  gfc_current_locus = old_loc;

  if (count > 0)
    {
      gfc_error ("Missing %<)%> in statement at or before %L", &where);
      return MATCH_ERROR;
    }
  if (count < 0)
    {
      gfc_error ("Missing %<(%> in statement at or before %L", &where);
      return MATCH_ERROR;
    }

  return MATCH_YES;
}


/* See if the next character is a special character that has
   escaped by a \ via the -fbackslash option.  */

match
gfc_match_special_char (gfc_char_t *res)
{
  int len, i;
  gfc_char_t c, n;
  match m;

  m = MATCH_YES;

  switch ((c = gfc_next_char_literal (INSTRING_WARN)))
    {
    case 'a':
      *res = '\a';
      break;
    case 'b':
      *res = '\b';
      break;
    case 't':
      *res = '\t';
      break;
    case 'f':
      *res = '\f';
      break;
    case 'n':
      *res = '\n';
      break;
    case 'r':
      *res = '\r';
      break;
    case 'v':
      *res = '\v';
      break;
    case '\\':
      *res = '\\';
      break;
    case '0':
      *res = '\0';
      break;

    case 'x':
    case 'u':
    case 'U':
      /* Hexadecimal form of wide characters.  */
      len = (c == 'x' ? 2 : (c == 'u' ? 4 : 8));
      n = 0;
      for (i = 0; i < len; i++)
	{
	  char buf[2] = { '\0', '\0' };

	  c = gfc_next_char_literal (INSTRING_WARN);
	  if (!gfc_wide_fits_in_byte (c)
	      || !gfc_check_digit ((unsigned char) c, 16))
	    return MATCH_NO;

	  buf[0] = (unsigned char) c;
	  n = n << 4;
	  n += strtol (buf, NULL, 16);
	}
      *res = n;
      break;

    default:
      /* Unknown backslash codes are simply not expanded.  */
      m = MATCH_NO;
      break;
    }

  return m;
}


/* In free form, match at least one space.  Always matches in fixed
   form.  */

match
gfc_match_space (void)
{
  locus old_loc;
  char c;

  if (gfc_current_form == FORM_FIXED)
    return MATCH_YES;

  old_loc = gfc_current_locus;

  c = gfc_next_ascii_char ();
  if (!gfc_is_whitespace (c))
    {
      gfc_current_locus = old_loc;
      return MATCH_NO;
    }

  gfc_gobble_whitespace ();

  return MATCH_YES;
}


/* Match an end of statement.  End of statement is optional
   whitespace, followed by a ';' or '\n' or comment '!'.  If a
   semicolon is found, we continue to eat whitespace and semicolons.  */

match
gfc_match_eos (void)
{
  locus old_loc;
  int flag;
  char c;

  flag = 0;

  for (;;)
    {
      old_loc = gfc_current_locus;
      gfc_gobble_whitespace ();

      c = gfc_next_ascii_char ();
      switch (c)
	{
	case '!':
	  do
	    {
	      c = gfc_next_ascii_char ();
	    }
	  while (c != '\n');

	  /* Fall through.  */

	case '\n':
	  return MATCH_YES;

	case ';':
	  flag = 1;
	  continue;
	}

      break;
    }

  gfc_current_locus = old_loc;
  return (flag) ? MATCH_YES : MATCH_NO;
}


/* Match a literal integer on the input, setting the value on
   MATCH_YES.  Literal ints occur in kind-parameters as well as
   old-style character length specifications.  If cnt is non-NULL it
   will be set to the number of digits.  */

match
gfc_match_small_literal_int (int *value, int *cnt)
{
  locus old_loc;
  char c;
  int i, j;

  old_loc = gfc_current_locus;

  *value = -1;
  gfc_gobble_whitespace ();
  c = gfc_next_ascii_char ();
  if (cnt)
    *cnt = 0;

  if (!ISDIGIT (c))
    {
      gfc_current_locus = old_loc;
      return MATCH_NO;
    }

  i = c - '0';
  j = 1;

  for (;;)
    {
      old_loc = gfc_current_locus;
      c = gfc_next_ascii_char ();

      if (!ISDIGIT (c))
	break;

      i = 10 * i + c - '0';
      j++;

      if (i > 99999999)
	{
	  gfc_error ("Integer too large at %C");
	  return MATCH_ERROR;
	}
    }

  gfc_current_locus = old_loc;

  *value = i;
  if (cnt)
    *cnt = j;
  return MATCH_YES;
}


/* Match a small, constant integer expression, like in a kind
   statement.  On MATCH_YES, 'value' is set.  */

match
gfc_match_small_int (int *value)
{
  gfc_expr *expr;
  match m;
  int i;

  m = gfc_match_expr (&expr);
  if (m != MATCH_YES)
    return m;

  if (gfc_extract_int (expr, &i, 1))
    m = MATCH_ERROR;
  gfc_free_expr (expr);

  *value = i;
  return m;
}


/* This function is the same as the gfc_match_small_int, except that
   we're keeping the pointer to the expr.  This function could just be
   removed and the previously mentioned one modified, though all calls
   to it would have to be modified then (and there were a number of
   them).  Return MATCH_ERROR if fail to extract the int; otherwise,
   return the result of gfc_match_expr().  The expr (if any) that was
   matched is returned in the parameter expr.  */

match
gfc_match_small_int_expr (int *value, gfc_expr **expr)
{
  match m;
  int i;

  m = gfc_match_expr (expr);
  if (m != MATCH_YES)
    return m;

  if (gfc_extract_int (*expr, &i, 1))
    m = MATCH_ERROR;

  *value = i;
  return m;
}


/* Matches a statement label.  Uses gfc_match_small_literal_int() to
   do most of the work.  */

match
gfc_match_st_label (gfc_st_label **label)
{
  locus old_loc;
  match m;
  int i, cnt;

  old_loc = gfc_current_locus;

  m = gfc_match_small_literal_int (&i, &cnt);
  if (m != MATCH_YES)
    return m;

  if (cnt > 5)
    {
      gfc_error ("Too many digits in statement label at %C");
      goto cleanup;
    }

  if (i == 0)
    {
      gfc_error ("Statement label at %C is zero");
      goto cleanup;
    }

  *label = gfc_get_st_label (i);
  return MATCH_YES;

cleanup:

  gfc_current_locus = old_loc;
  return MATCH_ERROR;
}


/* Match and validate a label associated with a named IF, DO or SELECT
   statement.  If the symbol does not have the label attribute, we add
   it.  We also make sure the symbol does not refer to another
   (active) block.  A matched label is pointed to by gfc_new_block.  */

match
gfc_match_label (void)
{
  char name[GFC_MAX_SYMBOL_LEN + 1];
  match m;

  gfc_new_block = NULL;

  m = gfc_match (" %n :", name);
  if (m != MATCH_YES)
    return m;

  if (gfc_get_symbol (name, NULL, &gfc_new_block))
    {
      gfc_error ("Label name %qs at %C is ambiguous", name);
      return MATCH_ERROR;
    }

  if (gfc_new_block->attr.flavor == FL_LABEL)
    {
      gfc_error ("Duplicate construct label %qs at %C", name);
      return MATCH_ERROR;
    }

  if (!gfc_add_flavor (&gfc_new_block->attr, FL_LABEL,
		       gfc_new_block->name, NULL))
    return MATCH_ERROR;

  return MATCH_YES;
}


/* See if the current input looks like a name of some sort.  Modifies
   the passed buffer which must be GFC_MAX_SYMBOL_LEN+1 bytes long.
   Note that options.c restricts max_identifier_length to not more
   than GFC_MAX_SYMBOL_LEN.  */

match
gfc_match_name (char *buffer)
{
  locus old_loc;
  int i;
  char c;

  old_loc = gfc_current_locus;
  gfc_gobble_whitespace ();

  c = gfc_next_ascii_char ();
  if (!(ISALPHA (c) || (c == '_' && flag_allow_leading_underscore)))
    {
      /* Special cases for unary minus and plus, which allows for a sensible
	 error message for code of the form 'c = exp(-a*b) )' where an
	 extra ')' appears at the end of statement.  */
      if (!gfc_error_flag_test () && c != '(' && c != '-' && c != '+')
	gfc_error ("Invalid character in name at %C");
      gfc_current_locus = old_loc;
      return MATCH_NO;
    }

  i = 0;

  do
    {
      buffer[i++] = c;

      if (i > gfc_option.max_identifier_length)
	{
	  gfc_error ("Name at %C is too long");
	  return MATCH_ERROR;
	}

      old_loc = gfc_current_locus;
      c = gfc_next_ascii_char ();
    }
  while (ISALNUM (c) || c == '_' || (flag_dollar_ok && c == '$'));

  if (c == '$' && !flag_dollar_ok)
    {
      gfc_fatal_error ("Invalid character %<$%> at %L. Use %<-fdollar-ok%> to "
		       "allow it as an extension", &old_loc);
      return MATCH_ERROR;
    }

  buffer[i] = '\0';
  gfc_current_locus = old_loc;

  return MATCH_YES;
}


/* Match a symbol on the input.  Modifies the pointer to the symbol
   pointer if successful.  */

match
gfc_match_sym_tree (gfc_symtree **matched_symbol, int host_assoc)
{
  char buffer[GFC_MAX_SYMBOL_LEN + 1];
  match m;

  m = gfc_match_name (buffer);
  if (m != MATCH_YES)
    return m;

  if (host_assoc)
    return (gfc_get_ha_sym_tree (buffer, matched_symbol))
	    ? MATCH_ERROR : MATCH_YES;

  if (gfc_get_sym_tree (buffer, NULL, matched_symbol, false))
    return MATCH_ERROR;

  return MATCH_YES;
}


match
gfc_match_symbol (gfc_symbol **matched_symbol, int host_assoc)
{
  gfc_symtree *st;
  match m;

  m = gfc_match_sym_tree (&st, host_assoc);

  if (m == MATCH_YES)
    {
      if (st)
	*matched_symbol = st->n.sym;
      else
	*matched_symbol = NULL;
    }
  else
    *matched_symbol = NULL;
  return m;
}


/* Match an intrinsic operator.  Returns an INTRINSIC enum. While matching,
   we always find INTRINSIC_PLUS before INTRINSIC_UPLUS. We work around this
   in matchexp.c.  */

match
gfc_match_intrinsic_op (gfc_intrinsic_op *result)
{
  locus orig_loc = gfc_current_locus;
  char ch;

  gfc_gobble_whitespace ();
  ch = gfc_next_ascii_char ();
  switch (ch)
    {
    case '+':
      /* Matched "+".  */
      *result = INTRINSIC_PLUS;
      return MATCH_YES;

    case '-':
      /* Matched "-".  */
      *result = INTRINSIC_MINUS;
      return MATCH_YES;

    case '=':
      if (gfc_next_ascii_char () == '=')
	{
	  /* Matched "==".  */
	  *result = INTRINSIC_EQ;
	  return MATCH_YES;
	}
      break;

    case '<':
      if (gfc_peek_ascii_char () == '=')
	{
	  /* Matched "<=".  */
	  gfc_next_ascii_char ();
	  *result = INTRINSIC_LE;
	  return MATCH_YES;
	}
      /* Matched "<".  */
      *result = INTRINSIC_LT;
      return MATCH_YES;

    case '>':
      if (gfc_peek_ascii_char () == '=')
	{
	  /* Matched ">=".  */
	  gfc_next_ascii_char ();
	  *result = INTRINSIC_GE;
	  return MATCH_YES;
	}
      /* Matched ">".  */
      *result = INTRINSIC_GT;
      return MATCH_YES;

    case '*':
      if (gfc_peek_ascii_char () == '*')
	{
	  /* Matched "**".  */
	  gfc_next_ascii_char ();
	  *result = INTRINSIC_POWER;
	  return MATCH_YES;
	}
      /* Matched "*".  */
      *result = INTRINSIC_TIMES;
      return MATCH_YES;

    case '/':
      ch = gfc_peek_ascii_char ();
      if (ch == '=')
	{
	  /* Matched "/=".  */
	  gfc_next_ascii_char ();
	  *result = INTRINSIC_NE;
	  return MATCH_YES;
	}
      else if (ch == '/')
	{
	  /* Matched "//".  */
	  gfc_next_ascii_char ();
	  *result = INTRINSIC_CONCAT;
	  return MATCH_YES;
	}
      /* Matched "/".  */
      *result = INTRINSIC_DIVIDE;
      return MATCH_YES;

    case '.':
      ch = gfc_next_ascii_char ();
      switch (ch)
	{
	case 'a':
	  if (gfc_next_ascii_char () == 'n'
	      && gfc_next_ascii_char () == 'd'
	      && gfc_next_ascii_char () == '.')
	    {
	      /* Matched ".and.".  */
	      *result = INTRINSIC_AND;
	      return MATCH_YES;
	    }
	  break;

	case 'e':
	  if (gfc_next_ascii_char () == 'q')
	    {
	      ch = gfc_next_ascii_char ();
	      if (ch == '.')
		{
		  /* Matched ".eq.".  */
		  *result = INTRINSIC_EQ_OS;
		  return MATCH_YES;
		}
	      else if (ch == 'v')
		{
		  if (gfc_next_ascii_char () == '.')
		    {
		      /* Matched ".eqv.".  */
		      *result = INTRINSIC_EQV;
		      return MATCH_YES;
		    }
		}
	    }
	  break;

	case 'g':
	  ch = gfc_next_ascii_char ();
	  if (ch == 'e')
	    {
	      if (gfc_next_ascii_char () == '.')
		{
		  /* Matched ".ge.".  */
		  *result = INTRINSIC_GE_OS;
		  return MATCH_YES;
		}
	    }
	  else if (ch == 't')
	    {
	      if (gfc_next_ascii_char () == '.')
		{
		  /* Matched ".gt.".  */
		  *result = INTRINSIC_GT_OS;
		  return MATCH_YES;
		}
	    }
	  break;

	case 'l':
	  ch = gfc_next_ascii_char ();
	  if (ch == 'e')
	    {
	      if (gfc_next_ascii_char () == '.')
		{
		  /* Matched ".le.".  */
		  *result = INTRINSIC_LE_OS;
		  return MATCH_YES;
		}
	    }
	  else if (ch == 't')
	    {
	      if (gfc_next_ascii_char () == '.')
		{
		  /* Matched ".lt.".  */
		  *result = INTRINSIC_LT_OS;
		  return MATCH_YES;
		}
	    }
	  break;

	case 'n':
	  ch = gfc_next_ascii_char ();
	  if (ch == 'e')
	    {
	      ch = gfc_next_ascii_char ();
	      if (ch == '.')
		{
		  /* Matched ".ne.".  */
		  *result = INTRINSIC_NE_OS;
		  return MATCH_YES;
		}
	      else if (ch == 'q')
		{
		  if (gfc_next_ascii_char () == 'v'
		      && gfc_next_ascii_char () == '.')
		    {
		      /* Matched ".neqv.".  */
		      *result = INTRINSIC_NEQV;
		      return MATCH_YES;
		    }
		}
	    }
	  else if (ch == 'o')
	    {
	      if (gfc_next_ascii_char () == 't'
		  && gfc_next_ascii_char () == '.')
		{
		  /* Matched ".not.".  */
		  *result = INTRINSIC_NOT;
		  return MATCH_YES;
		}
	    }
	  break;

	case 'o':
	  if (gfc_next_ascii_char () == 'r'
	      && gfc_next_ascii_char () == '.')
	    {
	      /* Matched ".or.".  */
	      *result = INTRINSIC_OR;
	      return MATCH_YES;
	    }
	  break;

	case 'x':
	  if (gfc_next_ascii_char () == 'o'
	      && gfc_next_ascii_char () == 'r'
	      && gfc_next_ascii_char () == '.')
	    {
              if (!gfc_notify_std (GFC_STD_LEGACY, ".XOR. operator at %C"))
                return MATCH_ERROR;
	      /* Matched ".xor." - equivalent to ".neqv.".  */
	      *result = INTRINSIC_NEQV;
	      return MATCH_YES;
	    }
	  break;

	default:
	  break;
	}
      break;

    default:
      break;
    }

  gfc_current_locus = orig_loc;
  return MATCH_NO;
}


/* Match a loop control phrase:

    <LVALUE> = <EXPR>, <EXPR> [, <EXPR> ]

   If the final integer expression is not present, a constant unity
   expression is returned.  We don't return MATCH_ERROR until after
   the equals sign is seen.  */

match
gfc_match_iterator (gfc_iterator *iter, int init_flag)
{
  char name[GFC_MAX_SYMBOL_LEN + 1];
  gfc_expr *var, *e1, *e2, *e3;
  locus start;
  match m;

  e1 = e2 = e3 = NULL;

  /* Match the start of an iterator without affecting the symbol table.  */

  start = gfc_current_locus;
  m = gfc_match (" %n =", name);
  gfc_current_locus = start;

  if (m != MATCH_YES)
    return MATCH_NO;

  m = gfc_match_variable (&var, 0);
  if (m != MATCH_YES)
    return MATCH_NO;

  if (var->symtree->n.sym->attr.dimension)
    {
      gfc_error ("Loop variable at %C cannot be an array");
      goto cleanup;
    }

  /* F2008, C617 & C565.  */
  if (var->symtree->n.sym->attr.codimension)
    {
      gfc_error ("Loop variable at %C cannot be a coarray");
      goto cleanup;
    }

  if (var->ref != NULL)
    {
      gfc_error ("Loop variable at %C cannot be a sub-component");
      goto cleanup;
    }

  gfc_match_char ('=');

  var->symtree->n.sym->attr.implied_index = 1;

  m = init_flag ? gfc_match_init_expr (&e1) : gfc_match_expr (&e1);
  if (m == MATCH_NO)
    goto syntax;
  if (m == MATCH_ERROR)
    goto cleanup;

  if (gfc_match_char (',') != MATCH_YES)
    goto syntax;

  m = init_flag ? gfc_match_init_expr (&e2) : gfc_match_expr (&e2);
  if (m == MATCH_NO)
    goto syntax;
  if (m == MATCH_ERROR)
    goto cleanup;

  if (gfc_match_char (',') != MATCH_YES)
    {
      e3 = gfc_get_int_expr (gfc_default_integer_kind, NULL, 1);
      goto done;
    }

  m = init_flag ? gfc_match_init_expr (&e3) : gfc_match_expr (&e3);
  if (m == MATCH_ERROR)
    goto cleanup;
  if (m == MATCH_NO)
    {
      gfc_error ("Expected a step value in iterator at %C");
      goto cleanup;
    }

done:
  iter->var = var;
  iter->start = e1;
  iter->end = e2;
  iter->step = e3;
  return MATCH_YES;

syntax:
  gfc_error ("Syntax error in iterator at %C");

cleanup:
  gfc_free_expr (e1);
  gfc_free_expr (e2);
  gfc_free_expr (e3);

  return MATCH_ERROR;
}


/* Tries to match the next non-whitespace character on the input.
   This subroutine does not return MATCH_ERROR.  */

match
gfc_match_char (char c)
{
  locus where;

  where = gfc_current_locus;
  gfc_gobble_whitespace ();

  if (gfc_next_ascii_char () == c)
    return MATCH_YES;

  gfc_current_locus = where;
  return MATCH_NO;
}


/* General purpose matching subroutine.  The target string is a
   scanf-like format string in which spaces correspond to arbitrary
   whitespace (including no whitespace), characters correspond to
   themselves.  The %-codes are:

   %%  Literal percent sign
   %e  Expression, pointer to a pointer is set
   %s  Symbol, pointer to the symbol is set
   %n  Name, character buffer is set to name
   %t  Matches end of statement.
   %o  Matches an intrinsic operator, returned as an INTRINSIC enum.
   %l  Matches a statement label
   %v  Matches a variable expression (an lvalue)
   %   Matches a required space (in free form) and optional spaces.  */

match
gfc_match (const char *target, ...)
{
  gfc_st_label **label;
  int matches, *ip;
  locus old_loc;
  va_list argp;
  char c, *np;
  match m, n;
  void **vp;
  const char *p;

  old_loc = gfc_current_locus;
  va_start (argp, target);
  m = MATCH_NO;
  matches = 0;
  p = target;

loop:
  c = *p++;
  switch (c)
    {
    case ' ':
      gfc_gobble_whitespace ();
      goto loop;
    case '\0':
      m = MATCH_YES;
      break;

    case '%':
      c = *p++;
      switch (c)
	{
	case 'e':
	  vp = va_arg (argp, void **);
	  n = gfc_match_expr ((gfc_expr **) vp);
	  if (n != MATCH_YES)
	    {
	      m = n;
	      goto not_yes;
	    }

	  matches++;
	  goto loop;

	case 'v':
	  vp = va_arg (argp, void **);
	  n = gfc_match_variable ((gfc_expr **) vp, 0);
	  if (n != MATCH_YES)
	    {
	      m = n;
	      goto not_yes;
	    }

	  matches++;
	  goto loop;

	case 's':
	  vp = va_arg (argp, void **);
	  n = gfc_match_symbol ((gfc_symbol **) vp, 0);
	  if (n != MATCH_YES)
	    {
	      m = n;
	      goto not_yes;
	    }

	  matches++;
	  goto loop;

	case 'n':
	  np = va_arg (argp, char *);
	  n = gfc_match_name (np);
	  if (n != MATCH_YES)
	    {
	      m = n;
	      goto not_yes;
	    }

	  matches++;
	  goto loop;

	case 'l':
	  label = va_arg (argp, gfc_st_label **);
	  n = gfc_match_st_label (label);
	  if (n != MATCH_YES)
	    {
	      m = n;
	      goto not_yes;
	    }

	  matches++;
	  goto loop;

	case 'o':
	  ip = va_arg (argp, int *);
	  n = gfc_match_intrinsic_op ((gfc_intrinsic_op *) ip);
	  if (n != MATCH_YES)
	    {
	      m = n;
	      goto not_yes;
	    }

	  matches++;
	  goto loop;

	case 't':
	  if (gfc_match_eos () != MATCH_YES)
	    {
	      m = MATCH_NO;
	      goto not_yes;
	    }
	  goto loop;

	case ' ':
	  if (gfc_match_space () == MATCH_YES)
	    goto loop;
	  m = MATCH_NO;
	  goto not_yes;

	case '%':
	  break;	/* Fall through to character matcher.  */

	default:
	  gfc_internal_error ("gfc_match(): Bad match code %c", c);
	}

    default:

      /* gfc_next_ascii_char converts characters to lower-case, so we shouldn't
	 expect an upper case character here!  */
      gcc_assert (TOLOWER (c) == c);

      if (c == gfc_next_ascii_char ())
	goto loop;
      break;
    }

not_yes:
  va_end (argp);

  if (m != MATCH_YES)
    {
      /* Clean up after a failed match.  */
      gfc_current_locus = old_loc;
      va_start (argp, target);

      p = target;
      for (; matches > 0; matches--)
	{
	  while (*p++ != '%');

	  switch (*p++)
	    {
	    case '%':
	      matches++;
	      break;		/* Skip.  */

	    /* Matches that don't have to be undone */
	    case 'o':
	    case 'l':
	    case 'n':
	    case 's':
	      (void) va_arg (argp, void **);
	      break;

	    case 'e':
	    case 'v':
	      vp = va_arg (argp, void **);
	      gfc_free_expr ((struct gfc_expr *)*vp);
	      *vp = NULL;
	      break;
	    }
	}

      va_end (argp);
    }

  return m;
}


/*********************** Statement level matching **********************/

/* Matches the start of a program unit, which is the program keyword
   followed by an obligatory symbol.  */

match
gfc_match_program (void)
{
  gfc_symbol *sym;
  match m;

  m = gfc_match ("% %s%t", &sym);

  if (m == MATCH_NO)
    {
      gfc_error ("Invalid form of PROGRAM statement at %C");
      m = MATCH_ERROR;
    }

  if (m == MATCH_ERROR)
    return m;

  if (!gfc_add_flavor (&sym->attr, FL_PROGRAM, sym->name, NULL))
    return MATCH_ERROR;

  gfc_new_block = sym;

  return MATCH_YES;
}


/* Match a simple assignment statement.  */

match
gfc_match_assignment (void)
{
  gfc_expr *lvalue, *rvalue;
  locus old_loc;
  match m;

  old_loc = gfc_current_locus;

  lvalue = NULL;
  m = gfc_match (" %v =", &lvalue);
  if (m != MATCH_YES)
    {
      gfc_current_locus = old_loc;
      gfc_free_expr (lvalue);
      return MATCH_NO;
    }

  rvalue = NULL;
  m = gfc_match (" %e%t", &rvalue);
  if (m != MATCH_YES)
    {
      gfc_current_locus = old_loc;
      gfc_free_expr (lvalue);
      gfc_free_expr (rvalue);
      return m;
    }

  gfc_set_sym_referenced (lvalue->symtree->n.sym);

  new_st.op = EXEC_ASSIGN;
  new_st.expr1 = lvalue;
  new_st.expr2 = rvalue;

  gfc_check_do_variable (lvalue->symtree);

  return MATCH_YES;
}


/* Match a pointer assignment statement.  */

match
gfc_match_pointer_assignment (void)
{
  gfc_expr *lvalue, *rvalue;
  locus old_loc;
  match m;

  old_loc = gfc_current_locus;

  lvalue = rvalue = NULL;
  gfc_matching_ptr_assignment = 0;
  gfc_matching_procptr_assignment = 0;

  m = gfc_match (" %v =>", &lvalue);
  if (m != MATCH_YES)
    {
      m = MATCH_NO;
      goto cleanup;
    }

  if (lvalue->symtree->n.sym->attr.proc_pointer
      || gfc_is_proc_ptr_comp (lvalue))
    gfc_matching_procptr_assignment = 1;
  else
    gfc_matching_ptr_assignment = 1;

  m = gfc_match (" %e%t", &rvalue);
  gfc_matching_ptr_assignment = 0;
  gfc_matching_procptr_assignment = 0;
  if (m != MATCH_YES)
    goto cleanup;

  new_st.op = EXEC_POINTER_ASSIGN;
  new_st.expr1 = lvalue;
  new_st.expr2 = rvalue;

  return MATCH_YES;

cleanup:
  gfc_current_locus = old_loc;
  gfc_free_expr (lvalue);
  gfc_free_expr (rvalue);
  return m;
}


/* We try to match an easy arithmetic IF statement. This only happens
   when just after having encountered a simple IF statement. This code
   is really duplicate with parts of the gfc_match_if code, but this is
   *much* easier.  */

static match
match_arithmetic_if (void)
{
  gfc_st_label *l1, *l2, *l3;
  gfc_expr *expr;
  match m;

  m = gfc_match (" ( %e ) %l , %l , %l%t", &expr, &l1, &l2, &l3);
  if (m != MATCH_YES)
    return m;

  if (!gfc_reference_st_label (l1, ST_LABEL_TARGET)
      || !gfc_reference_st_label (l2, ST_LABEL_TARGET)
      || !gfc_reference_st_label (l3, ST_LABEL_TARGET))
    {
      gfc_free_expr (expr);
      return MATCH_ERROR;
    }

  if (!gfc_notify_std (GFC_STD_F95_OBS, "Arithmetic IF statement at %C"))
    return MATCH_ERROR;

  new_st.op = EXEC_ARITHMETIC_IF;
  new_st.expr1 = expr;
  new_st.label1 = l1;
  new_st.label2 = l2;
  new_st.label3 = l3;

  return MATCH_YES;
}


/* The IF statement is a bit of a pain.  First of all, there are three
   forms of it, the simple IF, the IF that starts a block and the
   arithmetic IF.

   There is a problem with the simple IF and that is the fact that we
   only have a single level of undo information on symbols.  What this
   means is for a simple IF, we must re-match the whole IF statement
   multiple times in order to guarantee that the symbol table ends up
   in the proper state.  */

static match match_simple_forall (void);
static match match_simple_where (void);

match
gfc_match_if (gfc_statement *if_type)
{
  gfc_expr *expr;
  gfc_st_label *l1, *l2, *l3;
  locus old_loc, old_loc2;
  gfc_code *p;
  match m, n;

  n = gfc_match_label ();
  if (n == MATCH_ERROR)
    return n;

  old_loc = gfc_current_locus;

  m = gfc_match (" if ( %e", &expr);
  if (m != MATCH_YES)
    return m;

  old_loc2 = gfc_current_locus;
  gfc_current_locus = old_loc;

  if (gfc_match_parens () == MATCH_ERROR)
    return MATCH_ERROR;

  gfc_current_locus = old_loc2;

  if (gfc_match_char (')') != MATCH_YES)
    {
      gfc_error ("Syntax error in IF-expression at %C");
      gfc_free_expr (expr);
      return MATCH_ERROR;
    }

  m = gfc_match (" %l , %l , %l%t", &l1, &l2, &l3);

  if (m == MATCH_YES)
    {
      if (n == MATCH_YES)
	{
	  gfc_error ("Block label not appropriate for arithmetic IF "
		     "statement at %C");
	  gfc_free_expr (expr);
	  return MATCH_ERROR;
	}

      if (!gfc_reference_st_label (l1, ST_LABEL_TARGET)
	  || !gfc_reference_st_label (l2, ST_LABEL_TARGET)
	  || !gfc_reference_st_label (l3, ST_LABEL_TARGET))
	{
	  gfc_free_expr (expr);
	  return MATCH_ERROR;
	}

      if (!gfc_notify_std (GFC_STD_F95_OBS, "Arithmetic IF statement at %C"))
	return MATCH_ERROR;

      new_st.op = EXEC_ARITHMETIC_IF;
      new_st.expr1 = expr;
      new_st.label1 = l1;
      new_st.label2 = l2;
      new_st.label3 = l3;

      *if_type = ST_ARITHMETIC_IF;
      return MATCH_YES;
    }

  if (gfc_match (" then%t") == MATCH_YES)
    {
      new_st.op = EXEC_IF;
      new_st.expr1 = expr;
      *if_type = ST_IF_BLOCK;
      return MATCH_YES;
    }

  if (n == MATCH_YES)
    {
      gfc_error ("Block label is not appropriate for IF statement at %C");
      gfc_free_expr (expr);
      return MATCH_ERROR;
    }

  /* At this point the only thing left is a simple IF statement.  At
     this point, n has to be MATCH_NO, so we don't have to worry about
     re-matching a block label.  From what we've got so far, try
     matching an assignment.  */

  *if_type = ST_SIMPLE_IF;

  m = gfc_match_assignment ();
  if (m == MATCH_YES)
    goto got_match;

  gfc_free_expr (expr);
  gfc_undo_symbols ();
  gfc_current_locus = old_loc;

  /* m can be MATCH_NO or MATCH_ERROR, here.  For MATCH_ERROR, a mangled
     assignment was found.  For MATCH_NO, continue to call the various
     matchers.  */
  if (m == MATCH_ERROR)
    return MATCH_ERROR;

  gfc_match (" if ( %e ) ", &expr);	/* Guaranteed to match.  */

  m = gfc_match_pointer_assignment ();
  if (m == MATCH_YES)
    goto got_match;

  gfc_free_expr (expr);
  gfc_undo_symbols ();
  gfc_current_locus = old_loc;

  gfc_match (" if ( %e ) ", &expr);	/* Guaranteed to match.  */

  /* Look at the next keyword to see which matcher to call.  Matching
     the keyword doesn't affect the symbol table, so we don't have to
     restore between tries.  */

#define match(string, subr, statement) \
  if (gfc_match (string) == MATCH_YES) { m = subr(); goto got_match; }

  gfc_clear_error ();

  match ("allocate", gfc_match_allocate, ST_ALLOCATE)
  match ("assign", gfc_match_assign, ST_LABEL_ASSIGNMENT)
  match ("backspace", gfc_match_backspace, ST_BACKSPACE)
  match ("call", gfc_match_call, ST_CALL)
  match ("close", gfc_match_close, ST_CLOSE)
  match ("continue", gfc_match_continue, ST_CONTINUE)
  match ("cycle", gfc_match_cycle, ST_CYCLE)
  match ("deallocate", gfc_match_deallocate, ST_DEALLOCATE)
  match ("end file", gfc_match_endfile, ST_END_FILE)
  match ("error stop", gfc_match_error_stop, ST_ERROR_STOP)
  match ("event post", gfc_match_event_post, ST_EVENT_POST)
  match ("event wait", gfc_match_event_wait, ST_EVENT_WAIT)
  match ("exit", gfc_match_exit, ST_EXIT)
  match ("fail image", gfc_match_fail_image, ST_FAIL_IMAGE)
  match ("flush", gfc_match_flush, ST_FLUSH)
  match ("forall", match_simple_forall, ST_FORALL)
  match ("go to", gfc_match_goto, ST_GOTO)
  match ("if", match_arithmetic_if, ST_ARITHMETIC_IF)
  match ("inquire", gfc_match_inquire, ST_INQUIRE)
  match ("lock", gfc_match_lock, ST_LOCK)
  match ("nullify", gfc_match_nullify, ST_NULLIFY)
  match ("open", gfc_match_open, ST_OPEN)
  match ("pause", gfc_match_pause, ST_NONE)
  match ("print", gfc_match_print, ST_WRITE)
  match ("read", gfc_match_read, ST_READ)
  match ("return", gfc_match_return, ST_RETURN)
  match ("rewind", gfc_match_rewind, ST_REWIND)
  match ("stop", gfc_match_stop, ST_STOP)
  match ("wait", gfc_match_wait, ST_WAIT)
  match ("sync all", gfc_match_sync_all, ST_SYNC_CALL);
  match ("sync images", gfc_match_sync_images, ST_SYNC_IMAGES);
  match ("sync memory", gfc_match_sync_memory, ST_SYNC_MEMORY);
  match ("unlock", gfc_match_unlock, ST_UNLOCK)
  match ("where", match_simple_where, ST_WHERE)
  match ("write", gfc_match_write, ST_WRITE)

  if (flag_dec)
    match ("type", gfc_match_print, ST_WRITE)

  /* The gfc_match_assignment() above may have returned a MATCH_NO
     where the assignment was to a named constant.  Check that
     special case here.  */
  m = gfc_match_assignment ();
  if (m == MATCH_NO)
   {
      gfc_error ("Cannot assign to a named constant at %C");
      gfc_free_expr (expr);
      gfc_undo_symbols ();
      gfc_current_locus = old_loc;
      return MATCH_ERROR;
   }

  /* All else has failed, so give up.  See if any of the matchers has
     stored an error message of some sort.  */
  if (!gfc_error_check ())
    gfc_error ("Unclassifiable statement in IF-clause at %C");

  gfc_free_expr (expr);
  return MATCH_ERROR;

got_match:
  if (m == MATCH_NO)
    gfc_error ("Syntax error in IF-clause at %C");
  if (m != MATCH_YES)
    {
      gfc_free_expr (expr);
      return MATCH_ERROR;
    }

  /* At this point, we've matched the single IF and the action clause
     is in new_st.  Rearrange things so that the IF statement appears
     in new_st.  */

  p = gfc_get_code (EXEC_IF);
  p->next = XCNEW (gfc_code);
  *p->next = new_st;
  p->next->loc = gfc_current_locus;

  p->expr1 = expr;

  gfc_clear_new_st ();

  new_st.op = EXEC_IF;
  new_st.block = p;

  return MATCH_YES;
}

#undef match


/* Match an ELSE statement.  */

match
gfc_match_else (void)
{
  char name[GFC_MAX_SYMBOL_LEN + 1];

  if (gfc_match_eos () == MATCH_YES)
    return MATCH_YES;

  if (gfc_match_name (name) != MATCH_YES
      || gfc_current_block () == NULL
      || gfc_match_eos () != MATCH_YES)
    {
      gfc_error ("Unexpected junk after ELSE statement at %C");
      return MATCH_ERROR;
    }

  if (strcmp (name, gfc_current_block ()->name) != 0)
    {
      gfc_error ("Label %qs at %C doesn't match IF label %qs",
		 name, gfc_current_block ()->name);
      return MATCH_ERROR;
    }

  return MATCH_YES;
}


/* Match an ELSE IF statement.  */

match
gfc_match_elseif (void)
{
  char name[GFC_MAX_SYMBOL_LEN + 1];
  gfc_expr *expr;
  match m;

  m = gfc_match (" ( %e ) then", &expr);
  if (m != MATCH_YES)
    return m;

  if (gfc_match_eos () == MATCH_YES)
    goto done;

  if (gfc_match_name (name) != MATCH_YES
      || gfc_current_block () == NULL
      || gfc_match_eos () != MATCH_YES)
    {
      gfc_error ("Unexpected junk after ELSE IF statement at %C");
      goto cleanup;
    }

  if (strcmp (name, gfc_current_block ()->name) != 0)
    {
      gfc_error ("Label %qs at %C doesn't match IF label %qs",
		 name, gfc_current_block ()->name);
      goto cleanup;
    }

done:
  new_st.op = EXEC_IF;
  new_st.expr1 = expr;
  return MATCH_YES;

cleanup:
  gfc_free_expr (expr);
  return MATCH_ERROR;
}


/* Free a gfc_iterator structure.  */

void
gfc_free_iterator (gfc_iterator *iter, int flag)
{

  if (iter == NULL)
    return;

  gfc_free_expr (iter->var);
  gfc_free_expr (iter->start);
  gfc_free_expr (iter->end);
  gfc_free_expr (iter->step);

  if (flag)
    free (iter);
}


/* Match a CRITICAL statement.  */
match
gfc_match_critical (void)
{
  gfc_st_label *label = NULL;

  if (gfc_match_label () == MATCH_ERROR)
    return MATCH_ERROR;

  if (gfc_match (" critical") != MATCH_YES)
    return MATCH_NO;

  if (gfc_match_st_label (&label) == MATCH_ERROR)
    return MATCH_ERROR;

  if (gfc_match_eos () != MATCH_YES)
    {
      gfc_syntax_error (ST_CRITICAL);
      return MATCH_ERROR;
    }

  if (gfc_pure (NULL))
    {
      gfc_error ("Image control statement CRITICAL at %C in PURE procedure");
      return MATCH_ERROR;
    }

  if (gfc_find_state (COMP_DO_CONCURRENT))
    {
      gfc_error ("Image control statement CRITICAL at %C in DO CONCURRENT "
		 "block");
      return MATCH_ERROR;
    }

  gfc_unset_implicit_pure (NULL);

  if (!gfc_notify_std (GFC_STD_F2008, "CRITICAL statement at %C"))
    return MATCH_ERROR;

  if (flag_coarray == GFC_FCOARRAY_NONE)
    {
       gfc_fatal_error ("Coarrays disabled at %C, use %<-fcoarray=%> to "
			"enable");
       return MATCH_ERROR;
    }

  if (gfc_find_state (COMP_CRITICAL))
    {
      gfc_error ("Nested CRITICAL block at %C");
      return MATCH_ERROR;
    }

  new_st.op = EXEC_CRITICAL;

  if (label != NULL
      && !gfc_reference_st_label (label, ST_LABEL_TARGET))
    return MATCH_ERROR;

  return MATCH_YES;
}


/* Match a BLOCK statement.  */

match
gfc_match_block (void)
{
  match m;

  if (gfc_match_label () == MATCH_ERROR)
    return MATCH_ERROR;

  if (gfc_match (" block") != MATCH_YES)
    return MATCH_NO;

  /* For this to be a correct BLOCK statement, the line must end now.  */
  m = gfc_match_eos ();
  if (m == MATCH_ERROR)
    return MATCH_ERROR;
  if (m == MATCH_NO)
    return MATCH_NO;

  return MATCH_YES;
}


/* Match an ASSOCIATE statement.  */

match
gfc_match_associate (void)
{
  if (gfc_match_label () == MATCH_ERROR)
    return MATCH_ERROR;

  if (gfc_match (" associate") != MATCH_YES)
    return MATCH_NO;

  /* Match the association list.  */
  if (gfc_match_char ('(') != MATCH_YES)
    {
      gfc_error ("Expected association list at %C");
      return MATCH_ERROR;
    }
  new_st.ext.block.assoc = NULL;
  while (true)
    {
      gfc_association_list* newAssoc = gfc_get_association_list ();
      gfc_association_list* a;

      /* Match the next association.  */
      if (gfc_match (" %n => %e", newAssoc->name, &newAssoc->target)
	    != MATCH_YES)
	{
	  /* Have another go, allowing for procedure pointer selectors.  */
	  gfc_matching_procptr_assignment = 1;
	  if (gfc_match (" %n => %e", newAssoc->name, &newAssoc->target)
 	      != MATCH_YES)
 	    {
 	      gfc_error ("Expected association at %C");
 	      goto assocListError;
 	    }
	  gfc_matching_procptr_assignment = 0;
	}
      newAssoc->where = gfc_current_locus;

      /* Check that the current name is not yet in the list.  */
      for (a = new_st.ext.block.assoc; a; a = a->next)
	if (!strcmp (a->name, newAssoc->name))
	  {
	    gfc_error ("Duplicate name %qs in association at %C",
		       newAssoc->name);
	    goto assocListError;
	  }

      /* The target expression must not be coindexed.  */
      if (gfc_is_coindexed (newAssoc->target))
	{
	  gfc_error ("Association target at %C must not be coindexed");
	  goto assocListError;
	}

      /* The `variable' field is left blank for now; because the target is not
	 yet resolved, we can't use gfc_has_vector_subscript to determine it
	 for now.  This is set during resolution.  */

      /* Put it into the list.  */
      newAssoc->next = new_st.ext.block.assoc;
      new_st.ext.block.assoc = newAssoc;

      /* Try next one or end if closing parenthesis is found.  */
      gfc_gobble_whitespace ();
      if (gfc_peek_char () == ')')
	break;
      if (gfc_match_char (',') != MATCH_YES)
	{
	  gfc_error ("Expected %<)%> or %<,%> at %C");
	  return MATCH_ERROR;
	}

      continue;

assocListError:
      free (newAssoc);
      goto error;
    }
  if (gfc_match_char (')') != MATCH_YES)
    {
      /* This should never happen as we peek above.  */
      gcc_unreachable ();
    }

  if (gfc_match_eos () != MATCH_YES)
    {
      gfc_error ("Junk after ASSOCIATE statement at %C");
      goto error;
    }

  return MATCH_YES;

error:
  gfc_free_association_list (new_st.ext.block.assoc);
  return MATCH_ERROR;
}


/* Match a Fortran 2003 derived-type-spec (F03:R455), which is just the name of
   an accessible derived type.  */

static match
match_derived_type_spec (gfc_typespec *ts)
{
  char name[GFC_MAX_SYMBOL_LEN + 1];
  locus old_locus;
  gfc_symbol *derived, *der_type;
  match m = MATCH_YES;
  gfc_actual_arglist *decl_type_param_list = NULL;
  bool is_pdt_template = false;

  old_locus = gfc_current_locus;

  if (gfc_match ("%n", name) != MATCH_YES)
    {
       gfc_current_locus = old_locus;
       return MATCH_NO;
    }

  gfc_find_symbol (name, NULL, 1, &derived);

  /* Match the PDT spec list, if there.  */
  if (derived && derived->attr.flavor == FL_PROCEDURE)
    {
      gfc_find_symbol (gfc_dt_upper_string (name), NULL, 1, &der_type);
      is_pdt_template = der_type
			&& der_type->attr.flavor == FL_DERIVED
			&& der_type->attr.pdt_template;
    }

  if (is_pdt_template)
    m = gfc_match_actual_arglist (1, &decl_type_param_list, true);

  if (m == MATCH_ERROR)
    {
      gfc_free_actual_arglist (decl_type_param_list);
      return m;
    }

  if (derived && derived->attr.flavor == FL_PROCEDURE && derived->attr.generic)
    derived = gfc_find_dt_in_generic (derived);

  /* If this is a PDT, find the specific instance.  */
  if (m == MATCH_YES && is_pdt_template)
    {
      gfc_namespace *old_ns;

      old_ns = gfc_current_ns;
      while (gfc_current_ns && gfc_current_ns->parent)
	gfc_current_ns = gfc_current_ns->parent;

      if (type_param_spec_list)
	gfc_free_actual_arglist (type_param_spec_list);
      m = gfc_get_pdt_instance (decl_type_param_list, &der_type,
				&type_param_spec_list);
      gfc_free_actual_arglist (decl_type_param_list);

      if (m != MATCH_YES)
	return m;
      derived = der_type;
      gcc_assert (!derived->attr.pdt_template && derived->attr.pdt_type);
      gfc_set_sym_referenced (derived);

      gfc_current_ns = old_ns;
    }

  if (derived && derived->attr.flavor == FL_DERIVED)
    {
      ts->type = BT_DERIVED;
      ts->u.derived = derived;
      return MATCH_YES;
    }

  gfc_current_locus = old_locus;
  return MATCH_NO;
}


/* Match a Fortran 2003 type-spec (F03:R401).  This is similar to
   gfc_match_decl_type_spec() from decl.c, with the following exceptions:
   It only includes the intrinsic types from the Fortran 2003 standard
   (thus, neither BYTE nor forms like REAL*4 are allowed). Additionally,
   the implicit_flag is not needed, so it was removed. Derived types are
   identified by their name alone.  */

match
gfc_match_type_spec (gfc_typespec *ts)
{
  match m;
  locus old_locus;
  char name[GFC_MAX_SYMBOL_LEN + 1];

  gfc_clear_ts (ts);
  gfc_gobble_whitespace ();
  old_locus = gfc_current_locus;
  type_param_spec_list = NULL;

  if (match_derived_type_spec (ts) == MATCH_YES)
    {
      /* Enforce F03:C401.  */
      if (ts->u.derived->attr.abstract)
	{
	  gfc_error ("Derived type %qs at %L may not be ABSTRACT",
		     ts->u.derived->name, &old_locus);
	  return MATCH_ERROR;
	}
      return MATCH_YES;
    }

  if (gfc_match ("integer") == MATCH_YES)
    {
      ts->type = BT_INTEGER;
      ts->kind = gfc_default_integer_kind;
      goto kind_selector;
    }

  if (gfc_match ("double precision") == MATCH_YES)
    {
      ts->type = BT_REAL;
      ts->kind = gfc_default_double_kind;
      return MATCH_YES;
    }

  if (gfc_match ("complex") == MATCH_YES)
    {
      ts->type = BT_COMPLEX;
      ts->kind = gfc_default_complex_kind;
      goto kind_selector;
    }

  if (gfc_match ("character") == MATCH_YES)
    {
      ts->type = BT_CHARACTER;

      m = gfc_match_char_spec (ts);

      if (m == MATCH_NO)
	m = MATCH_YES;

      return m;
    }

  if (gfc_match ("logical") == MATCH_YES)
    {
      ts->type = BT_LOGICAL;
      ts->kind = gfc_default_logical_kind;
      goto kind_selector;
    }

  /* REAL is a real pain because it can be a type, intrinsic subprogram,
     or list item in a type-list of an OpenMP reduction clause.  Need to
     differentiate REAL([KIND]=scalar-int-initialization-expr) from
     REAL(A,[KIND]) and REAL(KIND,A).  */

  m = gfc_match (" %n", name);
  if (m == MATCH_YES && strcmp (name, "real") == 0)
    {
      char c;
      gfc_expr *e;
      locus where;

      ts->type = BT_REAL;
      ts->kind = gfc_default_real_kind;

      gfc_gobble_whitespace ();

      /* Prevent REAL*4, etc.  */
      c = gfc_peek_ascii_char ();
      if (c == '*')
	{
	  gfc_error ("Invalid type-spec at %C");
	  return MATCH_ERROR;
	}

      /* Found leading colon in REAL::, a trailing ')' in for example
	 TYPE IS (REAL), or REAL, for an OpenMP list-item.  */
      if (c == ':' || c == ')' || (flag_openmp && c == ','))
	return MATCH_YES;

      /* Found something other than the opening '(' in REAL(...  */
      if (c != '(')
	return MATCH_NO;
      else
	gfc_next_char (); /* Burn the '('. */

      /* Look for the optional KIND=. */
      where = gfc_current_locus;
      m = gfc_match ("%n", name);
      if (m == MATCH_YES)
	{
	  gfc_gobble_whitespace ();
	  c = gfc_next_char ();
	  if (c == '=')
	    {
	      if (strcmp(name, "a") == 0)
		return MATCH_NO;
	      else if (strcmp(name, "kind") == 0)
		goto found;
	      else
		return MATCH_ERROR;
	    }
	  else
	    gfc_current_locus = where;
	}
      else
	gfc_current_locus = where;

found:

      m = gfc_match_init_expr (&e);
      if (m == MATCH_NO || m == MATCH_ERROR)
	return MATCH_NO;

      /* If a comma appears, it is an intrinsic subprogram. */
      gfc_gobble_whitespace ();
      c = gfc_peek_ascii_char ();
      if (c == ',')
	{
	  gfc_free_expr (e);
	  return MATCH_NO;
	}

      /* If ')' appears, we have REAL(initialization-expr), here check for
	 a scalar integer initialization-expr and valid kind parameter. */
      if (c == ')')
	{
	  if (e->ts.type != BT_INTEGER || e->rank > 0)
	    {
	      gfc_free_expr (e);
	      return MATCH_NO;
	    }

	  gfc_next_char (); /* Burn the ')'. */
	  ts->kind = (int) mpz_get_si (e->value.integer);
	  if (gfc_validate_kind (BT_REAL, ts->kind , true) == -1)
	    {
	      gfc_error ("Invalid type-spec at %C");
	      return MATCH_ERROR;
	    }

	  gfc_free_expr (e);

	  return MATCH_YES;
	}
    }

  /* If a type is not matched, simply return MATCH_NO.  */
  gfc_current_locus = old_locus;
  return MATCH_NO;

kind_selector:

  gfc_gobble_whitespace ();

  /* This prevents INTEGER*4, etc.  */
  if (gfc_peek_ascii_char () == '*')
    {
      gfc_error ("Invalid type-spec at %C");
      return MATCH_ERROR;
    }

  m = gfc_match_kind_spec (ts, false);

  /* No kind specifier found.  */
  if (m == MATCH_NO)
    m = MATCH_YES;

  return m;
}


/******************** FORALL subroutines ********************/

/* Free a list of FORALL iterators.  */

void
gfc_free_forall_iterator (gfc_forall_iterator *iter)
{
  gfc_forall_iterator *next;

  while (iter)
    {
      next = iter->next;
      gfc_free_expr (iter->var);
      gfc_free_expr (iter->start);
      gfc_free_expr (iter->end);
      gfc_free_expr (iter->stride);
      free (iter);
      iter = next;
    }
}


/* Match an iterator as part of a FORALL statement.  The format is:

     <var> = <start>:<end>[:<stride>]

   On MATCH_NO, the caller tests for the possibility that there is a
   scalar mask expression.  */

static match
match_forall_iterator (gfc_forall_iterator **result)
{
  gfc_forall_iterator *iter;
  locus where;
  match m;

  where = gfc_current_locus;
  iter = XCNEW (gfc_forall_iterator);

  m = gfc_match_expr (&iter->var);
  if (m != MATCH_YES)
    goto cleanup;

  if (gfc_match_char ('=') != MATCH_YES
      || iter->var->expr_type != EXPR_VARIABLE)
    {
      m = MATCH_NO;
      goto cleanup;
    }

  m = gfc_match_expr (&iter->start);
  if (m != MATCH_YES)
    goto cleanup;

  if (gfc_match_char (':') != MATCH_YES)
    goto syntax;

  m = gfc_match_expr (&iter->end);
  if (m == MATCH_NO)
    goto syntax;
  if (m == MATCH_ERROR)
    goto cleanup;

  if (gfc_match_char (':') == MATCH_NO)
    iter->stride = gfc_get_int_expr (gfc_default_integer_kind, NULL, 1);
  else
    {
      m = gfc_match_expr (&iter->stride);
      if (m == MATCH_NO)
	goto syntax;
      if (m == MATCH_ERROR)
	goto cleanup;
    }

  /* Mark the iteration variable's symbol as used as a FORALL index.  */
  iter->var->symtree->n.sym->forall_index = true;

  *result = iter;
  return MATCH_YES;

syntax:
  gfc_error ("Syntax error in FORALL iterator at %C");
  m = MATCH_ERROR;

cleanup:

  gfc_current_locus = where;
  gfc_free_forall_iterator (iter);
  return m;
}


/* Match the header of a FORALL statement.  */

static match
match_forall_header (gfc_forall_iterator **phead, gfc_expr **mask)
{
  gfc_forall_iterator *head, *tail, *new_iter;
  gfc_expr *msk;
  match m;

  gfc_gobble_whitespace ();

  head = tail = NULL;
  msk = NULL;

  if (gfc_match_char ('(') != MATCH_YES)
    return MATCH_NO;

  m = match_forall_iterator (&new_iter);
  if (m == MATCH_ERROR)
    goto cleanup;
  if (m == MATCH_NO)
    goto syntax;

  head = tail = new_iter;

  for (;;)
    {
      if (gfc_match_char (',') != MATCH_YES)
	break;

      m = match_forall_iterator (&new_iter);
      if (m == MATCH_ERROR)
	goto cleanup;

      if (m == MATCH_YES)
	{
	  tail->next = new_iter;
	  tail = new_iter;
	  continue;
	}

      /* Have to have a mask expression.  */

      m = gfc_match_expr (&msk);
      if (m == MATCH_NO)
	goto syntax;
      if (m == MATCH_ERROR)
	goto cleanup;

      break;
    }

  if (gfc_match_char (')') == MATCH_NO)
    goto syntax;

  *phead = head;
  *mask = msk;
  return MATCH_YES;

syntax:
  gfc_syntax_error (ST_FORALL);

cleanup:
  gfc_free_expr (msk);
  gfc_free_forall_iterator (head);

  return MATCH_ERROR;
}

/* Match the rest of a simple FORALL statement that follows an
   IF statement.  */

static match
match_simple_forall (void)
{
  gfc_forall_iterator *head;
  gfc_expr *mask;
  gfc_code *c;
  match m;

  mask = NULL;
  head = NULL;
  c = NULL;

  m = match_forall_header (&head, &mask);

  if (m == MATCH_NO)
    goto syntax;
  if (m != MATCH_YES)
    goto cleanup;

  m = gfc_match_assignment ();

  if (m == MATCH_ERROR)
    goto cleanup;
  if (m == MATCH_NO)
    {
      m = gfc_match_pointer_assignment ();
      if (m == MATCH_ERROR)
	goto cleanup;
      if (m == MATCH_NO)
	goto syntax;
    }

  c = XCNEW (gfc_code);
  *c = new_st;
  c->loc = gfc_current_locus;

  if (gfc_match_eos () != MATCH_YES)
    goto syntax;

  gfc_clear_new_st ();
  new_st.op = EXEC_FORALL;
  new_st.expr1 = mask;
  new_st.ext.forall_iterator = head;
  new_st.block = gfc_get_code (EXEC_FORALL);
  new_st.block->next = c;

  return MATCH_YES;

syntax:
  gfc_syntax_error (ST_FORALL);

cleanup:
  gfc_free_forall_iterator (head);
  gfc_free_expr (mask);

  return MATCH_ERROR;
}


/* Match a FORALL statement.  */

match
gfc_match_forall (gfc_statement *st)
{
  gfc_forall_iterator *head;
  gfc_expr *mask;
  gfc_code *c;
  match m0, m;

  head = NULL;
  mask = NULL;
  c = NULL;

  m0 = gfc_match_label ();
  if (m0 == MATCH_ERROR)
    return MATCH_ERROR;

  m = gfc_match (" forall");
  if (m != MATCH_YES)
    return m;

  m = match_forall_header (&head, &mask);
  if (m == MATCH_ERROR)
    goto cleanup;
  if (m == MATCH_NO)
    goto syntax;

  if (gfc_match_eos () == MATCH_YES)
    {
      *st = ST_FORALL_BLOCK;
      new_st.op = EXEC_FORALL;
      new_st.expr1 = mask;
      new_st.ext.forall_iterator = head;
      return MATCH_YES;
    }

  m = gfc_match_assignment ();
  if (m == MATCH_ERROR)
    goto cleanup;
  if (m == MATCH_NO)
    {
      m = gfc_match_pointer_assignment ();
      if (m == MATCH_ERROR)
	goto cleanup;
      if (m == MATCH_NO)
	goto syntax;
    }

  c = XCNEW (gfc_code);
  *c = new_st;
  c->loc = gfc_current_locus;

  gfc_clear_new_st ();
  new_st.op = EXEC_FORALL;
  new_st.expr1 = mask;
  new_st.ext.forall_iterator = head;
  new_st.block = gfc_get_code (EXEC_FORALL);
  new_st.block->next = c;

  *st = ST_FORALL;
  return MATCH_YES;

syntax:
  gfc_syntax_error (ST_FORALL);

cleanup:
  gfc_free_forall_iterator (head);
  gfc_free_expr (mask);
  gfc_free_statements (c);
  return MATCH_NO;
}


/* Match a DO statement.  */

match
gfc_match_do (void)
{
  gfc_iterator iter, *ip;
  locus old_loc;
  gfc_st_label *label;
  match m;

  old_loc = gfc_current_locus;

  label = NULL;
  iter.var = iter.start = iter.end = iter.step = NULL;

  m = gfc_match_label ();
  if (m == MATCH_ERROR)
    return m;

  if (gfc_match (" do") != MATCH_YES)
    return MATCH_NO;

  m = gfc_match_st_label (&label);
  if (m == MATCH_ERROR)
    goto cleanup;

  /* Match an infinite DO, make it like a DO WHILE(.TRUE.).  */

  if (gfc_match_eos () == MATCH_YES)
    {
      iter.end = gfc_get_logical_expr (gfc_default_logical_kind, NULL, true);
      new_st.op = EXEC_DO_WHILE;
      goto done;
    }

  /* Match an optional comma, if no comma is found, a space is obligatory.  */
  if (gfc_match_char (',') != MATCH_YES && gfc_match ("% ") != MATCH_YES)
    return MATCH_NO;

  /* Check for balanced parens.  */

  if (gfc_match_parens () == MATCH_ERROR)
    return MATCH_ERROR;

  if (gfc_match (" concurrent") == MATCH_YES)
    {
      gfc_forall_iterator *head;
      gfc_expr *mask;

      if (!gfc_notify_std (GFC_STD_F2008, "DO CONCURRENT construct at %C"))
	return MATCH_ERROR;


      mask = NULL;
      head = NULL;
      m = match_forall_header (&head, &mask);

      if (m == MATCH_NO)
	return m;
      if (m == MATCH_ERROR)
	goto concurr_cleanup;

      if (gfc_match_eos () != MATCH_YES)
	goto concurr_cleanup;

      if (label != NULL
	   && !gfc_reference_st_label (label, ST_LABEL_DO_TARGET))
	goto concurr_cleanup;

      new_st.label1 = label;
      new_st.op = EXEC_DO_CONCURRENT;
      new_st.expr1 = mask;
      new_st.ext.forall_iterator = head;

      return MATCH_YES;

concurr_cleanup:
      gfc_syntax_error (ST_DO);
      gfc_free_expr (mask);
      gfc_free_forall_iterator (head);
      return MATCH_ERROR;
    }

  /* See if we have a DO WHILE.  */
  if (gfc_match (" while ( %e )%t", &iter.end) == MATCH_YES)
    {
      new_st.op = EXEC_DO_WHILE;
      goto done;
    }

  /* The abortive DO WHILE may have done something to the symbol
     table, so we start over.  */
  gfc_undo_symbols ();
  gfc_current_locus = old_loc;

  gfc_match_label ();		/* This won't error.  */
  gfc_match (" do ");		/* This will work.  */

  gfc_match_st_label (&label);	/* Can't error out.  */
  gfc_match_char (',');		/* Optional comma.  */

  m = gfc_match_iterator (&iter, 0);
  if (m == MATCH_NO)
    return MATCH_NO;
  if (m == MATCH_ERROR)
    goto cleanup;

  iter.var->symtree->n.sym->attr.implied_index = 0;
  gfc_check_do_variable (iter.var->symtree);

  if (gfc_match_eos () != MATCH_YES)
    {
      gfc_syntax_error (ST_DO);
      goto cleanup;
    }

  new_st.op = EXEC_DO;

done:
  if (label != NULL
      && !gfc_reference_st_label (label, ST_LABEL_DO_TARGET))
    goto cleanup;

  new_st.label1 = label;

  if (new_st.op == EXEC_DO_WHILE)
    new_st.expr1 = iter.end;
  else
    {
      new_st.ext.iterator = ip = gfc_get_iterator ();
      *ip = iter;
    }

  return MATCH_YES;

cleanup:
  gfc_free_iterator (&iter, 0);

  return MATCH_ERROR;
}


/* Match an EXIT or CYCLE statement.  */

static match
match_exit_cycle (gfc_statement st, gfc_exec_op op)
{
  gfc_state_data *p, *o;
  gfc_symbol *sym;
  match m;
  int cnt;

  if (gfc_match_eos () == MATCH_YES)
    sym = NULL;
  else
    {
      char name[GFC_MAX_SYMBOL_LEN + 1];
      gfc_symtree* stree;

      m = gfc_match ("% %n%t", name);
      if (m == MATCH_ERROR)
	return MATCH_ERROR;
      if (m == MATCH_NO)
	{
	  gfc_syntax_error (st);
	  return MATCH_ERROR;
	}

      /* Find the corresponding symbol.  If there's a BLOCK statement
	 between here and the label, it is not in gfc_current_ns but a parent
	 namespace!  */
      stree = gfc_find_symtree_in_proc (name, gfc_current_ns);
      if (!stree)
	{
	  gfc_error ("Name %qs in %s statement at %C is unknown",
		     name, gfc_ascii_statement (st));
	  return MATCH_ERROR;
	}

      sym = stree->n.sym;
      if (sym->attr.flavor != FL_LABEL)
	{
	  gfc_error ("Name %qs in %s statement at %C is not a construct name",
		     name, gfc_ascii_statement (st));
	  return MATCH_ERROR;
	}
    }

  /* Find the loop specified by the label (or lack of a label).  */
  for (o = NULL, p = gfc_state_stack; p; p = p->previous)
    if (o == NULL && p->state == COMP_OMP_STRUCTURED_BLOCK)
      o = p;
    else if (p->state == COMP_CRITICAL)
      {
	gfc_error("%s statement at %C leaves CRITICAL construct",
		  gfc_ascii_statement (st));
	return MATCH_ERROR;
      }
    else if (p->state == COMP_DO_CONCURRENT
	     && (op == EXEC_EXIT || (sym && sym != p->sym)))
      {
	/* F2008, C821 & C845.  */
	gfc_error("%s statement at %C leaves DO CONCURRENT construct",
		  gfc_ascii_statement (st));
	return MATCH_ERROR;
      }
    else if ((sym && sym == p->sym)
	     || (!sym && (p->state == COMP_DO
			  || p->state == COMP_DO_CONCURRENT)))
      break;

  if (p == NULL)
    {
      if (sym == NULL)
	gfc_error ("%s statement at %C is not within a construct",
		   gfc_ascii_statement (st));
      else
	gfc_error ("%s statement at %C is not within construct %qs",
		   gfc_ascii_statement (st), sym->name);

      return MATCH_ERROR;
    }

  /* Special checks for EXIT from non-loop constructs.  */
  switch (p->state)
    {
    case COMP_DO:
    case COMP_DO_CONCURRENT:
      break;

    case COMP_CRITICAL:
      /* This is already handled above.  */
      gcc_unreachable ();

    case COMP_ASSOCIATE:
    case COMP_BLOCK:
    case COMP_IF:
    case COMP_SELECT:
    case COMP_SELECT_TYPE:
      gcc_assert (sym);
      if (op == EXEC_CYCLE)
	{
	  gfc_error ("CYCLE statement at %C is not applicable to non-loop"
		     " construct %qs", sym->name);
	  return MATCH_ERROR;
	}
      gcc_assert (op == EXEC_EXIT);
      if (!gfc_notify_std (GFC_STD_F2008, "EXIT statement with no"
			   " do-construct-name at %C"))
	return MATCH_ERROR;
      break;

    default:
      gfc_error ("%s statement at %C is not applicable to construct %qs",
		 gfc_ascii_statement (st), sym->name);
      return MATCH_ERROR;
    }

  if (o != NULL)
    {
      gfc_error (is_oacc (p)
		 ? G_("%s statement at %C leaving OpenACC structured block")
		 : G_("%s statement at %C leaving OpenMP structured block"),
		 gfc_ascii_statement (st));
      return MATCH_ERROR;
    }

  for (o = p, cnt = 0; o->state == COMP_DO && o->previous != NULL; cnt++)
    o = o->previous;
  if (cnt > 0
      && o != NULL
      && o->state == COMP_OMP_STRUCTURED_BLOCK
      && (o->head->op == EXEC_OACC_LOOP
	  || o->head->op == EXEC_OACC_PARALLEL_LOOP))
    {
      int collapse = 1;
      gcc_assert (o->head->next != NULL
		  && (o->head->next->op == EXEC_DO
		      || o->head->next->op == EXEC_DO_WHILE)
		  && o->previous != NULL
		  && o->previous->tail->op == o->head->op);
      if (o->previous->tail->ext.omp_clauses != NULL
	  && o->previous->tail->ext.omp_clauses->collapse > 1)
	collapse = o->previous->tail->ext.omp_clauses->collapse;
      if (st == ST_EXIT && cnt <= collapse)
	{
	  gfc_error ("EXIT statement at %C terminating !$ACC LOOP loop");
	  return MATCH_ERROR;
	}
      if (st == ST_CYCLE && cnt < collapse)
	{
	  gfc_error ("CYCLE statement at %C to non-innermost collapsed"
		     " !$ACC LOOP loop");
	  return MATCH_ERROR;
	}
    }
  if (cnt > 0
      && o != NULL
      && (o->state == COMP_OMP_STRUCTURED_BLOCK)
      && (o->head->op == EXEC_OMP_DO
	  || o->head->op == EXEC_OMP_PARALLEL_DO
	  || o->head->op == EXEC_OMP_SIMD
	  || o->head->op == EXEC_OMP_DO_SIMD
	  || o->head->op == EXEC_OMP_PARALLEL_DO_SIMD))
    {
      int count = 1;
      gcc_assert (o->head->next != NULL
		  && (o->head->next->op == EXEC_DO
		      || o->head->next->op == EXEC_DO_WHILE)
		  && o->previous != NULL
		  && o->previous->tail->op == o->head->op);
      if (o->previous->tail->ext.omp_clauses != NULL)
	{
	  if (o->previous->tail->ext.omp_clauses->collapse > 1)
	    count = o->previous->tail->ext.omp_clauses->collapse;
	  if (o->previous->tail->ext.omp_clauses->orderedc)
	    count = o->previous->tail->ext.omp_clauses->orderedc;
	}
      if (st == ST_EXIT && cnt <= count)
	{
	  gfc_error ("EXIT statement at %C terminating !$OMP DO loop");
	  return MATCH_ERROR;
	}
      if (st == ST_CYCLE && cnt < count)
	{
	  gfc_error ("CYCLE statement at %C to non-innermost collapsed"
		     " !$OMP DO loop");
	  return MATCH_ERROR;
	}
    }

  /* Save the first statement in the construct - needed by the backend.  */
  new_st.ext.which_construct = p->construct;

  new_st.op = op;

  return MATCH_YES;
}


/* Match the EXIT statement.  */

match
gfc_match_exit (void)
{
  return match_exit_cycle (ST_EXIT, EXEC_EXIT);
}


/* Match the CYCLE statement.  */

match
gfc_match_cycle (void)
{
  return match_exit_cycle (ST_CYCLE, EXEC_CYCLE);
}


/* Match a stop-code after an (ERROR) STOP or PAUSE statement.  The
   requirements for a stop-code differ in the standards.

Fortran 95 has

   R840 stop-stmt  is STOP [ stop-code ]
   R841 stop-code  is scalar-char-constant
                   or digit [ digit [ digit [ digit [ digit ] ] ] ]

Fortran 2003 matches Fortran 95 except R840 and R841 are now R849 and R850.
Fortran 2008 has

   R855 stop-stmt     is STOP [ stop-code ]
   R856 allstop-stmt  is ALL STOP [ stop-code ]
   R857 stop-code     is scalar-default-char-constant-expr
                      or scalar-int-constant-expr

For free-form source code, all standards contain a statement of the form:

   A blank shall be used to separate names, constants, or labels from
   adjacent keywords, names, constants, or labels.

A stop-code is not a name, constant, or label.  So, under Fortran 95 and 2003,

  STOP123

is valid, but it is invalid Fortran 2008.  */

static match
gfc_match_stopcode (gfc_statement st)
{
  gfc_expr *e = NULL;
  match m;
  bool f95, f03;

  /* Set f95 for -std=f95.  */
  f95 = gfc_option.allow_std == (GFC_STD_F95_OBS | GFC_STD_F95 | GFC_STD_F77
				 | GFC_STD_F2008_OBS);

  /* Set f03 for -std=f2003.  */
  f03 = gfc_option.allow_std == (GFC_STD_F95_OBS | GFC_STD_F95 | GFC_STD_F77
				 | GFC_STD_F2008_OBS | GFC_STD_F2003);

  /* Look for a blank between STOP and the stop-code for F2008 or later.  */
  if (gfc_current_form != FORM_FIXED && !(f95 || f03))
    {
      char c = gfc_peek_ascii_char ();

      /* Look for end-of-statement.  There is no stop-code.  */
      if (c == '\n' || c == '!' || c == ';')
        goto done;

      if (c != ' ')
	{
	  gfc_error ("Blank required in %s statement near %C",
		     gfc_ascii_statement (st));
	  return MATCH_ERROR;
	}
    }

  if (gfc_match_eos () != MATCH_YES)
    {
      int stopcode;
      locus old_locus;

      /* First look for the F95 or F2003 digit [...] construct.  */
      old_locus = gfc_current_locus;
      m = gfc_match_small_int (&stopcode);
      if (m == MATCH_YES && (f95 || f03))
	{
	  if (stopcode < 0)
	    {
	      gfc_error ("STOP code at %C cannot be negative");
	      return MATCH_ERROR;
	    }

	  if (stopcode > 99999)
	    {
	      gfc_error ("STOP code at %C contains too many digits");
	      return MATCH_ERROR;
	    }
	}

      /* Reset the locus and now load gfc_expr.  */
      gfc_current_locus = old_locus;
      m = gfc_match_expr (&e);
      if (m == MATCH_ERROR)
	goto cleanup;
      if (m == MATCH_NO)
	goto syntax;

      if (gfc_match_eos () != MATCH_YES)
	goto syntax;
    }

  if (gfc_pure (NULL))
    {
      if (st == ST_ERROR_STOP)
	{
	  if (!gfc_notify_std (GFC_STD_F2015, "%s statement at %C in PURE "
			       "procedure", gfc_ascii_statement (st)))
	    goto cleanup;
	}
      else
	{
	  gfc_error ("%s statement not allowed in PURE procedure at %C",
		     gfc_ascii_statement (st));
	  goto cleanup;
	}
    }

  gfc_unset_implicit_pure (NULL);

  if (st == ST_STOP && gfc_find_state (COMP_CRITICAL))
    {
      gfc_error ("Image control statement STOP at %C in CRITICAL block");
      goto cleanup;
    }
  if (st == ST_STOP && gfc_find_state (COMP_DO_CONCURRENT))
    {
      gfc_error ("Image control statement STOP at %C in DO CONCURRENT block");
      goto cleanup;
    }

  if (e != NULL)
    {
      gfc_simplify_expr (e, 0);

      /* Test for F95 and F2003 style STOP stop-code.  */
      if (e->expr_type != EXPR_CONSTANT && (f95 || f03))
	{
	  gfc_error ("STOP code at %L must be a scalar CHARACTER constant or "
		     "digit[digit[digit[digit[digit]]]]", &e->where);
	  goto cleanup;
	}

      /* Use the machinery for an initialization expression to reduce the
	 stop-code to a constant.  */
      gfc_init_expr_flag = true;
      gfc_reduce_init_expr (e);
      gfc_init_expr_flag = false;

      if (!(e->ts.type == BT_CHARACTER || e->ts.type == BT_INTEGER))
	{
	  gfc_error ("STOP code at %L must be either INTEGER or CHARACTER type",
		     &e->where);
	  goto cleanup;
	}

      if (e->rank != 0)
	{
	  gfc_error ("STOP code at %L must be scalar", &e->where);
	  goto cleanup;
	}

      if (e->ts.type == BT_CHARACTER
	  && e->ts.kind != gfc_default_character_kind)
	{
	  gfc_error ("STOP code at %L must be default character KIND=%d",
		     &e->where, (int) gfc_default_character_kind);
	  goto cleanup;
	}

      if (e->ts.type == BT_INTEGER && e->ts.kind != gfc_default_integer_kind)
	{
	  gfc_error ("STOP code at %L must be default integer KIND=%d",
		     &e->where, (int) gfc_default_integer_kind);
	  goto cleanup;
	}
    }

done:

  switch (st)
    {
    case ST_STOP:
      new_st.op = EXEC_STOP;
      break;
    case ST_ERROR_STOP:
      new_st.op = EXEC_ERROR_STOP;
      break;
    case ST_PAUSE:
      new_st.op = EXEC_PAUSE;
      break;
    default:
      gcc_unreachable ();
    }

  new_st.expr1 = e;
  new_st.ext.stop_code = -1;

  return MATCH_YES;

syntax:
  gfc_syntax_error (st);

cleanup:

  gfc_free_expr (e);
  return MATCH_ERROR;
}


/* Match the (deprecated) PAUSE statement.  */

match
gfc_match_pause (void)
{
  match m;

  m = gfc_match_stopcode (ST_PAUSE);
  if (m == MATCH_YES)
    {
      if (!gfc_notify_std (GFC_STD_F95_DEL, "PAUSE statement at %C"))
	m = MATCH_ERROR;
    }
  return m;
}


/* Match the STOP statement.  */

match
gfc_match_stop (void)
{
  return gfc_match_stopcode (ST_STOP);
}


/* Match the ERROR STOP statement.  */

match
gfc_match_error_stop (void)
{
  if (!gfc_notify_std (GFC_STD_F2008, "ERROR STOP statement at %C"))
    return MATCH_ERROR;

  return gfc_match_stopcode (ST_ERROR_STOP);
}

/* Match EVENT POST/WAIT statement. Syntax:
     EVENT POST ( event-variable [, sync-stat-list] )
     EVENT WAIT ( event-variable [, wait-spec-list] )
   with
      wait-spec-list  is  sync-stat-list  or until-spec
      until-spec  is  UNTIL_COUNT = scalar-int-expr
      sync-stat  is  STAT= or ERRMSG=.  */

static match
event_statement (gfc_statement st)
{
  match m;
  gfc_expr *tmp, *eventvar, *until_count, *stat, *errmsg;
  bool saw_until_count, saw_stat, saw_errmsg;

  tmp = eventvar = until_count = stat = errmsg = NULL;
  saw_until_count = saw_stat = saw_errmsg = false;

  if (gfc_pure (NULL))
    {
      gfc_error ("Image control statement EVENT %s at %C in PURE procedure",
		 st == ST_EVENT_POST ? "POST" : "WAIT");
      return MATCH_ERROR;
    }

  gfc_unset_implicit_pure (NULL);

  if (flag_coarray == GFC_FCOARRAY_NONE)
    {
       gfc_fatal_error ("Coarrays disabled at %C, use %<-fcoarray=%> to enable");
       return MATCH_ERROR;
    }

  if (gfc_find_state (COMP_CRITICAL))
    {
      gfc_error ("Image control statement EVENT %s at %C in CRITICAL block",
		 st == ST_EVENT_POST ? "POST" : "WAIT");
      return MATCH_ERROR;
    }

  if (gfc_find_state (COMP_DO_CONCURRENT))
    {
      gfc_error ("Image control statement EVENT %s at %C in DO CONCURRENT "
		 "block", st == ST_EVENT_POST ? "POST" : "WAIT");
      return MATCH_ERROR;
    }

  if (gfc_match_char ('(') != MATCH_YES)
    goto syntax;

  if (gfc_match ("%e", &eventvar) != MATCH_YES)
    goto syntax;
  m = gfc_match_char (',');
  if (m == MATCH_ERROR)
    goto syntax;
  if (m == MATCH_NO)
    {
      m = gfc_match_char (')');
      if (m == MATCH_YES)
	goto done;
      goto syntax;
    }

  for (;;)
    {
      m = gfc_match (" stat = %v", &tmp);
      if (m == MATCH_ERROR)
	goto syntax;
      if (m == MATCH_YES)
	{
	  if (saw_stat)
	    {
	      gfc_error ("Redundant STAT tag found at %L", &tmp->where);
	      goto cleanup;
	    }
	  stat = tmp;
	  saw_stat = true;

	  m = gfc_match_char (',');
	  if (m == MATCH_YES)
	    continue;

	  tmp = NULL;
	  break;
	}

      m = gfc_match (" errmsg = %v", &tmp);
      if (m == MATCH_ERROR)
	goto syntax;
      if (m == MATCH_YES)
	{
	  if (saw_errmsg)
	    {
	      gfc_error ("Redundant ERRMSG tag found at %L", &tmp->where);
	      goto cleanup;
	    }
	  errmsg = tmp;
	  saw_errmsg = true;

	  m = gfc_match_char (',');
	  if (m == MATCH_YES)
	    continue;

	  tmp = NULL;
	  break;
	}

      m = gfc_match (" until_count = %e", &tmp);
      if (m == MATCH_ERROR || st == ST_EVENT_POST)
	goto syntax;
      if (m == MATCH_YES)
	{
	  if (saw_until_count)
	    {
	      gfc_error ("Redundant UNTIL_COUNT tag found at %L",
			 &tmp->where);
	      goto cleanup;
	    }
	  until_count = tmp;
	  saw_until_count = true;

	  m = gfc_match_char (',');
	  if (m == MATCH_YES)
	    continue;

	  tmp = NULL;
	  break;
	}

      break;
    }

  if (m == MATCH_ERROR)
    goto syntax;

  if (gfc_match (" )%t") != MATCH_YES)
    goto syntax;

done:
  switch (st)
    {
    case ST_EVENT_POST:
      new_st.op = EXEC_EVENT_POST;
      break;
    case ST_EVENT_WAIT:
      new_st.op = EXEC_EVENT_WAIT;
      break;
    default:
      gcc_unreachable ();
    }

  new_st.expr1 = eventvar;
  new_st.expr2 = stat;
  new_st.expr3 = errmsg;
  new_st.expr4 = until_count;

  return MATCH_YES;

syntax:
  gfc_syntax_error (st);

cleanup:
  if (until_count != tmp)
    gfc_free_expr (until_count);
  if (errmsg != tmp)
    gfc_free_expr (errmsg);
  if (stat != tmp)
    gfc_free_expr (stat);

  gfc_free_expr (tmp);
  gfc_free_expr (eventvar);

  return MATCH_ERROR;

}


match
gfc_match_event_post (void)
{
  if (!gfc_notify_std (GFC_STD_F2008_TS, "EVENT POST statement at %C"))
    return MATCH_ERROR;

  return event_statement (ST_EVENT_POST);
}


match
gfc_match_event_wait (void)
{
  if (!gfc_notify_std (GFC_STD_F2008_TS, "EVENT WAIT statement at %C"))
    return MATCH_ERROR;

  return event_statement (ST_EVENT_WAIT);
}


/* Match a FAIL IMAGE statement.  */

match
gfc_match_fail_image (void)
{
  if (!gfc_notify_std (GFC_STD_F2008_TS, "FAIL IMAGE statement at %C"))
    return MATCH_ERROR;

  if (gfc_match_char ('(') == MATCH_YES)
    goto syntax;

  new_st.op = EXEC_FAIL_IMAGE;

  return MATCH_YES;

syntax:
  gfc_syntax_error (ST_FAIL_IMAGE);

  return MATCH_ERROR;
}

<<<<<<< HEAD
=======
/* Match a FORM TEAM statement.  */

match
gfc_match_form_team (void)
{
  match m;
  gfc_expr *teamid,*team;

  if (!gfc_notify_std (GFC_STD_F2008_TS, "FORM TEAM statement at %C"))
    return MATCH_ERROR;

  if (gfc_match_char ('(') == MATCH_NO)
    goto syntax;
  
  new_st.op = EXEC_FORM_TEAM;

  if (gfc_match ("%e", &teamid) != MATCH_YES)
    goto syntax;
  m = gfc_match_char (',');
  if (m == MATCH_ERROR)
    goto syntax;
  if (gfc_match ("%e", &team) != MATCH_YES)
    goto syntax;

  m = gfc_match_char (')');
  if (m == MATCH_NO)
    goto syntax;

  new_st.expr1 = teamid;
  new_st.expr2 = team;

  return MATCH_YES;

syntax:
  gfc_syntax_error (ST_FORM_TEAM);

  return MATCH_ERROR;
}

/* Match a CHANGE TEAM statement.  */

match
gfc_match_change_team (void)
{
  match m;
  gfc_expr *team;

  if (!gfc_notify_std (GFC_STD_F2008_TS, "CHANGE TEAM statement at %C"))
    return MATCH_ERROR;

  if (gfc_match_char ('(') == MATCH_NO)
    goto syntax;
  
  new_st.op = EXEC_CHANGE_TEAM;

  if (gfc_match ("%e", &team) != MATCH_YES)
    goto syntax;

  m = gfc_match_char (')');
  if (m == MATCH_NO)
    goto syntax;

  new_st.expr1 = team;

  return MATCH_YES;

syntax:
  gfc_syntax_error (ST_CHANGE_TEAM);

  return MATCH_ERROR;
}

/* Match a END TEAM statement.  */

match
gfc_match_end_team (void)
{
  if (!gfc_notify_std (GFC_STD_F2008_TS, "END TEAM statement at %C"))
    return MATCH_ERROR;

  if (gfc_match_char ('(') == MATCH_YES)
    goto syntax;
  
  new_st.op = EXEC_END_TEAM;

  return MATCH_YES;

syntax:
  gfc_syntax_error (ST_END_TEAM);

  return MATCH_ERROR;
}

/* Match a SYNC TEAM statement.  */

match
gfc_match_sync_team (void)
{
  match m;
  gfc_expr *team;

  if (!gfc_notify_std (GFC_STD_F2008_TS, "SYNC TEAM statement at %C"))
    return MATCH_ERROR;

  if (gfc_match_char ('(') == MATCH_NO)
    goto syntax;
  
  new_st.op = EXEC_SYNC_TEAM;

  if (gfc_match ("%e", &team) != MATCH_YES)
    goto syntax;

  m = gfc_match_char (')');
  if (m == MATCH_NO)
    goto syntax;

  new_st.expr1 = team;

  return MATCH_YES;

syntax:
  gfc_syntax_error (ST_SYNC_TEAM);

  return MATCH_ERROR;
}
>>>>>>> 83ff9939

/* Match LOCK/UNLOCK statement. Syntax:
     LOCK ( lock-variable [ , lock-stat-list ] )
     UNLOCK ( lock-variable [ , sync-stat-list ] )
   where lock-stat is ACQUIRED_LOCK or sync-stat
   and sync-stat is STAT= or ERRMSG=.  */

static match
lock_unlock_statement (gfc_statement st)
{
  match m;
  gfc_expr *tmp, *lockvar, *acq_lock, *stat, *errmsg;
  bool saw_acq_lock, saw_stat, saw_errmsg;

  tmp = lockvar = acq_lock = stat = errmsg = NULL;
  saw_acq_lock = saw_stat = saw_errmsg = false;

  if (gfc_pure (NULL))
    {
      gfc_error ("Image control statement %s at %C in PURE procedure",
		 st == ST_LOCK ? "LOCK" : "UNLOCK");
      return MATCH_ERROR;
    }

  gfc_unset_implicit_pure (NULL);

  if (flag_coarray == GFC_FCOARRAY_NONE)
    {
       gfc_fatal_error ("Coarrays disabled at %C, use %<-fcoarray=%> to enable");
       return MATCH_ERROR;
    }

  if (gfc_find_state (COMP_CRITICAL))
    {
      gfc_error ("Image control statement %s at %C in CRITICAL block",
		 st == ST_LOCK ? "LOCK" : "UNLOCK");
      return MATCH_ERROR;
    }

  if (gfc_find_state (COMP_DO_CONCURRENT))
    {
      gfc_error ("Image control statement %s at %C in DO CONCURRENT block",
		 st == ST_LOCK ? "LOCK" : "UNLOCK");
      return MATCH_ERROR;
    }

  if (gfc_match_char ('(') != MATCH_YES)
    goto syntax;

  if (gfc_match ("%e", &lockvar) != MATCH_YES)
    goto syntax;
  m = gfc_match_char (',');
  if (m == MATCH_ERROR)
    goto syntax;
  if (m == MATCH_NO)
    {
      m = gfc_match_char (')');
      if (m == MATCH_YES)
	goto done;
      goto syntax;
    }

  for (;;)
    {
      m = gfc_match (" stat = %v", &tmp);
      if (m == MATCH_ERROR)
	goto syntax;
      if (m == MATCH_YES)
	{
	  if (saw_stat)
	    {
	      gfc_error ("Redundant STAT tag found at %L", &tmp->where);
	      goto cleanup;
	    }
	  stat = tmp;
	  saw_stat = true;

	  m = gfc_match_char (',');
	  if (m == MATCH_YES)
	    continue;

	  tmp = NULL;
	  break;
	}

      m = gfc_match (" errmsg = %v", &tmp);
      if (m == MATCH_ERROR)
	goto syntax;
      if (m == MATCH_YES)
	{
	  if (saw_errmsg)
	    {
	      gfc_error ("Redundant ERRMSG tag found at %L", &tmp->where);
	      goto cleanup;
	    }
	  errmsg = tmp;
	  saw_errmsg = true;

	  m = gfc_match_char (',');
	  if (m == MATCH_YES)
	    continue;

	  tmp = NULL;
	  break;
	}

      m = gfc_match (" acquired_lock = %v", &tmp);
      if (m == MATCH_ERROR || st == ST_UNLOCK)
	goto syntax;
      if (m == MATCH_YES)
	{
	  if (saw_acq_lock)
	    {
	      gfc_error ("Redundant ACQUIRED_LOCK tag found at %L",
			 &tmp->where);
	      goto cleanup;
	    }
	  acq_lock = tmp;
	  saw_acq_lock = true;

	  m = gfc_match_char (',');
	  if (m == MATCH_YES)
	    continue;

	  tmp = NULL;
	  break;
	}

      break;
    }

  if (m == MATCH_ERROR)
    goto syntax;

  if (gfc_match (" )%t") != MATCH_YES)
    goto syntax;

done:
  switch (st)
    {
    case ST_LOCK:
      new_st.op = EXEC_LOCK;
      break;
    case ST_UNLOCK:
      new_st.op = EXEC_UNLOCK;
      break;
    default:
      gcc_unreachable ();
    }

  new_st.expr1 = lockvar;
  new_st.expr2 = stat;
  new_st.expr3 = errmsg;
  new_st.expr4 = acq_lock;

  return MATCH_YES;

syntax:
  gfc_syntax_error (st);

cleanup:
  if (acq_lock != tmp)
    gfc_free_expr (acq_lock);
  if (errmsg != tmp)
    gfc_free_expr (errmsg);
  if (stat != tmp)
    gfc_free_expr (stat);

  gfc_free_expr (tmp);
  gfc_free_expr (lockvar);

  return MATCH_ERROR;
}


match
gfc_match_lock (void)
{
  if (!gfc_notify_std (GFC_STD_F2008, "LOCK statement at %C"))
    return MATCH_ERROR;

  return lock_unlock_statement (ST_LOCK);
}


match
gfc_match_unlock (void)
{
  if (!gfc_notify_std (GFC_STD_F2008, "UNLOCK statement at %C"))
    return MATCH_ERROR;

  return lock_unlock_statement (ST_UNLOCK);
}


/* Match SYNC ALL/IMAGES/MEMORY statement. Syntax:
     SYNC ALL [(sync-stat-list)]
     SYNC MEMORY [(sync-stat-list)]
     SYNC IMAGES (image-set [, sync-stat-list] )
   with sync-stat is int-expr or *.  */

static match
sync_statement (gfc_statement st)
{
  match m;
  gfc_expr *tmp, *imageset, *stat, *errmsg;
  bool saw_stat, saw_errmsg;

  tmp = imageset = stat = errmsg = NULL;
  saw_stat = saw_errmsg = false;

  if (gfc_pure (NULL))
    {
      gfc_error ("Image control statement SYNC at %C in PURE procedure");
      return MATCH_ERROR;
    }

  gfc_unset_implicit_pure (NULL);

  if (!gfc_notify_std (GFC_STD_F2008, "SYNC statement at %C"))
    return MATCH_ERROR;

  if (flag_coarray == GFC_FCOARRAY_NONE)
    {
       gfc_fatal_error ("Coarrays disabled at %C, use %<-fcoarray=%> to "
			"enable");
       return MATCH_ERROR;
    }

  if (gfc_find_state (COMP_CRITICAL))
    {
      gfc_error ("Image control statement SYNC at %C in CRITICAL block");
      return MATCH_ERROR;
    }

  if (gfc_find_state (COMP_DO_CONCURRENT))
    {
      gfc_error ("Image control statement SYNC at %C in DO CONCURRENT block");
      return MATCH_ERROR;
    }

  if (gfc_match_eos () == MATCH_YES)
    {
      if (st == ST_SYNC_IMAGES)
	goto syntax;
      goto done;
    }

  if (gfc_match_char ('(') != MATCH_YES)
    goto syntax;

  if (st == ST_SYNC_IMAGES)
    {
      /* Denote '*' as imageset == NULL.  */
      m = gfc_match_char ('*');
      if (m == MATCH_ERROR)
	goto syntax;
      if (m == MATCH_NO)
	{
	  if (gfc_match ("%e", &imageset) != MATCH_YES)
	    goto syntax;
	}
      m = gfc_match_char (',');
      if (m == MATCH_ERROR)
	goto syntax;
      if (m == MATCH_NO)
	{
	  m = gfc_match_char (')');
	  if (m == MATCH_YES)
	    goto done;
	  goto syntax;
	}
    }

  for (;;)
    {
      m = gfc_match (" stat = %v", &tmp);
      if (m == MATCH_ERROR)
	goto syntax;
      if (m == MATCH_YES)
	{
	  if (saw_stat)
	    {
	      gfc_error ("Redundant STAT tag found at %L", &tmp->where);
	      goto cleanup;
	    }
	  stat = tmp;
	  saw_stat = true;

	  if (gfc_match_char (',') == MATCH_YES)
	    continue;

	  tmp = NULL;
	  break;
	}

      m = gfc_match (" errmsg = %v", &tmp);
      if (m == MATCH_ERROR)
	goto syntax;
      if (m == MATCH_YES)
	{
	  if (saw_errmsg)
	    {
	      gfc_error ("Redundant ERRMSG tag found at %L", &tmp->where);
	      goto cleanup;
	    }
	  errmsg = tmp;
	  saw_errmsg = true;

	  if (gfc_match_char (',') == MATCH_YES)
	    continue;

	  tmp = NULL;
	  break;
	}

	break;
    }

  if (gfc_match (" )%t") != MATCH_YES)
    goto syntax;

done:
  switch (st)
    {
    case ST_SYNC_ALL:
      new_st.op = EXEC_SYNC_ALL;
      break;
    case ST_SYNC_IMAGES:
      new_st.op = EXEC_SYNC_IMAGES;
      break;
    case ST_SYNC_MEMORY:
      new_st.op = EXEC_SYNC_MEMORY;
      break;
    default:
      gcc_unreachable ();
    }

  new_st.expr1 = imageset;
  new_st.expr2 = stat;
  new_st.expr3 = errmsg;

  return MATCH_YES;

syntax:
  gfc_syntax_error (st);

cleanup:
  if (stat != tmp)
    gfc_free_expr (stat);
  if (errmsg != tmp)
    gfc_free_expr (errmsg);

  gfc_free_expr (tmp);
  gfc_free_expr (imageset);

  return MATCH_ERROR;
}


/* Match SYNC ALL statement.  */

match
gfc_match_sync_all (void)
{
  return sync_statement (ST_SYNC_ALL);
}


/* Match SYNC IMAGES statement.  */

match
gfc_match_sync_images (void)
{
  return sync_statement (ST_SYNC_IMAGES);
}


/* Match SYNC MEMORY statement.  */

match
gfc_match_sync_memory (void)
{
  return sync_statement (ST_SYNC_MEMORY);
}


/* Match a CONTINUE statement.  */

match
gfc_match_continue (void)
{
  if (gfc_match_eos () != MATCH_YES)
    {
      gfc_syntax_error (ST_CONTINUE);
      return MATCH_ERROR;
    }

  new_st.op = EXEC_CONTINUE;
  return MATCH_YES;
}


/* Match the (deprecated) ASSIGN statement.  */

match
gfc_match_assign (void)
{
  gfc_expr *expr;
  gfc_st_label *label;

  if (gfc_match (" %l", &label) == MATCH_YES)
    {
      if (!gfc_reference_st_label (label, ST_LABEL_UNKNOWN))
	return MATCH_ERROR;
      if (gfc_match (" to %v%t", &expr) == MATCH_YES)
	{
	  if (!gfc_notify_std (GFC_STD_F95_DEL, "ASSIGN statement at %C"))
	    return MATCH_ERROR;

	  expr->symtree->n.sym->attr.assign = 1;

	  new_st.op = EXEC_LABEL_ASSIGN;
	  new_st.label1 = label;
	  new_st.expr1 = expr;
	  return MATCH_YES;
	}
    }
  return MATCH_NO;
}


/* Match the GO TO statement.  As a computed GOTO statement is
   matched, it is transformed into an equivalent SELECT block.  No
   tree is necessary, and the resulting jumps-to-jumps are
   specifically optimized away by the back end.  */

match
gfc_match_goto (void)
{
  gfc_code *head, *tail;
  gfc_expr *expr;
  gfc_case *cp;
  gfc_st_label *label;
  int i;
  match m;

  if (gfc_match (" %l%t", &label) == MATCH_YES)
    {
      if (!gfc_reference_st_label (label, ST_LABEL_TARGET))
	return MATCH_ERROR;

      new_st.op = EXEC_GOTO;
      new_st.label1 = label;
      return MATCH_YES;
    }

  /* The assigned GO TO statement.  */

  if (gfc_match_variable (&expr, 0) == MATCH_YES)
    {
      if (!gfc_notify_std (GFC_STD_F95_DEL, "Assigned GOTO statement at %C"))
	return MATCH_ERROR;

      new_st.op = EXEC_GOTO;
      new_st.expr1 = expr;

      if (gfc_match_eos () == MATCH_YES)
	return MATCH_YES;

      /* Match label list.  */
      gfc_match_char (',');
      if (gfc_match_char ('(') != MATCH_YES)
	{
	  gfc_syntax_error (ST_GOTO);
	  return MATCH_ERROR;
	}
      head = tail = NULL;

      do
	{
	  m = gfc_match_st_label (&label);
	  if (m != MATCH_YES)
	    goto syntax;

	  if (!gfc_reference_st_label (label, ST_LABEL_TARGET))
	    goto cleanup;

	  if (head == NULL)
	    head = tail = gfc_get_code (EXEC_GOTO);
	  else
	    {
	      tail->block = gfc_get_code (EXEC_GOTO);
	      tail = tail->block;
	    }

	  tail->label1 = label;
	}
      while (gfc_match_char (',') == MATCH_YES);

      if (gfc_match (")%t") != MATCH_YES)
	goto syntax;

      if (head == NULL)
	{
	   gfc_error ("Statement label list in GOTO at %C cannot be empty");
	   goto syntax;
	}
      new_st.block = head;

      return MATCH_YES;
    }

  /* Last chance is a computed GO TO statement.  */
  if (gfc_match_char ('(') != MATCH_YES)
    {
      gfc_syntax_error (ST_GOTO);
      return MATCH_ERROR;
    }

  head = tail = NULL;
  i = 1;

  do
    {
      m = gfc_match_st_label (&label);
      if (m != MATCH_YES)
	goto syntax;

      if (!gfc_reference_st_label (label, ST_LABEL_TARGET))
	goto cleanup;

      if (head == NULL)
	head = tail = gfc_get_code (EXEC_SELECT);
      else
	{
	  tail->block = gfc_get_code (EXEC_SELECT);
	  tail = tail->block;
	}

      cp = gfc_get_case ();
      cp->low = cp->high = gfc_get_int_expr (gfc_default_integer_kind,
					     NULL, i++);

      tail->ext.block.case_list = cp;

      tail->next = gfc_get_code (EXEC_GOTO);
      tail->next->label1 = label;
    }
  while (gfc_match_char (',') == MATCH_YES);

  if (gfc_match_char (')') != MATCH_YES)
    goto syntax;

  if (head == NULL)
    {
      gfc_error ("Statement label list in GOTO at %C cannot be empty");
      goto syntax;
    }

  /* Get the rest of the statement.  */
  gfc_match_char (',');

  if (gfc_match (" %e%t", &expr) != MATCH_YES)
    goto syntax;

  if (!gfc_notify_std (GFC_STD_F95_OBS, "Computed GOTO at %C"))
    return MATCH_ERROR;

  /* At this point, a computed GOTO has been fully matched and an
     equivalent SELECT statement constructed.  */

  new_st.op = EXEC_SELECT;
  new_st.expr1 = NULL;

  /* Hack: For a "real" SELECT, the expression is in expr. We put
     it in expr2 so we can distinguish then and produce the correct
     diagnostics.  */
  new_st.expr2 = expr;
  new_st.block = head;
  return MATCH_YES;

syntax:
  gfc_syntax_error (ST_GOTO);
cleanup:
  gfc_free_statements (head);
  return MATCH_ERROR;
}


/* Frees a list of gfc_alloc structures.  */

void
gfc_free_alloc_list (gfc_alloc *p)
{
  gfc_alloc *q;

  for (; p; p = q)
    {
      q = p->next;
      gfc_free_expr (p->expr);
      free (p);
    }
}


/* Match an ALLOCATE statement.  */

match
gfc_match_allocate (void)
{
  gfc_alloc *head, *tail;
  gfc_expr *stat, *errmsg, *tmp, *source, *mold;
  gfc_typespec ts;
  gfc_symbol *sym;
  match m;
  locus old_locus, deferred_locus;
  bool saw_stat, saw_errmsg, saw_source, saw_mold, saw_deferred, b1, b2, b3;
  bool saw_unlimited = false;

  head = tail = NULL;
  stat = errmsg = source = mold = tmp = NULL;
  saw_stat = saw_errmsg = saw_source = saw_mold = saw_deferred = false;

  if (gfc_match_char ('(') != MATCH_YES)
    {
      gfc_syntax_error (ST_ALLOCATE);
      return MATCH_ERROR;
    }

  /* Match an optional type-spec.  */
  old_locus = gfc_current_locus;
  m = gfc_match_type_spec (&ts);
  if (m == MATCH_ERROR)
    goto cleanup;
  else if (m == MATCH_NO)
    {
      char name[GFC_MAX_SYMBOL_LEN + 3];

      if (gfc_match ("%n :: ", name) == MATCH_YES)
	{
	  gfc_error ("Error in type-spec at %L", &old_locus);
	  goto cleanup;
	}

      ts.type = BT_UNKNOWN;
    }
  else
    {
      if (gfc_match (" :: ") == MATCH_YES)
	{
	  if (!gfc_notify_std (GFC_STD_F2003, "typespec in ALLOCATE at %L",
			       &old_locus))
	    goto cleanup;

	  if (ts.deferred)
	    {
	      gfc_error ("Type-spec at %L cannot contain a deferred "
			 "type parameter", &old_locus);
	      goto cleanup;
	    }

	  if (ts.type == BT_CHARACTER)
	    ts.u.cl->length_from_typespec = true;

	  /* TODO understand why this error does not appear but, instead,
	     the derived type is caught as a variable in primary.c.  */
	  if (gfc_spec_list_type (type_param_spec_list, NULL) != SPEC_EXPLICIT)
	    {
	      gfc_error ("The type parameter spec list in the type-spec at "
			 "%L cannot contain ASSUMED or DEFERRED parameters",
			 &old_locus);
	      goto cleanup;
	    }
	}
      else
	{
	  ts.type = BT_UNKNOWN;
	  gfc_current_locus = old_locus;
	}
    }

  for (;;)
    {
      if (head == NULL)
	head = tail = gfc_get_alloc ();
      else
	{
	  tail->next = gfc_get_alloc ();
	  tail = tail->next;
	}

      m = gfc_match_variable (&tail->expr, 0);
      if (m == MATCH_NO)
	goto syntax;
      if (m == MATCH_ERROR)
	goto cleanup;

      if (gfc_check_do_variable (tail->expr->symtree))
	goto cleanup;

      bool impure = gfc_impure_variable (tail->expr->symtree->n.sym);
      if (impure && gfc_pure (NULL))
	{
	  gfc_error ("Bad allocate-object at %C for a PURE procedure");
	  goto cleanup;
	}

      if (impure)
	gfc_unset_implicit_pure (NULL);

      if (tail->expr->ts.deferred)
	{
	  saw_deferred = true;
	  deferred_locus = tail->expr->where;
	}

      if (gfc_find_state (COMP_DO_CONCURRENT)
	  || gfc_find_state (COMP_CRITICAL))
	{
	  gfc_ref *ref;
	  bool coarray = tail->expr->symtree->n.sym->attr.codimension;
	  for (ref = tail->expr->ref; ref; ref = ref->next)
	    if (ref->type == REF_COMPONENT)
	      coarray = ref->u.c.component->attr.codimension;

	  if (coarray && gfc_find_state (COMP_DO_CONCURRENT))
	    {
	      gfc_error ("ALLOCATE of coarray at %C in DO CONCURRENT block");
	      goto cleanup;
	    }
	  if (coarray && gfc_find_state (COMP_CRITICAL))
	    {
	      gfc_error ("ALLOCATE of coarray at %C in CRITICAL block");
	      goto cleanup;
	    }
	}

      /* Check for F08:C628.  */
      sym = tail->expr->symtree->n.sym;
      b1 = !(tail->expr->ref
	     && (tail->expr->ref->type == REF_COMPONENT
		 || tail->expr->ref->type == REF_ARRAY));
      if (sym && sym->ts.type == BT_CLASS && sym->attr.class_ok)
	b2 = !(CLASS_DATA (sym)->attr.allocatable
	       || CLASS_DATA (sym)->attr.class_pointer);
      else
	b2 = sym && !(sym->attr.allocatable || sym->attr.pointer
		      || sym->attr.proc_pointer);
      b3 = sym && sym->ns && sym->ns->proc_name
	   && (sym->ns->proc_name->attr.allocatable
	       || sym->ns->proc_name->attr.pointer
	       || sym->ns->proc_name->attr.proc_pointer);
      if (b1 && b2 && !b3)
	{
	  gfc_error ("Allocate-object at %L is neither a data pointer "
		     "nor an allocatable variable", &tail->expr->where);
	  goto cleanup;
	}

      /* The ALLOCATE statement had an optional typespec.  Check the
	 constraints.  */
      if (ts.type != BT_UNKNOWN)
	{
	  /* Enforce F03:C624.  */
	  if (!gfc_type_compatible (&tail->expr->ts, &ts))
	    {
	      gfc_error ("Type of entity at %L is type incompatible with "
			 "typespec", &tail->expr->where);
	      goto cleanup;
	    }

	  /* Enforce F03:C627.  */
	  if (ts.kind != tail->expr->ts.kind && !UNLIMITED_POLY (tail->expr))
	    {
	      gfc_error ("Kind type parameter for entity at %L differs from "
			 "the kind type parameter of the typespec",
			 &tail->expr->where);
	      goto cleanup;
	    }
	}

      if (tail->expr->ts.type == BT_DERIVED)
	tail->expr->ts.u.derived = gfc_use_derived (tail->expr->ts.u.derived);

      if (type_param_spec_list)
	tail->expr->param_list = gfc_copy_actual_arglist (type_param_spec_list);

      saw_unlimited = saw_unlimited | UNLIMITED_POLY (tail->expr);

      if (gfc_peek_ascii_char () == '(' && !sym->attr.dimension)
	{
	  gfc_error ("Shape specification for allocatable scalar at %C");
	  goto cleanup;
	}

      if (gfc_match_char (',') != MATCH_YES)
	break;

alloc_opt_list:

      m = gfc_match (" stat = %v", &tmp);
      if (m == MATCH_ERROR)
	goto cleanup;
      if (m == MATCH_YES)
	{
	  /* Enforce C630.  */
	  if (saw_stat)
	    {
	      gfc_error ("Redundant STAT tag found at %L", &tmp->where);
	      goto cleanup;
	    }

	  stat = tmp;
	  tmp = NULL;
	  saw_stat = true;

	  if (gfc_check_do_variable (stat->symtree))
	    goto cleanup;

	  if (gfc_match_char (',') == MATCH_YES)
	    goto alloc_opt_list;
	}

      m = gfc_match (" errmsg = %v", &tmp);
      if (m == MATCH_ERROR)
	goto cleanup;
      if (m == MATCH_YES)
	{
	  if (!gfc_notify_std (GFC_STD_F2003, "ERRMSG tag at %L", &tmp->where))
	    goto cleanup;

	  /* Enforce C630.  */
	  if (saw_errmsg)
	    {
	      gfc_error ("Redundant ERRMSG tag found at %L", &tmp->where);
	      goto cleanup;
	    }

	  errmsg = tmp;
	  tmp = NULL;
	  saw_errmsg = true;

	  if (gfc_match_char (',') == MATCH_YES)
	    goto alloc_opt_list;
	}

      m = gfc_match (" source = %e", &tmp);
      if (m == MATCH_ERROR)
	goto cleanup;
      if (m == MATCH_YES)
	{
	  if (!gfc_notify_std (GFC_STD_F2003, "SOURCE tag at %L", &tmp->where))
	    goto cleanup;

	  /* Enforce C630.  */
	  if (saw_source)
	    {
	      gfc_error ("Redundant SOURCE tag found at %L", &tmp->where);
	      goto cleanup;
	    }

	  /* The next 2 conditionals check C631.  */
	  if (ts.type != BT_UNKNOWN)
	    {
	      gfc_error ("SOURCE tag at %L conflicts with the typespec at %L",
			 &tmp->where, &old_locus);
	      goto cleanup;
	    }

	  if (head->next
	      && !gfc_notify_std (GFC_STD_F2008, "SOURCE tag at %L"
				  " with more than a single allocate object",
				  &tmp->where))
	    goto cleanup;

	  source = tmp;
	  tmp = NULL;
	  saw_source = true;

	  if (gfc_match_char (',') == MATCH_YES)
	    goto alloc_opt_list;
	}

      m = gfc_match (" mold = %e", &tmp);
      if (m == MATCH_ERROR)
	goto cleanup;
      if (m == MATCH_YES)
	{
	  if (!gfc_notify_std (GFC_STD_F2008, "MOLD tag at %L", &tmp->where))
	    goto cleanup;

	  /* Check F08:C636.  */
	  if (saw_mold)
	    {
	      gfc_error ("Redundant MOLD tag found at %L", &tmp->where);
	      goto cleanup;
	    }

	  /* Check F08:C637.  */
	  if (ts.type != BT_UNKNOWN)
	    {
	      gfc_error ("MOLD tag at %L conflicts with the typespec at %L",
			 &tmp->where, &old_locus);
	      goto cleanup;
	    }

	  mold = tmp;
	  tmp = NULL;
	  saw_mold = true;
	  mold->mold = 1;

	  if (gfc_match_char (',') == MATCH_YES)
	    goto alloc_opt_list;
	}

	gfc_gobble_whitespace ();

	if (gfc_peek_char () == ')')
	  break;
    }

  if (gfc_match (" )%t") != MATCH_YES)
    goto syntax;

  /* Check F08:C637.  */
  if (source && mold)
    {
      gfc_error ("MOLD tag at %L conflicts with SOURCE tag at %L",
		 &mold->where, &source->where);
      goto cleanup;
    }

  /* Check F03:C623,  */
  if (saw_deferred && ts.type == BT_UNKNOWN && !source && !mold)
    {
      gfc_error ("Allocate-object at %L with a deferred type parameter "
		 "requires either a type-spec or SOURCE tag or a MOLD tag",
		 &deferred_locus);
      goto cleanup;
    }

  /* Check F03:C625,  */
  if (saw_unlimited && ts.type == BT_UNKNOWN && !source && !mold)
    {
      for (tail = head; tail; tail = tail->next)
	{
	  if (UNLIMITED_POLY (tail->expr))
	    gfc_error ("Unlimited polymorphic allocate-object at %L "
		       "requires either a type-spec or SOURCE tag "
		       "or a MOLD tag", &tail->expr->where);
	}
      goto cleanup;
    }

  new_st.op = EXEC_ALLOCATE;
  new_st.expr1 = stat;
  new_st.expr2 = errmsg;
  if (source)
    new_st.expr3 = source;
  else
    new_st.expr3 = mold;
  new_st.ext.alloc.list = head;
  new_st.ext.alloc.ts = ts;

  if (type_param_spec_list)
    gfc_free_actual_arglist (type_param_spec_list);

  return MATCH_YES;

syntax:
  gfc_syntax_error (ST_ALLOCATE);

cleanup:
  gfc_free_expr (errmsg);
  gfc_free_expr (source);
  gfc_free_expr (stat);
  gfc_free_expr (mold);
  if (tmp && tmp->expr_type) gfc_free_expr (tmp);
  gfc_free_alloc_list (head);
  if (type_param_spec_list)
    gfc_free_actual_arglist (type_param_spec_list);
  return MATCH_ERROR;
}


/* Match a NULLIFY statement. A NULLIFY statement is transformed into
   a set of pointer assignments to intrinsic NULL().  */

match
gfc_match_nullify (void)
{
  gfc_code *tail;
  gfc_expr *e, *p;
  match m;

  tail = NULL;

  if (gfc_match_char ('(') != MATCH_YES)
    goto syntax;

  for (;;)
    {
      m = gfc_match_variable (&p, 0);
      if (m == MATCH_ERROR)
	goto cleanup;
      if (m == MATCH_NO)
	goto syntax;

      if (gfc_check_do_variable (p->symtree))
	goto cleanup;

      /* F2008, C1242.  */
      if (gfc_is_coindexed (p))
	{
	  gfc_error ("Pointer object at %C shall not be coindexed");
	  goto cleanup;
	}

      /* build ' => NULL() '.  */
      e = gfc_get_null_expr (&gfc_current_locus);

      /* Chain to list.  */
      if (tail == NULL)
	{
	  tail = &new_st;
	  tail->op = EXEC_POINTER_ASSIGN;
	}
      else
	{
	  tail->next = gfc_get_code (EXEC_POINTER_ASSIGN);
	  tail = tail->next;
	}

      tail->expr1 = p;
      tail->expr2 = e;

      if (gfc_match (" )%t") == MATCH_YES)
	break;
      if (gfc_match_char (',') != MATCH_YES)
	goto syntax;
    }

  return MATCH_YES;

syntax:
  gfc_syntax_error (ST_NULLIFY);

cleanup:
  gfc_free_statements (new_st.next);
  new_st.next = NULL;
  gfc_free_expr (new_st.expr1);
  new_st.expr1 = NULL;
  gfc_free_expr (new_st.expr2);
  new_st.expr2 = NULL;
  return MATCH_ERROR;
}


/* Match a DEALLOCATE statement.  */

match
gfc_match_deallocate (void)
{
  gfc_alloc *head, *tail;
  gfc_expr *stat, *errmsg, *tmp;
  gfc_symbol *sym;
  match m;
  bool saw_stat, saw_errmsg, b1, b2;

  head = tail = NULL;
  stat = errmsg = tmp = NULL;
  saw_stat = saw_errmsg = false;

  if (gfc_match_char ('(') != MATCH_YES)
    goto syntax;

  for (;;)
    {
      if (head == NULL)
	head = tail = gfc_get_alloc ();
      else
	{
	  tail->next = gfc_get_alloc ();
	  tail = tail->next;
	}

      m = gfc_match_variable (&tail->expr, 0);
      if (m == MATCH_ERROR)
	goto cleanup;
      if (m == MATCH_NO)
	goto syntax;

      if (gfc_check_do_variable (tail->expr->symtree))
	goto cleanup;

      sym = tail->expr->symtree->n.sym;

      bool impure = gfc_impure_variable (sym);
      if (impure && gfc_pure (NULL))
	{
	  gfc_error ("Illegal allocate-object at %C for a PURE procedure");
	  goto cleanup;
	}

      if (impure)
	gfc_unset_implicit_pure (NULL);

      if (gfc_is_coarray (tail->expr)
	  && gfc_find_state (COMP_DO_CONCURRENT))
	{
	  gfc_error ("DEALLOCATE of coarray at %C in DO CONCURRENT block");
	  goto cleanup;
	}

      if (gfc_is_coarray (tail->expr)
	  && gfc_find_state (COMP_CRITICAL))
	{
	  gfc_error ("DEALLOCATE of coarray at %C in CRITICAL block");
	  goto cleanup;
	}

      /* FIXME: disable the checking on derived types.  */
      b1 = !(tail->expr->ref
	   && (tail->expr->ref->type == REF_COMPONENT
	       || tail->expr->ref->type == REF_ARRAY));
      if (sym && sym->ts.type == BT_CLASS)
	b2 = !(CLASS_DATA (sym)->attr.allocatable
	       || CLASS_DATA (sym)->attr.class_pointer);
      else
	b2 = sym && !(sym->attr.allocatable || sym->attr.pointer
		      || sym->attr.proc_pointer);
      if (b1 && b2)
	{
	  gfc_error ("Allocate-object at %C is not a nonprocedure pointer "
		     "nor an allocatable variable");
	  goto cleanup;
	}

      if (gfc_match_char (',') != MATCH_YES)
	break;

dealloc_opt_list:

      m = gfc_match (" stat = %v", &tmp);
      if (m == MATCH_ERROR)
	goto cleanup;
      if (m == MATCH_YES)
	{
	  if (saw_stat)
	    {
	      gfc_error ("Redundant STAT tag found at %L", &tmp->where);
	      gfc_free_expr (tmp);
	      goto cleanup;
	    }

	  stat = tmp;
	  saw_stat = true;

	  if (gfc_check_do_variable (stat->symtree))
	    goto cleanup;

	  if (gfc_match_char (',') == MATCH_YES)
	    goto dealloc_opt_list;
	}

      m = gfc_match (" errmsg = %v", &tmp);
      if (m == MATCH_ERROR)
	goto cleanup;
      if (m == MATCH_YES)
	{
	  if (!gfc_notify_std (GFC_STD_F2003, "ERRMSG at %L", &tmp->where))
	    goto cleanup;

	  if (saw_errmsg)
	    {
	      gfc_error ("Redundant ERRMSG tag found at %L", &tmp->where);
	      gfc_free_expr (tmp);
	      goto cleanup;
	    }

	  errmsg = tmp;
	  saw_errmsg = true;

	  if (gfc_match_char (',') == MATCH_YES)
	    goto dealloc_opt_list;
	}

	gfc_gobble_whitespace ();

	if (gfc_peek_char () == ')')
	  break;
    }

  if (gfc_match (" )%t") != MATCH_YES)
    goto syntax;

  new_st.op = EXEC_DEALLOCATE;
  new_st.expr1 = stat;
  new_st.expr2 = errmsg;
  new_st.ext.alloc.list = head;

  return MATCH_YES;

syntax:
  gfc_syntax_error (ST_DEALLOCATE);

cleanup:
  gfc_free_expr (errmsg);
  gfc_free_expr (stat);
  gfc_free_alloc_list (head);
  return MATCH_ERROR;
}


/* Match a RETURN statement.  */

match
gfc_match_return (void)
{
  gfc_expr *e;
  match m;
  gfc_compile_state s;

  e = NULL;

  if (gfc_find_state (COMP_CRITICAL))
    {
      gfc_error ("Image control statement RETURN at %C in CRITICAL block");
      return MATCH_ERROR;
    }

  if (gfc_find_state (COMP_DO_CONCURRENT))
    {
      gfc_error ("Image control statement RETURN at %C in DO CONCURRENT block");
      return MATCH_ERROR;
    }

  if (gfc_match_eos () == MATCH_YES)
    goto done;

  if (!gfc_find_state (COMP_SUBROUTINE))
    {
      gfc_error ("Alternate RETURN statement at %C is only allowed within "
		 "a SUBROUTINE");
      goto cleanup;
    }

  if (gfc_current_form == FORM_FREE)
    {
      /* The following are valid, so we can't require a blank after the
	RETURN keyword:
	  return+1
	  return(1)  */
      char c = gfc_peek_ascii_char ();
      if (ISALPHA (c) || ISDIGIT (c))
	return MATCH_NO;
    }

  m = gfc_match (" %e%t", &e);
  if (m == MATCH_YES)
    goto done;
  if (m == MATCH_ERROR)
    goto cleanup;

  gfc_syntax_error (ST_RETURN);

cleanup:
  gfc_free_expr (e);
  return MATCH_ERROR;

done:
  gfc_enclosing_unit (&s);
  if (s == COMP_PROGRAM
      && !gfc_notify_std (GFC_STD_GNU, "RETURN statement in "
			  "main program at %C"))
      return MATCH_ERROR;

  new_st.op = EXEC_RETURN;
  new_st.expr1 = e;

  return MATCH_YES;
}


/* Match the call of a type-bound procedure, if CALL%var has already been
   matched and var found to be a derived-type variable.  */

static match
match_typebound_call (gfc_symtree* varst)
{
  gfc_expr* base;
  match m;

  base = gfc_get_expr ();
  base->expr_type = EXPR_VARIABLE;
  base->symtree = varst;
  base->where = gfc_current_locus;
  gfc_set_sym_referenced (varst->n.sym);

  m = gfc_match_varspec (base, 0, true, true);
  if (m == MATCH_NO)
    gfc_error ("Expected component reference at %C");
  if (m != MATCH_YES)
    {
      gfc_free_expr (base);
      return MATCH_ERROR;
    }

  if (gfc_match_eos () != MATCH_YES)
    {
      gfc_error ("Junk after CALL at %C");
      gfc_free_expr (base);
      return MATCH_ERROR;
    }

  if (base->expr_type == EXPR_COMPCALL)
    new_st.op = EXEC_COMPCALL;
  else if (base->expr_type == EXPR_PPC)
    new_st.op = EXEC_CALL_PPC;
  else
    {
      gfc_error ("Expected type-bound procedure or procedure pointer component "
		 "at %C");
      gfc_free_expr (base);
      return MATCH_ERROR;
    }
  new_st.expr1 = base;

  return MATCH_YES;
}


/* Match a CALL statement.  The tricky part here are possible
   alternate return specifiers.  We handle these by having all
   "subroutines" actually return an integer via a register that gives
   the return number.  If the call specifies alternate returns, we
   generate code for a SELECT statement whose case clauses contain
   GOTOs to the various labels.  */

match
gfc_match_call (void)
{
  char name[GFC_MAX_SYMBOL_LEN + 1];
  gfc_actual_arglist *a, *arglist;
  gfc_case *new_case;
  gfc_symbol *sym;
  gfc_symtree *st;
  gfc_code *c;
  match m;
  int i;

  arglist = NULL;

  m = gfc_match ("% %n", name);
  if (m == MATCH_NO)
    goto syntax;
  if (m != MATCH_YES)
    return m;

  if (gfc_get_ha_sym_tree (name, &st))
    return MATCH_ERROR;

  sym = st->n.sym;

  /* If this is a variable of derived-type, it probably starts a type-bound
     procedure call.  */
  if ((sym->attr.flavor != FL_PROCEDURE
       || gfc_is_function_return_value (sym, gfc_current_ns))
      && (sym->ts.type == BT_DERIVED || sym->ts.type == BT_CLASS))
    return match_typebound_call (st);

  /* If it does not seem to be callable (include functions so that the
     right association is made.  They are thrown out in resolution.)
     ...  */
  if (!sym->attr.generic
	&& !sym->attr.subroutine
	&& !sym->attr.function)
    {
      if (!(sym->attr.external && !sym->attr.referenced))
	{
	  /* ...create a symbol in this scope...  */
	  if (sym->ns != gfc_current_ns
	        && gfc_get_sym_tree (name, NULL, &st, false) == 1)
            return MATCH_ERROR;

	  if (sym != st->n.sym)
	    sym = st->n.sym;
	}

      /* ...and then to try to make the symbol into a subroutine.  */
      if (!gfc_add_subroutine (&sym->attr, sym->name, NULL))
	return MATCH_ERROR;
    }

  gfc_set_sym_referenced (sym);

  if (gfc_match_eos () != MATCH_YES)
    {
      m = gfc_match_actual_arglist (1, &arglist);
      if (m == MATCH_NO)
	goto syntax;
      if (m == MATCH_ERROR)
	goto cleanup;

      if (gfc_match_eos () != MATCH_YES)
	goto syntax;
    }

  /* If any alternate return labels were found, construct a SELECT
     statement that will jump to the right place.  */

  i = 0;
  for (a = arglist; a; a = a->next)
    if (a->expr == NULL)
      {
	i = 1;
	break;
      }

  if (i)
    {
      gfc_symtree *select_st;
      gfc_symbol *select_sym;
      char name[GFC_MAX_SYMBOL_LEN + 1];

      new_st.next = c = gfc_get_code (EXEC_SELECT);
      sprintf (name, "_result_%s", sym->name);
      gfc_get_ha_sym_tree (name, &select_st);   /* Can't fail.  */

      select_sym = select_st->n.sym;
      select_sym->ts.type = BT_INTEGER;
      select_sym->ts.kind = gfc_default_integer_kind;
      gfc_set_sym_referenced (select_sym);
      c->expr1 = gfc_get_expr ();
      c->expr1->expr_type = EXPR_VARIABLE;
      c->expr1->symtree = select_st;
      c->expr1->ts = select_sym->ts;
      c->expr1->where = gfc_current_locus;

      i = 0;
      for (a = arglist; a; a = a->next)
	{
	  if (a->expr != NULL)
	    continue;

	  if (!gfc_reference_st_label (a->label, ST_LABEL_TARGET))
	    continue;

	  i++;

	  c->block = gfc_get_code (EXEC_SELECT);
	  c = c->block;

	  new_case = gfc_get_case ();
	  new_case->high = gfc_get_int_expr (gfc_default_integer_kind, NULL, i);
	  new_case->low = new_case->high;
	  c->ext.block.case_list = new_case;

	  c->next = gfc_get_code (EXEC_GOTO);
	  c->next->label1 = a->label;
	}
    }

  new_st.op = EXEC_CALL;
  new_st.symtree = st;
  new_st.ext.actual = arglist;

  return MATCH_YES;

syntax:
  gfc_syntax_error (ST_CALL);

cleanup:
  gfc_free_actual_arglist (arglist);
  return MATCH_ERROR;
}


/* Given a name, return a pointer to the common head structure,
   creating it if it does not exist. If FROM_MODULE is nonzero, we
   mangle the name so that it doesn't interfere with commons defined
   in the using namespace.
   TODO: Add to global symbol tree.  */

gfc_common_head *
gfc_get_common (const char *name, int from_module)
{
  gfc_symtree *st;
  static int serial = 0;
  char mangled_name[GFC_MAX_SYMBOL_LEN + 1];

  if (from_module)
    {
      /* A use associated common block is only needed to correctly layout
	 the variables it contains.  */
      snprintf (mangled_name, GFC_MAX_SYMBOL_LEN, "_%d_%s", serial++, name);
      st = gfc_new_symtree (&gfc_current_ns->common_root, mangled_name);
    }
  else
    {
      st = gfc_find_symtree (gfc_current_ns->common_root, name);

      if (st == NULL)
	st = gfc_new_symtree (&gfc_current_ns->common_root, name);
    }

  if (st->n.common == NULL)
    {
      st->n.common = gfc_get_common_head ();
      st->n.common->where = gfc_current_locus;
      strcpy (st->n.common->name, name);
    }

  return st->n.common;
}


/* Match a common block name.  */

match match_common_name (char *name)
{
  match m;

  if (gfc_match_char ('/') == MATCH_NO)
    {
      name[0] = '\0';
      return MATCH_YES;
    }

  if (gfc_match_char ('/') == MATCH_YES)
    {
      name[0] = '\0';
      return MATCH_YES;
    }

  m = gfc_match_name (name);

  if (m == MATCH_ERROR)
    return MATCH_ERROR;
  if (m == MATCH_YES && gfc_match_char ('/') == MATCH_YES)
    return MATCH_YES;

  gfc_error ("Syntax error in common block name at %C");
  return MATCH_ERROR;
}


/* Match a COMMON statement.  */

match
gfc_match_common (void)
{
  gfc_symbol *sym, **head, *tail, *other;
  char name[GFC_MAX_SYMBOL_LEN + 1];
  gfc_common_head *t;
  gfc_array_spec *as;
  gfc_equiv *e1, *e2;
  match m;

  as = NULL;

  for (;;)
    {
      m = match_common_name (name);
      if (m == MATCH_ERROR)
	goto cleanup;

      if (name[0] == '\0')
	{
	  t = &gfc_current_ns->blank_common;
	  if (t->head == NULL)
	    t->where = gfc_current_locus;
	}
      else
	{
	  t = gfc_get_common (name, 0);
	}
      head = &t->head;

      if (*head == NULL)
	tail = NULL;
      else
	{
	  tail = *head;
	  while (tail->common_next)
	    tail = tail->common_next;
	}

      /* Grab the list of symbols.  */
      for (;;)
	{
	  m = gfc_match_symbol (&sym, 0);
	  if (m == MATCH_ERROR)
	    goto cleanup;
	  if (m == MATCH_NO)
	    goto syntax;

          /* See if we know the current common block is bind(c), and if
             so, then see if we can check if the symbol is (which it'll
             need to be).  This can happen if the bind(c) attr stmt was
             applied to the common block, and the variable(s) already
             defined, before declaring the common block.  */
          if (t->is_bind_c == 1)
            {
              if (sym->ts.type != BT_UNKNOWN && sym->ts.is_c_interop != 1)
                {
                  /* If we find an error, just print it and continue,
                     cause it's just semantic, and we can see if there
                     are more errors.  */
                  gfc_error_now ("Variable %qs at %L in common block %qs "
				 "at %C must be declared with a C "
				 "interoperable kind since common block "
				 "%qs is bind(c)",
				 sym->name, &(sym->declared_at), t->name,
				 t->name);
                }

              if (sym->attr.is_bind_c == 1)
                gfc_error_now ("Variable %qs in common block %qs at %C can not "
                               "be bind(c) since it is not global", sym->name,
			       t->name);
            }

	  if (sym->attr.in_common)
	    {
	      gfc_error ("Symbol %qs at %C is already in a COMMON block",
			 sym->name);
	      goto cleanup;
	    }

	  if (((sym->value != NULL && sym->value->expr_type != EXPR_NULL)
	       || sym->attr.data) && gfc_current_state () != COMP_BLOCK_DATA)
	    {
	      if (!gfc_notify_std (GFC_STD_GNU, "Initialized symbol %qs at "
				   "%C can only be COMMON in BLOCK DATA",
				   sym->name))
		goto cleanup;
	    }

	  /* Deal with an optional array specification after the
	     symbol name.  */
	  m = gfc_match_array_spec (&as, true, true);
	  if (m == MATCH_ERROR)
	    goto cleanup;

	  if (m == MATCH_YES)
	    {
	      if (as->type != AS_EXPLICIT)
		{
		  gfc_error ("Array specification for symbol %qs in COMMON "
			     "at %C must be explicit", sym->name);
		  goto cleanup;
		}

	      if (!gfc_add_dimension (&sym->attr, sym->name, NULL))
		goto cleanup;

	      if (sym->attr.pointer)
		{
		  gfc_error ("Symbol %qs in COMMON at %C cannot be a "
			     "POINTER array", sym->name);
		  goto cleanup;
		}

	      sym->as = as;
	      as = NULL;

	    }

	  /* Add the in_common attribute, but ignore the reported errors
	     if any, and continue matching.  */
	  gfc_add_in_common (&sym->attr, sym->name, NULL);

	  sym->common_block = t;
	  sym->common_block->refs++;

	  if (tail != NULL)
	    tail->common_next = sym;
	  else
	    *head = sym;

	  tail = sym;

	  sym->common_head = t;

	  /* Check to see if the symbol is already in an equivalence group.
	     If it is, set the other members as being in common.  */
	  if (sym->attr.in_equivalence)
	    {
	      for (e1 = gfc_current_ns->equiv; e1; e1 = e1->next)
		{
		  for (e2 = e1; e2; e2 = e2->eq)
		    if (e2->expr->symtree->n.sym == sym)
		      goto equiv_found;

		  continue;

	  equiv_found:

		  for (e2 = e1; e2; e2 = e2->eq)
		    {
		      other = e2->expr->symtree->n.sym;
		      if (other->common_head
			  && other->common_head != sym->common_head)
			{
			  gfc_error ("Symbol %qs, in COMMON block %qs at "
				     "%C is being indirectly equivalenced to "
				     "another COMMON block %qs",
				     sym->name, sym->common_head->name,
				     other->common_head->name);
			    goto cleanup;
			}
		      other->attr.in_common = 1;
		      other->common_head = t;
		    }
		}
	    }


	  gfc_gobble_whitespace ();
	  if (gfc_match_eos () == MATCH_YES)
	    goto done;
	  if (gfc_peek_ascii_char () == '/')
	    break;
	  if (gfc_match_char (',') != MATCH_YES)
	    goto syntax;
	  gfc_gobble_whitespace ();
	  if (gfc_peek_ascii_char () == '/')
	    break;
	}
    }

done:
  return MATCH_YES;

syntax:
  gfc_syntax_error (ST_COMMON);

cleanup:
  gfc_free_array_spec (as);
  return MATCH_ERROR;
}


/* Match a BLOCK DATA program unit.  */

match
gfc_match_block_data (void)
{
  char name[GFC_MAX_SYMBOL_LEN + 1];
  gfc_symbol *sym;
  match m;

  if (gfc_match_eos () == MATCH_YES)
    {
      gfc_new_block = NULL;
      return MATCH_YES;
    }

  m = gfc_match ("% %n%t", name);
  if (m != MATCH_YES)
    return MATCH_ERROR;

  if (gfc_get_symbol (name, NULL, &sym))
    return MATCH_ERROR;

  if (!gfc_add_flavor (&sym->attr, FL_BLOCK_DATA, sym->name, NULL))
    return MATCH_ERROR;

  gfc_new_block = sym;

  return MATCH_YES;
}


/* Free a namelist structure.  */

void
gfc_free_namelist (gfc_namelist *name)
{
  gfc_namelist *n;

  for (; name; name = n)
    {
      n = name->next;
      free (name);
    }
}


/* Free an OpenMP namelist structure.  */

void
gfc_free_omp_namelist (gfc_omp_namelist *name)
{
  gfc_omp_namelist *n;

  for (; name; name = n)
    {
      gfc_free_expr (name->expr);
      if (name->udr)
	{
	  if (name->udr->combiner)
	    gfc_free_statement (name->udr->combiner);
	  if (name->udr->initializer)
	    gfc_free_statement (name->udr->initializer);
	  free (name->udr);
	}
      n = name->next;
      free (name);
    }
}


/* Match a NAMELIST statement.  */

match
gfc_match_namelist (void)
{
  gfc_symbol *group_name, *sym;
  gfc_namelist *nl;
  match m, m2;

  m = gfc_match (" / %s /", &group_name);
  if (m == MATCH_NO)
    goto syntax;
  if (m == MATCH_ERROR)
    goto error;

  for (;;)
    {
      if (group_name->ts.type != BT_UNKNOWN)
	{
	  gfc_error ("Namelist group name %qs at %C already has a basic "
		     "type of %s", group_name->name,
		     gfc_typename (&group_name->ts));
	  return MATCH_ERROR;
	}

      if (group_name->attr.flavor == FL_NAMELIST
	  && group_name->attr.use_assoc
	  && !gfc_notify_std (GFC_STD_GNU, "Namelist group name %qs "
			      "at %C already is USE associated and can"
			      "not be respecified.", group_name->name))
	return MATCH_ERROR;

      if (group_name->attr.flavor != FL_NAMELIST
	  && !gfc_add_flavor (&group_name->attr, FL_NAMELIST,
			      group_name->name, NULL))
	return MATCH_ERROR;

      for (;;)
	{
	  m = gfc_match_symbol (&sym, 1);
	  if (m == MATCH_NO)
	    goto syntax;
	  if (m == MATCH_ERROR)
	    goto error;

	  if (sym->attr.in_namelist == 0
	      && !gfc_add_in_namelist (&sym->attr, sym->name, NULL))
	    goto error;

	  /* Use gfc_error_check here, rather than goto error, so that
	     these are the only errors for the next two lines.  */
	  if (sym->as && sym->as->type == AS_ASSUMED_SIZE)
	    {
	      gfc_error ("Assumed size array %qs in namelist %qs at "
			 "%C is not allowed", sym->name, group_name->name);
	      gfc_error_check ();
	    }

	  nl = gfc_get_namelist ();
	  nl->sym = sym;
	  sym->refs++;

	  if (group_name->namelist == NULL)
	    group_name->namelist = group_name->namelist_tail = nl;
	  else
	    {
	      group_name->namelist_tail->next = nl;
	      group_name->namelist_tail = nl;
	    }

	  if (gfc_match_eos () == MATCH_YES)
	    goto done;

	  m = gfc_match_char (',');

	  if (gfc_match_char ('/') == MATCH_YES)
	    {
	      m2 = gfc_match (" %s /", &group_name);
	      if (m2 == MATCH_YES)
		break;
	      if (m2 == MATCH_ERROR)
		goto error;
	      goto syntax;
	    }

	  if (m != MATCH_YES)
	    goto syntax;
	}
    }

done:
  return MATCH_YES;

syntax:
  gfc_syntax_error (ST_NAMELIST);

error:
  return MATCH_ERROR;
}


/* Match a MODULE statement.  */

match
gfc_match_module (void)
{
  match m;

  m = gfc_match (" %s%t", &gfc_new_block);
  if (m != MATCH_YES)
    return m;

  if (!gfc_add_flavor (&gfc_new_block->attr, FL_MODULE,
		       gfc_new_block->name, NULL))
    return MATCH_ERROR;

  return MATCH_YES;
}


/* Free equivalence sets and lists.  Recursively is the easiest way to
   do this.  */

void
gfc_free_equiv_until (gfc_equiv *eq, gfc_equiv *stop)
{
  if (eq == stop)
    return;

  gfc_free_equiv (eq->eq);
  gfc_free_equiv_until (eq->next, stop);
  gfc_free_expr (eq->expr);
  free (eq);
}


void
gfc_free_equiv (gfc_equiv *eq)
{
  gfc_free_equiv_until (eq, NULL);
}


/* Match an EQUIVALENCE statement.  */

match
gfc_match_equivalence (void)
{
  gfc_equiv *eq, *set, *tail;
  gfc_ref *ref;
  gfc_symbol *sym;
  match m;
  gfc_common_head *common_head = NULL;
  bool common_flag;
  int cnt;

  tail = NULL;

  for (;;)
    {
      eq = gfc_get_equiv ();
      if (tail == NULL)
	tail = eq;

      eq->next = gfc_current_ns->equiv;
      gfc_current_ns->equiv = eq;

      if (gfc_match_char ('(') != MATCH_YES)
	goto syntax;

      set = eq;
      common_flag = FALSE;
      cnt = 0;

      for (;;)
	{
	  m = gfc_match_equiv_variable (&set->expr);
	  if (m == MATCH_ERROR)
	    goto cleanup;
	  if (m == MATCH_NO)
	    goto syntax;

	  /*  count the number of objects.  */
	  cnt++;

	  if (gfc_match_char ('%') == MATCH_YES)
	    {
	      gfc_error ("Derived type component %C is not a "
			 "permitted EQUIVALENCE member");
	      goto cleanup;
	    }

	  for (ref = set->expr->ref; ref; ref = ref->next)
	    if (ref->type == REF_ARRAY && ref->u.ar.type == AR_SECTION)
	      {
		gfc_error ("Array reference in EQUIVALENCE at %C cannot "
			   "be an array section");
		goto cleanup;
	      }

	  sym = set->expr->symtree->n.sym;

	  if (!gfc_add_in_equivalence (&sym->attr, sym->name, NULL))
	    goto cleanup;

	  if (sym->attr.in_common)
	    {
	      common_flag = TRUE;
	      common_head = sym->common_head;
	    }

	  if (gfc_match_char (')') == MATCH_YES)
	    break;

	  if (gfc_match_char (',') != MATCH_YES)
	    goto syntax;

	  set->eq = gfc_get_equiv ();
	  set = set->eq;
	}

      if (cnt < 2)
	{
	  gfc_error ("EQUIVALENCE at %C requires two or more objects");
	  goto cleanup;
	}

      /* If one of the members of an equivalence is in common, then
	 mark them all as being in common.  Before doing this, check
	 that members of the equivalence group are not in different
	 common blocks.  */
      if (common_flag)
	for (set = eq; set; set = set->eq)
	  {
	    sym = set->expr->symtree->n.sym;
	    if (sym->common_head && sym->common_head != common_head)
	      {
		gfc_error ("Attempt to indirectly overlap COMMON "
			   "blocks %s and %s by EQUIVALENCE at %C",
			   sym->common_head->name, common_head->name);
		goto cleanup;
	      }
	    sym->attr.in_common = 1;
	    sym->common_head = common_head;
	  }

      if (gfc_match_eos () == MATCH_YES)
	break;
      if (gfc_match_char (',') != MATCH_YES)
	{
	  gfc_error ("Expecting a comma in EQUIVALENCE at %C");
	  goto cleanup;
	}
    }

  return MATCH_YES;

syntax:
  gfc_syntax_error (ST_EQUIVALENCE);

cleanup:
  eq = tail->next;
  tail->next = NULL;

  gfc_free_equiv (gfc_current_ns->equiv);
  gfc_current_ns->equiv = eq;

  return MATCH_ERROR;
}


/* Check that a statement function is not recursive. This is done by looking
   for the statement function symbol(sym) by looking recursively through its
   expression(e).  If a reference to sym is found, true is returned.
   12.5.4 requires that any variable of function that is implicitly typed
   shall have that type confirmed by any subsequent type declaration.  The
   implicit typing is conveniently done here.  */
static bool
recursive_stmt_fcn (gfc_expr *, gfc_symbol *);

static bool
check_stmt_fcn (gfc_expr *e, gfc_symbol *sym, int *f ATTRIBUTE_UNUSED)
{

  if (e == NULL)
    return false;

  switch (e->expr_type)
    {
    case EXPR_FUNCTION:
      if (e->symtree == NULL)
	return false;

      /* Check the name before testing for nested recursion!  */
      if (sym->name == e->symtree->n.sym->name)
	return true;

      /* Catch recursion via other statement functions.  */
      if (e->symtree->n.sym->attr.proc == PROC_ST_FUNCTION
	  && e->symtree->n.sym->value
	  && recursive_stmt_fcn (e->symtree->n.sym->value, sym))
	return true;

      if (e->symtree->n.sym->ts.type == BT_UNKNOWN)
	gfc_set_default_type (e->symtree->n.sym, 0, NULL);

      break;

    case EXPR_VARIABLE:
      if (e->symtree && sym->name == e->symtree->n.sym->name)
	return true;

      if (e->symtree->n.sym->ts.type == BT_UNKNOWN)
	gfc_set_default_type (e->symtree->n.sym, 0, NULL);
      break;

    default:
      break;
    }

  return false;
}


static bool
recursive_stmt_fcn (gfc_expr *e, gfc_symbol *sym)
{
  return gfc_traverse_expr (e, sym, check_stmt_fcn, 0);
}


/* Match a statement function declaration.  It is so easy to match
   non-statement function statements with a MATCH_ERROR as opposed to
   MATCH_NO that we suppress error message in most cases.  */

match
gfc_match_st_function (void)
{
  gfc_error_buffer old_error;
  gfc_symbol *sym;
  gfc_expr *expr;
  match m;

  m = gfc_match_symbol (&sym, 0);
  if (m != MATCH_YES)
    return m;

  gfc_push_error (&old_error);

  if (!gfc_add_procedure (&sym->attr, PROC_ST_FUNCTION, sym->name, NULL))
    goto undo_error;

  if (gfc_match_formal_arglist (sym, 1, 0) != MATCH_YES)
    goto undo_error;

  m = gfc_match (" = %e%t", &expr);
  if (m == MATCH_NO)
    goto undo_error;

  gfc_free_error (&old_error);

  if (m == MATCH_ERROR)
    return m;

  if (recursive_stmt_fcn (expr, sym))
    {
      gfc_error ("Statement function at %L is recursive", &expr->where);
      return MATCH_ERROR;
    }

  sym->value = expr;

  if ((gfc_current_state () == COMP_FUNCTION
       || gfc_current_state () == COMP_SUBROUTINE)
      && gfc_state_stack->previous->state == COMP_INTERFACE)
    {
      gfc_error ("Statement function at %L cannot appear within an INTERFACE",
		 &expr->where);
      return MATCH_ERROR;
    }

  if (!gfc_notify_std (GFC_STD_F95_OBS, "Statement function at %C"))
    return MATCH_ERROR;

  return MATCH_YES;

undo_error:
  gfc_pop_error (&old_error);
  return MATCH_NO;
}


/* Match an assignment to a pointer function (F2008). This could, in
   general be ambiguous with a statement function. In this implementation
   it remains so if it is the first statement after the specification
   block.  */

match
gfc_match_ptr_fcn_assign (void)
{
  gfc_error_buffer old_error;
  locus old_loc;
  gfc_symbol *sym;
  gfc_expr *expr;
  match m;
  char name[GFC_MAX_SYMBOL_LEN + 1];

  old_loc = gfc_current_locus;
  m = gfc_match_name (name);
  if (m != MATCH_YES)
    return m;

  gfc_find_symbol (name, NULL, 1, &sym);
  if (sym && sym->attr.flavor != FL_PROCEDURE)
    return MATCH_NO;

  gfc_push_error (&old_error);

  if (sym && sym->attr.function)
    goto match_actual_arglist;

  gfc_current_locus = old_loc;
  m = gfc_match_symbol (&sym, 0);
  if (m != MATCH_YES)
    return m;

  if (!gfc_add_procedure (&sym->attr, PROC_UNKNOWN, sym->name, NULL))
    goto undo_error;

match_actual_arglist:
  gfc_current_locus = old_loc;
  m = gfc_match (" %e", &expr);
  if (m != MATCH_YES)
    goto undo_error;

  new_st.op = EXEC_ASSIGN;
  new_st.expr1 = expr;
  expr = NULL;

  m = gfc_match (" = %e%t", &expr);
  if (m != MATCH_YES)
    goto undo_error;

  new_st.expr2 = expr;
  return MATCH_YES;

undo_error:
  gfc_pop_error (&old_error);
  return MATCH_NO;
}


/***************** SELECT CASE subroutines ******************/

/* Free a single case structure.  */

static void
free_case (gfc_case *p)
{
  if (p->low == p->high)
    p->high = NULL;
  gfc_free_expr (p->low);
  gfc_free_expr (p->high);
  free (p);
}


/* Free a list of case structures.  */

void
gfc_free_case_list (gfc_case *p)
{
  gfc_case *q;

  for (; p; p = q)
    {
      q = p->next;
      free_case (p);
    }
}


/* Match a single case selector.  Combining the requirements of F08:C830
   and F08:C832 (R838) means that the case-value must have either CHARACTER,
   INTEGER, or LOGICAL type.  */

static match
match_case_selector (gfc_case **cp)
{
  gfc_case *c;
  match m;

  c = gfc_get_case ();
  c->where = gfc_current_locus;

  if (gfc_match_char (':') == MATCH_YES)
    {
      m = gfc_match_init_expr (&c->high);
      if (m == MATCH_NO)
	goto need_expr;
      if (m == MATCH_ERROR)
	goto cleanup;

      if (c->high->ts.type != BT_LOGICAL && c->high->ts.type != BT_INTEGER
	  && c->high->ts.type != BT_CHARACTER)
	{
	  gfc_error ("Expression in CASE selector at %L cannot be %s",
		     &c->high->where, gfc_typename (&c->high->ts));
	  goto cleanup;
	}
    }
  else
    {
      m = gfc_match_init_expr (&c->low);
      if (m == MATCH_ERROR)
	goto cleanup;
      if (m == MATCH_NO)
	goto need_expr;

      if (c->low->ts.type != BT_LOGICAL && c->low->ts.type != BT_INTEGER
	  && c->low->ts.type != BT_CHARACTER)
	{
	  gfc_error ("Expression in CASE selector at %L cannot be %s",
		     &c->low->where, gfc_typename (&c->low->ts));
	  goto cleanup;
	}

      /* If we're not looking at a ':' now, make a range out of a single
	 target.  Else get the upper bound for the case range.  */
      if (gfc_match_char (':') != MATCH_YES)
	c->high = c->low;
      else
	{
	  m = gfc_match_init_expr (&c->high);
	  if (m == MATCH_ERROR)
	    goto cleanup;
	  /* MATCH_NO is fine.  It's OK if nothing is there!  */
	}
    }

  *cp = c;
  return MATCH_YES;

need_expr:
  gfc_error ("Expected initialization expression in CASE at %C");

cleanup:
  free_case (c);
  return MATCH_ERROR;
}


/* Match the end of a case statement.  */

static match
match_case_eos (void)
{
  char name[GFC_MAX_SYMBOL_LEN + 1];
  match m;

  if (gfc_match_eos () == MATCH_YES)
    return MATCH_YES;

  /* If the case construct doesn't have a case-construct-name, we
     should have matched the EOS.  */
  if (!gfc_current_block ())
    return MATCH_NO;

  gfc_gobble_whitespace ();

  m = gfc_match_name (name);
  if (m != MATCH_YES)
    return m;

  if (strcmp (name, gfc_current_block ()->name) != 0)
    {
      gfc_error ("Expected block name %qs of SELECT construct at %C",
		 gfc_current_block ()->name);
      return MATCH_ERROR;
    }

  return gfc_match_eos ();
}


/* Match a SELECT statement.  */

match
gfc_match_select (void)
{
  gfc_expr *expr;
  match m;

  m = gfc_match_label ();
  if (m == MATCH_ERROR)
    return m;

  m = gfc_match (" select case ( %e )%t", &expr);
  if (m != MATCH_YES)
    return m;

  new_st.op = EXEC_SELECT;
  new_st.expr1 = expr;

  return MATCH_YES;
}


/* Transfer the selector typespec to the associate name.  */

static void
copy_ts_from_selector_to_associate (gfc_expr *associate, gfc_expr *selector)
{
  gfc_ref *ref;
  gfc_symbol *assoc_sym;

  assoc_sym = associate->symtree->n.sym;

  /* At this stage the expression rank and arrayspec dimensions have
     not been completely sorted out. We must get the expr2->rank
     right here, so that the correct class container is obtained.  */
  ref = selector->ref;
  while (ref && ref->next)
    ref = ref->next;

  if (selector->ts.type == BT_CLASS && CLASS_DATA (selector)->as
      && ref && ref->type == REF_ARRAY)
    {
      /* Ensure that the array reference type is set.  We cannot use
	 gfc_resolve_expr at this point, so the usable parts of
	 resolve.c(resolve_array_ref) are employed to do it.  */
      if (ref->u.ar.type == AR_UNKNOWN)
	{
	  ref->u.ar.type = AR_ELEMENT;
	  for (int i = 0; i < ref->u.ar.dimen + ref->u.ar.codimen; i++)
	    if (ref->u.ar.dimen_type[i] == DIMEN_RANGE
		|| ref->u.ar.dimen_type[i] == DIMEN_VECTOR
		|| (ref->u.ar.dimen_type[i] == DIMEN_UNKNOWN
		    && ref->u.ar.start[i] && ref->u.ar.start[i]->rank))
	      {
		ref->u.ar.type = AR_SECTION;
		break;
	      }
	}

      if (ref->u.ar.type == AR_FULL)
	selector->rank = CLASS_DATA (selector)->as->rank;
      else if (ref->u.ar.type == AR_SECTION)
	selector->rank = ref->u.ar.dimen;
      else
	selector->rank = 0;
    }

  if (selector->rank)
    {
      assoc_sym->attr.dimension = 1;
      assoc_sym->as = gfc_get_array_spec ();
      assoc_sym->as->rank = selector->rank;
      assoc_sym->as->type = AS_DEFERRED;
    }
  else
    assoc_sym->as = NULL;

  if (selector->ts.type == BT_CLASS)
    {
      /* The correct class container has to be available.  */
      assoc_sym->ts.type = BT_CLASS;
      assoc_sym->ts.u.derived = CLASS_DATA (selector)->ts.u.derived;
      assoc_sym->attr.pointer = 1;
      gfc_build_class_symbol (&assoc_sym->ts, &assoc_sym->attr, &assoc_sym->as);
    }
}


/* Push the current selector onto the SELECT TYPE stack.  */

static void
select_type_push (gfc_symbol *sel)
{
  gfc_select_type_stack *top = gfc_get_select_type_stack ();
  top->selector = sel;
  top->tmp = NULL;
  top->prev = select_type_stack;

  select_type_stack = top;
}


/* Set the temporary for the current intrinsic SELECT TYPE selector.  */

static gfc_symtree *
select_intrinsic_set_tmp (gfc_typespec *ts)
{
  char name[GFC_MAX_SYMBOL_LEN];
  gfc_symtree *tmp;
  int charlen = 0;

  if (ts->type == BT_CLASS || ts->type == BT_DERIVED)
    return NULL;

  if (select_type_stack->selector->ts.type == BT_CLASS
      && !select_type_stack->selector->attr.class_ok)
    return NULL;

  if (ts->type == BT_CHARACTER && ts->u.cl && ts->u.cl->length
      && ts->u.cl->length->expr_type == EXPR_CONSTANT)
    charlen = mpz_get_si (ts->u.cl->length->value.integer);

  if (ts->type != BT_CHARACTER)
    sprintf (name, "__tmp_%s_%d", gfc_basic_typename (ts->type),
	     ts->kind);
  else
    sprintf (name, "__tmp_%s_%d_%d", gfc_basic_typename (ts->type),
	     charlen, ts->kind);

  gfc_get_sym_tree (name, gfc_current_ns, &tmp, false);
  gfc_add_type (tmp->n.sym, ts, NULL);

  /* Copy across the array spec to the selector.  */
  if (select_type_stack->selector->ts.type == BT_CLASS
      && (CLASS_DATA (select_type_stack->selector)->attr.dimension
	  || CLASS_DATA (select_type_stack->selector)->attr.codimension))
    {
      tmp->n.sym->attr.pointer = 1;
      tmp->n.sym->attr.dimension
		= CLASS_DATA (select_type_stack->selector)->attr.dimension;
      tmp->n.sym->attr.codimension
		= CLASS_DATA (select_type_stack->selector)->attr.codimension;
      tmp->n.sym->as
	= gfc_copy_array_spec (CLASS_DATA (select_type_stack->selector)->as);
    }

  gfc_set_sym_referenced (tmp->n.sym);
  gfc_add_flavor (&tmp->n.sym->attr, FL_VARIABLE, name, NULL);
  tmp->n.sym->attr.select_type_temporary = 1;

  return tmp;
}


/* Set up a temporary for the current TYPE IS / CLASS IS branch .  */

static void
select_type_set_tmp (gfc_typespec *ts)
{
  char name[GFC_MAX_SYMBOL_LEN];
  gfc_symtree *tmp = NULL;

  if (!ts)
    {
      select_type_stack->tmp = NULL;
      return;
    }

  tmp = select_intrinsic_set_tmp (ts);

  if (tmp == NULL)
    {
      if (!ts->u.derived)
	return;

      if (ts->type == BT_CLASS)
	sprintf (name, "__tmp_class_%s", ts->u.derived->name);
      else
	sprintf (name, "__tmp_type_%s", ts->u.derived->name);
      gfc_get_sym_tree (name, gfc_current_ns, &tmp, false);
      gfc_add_type (tmp->n.sym, ts, NULL);

      if (select_type_stack->selector->ts.type == BT_CLASS
	&& select_type_stack->selector->attr.class_ok)
	{
	  tmp->n.sym->attr.pointer
		= CLASS_DATA (select_type_stack->selector)->attr.class_pointer;

	  /* Copy across the array spec to the selector.  */
	  if (CLASS_DATA (select_type_stack->selector)->attr.dimension
	      || CLASS_DATA (select_type_stack->selector)->attr.codimension)
	    {
	      tmp->n.sym->attr.dimension
		    = CLASS_DATA (select_type_stack->selector)->attr.dimension;
	      tmp->n.sym->attr.codimension
		    = CLASS_DATA (select_type_stack->selector)->attr.codimension;
	      tmp->n.sym->as
	    = gfc_copy_array_spec (CLASS_DATA (select_type_stack->selector)->as);
	    }
    }

  gfc_set_sym_referenced (tmp->n.sym);
  gfc_add_flavor (&tmp->n.sym->attr, FL_VARIABLE, name, NULL);
  tmp->n.sym->attr.select_type_temporary = 1;

  if (ts->type == BT_CLASS)
    gfc_build_class_symbol (&tmp->n.sym->ts, &tmp->n.sym->attr,
			    &tmp->n.sym->as);
    }

  /* Add an association for it, so the rest of the parser knows it is
     an associate-name.  The target will be set during resolution.  */
  tmp->n.sym->assoc = gfc_get_association_list ();
  tmp->n.sym->assoc->dangling = 1;
  tmp->n.sym->assoc->st = tmp;

  select_type_stack->tmp = tmp;
}


/* Match a SELECT TYPE statement.  */

match
gfc_match_select_type (void)
{
  gfc_expr *expr1, *expr2 = NULL;
  match m;
  char name[GFC_MAX_SYMBOL_LEN];
  bool class_array;
  gfc_symbol *sym;
  gfc_namespace *ns = gfc_current_ns;

  m = gfc_match_label ();
  if (m == MATCH_ERROR)
    return m;

  m = gfc_match (" select type ( ");
  if (m != MATCH_YES)
    return m;

  gfc_current_ns = gfc_build_block_ns (ns);
  m = gfc_match (" %n => %e", name, &expr2);
  if (m == MATCH_YES)
    {
      expr1 = gfc_get_expr ();
      expr1->expr_type = EXPR_VARIABLE;
      expr1->where = expr2->where;
      if (gfc_get_sym_tree (name, NULL, &expr1->symtree, false))
	{
	  m = MATCH_ERROR;
	  goto cleanup;
	}

      sym = expr1->symtree->n.sym;
      if (expr2->ts.type == BT_UNKNOWN)
	sym->attr.untyped = 1;
      else
	copy_ts_from_selector_to_associate (expr1, expr2);

      sym->attr.flavor = FL_VARIABLE;
      sym->attr.referenced = 1;
      sym->attr.class_ok = 1;
    }
  else
    {
      m = gfc_match (" %e ", &expr1);
      if (m != MATCH_YES)
	{
	  std::swap (ns, gfc_current_ns);
	  gfc_free_namespace (ns);
	  return m;
	}
    }

  m = gfc_match (" )%t");
  if (m != MATCH_YES)
    {
      gfc_error ("parse error in SELECT TYPE statement at %C");
      goto cleanup;
    }

  /* This ghastly expression seems to be needed to distinguish a CLASS
     array, which can have a reference, from other expressions that
     have references, such as derived type components, and are not
     allowed by the standard.
     TODO: see if it is sufficient to exclude component and substring
     references.  */
  class_array = (expr1->expr_type == EXPR_VARIABLE
		 && expr1->ts.type == BT_CLASS
		 && CLASS_DATA (expr1)
		 && (strcmp (CLASS_DATA (expr1)->name, "_data") == 0)
		 && (CLASS_DATA (expr1)->attr.dimension
		     || CLASS_DATA (expr1)->attr.codimension)
		 && expr1->ref
		 && expr1->ref->type == REF_ARRAY
		 && expr1->ref->next == NULL);

  /* Check for F03:C811.  */
  if (!expr2 && (expr1->expr_type != EXPR_VARIABLE
		 || (!class_array && expr1->ref != NULL)))
    {
      gfc_error ("Selector in SELECT TYPE at %C is not a named variable; "
		 "use associate-name=>");
      m = MATCH_ERROR;
      goto cleanup;
    }

  new_st.op = EXEC_SELECT_TYPE;
  new_st.expr1 = expr1;
  new_st.expr2 = expr2;
  new_st.ext.block.ns = gfc_current_ns;

  select_type_push (expr1->symtree->n.sym);
  gfc_current_ns = ns;

  return MATCH_YES;

cleanup:
  gfc_free_expr (expr1);
  gfc_free_expr (expr2);
  gfc_undo_symbols ();
  std::swap (ns, gfc_current_ns);
  gfc_free_namespace (ns);
  return m;
}


/* Match a CASE statement.  */

match
gfc_match_case (void)
{
  gfc_case *c, *head, *tail;
  match m;

  head = tail = NULL;

  if (gfc_current_state () != COMP_SELECT)
    {
      gfc_error ("Unexpected CASE statement at %C");
      return MATCH_ERROR;
    }

  if (gfc_match ("% default") == MATCH_YES)
    {
      m = match_case_eos ();
      if (m == MATCH_NO)
	goto syntax;
      if (m == MATCH_ERROR)
	goto cleanup;

      new_st.op = EXEC_SELECT;
      c = gfc_get_case ();
      c->where = gfc_current_locus;
      new_st.ext.block.case_list = c;
      return MATCH_YES;
    }

  if (gfc_match_char ('(') != MATCH_YES)
    goto syntax;

  for (;;)
    {
      if (match_case_selector (&c) == MATCH_ERROR)
	goto cleanup;

      if (head == NULL)
	head = c;
      else
	tail->next = c;

      tail = c;

      if (gfc_match_char (')') == MATCH_YES)
	break;
      if (gfc_match_char (',') != MATCH_YES)
	goto syntax;
    }

  m = match_case_eos ();
  if (m == MATCH_NO)
    goto syntax;
  if (m == MATCH_ERROR)
    goto cleanup;

  new_st.op = EXEC_SELECT;
  new_st.ext.block.case_list = head;

  return MATCH_YES;

syntax:
  gfc_error ("Syntax error in CASE specification at %C");

cleanup:
  gfc_free_case_list (head);  /* new_st is cleaned up in parse.c.  */
  return MATCH_ERROR;
}


/* Match a TYPE IS statement.  */

match
gfc_match_type_is (void)
{
  gfc_case *c = NULL;
  match m;

  if (gfc_current_state () != COMP_SELECT_TYPE)
    {
      gfc_error ("Unexpected TYPE IS statement at %C");
      return MATCH_ERROR;
    }

  if (gfc_match_char ('(') != MATCH_YES)
    goto syntax;

  c = gfc_get_case ();
  c->where = gfc_current_locus;

  m = gfc_match_type_spec (&c->ts);
  if (m == MATCH_NO)
    goto syntax;
  if (m == MATCH_ERROR)
    goto cleanup;

  if (gfc_match_char (')') != MATCH_YES)
    goto syntax;

  m = match_case_eos ();
  if (m == MATCH_NO)
    goto syntax;
  if (m == MATCH_ERROR)
    goto cleanup;

  new_st.op = EXEC_SELECT_TYPE;
  new_st.ext.block.case_list = c;

  if (c->ts.type == BT_DERIVED && c->ts.u.derived
      && (c->ts.u.derived->attr.sequence
	  || c->ts.u.derived->attr.is_bind_c))
    {
      gfc_error ("The type-spec shall not specify a sequence derived "
		 "type or a type with the BIND attribute in SELECT "
		 "TYPE at %C [F2003:C815]");
      return MATCH_ERROR;
    }

  if (c->ts.type == BT_DERIVED
      && c->ts.u.derived && c->ts.u.derived->attr.pdt_type
      && gfc_spec_list_type (type_param_spec_list, c->ts.u.derived)
							!= SPEC_ASSUMED)
    {
      gfc_error ("All the LEN type parameters in the TYPE IS statement "
		 "at %C must be ASSUMED");
      return MATCH_ERROR;
    }

  /* Create temporary variable.  */
  select_type_set_tmp (&c->ts);

  return MATCH_YES;

syntax:
  gfc_error ("Syntax error in TYPE IS specification at %C");

cleanup:
  if (c != NULL)
    gfc_free_case_list (c);  /* new_st is cleaned up in parse.c.  */
  return MATCH_ERROR;
}


/* Match a CLASS IS or CLASS DEFAULT statement.  */

match
gfc_match_class_is (void)
{
  gfc_case *c = NULL;
  match m;

  if (gfc_current_state () != COMP_SELECT_TYPE)
    return MATCH_NO;

  if (gfc_match ("% default") == MATCH_YES)
    {
      m = match_case_eos ();
      if (m == MATCH_NO)
	goto syntax;
      if (m == MATCH_ERROR)
	goto cleanup;

      new_st.op = EXEC_SELECT_TYPE;
      c = gfc_get_case ();
      c->where = gfc_current_locus;
      c->ts.type = BT_UNKNOWN;
      new_st.ext.block.case_list = c;
      select_type_set_tmp (NULL);
      return MATCH_YES;
    }

  m = gfc_match ("% is");
  if (m == MATCH_NO)
    goto syntax;
  if (m == MATCH_ERROR)
    goto cleanup;

  if (gfc_match_char ('(') != MATCH_YES)
    goto syntax;

  c = gfc_get_case ();
  c->where = gfc_current_locus;

  m = match_derived_type_spec (&c->ts);
  if (m == MATCH_NO)
    goto syntax;
  if (m == MATCH_ERROR)
    goto cleanup;

  if (c->ts.type == BT_DERIVED)
    c->ts.type = BT_CLASS;

  if (gfc_match_char (')') != MATCH_YES)
    goto syntax;

  m = match_case_eos ();
  if (m == MATCH_NO)
    goto syntax;
  if (m == MATCH_ERROR)
    goto cleanup;

  new_st.op = EXEC_SELECT_TYPE;
  new_st.ext.block.case_list = c;

  /* Create temporary variable.  */
  select_type_set_tmp (&c->ts);

  return MATCH_YES;

syntax:
  gfc_error ("Syntax error in CLASS IS specification at %C");

cleanup:
  if (c != NULL)
    gfc_free_case_list (c);  /* new_st is cleaned up in parse.c.  */
  return MATCH_ERROR;
}


/********************* WHERE subroutines ********************/

/* Match the rest of a simple WHERE statement that follows an IF statement.
 */

static match
match_simple_where (void)
{
  gfc_expr *expr;
  gfc_code *c;
  match m;

  m = gfc_match (" ( %e )", &expr);
  if (m != MATCH_YES)
    return m;

  m = gfc_match_assignment ();
  if (m == MATCH_NO)
    goto syntax;
  if (m == MATCH_ERROR)
    goto cleanup;

  if (gfc_match_eos () != MATCH_YES)
    goto syntax;

  c = gfc_get_code (EXEC_WHERE);
  c->expr1 = expr;

  c->next = XCNEW (gfc_code);
  *c->next = new_st;
  c->next->loc = gfc_current_locus;
  gfc_clear_new_st ();

  new_st.op = EXEC_WHERE;
  new_st.block = c;

  return MATCH_YES;

syntax:
  gfc_syntax_error (ST_WHERE);

cleanup:
  gfc_free_expr (expr);
  return MATCH_ERROR;
}


/* Match a WHERE statement.  */

match
gfc_match_where (gfc_statement *st)
{
  gfc_expr *expr;
  match m0, m;
  gfc_code *c;

  m0 = gfc_match_label ();
  if (m0 == MATCH_ERROR)
    return m0;

  m = gfc_match (" where ( %e )", &expr);
  if (m != MATCH_YES)
    return m;

  if (gfc_match_eos () == MATCH_YES)
    {
      *st = ST_WHERE_BLOCK;
      new_st.op = EXEC_WHERE;
      new_st.expr1 = expr;
      return MATCH_YES;
    }

  m = gfc_match_assignment ();
  if (m == MATCH_NO)
    gfc_syntax_error (ST_WHERE);

  if (m != MATCH_YES)
    {
      gfc_free_expr (expr);
      return MATCH_ERROR;
    }

  /* We've got a simple WHERE statement.  */
  *st = ST_WHERE;
  c = gfc_get_code (EXEC_WHERE);
  c->expr1 = expr;

  /* Put in the assignment.  It will not be processed by add_statement, so we
     need to copy the location here. */

  c->next = XCNEW (gfc_code);
  *c->next = new_st;
  c->next->loc = gfc_current_locus;
  gfc_clear_new_st ();

  new_st.op = EXEC_WHERE;
  new_st.block = c;

  return MATCH_YES;
}


/* Match an ELSEWHERE statement.  We leave behind a WHERE node in
   new_st if successful.  */

match
gfc_match_elsewhere (void)
{
  char name[GFC_MAX_SYMBOL_LEN + 1];
  gfc_expr *expr;
  match m;

  if (gfc_current_state () != COMP_WHERE)
    {
      gfc_error ("ELSEWHERE statement at %C not enclosed in WHERE block");
      return MATCH_ERROR;
    }

  expr = NULL;

  if (gfc_match_char ('(') == MATCH_YES)
    {
      m = gfc_match_expr (&expr);
      if (m == MATCH_NO)
	goto syntax;
      if (m == MATCH_ERROR)
	return MATCH_ERROR;

      if (gfc_match_char (')') != MATCH_YES)
	goto syntax;
    }

  if (gfc_match_eos () != MATCH_YES)
    {
      /* Only makes sense if we have a where-construct-name.  */
      if (!gfc_current_block ())
	{
	  m = MATCH_ERROR;
	  goto cleanup;
	}
      /* Better be a name at this point.  */
      m = gfc_match_name (name);
      if (m == MATCH_NO)
	goto syntax;
      if (m == MATCH_ERROR)
	goto cleanup;

      if (gfc_match_eos () != MATCH_YES)
	goto syntax;

      if (strcmp (name, gfc_current_block ()->name) != 0)
	{
	  gfc_error ("Label %qs at %C doesn't match WHERE label %qs",
		     name, gfc_current_block ()->name);
	  goto cleanup;
	}
    }

  new_st.op = EXEC_WHERE;
  new_st.expr1 = expr;
  return MATCH_YES;

syntax:
  gfc_syntax_error (ST_ELSEWHERE);

cleanup:
  gfc_free_expr (expr);
  return MATCH_ERROR;
}<|MERGE_RESOLUTION|>--- conflicted
+++ resolved
@@ -3343,8 +3343,6 @@
   return MATCH_ERROR;
 }
 
-<<<<<<< HEAD
-=======
 /* Match a FORM TEAM statement.  */
 
 match
@@ -3470,7 +3468,6 @@
 
   return MATCH_ERROR;
 }
->>>>>>> 83ff9939
 
 /* Match LOCK/UNLOCK statement. Syntax:
      LOCK ( lock-variable [ , lock-stat-list ] )
