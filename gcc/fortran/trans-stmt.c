/* Statement translation -- generate GCC trees from gfc_code.
   Copyright (C) 2002-2017 Free Software Foundation, Inc.
   Contributed by Paul Brook <paul@nowt.org>
   and Steven Bosscher <s.bosscher@student.tudelft.nl>

This file is part of GCC.

GCC is free software; you can redistribute it and/or modify it under
the terms of the GNU General Public License as published by the Free
Software Foundation; either version 3, or (at your option) any later
version.

GCC is distributed in the hope that it will be useful, but WITHOUT ANY
WARRANTY; without even the implied warranty of MERCHANTABILITY or
FITNESS FOR A PARTICULAR PURPOSE.  See the GNU General Public License
for more details.

You should have received a copy of the GNU General Public License
along with GCC; see the file COPYING3.  If not see
<http://www.gnu.org/licenses/>.  */


#include "config.h"
#include "system.h"
#include "coretypes.h"
#include "options.h"
#include "tree.h"
#include "gfortran.h"
#include "trans.h"
#include "stringpool.h"
#include "fold-const.h"
#include "trans-stmt.h"
#include "trans-types.h"
#include "trans-array.h"
#include "trans-const.h"
#include "dependency.h"

typedef struct iter_info
{
  tree var;
  tree start;
  tree end;
  tree step;
  struct iter_info *next;
}
iter_info;

typedef struct forall_info
{
  iter_info *this_loop;
  tree mask;
  tree maskindex;
  int nvar;
  tree size;
  struct forall_info  *prev_nest;
  bool do_concurrent;
}
forall_info;

static void gfc_trans_where_2 (gfc_code *, tree, bool,
			       forall_info *, stmtblock_t *);

/* Translate a F95 label number to a LABEL_EXPR.  */

tree
gfc_trans_label_here (gfc_code * code)
{
  return build1_v (LABEL_EXPR, gfc_get_label_decl (code->here));
}


/* Given a variable expression which has been ASSIGNed to, find the decl
   containing the auxiliary variables.  For variables in common blocks this
   is a field_decl.  */

void
gfc_conv_label_variable (gfc_se * se, gfc_expr * expr)
{
  gcc_assert (expr->symtree->n.sym->attr.assign == 1);
  gfc_conv_expr (se, expr);
  /* Deals with variable in common block. Get the field declaration.  */
  if (TREE_CODE (se->expr) == COMPONENT_REF)
    se->expr = TREE_OPERAND (se->expr, 1);
  /* Deals with dummy argument. Get the parameter declaration.  */
  else if (TREE_CODE (se->expr) == INDIRECT_REF)
    se->expr = TREE_OPERAND (se->expr, 0);
}

/* Translate a label assignment statement.  */

tree
gfc_trans_label_assign (gfc_code * code)
{
  tree label_tree;
  gfc_se se;
  tree len;
  tree addr;
  tree len_tree;
  int label_len;

  /* Start a new block.  */
  gfc_init_se (&se, NULL);
  gfc_start_block (&se.pre);
  gfc_conv_label_variable (&se, code->expr1);

  len = GFC_DECL_STRING_LEN (se.expr);
  addr = GFC_DECL_ASSIGN_ADDR (se.expr);

  label_tree = gfc_get_label_decl (code->label1);

  if (code->label1->defined == ST_LABEL_TARGET
      || code->label1->defined == ST_LABEL_DO_TARGET)
    {
      label_tree = gfc_build_addr_expr (pvoid_type_node, label_tree);
      len_tree = integer_minus_one_node;
    }
  else
    {
      gfc_expr *format = code->label1->format;

      label_len = format->value.character.length;
      len_tree = build_int_cst (gfc_charlen_type_node, label_len);
      label_tree = gfc_build_wide_string_const (format->ts.kind, label_len + 1,
						format->value.character.string);
      label_tree = gfc_build_addr_expr (pvoid_type_node, label_tree);
    }

  gfc_add_modify (&se.pre, len, len_tree);
  gfc_add_modify (&se.pre, addr, label_tree);

  return gfc_finish_block (&se.pre);
}

/* Translate a GOTO statement.  */

tree
gfc_trans_goto (gfc_code * code)
{
  locus loc = code->loc;
  tree assigned_goto;
  tree target;
  tree tmp;
  gfc_se se;

  if (code->label1 != NULL)
    return build1_v (GOTO_EXPR, gfc_get_label_decl (code->label1));

  /* ASSIGNED GOTO.  */
  gfc_init_se (&se, NULL);
  gfc_start_block (&se.pre);
  gfc_conv_label_variable (&se, code->expr1);
  tmp = GFC_DECL_STRING_LEN (se.expr);
  tmp = fold_build2_loc (input_location, NE_EXPR, logical_type_node, tmp,
			 build_int_cst (TREE_TYPE (tmp), -1));
  gfc_trans_runtime_check (true, false, tmp, &se.pre, &loc,
			   "Assigned label is not a target label");

  assigned_goto = GFC_DECL_ASSIGN_ADDR (se.expr);

  /* We're going to ignore a label list.  It does not really change the
     statement's semantics (because it is just a further restriction on
     what's legal code); before, we were comparing label addresses here, but
     that's a very fragile business and may break with optimization.  So
     just ignore it.  */

  target = fold_build1_loc (input_location, GOTO_EXPR, void_type_node,
			    assigned_goto);
  gfc_add_expr_to_block (&se.pre, target);
  return gfc_finish_block (&se.pre);
}


/* Translate an ENTRY statement.  Just adds a label for this entry point.  */
tree
gfc_trans_entry (gfc_code * code)
{
  return build1_v (LABEL_EXPR, code->ext.entry->label);
}


/* Replace a gfc_ss structure by another both in the gfc_se struct
   and the gfc_loopinfo struct.  This is used in gfc_conv_elemental_dependencies
   to replace a variable ss by the corresponding temporary.  */

static void
replace_ss (gfc_se *se, gfc_ss *old_ss, gfc_ss *new_ss)
{
  gfc_ss **sess, **loopss;

  /* The old_ss is a ss for a single variable.  */
  gcc_assert (old_ss->info->type == GFC_SS_SECTION);

  for (sess = &(se->ss); *sess != gfc_ss_terminator; sess = &((*sess)->next))
    if (*sess == old_ss)
      break;
  gcc_assert (*sess != gfc_ss_terminator);

  *sess = new_ss;
  new_ss->next = old_ss->next;


  for (loopss = &(se->loop->ss); *loopss != gfc_ss_terminator;
       loopss = &((*loopss)->loop_chain))
    if (*loopss == old_ss)
      break;
  gcc_assert (*loopss != gfc_ss_terminator);

  *loopss = new_ss;
  new_ss->loop_chain = old_ss->loop_chain;
  new_ss->loop = old_ss->loop;

  gfc_free_ss (old_ss);
}


/* Check for dependencies between INTENT(IN) and INTENT(OUT) arguments of
   elemental subroutines.  Make temporaries for output arguments if any such
   dependencies are found.  Output arguments are chosen because internal_unpack
   can be used, as is, to copy the result back to the variable.  */
static void
gfc_conv_elemental_dependencies (gfc_se * se, gfc_se * loopse,
				 gfc_symbol * sym, gfc_actual_arglist * arg,
				 gfc_dep_check check_variable)
{
  gfc_actual_arglist *arg0;
  gfc_expr *e;
  gfc_formal_arglist *formal;
  gfc_se parmse;
  gfc_ss *ss;
  gfc_symbol *fsym;
  tree data;
  tree size;
  tree tmp;

  if (loopse->ss == NULL)
    return;

  ss = loopse->ss;
  arg0 = arg;
  formal = gfc_sym_get_dummy_args (sym);

  /* Loop over all the arguments testing for dependencies.  */
  for (; arg != NULL; arg = arg->next, formal = formal ? formal->next : NULL)
    {
      e = arg->expr;
      if (e == NULL)
	continue;

      /* Obtain the info structure for the current argument.  */
      for (ss = loopse->ss; ss && ss != gfc_ss_terminator; ss = ss->next)
	if (ss->info->expr == e)
	  break;

      /* If there is a dependency, create a temporary and use it
	 instead of the variable.  */
      fsym = formal ? formal->sym : NULL;
      if (e->expr_type == EXPR_VARIABLE
	    && e->rank && fsym
	    && fsym->attr.intent != INTENT_IN
	    && gfc_check_fncall_dependency (e, fsym->attr.intent,
					    sym, arg0, check_variable))
	{
	  tree initial, temptype;
	  stmtblock_t temp_post;
	  gfc_ss *tmp_ss;

	  tmp_ss = gfc_get_array_ss (gfc_ss_terminator, NULL, ss->dimen,
				     GFC_SS_SECTION);
	  gfc_mark_ss_chain_used (tmp_ss, 1);
	  tmp_ss->info->expr = ss->info->expr;
	  replace_ss (loopse, ss, tmp_ss);

	  /* Obtain the argument descriptor for unpacking.  */
	  gfc_init_se (&parmse, NULL);
	  parmse.want_pointer = 1;
	  gfc_conv_expr_descriptor (&parmse, e);
	  gfc_add_block_to_block (&se->pre, &parmse.pre);

	  /* If we've got INTENT(INOUT) or a derived type with INTENT(OUT),
	     initialize the array temporary with a copy of the values.  */
	  if (fsym->attr.intent == INTENT_INOUT
		|| (fsym->ts.type ==BT_DERIVED
		      && fsym->attr.intent == INTENT_OUT))
	    initial = parmse.expr;
	  /* For class expressions, we always initialize with the copy of
	     the values.  */
	  else if (e->ts.type == BT_CLASS)
	    initial = parmse.expr;
	  else
	    initial = NULL_TREE;

	  if (e->ts.type != BT_CLASS)
	    {
	     /* Find the type of the temporary to create; we don't use the type
		of e itself as this breaks for subcomponent-references in e
		(where the type of e is that of the final reference, but
		parmse.expr's type corresponds to the full derived-type).  */
	     /* TODO: Fix this somehow so we don't need a temporary of the whole
		array but instead only the components referenced.  */
	      temptype = TREE_TYPE (parmse.expr); /* Pointer to descriptor.  */
	      gcc_assert (TREE_CODE (temptype) == POINTER_TYPE);
	      temptype = TREE_TYPE (temptype);
	      temptype = gfc_get_element_type (temptype);
	    }

	  else
	    /* For class arrays signal that the size of the dynamic type has to
	       be obtained from the vtable, using the 'initial' expression.  */
	    temptype = NULL_TREE;

	  /* Generate the temporary.  Cleaning up the temporary should be the
	     very last thing done, so we add the code to a new block and add it
	     to se->post as last instructions.  */
	  size = gfc_create_var (gfc_array_index_type, NULL);
	  data = gfc_create_var (pvoid_type_node, NULL);
	  gfc_init_block (&temp_post);
	  tmp = gfc_trans_create_temp_array (&se->pre, &temp_post, tmp_ss,
					     temptype, initial, false, true,
					     false, &arg->expr->where);
	  gfc_add_modify (&se->pre, size, tmp);
	  tmp = fold_convert (pvoid_type_node, tmp_ss->info->data.array.data);
	  gfc_add_modify (&se->pre, data, tmp);

	  /* Update other ss' delta.  */
	  gfc_set_delta (loopse->loop);

	  /* Copy the result back using unpack.....  */
	  if (e->ts.type != BT_CLASS)
	    tmp = build_call_expr_loc (input_location,
			gfor_fndecl_in_unpack, 2, parmse.expr, data);
	  else
	    {
	      /* ... except for class results where the copy is
		 unconditional.  */
	      tmp = build_fold_indirect_ref_loc (input_location, parmse.expr);
	      tmp = gfc_conv_descriptor_data_get (tmp);
	      tmp = build_call_expr_loc (input_location,
					 builtin_decl_explicit (BUILT_IN_MEMCPY),
					 3, tmp, data,
					 fold_convert (size_type_node, size));
	    }
	  gfc_add_expr_to_block (&se->post, tmp);

	  /* parmse.pre is already added above.  */
	  gfc_add_block_to_block (&se->post, &parmse.post);
	  gfc_add_block_to_block (&se->post, &temp_post);
	}
    }
}


/* Get the interface symbol for the procedure corresponding to the given call.
   We can't get the procedure symbol directly as we have to handle the case
   of (deferred) type-bound procedures.  */

static gfc_symbol *
get_proc_ifc_for_call (gfc_code *c)
{
  gfc_symbol *sym;

  gcc_assert (c->op == EXEC_ASSIGN_CALL || c->op == EXEC_CALL);

  sym = gfc_get_proc_ifc_for_expr (c->expr1);

  /* Fall back/last resort try.  */
  if (sym == NULL)
    sym = c->resolved_sym;

  return sym;
}


/* Translate the CALL statement.  Builds a call to an F95 subroutine.  */

tree
gfc_trans_call (gfc_code * code, bool dependency_check,
		tree mask, tree count1, bool invert)
{
  gfc_se se;
  gfc_ss * ss;
  int has_alternate_specifier;
  gfc_dep_check check_variable;
  tree index = NULL_TREE;
  tree maskexpr = NULL_TREE;
  tree tmp;

  /* A CALL starts a new block because the actual arguments may have to
     be evaluated first.  */
  gfc_init_se (&se, NULL);
  gfc_start_block (&se.pre);

  gcc_assert (code->resolved_sym);

  ss = gfc_ss_terminator;
  if (code->resolved_sym->attr.elemental)
    ss = gfc_walk_elemental_function_args (ss, code->ext.actual,
					   get_proc_ifc_for_call (code),
					   GFC_SS_REFERENCE);

  /* Is not an elemental subroutine call with array valued arguments.  */
  if (ss == gfc_ss_terminator)
    {

      /* Translate the call.  */
      has_alternate_specifier
	= gfc_conv_procedure_call (&se, code->resolved_sym, code->ext.actual,
				  code->expr1, NULL);

      /* A subroutine without side-effect, by definition, does nothing!  */
      TREE_SIDE_EFFECTS (se.expr) = 1;

      /* Chain the pieces together and return the block.  */
      if (has_alternate_specifier)
	{
	  gfc_code *select_code;
	  gfc_symbol *sym;
	  select_code = code->next;
	  gcc_assert(select_code->op == EXEC_SELECT);
	  sym = select_code->expr1->symtree->n.sym;
	  se.expr = convert (gfc_typenode_for_spec (&sym->ts), se.expr);
	  if (sym->backend_decl == NULL)
	    sym->backend_decl = gfc_get_symbol_decl (sym);
	  gfc_add_modify (&se.pre, sym->backend_decl, se.expr);
	}
      else
	gfc_add_expr_to_block (&se.pre, se.expr);

      gfc_add_block_to_block (&se.pre, &se.post);
    }

  else
    {
      /* An elemental subroutine call with array valued arguments has
	 to be scalarized.  */
      gfc_loopinfo loop;
      stmtblock_t body;
      stmtblock_t block;
      gfc_se loopse;
      gfc_se depse;

      /* gfc_walk_elemental_function_args renders the ss chain in the
	 reverse order to the actual argument order.  */
      ss = gfc_reverse_ss (ss);

      /* Initialize the loop.  */
      gfc_init_se (&loopse, NULL);
      gfc_init_loopinfo (&loop);
      gfc_add_ss_to_loop (&loop, ss);

      gfc_conv_ss_startstride (&loop);
      /* TODO: gfc_conv_loop_setup generates a temporary for vector
	 subscripts.  This could be prevented in the elemental case
	 as temporaries are handled separatedly
	 (below in gfc_conv_elemental_dependencies).  */
      if (code->expr1)
	gfc_conv_loop_setup (&loop, &code->expr1->where);
      else
	gfc_conv_loop_setup (&loop, &code->loc);

      gfc_mark_ss_chain_used (ss, 1);

      /* Convert the arguments, checking for dependencies.  */
      gfc_copy_loopinfo_to_se (&loopse, &loop);
      loopse.ss = ss;

      /* For operator assignment, do dependency checking.  */
      if (dependency_check)
	check_variable = ELEM_CHECK_VARIABLE;
      else
	check_variable = ELEM_DONT_CHECK_VARIABLE;

      gfc_init_se (&depse, NULL);
      gfc_conv_elemental_dependencies (&depse, &loopse, code->resolved_sym,
				       code->ext.actual, check_variable);

      gfc_add_block_to_block (&loop.pre,  &depse.pre);
      gfc_add_block_to_block (&loop.post, &depse.post);

      /* Generate the loop body.  */
      gfc_start_scalarized_body (&loop, &body);
      gfc_init_block (&block);

      if (mask && count1)
	{
	  /* Form the mask expression according to the mask.  */
	  index = count1;
	  maskexpr = gfc_build_array_ref (mask, index, NULL);
	  if (invert)
	    maskexpr = fold_build1_loc (input_location, TRUTH_NOT_EXPR,
					TREE_TYPE (maskexpr), maskexpr);
	}

      /* Add the subroutine call to the block.  */
      gfc_conv_procedure_call (&loopse, code->resolved_sym,
			       code->ext.actual, code->expr1,
			       NULL);

      if (mask && count1)
	{
	  tmp = build3_v (COND_EXPR, maskexpr, loopse.expr,
			  build_empty_stmt (input_location));
	  gfc_add_expr_to_block (&loopse.pre, tmp);
	  tmp = fold_build2_loc (input_location, PLUS_EXPR,
				 gfc_array_index_type,
				 count1, gfc_index_one_node);
	  gfc_add_modify (&loopse.pre, count1, tmp);
	}
      else
	gfc_add_expr_to_block (&loopse.pre, loopse.expr);

      gfc_add_block_to_block (&block, &loopse.pre);
      gfc_add_block_to_block (&block, &loopse.post);

      /* Finish up the loop block and the loop.  */
      gfc_add_expr_to_block (&body, gfc_finish_block (&block));
      gfc_trans_scalarizing_loops (&loop, &body);
      gfc_add_block_to_block (&se.pre, &loop.pre);
      gfc_add_block_to_block (&se.pre, &loop.post);
      gfc_add_block_to_block (&se.pre, &se.post);
      gfc_cleanup_loop (&loop);
    }

  return gfc_finish_block (&se.pre);
}


/* Translate the RETURN statement.  */

tree
gfc_trans_return (gfc_code * code)
{
  if (code->expr1)
    {
      gfc_se se;
      tree tmp;
      tree result;

      /* If code->expr is not NULL, this return statement must appear
	 in a subroutine and current_fake_result_decl has already
	 been generated.  */

      result = gfc_get_fake_result_decl (NULL, 0);
      if (!result)
	{
	  gfc_warning (0,
		       "An alternate return at %L without a * dummy argument",
		       &code->expr1->where);
	  return gfc_generate_return ();
	}

      /* Start a new block for this statement.  */
      gfc_init_se (&se, NULL);
      gfc_start_block (&se.pre);

      gfc_conv_expr (&se, code->expr1);

      /* Note that the actually returned expression is a simple value and
	 does not depend on any pointers or such; thus we can clean-up with
	 se.post before returning.  */
      tmp = fold_build2_loc (input_location, MODIFY_EXPR, TREE_TYPE (result),
			     result, fold_convert (TREE_TYPE (result),
			     se.expr));
      gfc_add_expr_to_block (&se.pre, tmp);
      gfc_add_block_to_block (&se.pre, &se.post);

      tmp = gfc_generate_return ();
      gfc_add_expr_to_block (&se.pre, tmp);
      return gfc_finish_block (&se.pre);
    }

  return gfc_generate_return ();
}


/* Translate the PAUSE statement.  We have to translate this statement
   to a runtime library call.  */

tree
gfc_trans_pause (gfc_code * code)
{
  tree gfc_int4_type_node = gfc_get_int_type (4);
  gfc_se se;
  tree tmp;

  /* Start a new block for this statement.  */
  gfc_init_se (&se, NULL);
  gfc_start_block (&se.pre);


  if (code->expr1 == NULL)
    {
      tmp = build_int_cst (gfc_int4_type_node, 0);
      tmp = build_call_expr_loc (input_location,
				 gfor_fndecl_pause_string, 2,
				 build_int_cst (pchar_type_node, 0), tmp);
    }
  else if (code->expr1->ts.type == BT_INTEGER)
    {
      gfc_conv_expr (&se, code->expr1);
      tmp = build_call_expr_loc (input_location,
				 gfor_fndecl_pause_numeric, 1,
				 fold_convert (gfc_int4_type_node, se.expr));
    }
  else
    {
      gfc_conv_expr_reference (&se, code->expr1);
      tmp = build_call_expr_loc (input_location,
			     gfor_fndecl_pause_string, 2,
			     se.expr, se.string_length);
    }

  gfc_add_expr_to_block (&se.pre, tmp);

  gfc_add_block_to_block (&se.pre, &se.post);

  return gfc_finish_block (&se.pre);
}


/* Translate the STOP statement.  We have to translate this statement
   to a runtime library call.  */

tree
gfc_trans_stop (gfc_code *code, bool error_stop)
{
  tree gfc_int4_type_node = gfc_get_int_type (4);
  gfc_se se;
  tree tmp;

  /* Start a new block for this statement.  */
  gfc_init_se (&se, NULL);
  gfc_start_block (&se.pre);

  if (code->expr1 == NULL)
    {
      tmp = build_int_cst (gfc_int4_type_node, 0);
      tmp = build_call_expr_loc (input_location,
				 error_stop
				 ? (flag_coarray == GFC_FCOARRAY_LIB
				    ? gfor_fndecl_caf_error_stop_str
				    : gfor_fndecl_error_stop_string)
				 : (flag_coarray == GFC_FCOARRAY_LIB
				    ? gfor_fndecl_caf_stop_str
				    : gfor_fndecl_stop_string),
				 2, build_int_cst (pchar_type_node, 0), tmp);
    }
  else if (code->expr1->ts.type == BT_INTEGER)
    {
      gfc_conv_expr (&se, code->expr1);
      tmp = build_call_expr_loc (input_location,
				 error_stop
				 ? (flag_coarray == GFC_FCOARRAY_LIB
				    ? gfor_fndecl_caf_error_stop
				    : gfor_fndecl_error_stop_numeric)
				 : (flag_coarray == GFC_FCOARRAY_LIB
				    ? gfor_fndecl_caf_stop_numeric
				    : gfor_fndecl_stop_numeric), 1,
				 fold_convert (gfc_int4_type_node, se.expr));
    }
  else
    {
      gfc_conv_expr_reference (&se, code->expr1);
      tmp = build_call_expr_loc (input_location,
				 error_stop
				 ? (flag_coarray == GFC_FCOARRAY_LIB
				    ? gfor_fndecl_caf_error_stop_str
				    : gfor_fndecl_error_stop_string)
				 : (flag_coarray == GFC_FCOARRAY_LIB
				    ? gfor_fndecl_caf_stop_str
				    : gfor_fndecl_stop_string),
				 2, se.expr, se.string_length);
    }

  gfc_add_expr_to_block (&se.pre, tmp);

  gfc_add_block_to_block (&se.pre, &se.post);

  return gfc_finish_block (&se.pre);
}

/* Translate the FAIL IMAGE statement.  */

tree
gfc_trans_fail_image (gfc_code *code ATTRIBUTE_UNUSED)
{
  if (flag_coarray == GFC_FCOARRAY_LIB)
    return build_call_expr_loc (input_location,
				gfor_fndecl_caf_fail_image, 1,
				build_int_cst (pchar_type_node, 0));
  else
    {
      const char *name = gfc_get_string (PREFIX ("exit_i%d"), 4);
      gfc_symbol *exsym = gfc_get_intrinsic_sub_symbol (name);
      tree tmp = gfc_get_symbol_decl (exsym);
      return build_call_expr_loc (input_location, tmp, 1, integer_zero_node);
    }
}

<<<<<<< HEAD
=======
/* Translate the FORM TEAM statement.  */

tree
gfc_trans_form_team (gfc_code *code)
{
  if (flag_coarray == GFC_FCOARRAY_LIB)
    {
      gfc_se argse;
      tree team_id,team_type;
      gfc_init_se (&argse, NULL);
      gfc_conv_expr_val (&argse, code->expr1);
      team_id = fold_convert (integer_type_node, argse.expr);
      gfc_init_se (&argse, NULL);
      gfc_conv_expr_val (&argse, code->expr2);
      team_type = gfc_build_addr_expr (ppvoid_type_node, argse.expr);

      return build_call_expr_loc (input_location,
				  gfor_fndecl_caf_form_team, 3,
				  team_id, team_type,
				  build_int_cst (integer_type_node, 0));
    }
  else
    {
      const char *name = gfc_get_string (PREFIX ("exit_i%d"), 4);
      gfc_symbol *exsym = gfc_get_intrinsic_sub_symbol (name);
      tree tmp = gfc_get_symbol_decl (exsym);
      return build_call_expr_loc (input_location, tmp, 1, integer_zero_node);
    }
}

/* Translate the CHANGE TEAM statement.  */

tree
gfc_trans_change_team (gfc_code *code)
{
  if (flag_coarray == GFC_FCOARRAY_LIB)
    {
      gfc_se argse;
      tree team_type;

      gfc_init_se (&argse, NULL);
      gfc_conv_expr_val (&argse, code->expr1);
      team_type = gfc_build_addr_expr (ppvoid_type_node, argse.expr);

      return build_call_expr_loc (input_location,
				  gfor_fndecl_caf_change_team, 2, team_type,
				  build_int_cst (integer_type_node, 0));
    }
  else
    {
      const char *name = gfc_get_string (PREFIX ("exit_i%d"), 4);
      gfc_symbol *exsym = gfc_get_intrinsic_sub_symbol (name);
      tree tmp = gfc_get_symbol_decl (exsym);
      return build_call_expr_loc (input_location, tmp, 1, integer_zero_node);
    }
}

/* Translate the END TEAM statement.  */

tree
gfc_trans_end_team (gfc_code *code ATTRIBUTE_UNUSED)
{
  if (flag_coarray == GFC_FCOARRAY_LIB)
    {
      return build_call_expr_loc (input_location,
				  gfor_fndecl_caf_end_team, 1,
				  build_int_cst (pchar_type_node, 0));
    }
  else
    {
      const char *name = gfc_get_string (PREFIX ("exit_i%d"), 4);
      gfc_symbol *exsym = gfc_get_intrinsic_sub_symbol (name);
      tree tmp = gfc_get_symbol_decl (exsym);
      return build_call_expr_loc (input_location, tmp, 1, integer_zero_node);
    }
}

/* Translate the SYNC TEAM statement.  */

tree
gfc_trans_sync_team (gfc_code *code)
{
  if (flag_coarray == GFC_FCOARRAY_LIB)
    {
      gfc_se argse;
      tree team_type;

      gfc_init_se (&argse, NULL);
      gfc_conv_expr_val (&argse, code->expr1);
      team_type = gfc_build_addr_expr (ppvoid_type_node, argse.expr);

      return build_call_expr_loc (input_location,
				  gfor_fndecl_caf_sync_team, 2,
				  team_type,
				  build_int_cst (integer_type_node, 0));
    }
  else
    {
      const char *name = gfc_get_string (PREFIX ("exit_i%d"), 4);
      gfc_symbol *exsym = gfc_get_intrinsic_sub_symbol (name);
      tree tmp = gfc_get_symbol_decl (exsym);
      return build_call_expr_loc (input_location, tmp, 1, integer_zero_node);
    }
}
>>>>>>> 83ff9939

tree
gfc_trans_lock_unlock (gfc_code *code, gfc_exec_op op)
{
  gfc_se se, argse;
  tree stat = NULL_TREE, stat2 = NULL_TREE;
  tree lock_acquired = NULL_TREE, lock_acquired2 = NULL_TREE;

  /* Short cut: For single images without STAT= or LOCK_ACQUIRED
     return early. (ERRMSG= is always untouched for -fcoarray=single.)  */
  if (!code->expr2 && !code->expr4 && flag_coarray != GFC_FCOARRAY_LIB)
    return NULL_TREE;

  if (code->expr2)
    {
      gcc_assert (code->expr2->expr_type == EXPR_VARIABLE);
      gfc_init_se (&argse, NULL);
      gfc_conv_expr_val (&argse, code->expr2);
      stat = argse.expr;
    }
  else if (flag_coarray == GFC_FCOARRAY_LIB)
    stat = null_pointer_node;

  if (code->expr4)
    {
      gcc_assert (code->expr4->expr_type == EXPR_VARIABLE);
      gfc_init_se (&argse, NULL);
      gfc_conv_expr_val (&argse, code->expr4);
      lock_acquired = argse.expr;
    }
  else if (flag_coarray == GFC_FCOARRAY_LIB)
    lock_acquired = null_pointer_node;

  gfc_start_block (&se.pre);
  if (flag_coarray == GFC_FCOARRAY_LIB)
    {
      tree tmp, token, image_index, errmsg, errmsg_len;
      tree index = size_zero_node;
      tree caf_decl = gfc_get_tree_for_caf_expr (code->expr1);

      if (code->expr1->symtree->n.sym->ts.type != BT_DERIVED
	  || code->expr1->symtree->n.sym->ts.u.derived->from_intmod
	     != INTMOD_ISO_FORTRAN_ENV
	  || code->expr1->symtree->n.sym->ts.u.derived->intmod_sym_id
	     != ISOFORTRAN_LOCK_TYPE)
	{
	  gfc_error ("Sorry, the lock component of derived type at %L is not "
		     "yet supported", &code->expr1->where);
	  return NULL_TREE;
	}

      gfc_get_caf_token_offset (&se, &token, NULL, caf_decl, NULL_TREE,
				code->expr1);

      if (gfc_is_coindexed (code->expr1))
	image_index = gfc_caf_get_image_index (&se.pre, code->expr1, caf_decl);
      else
	image_index = integer_zero_node;

      /* For arrays, obtain the array index.  */
      if (gfc_expr_attr (code->expr1).dimension)
	{
	  tree desc, tmp, extent, lbound, ubound;
          gfc_array_ref *ar, ar2;
          int i;

	  /* TODO: Extend this, once DT components are supported.  */
	  ar = &code->expr1->ref->u.ar;
	  ar2 = *ar;
	  memset (ar, '\0', sizeof (*ar));
	  ar->as = ar2.as;
	  ar->type = AR_FULL;

	  gfc_init_se (&argse, NULL);
	  argse.descriptor_only = 1;
	  gfc_conv_expr_descriptor (&argse, code->expr1);
	  gfc_add_block_to_block (&se.pre, &argse.pre);
	  desc = argse.expr;
	  *ar = ar2;

	  extent = integer_one_node;
	  for (i = 0; i < ar->dimen; i++)
	    {
	      gfc_init_se (&argse, NULL);
	      gfc_conv_expr_type (&argse, ar->start[i], integer_type_node);
	      gfc_add_block_to_block (&argse.pre, &argse.pre);
	      lbound = gfc_conv_descriptor_lbound_get (desc, gfc_rank_cst[i]);
	      tmp = fold_build2_loc (input_location, MINUS_EXPR,
				     integer_type_node, argse.expr,
				     fold_convert(integer_type_node, lbound));
	      tmp = fold_build2_loc (input_location, MULT_EXPR,
				     integer_type_node, extent, tmp);
	      index = fold_build2_loc (input_location, PLUS_EXPR,
				       integer_type_node, index, tmp);
	      if (i < ar->dimen - 1)
		{
		  ubound = gfc_conv_descriptor_ubound_get (desc, gfc_rank_cst[i]);
		  tmp = gfc_conv_array_extent_dim (lbound, ubound, NULL);
		  tmp = fold_convert (integer_type_node, tmp);
		  extent = fold_build2_loc (input_location, MULT_EXPR,
					    integer_type_node, extent, tmp);
		}
	    }
	}

      /* errmsg.  */
      if (code->expr3)
	{
	  gfc_init_se (&argse, NULL);
	  argse.want_pointer = 1;
	  gfc_conv_expr (&argse, code->expr3);
	  gfc_add_block_to_block (&se.pre, &argse.pre);
	  errmsg = argse.expr;
	  errmsg_len = fold_convert (integer_type_node, argse.string_length);
	}
      else
	{
	  errmsg = null_pointer_node;
	  errmsg_len = integer_zero_node;
	}

      if (stat != null_pointer_node && TREE_TYPE (stat) != integer_type_node)
	{
	  stat2 = stat;
	  stat = gfc_create_var (integer_type_node, "stat");
	}

      if (lock_acquired != null_pointer_node
	  && TREE_TYPE (lock_acquired) != integer_type_node)
	{
	  lock_acquired2 = lock_acquired;
	  lock_acquired = gfc_create_var (integer_type_node, "acquired");
	}

      if (op == EXEC_LOCK)
	tmp = build_call_expr_loc (input_location, gfor_fndecl_caf_lock, 7,
                                   token, index, image_index,
				   lock_acquired != null_pointer_node
				   ? gfc_build_addr_expr (NULL, lock_acquired)
				   : lock_acquired,
				   stat != null_pointer_node
				   ? gfc_build_addr_expr (NULL, stat) : stat,
				   errmsg, errmsg_len);
      else
	tmp = build_call_expr_loc (input_location, gfor_fndecl_caf_unlock, 6,
                                   token, index, image_index,
				   stat != null_pointer_node
				   ? gfc_build_addr_expr (NULL, stat) : stat,
				   errmsg, errmsg_len);
      gfc_add_expr_to_block (&se.pre, tmp);

      /* It guarantees memory consistency within the same segment */
      tmp = gfc_build_string_const (strlen ("memory")+1, "memory"),
      tmp = build5_loc (input_location, ASM_EXPR, void_type_node,
			gfc_build_string_const (1, ""), NULL_TREE, NULL_TREE,
			tree_cons (NULL_TREE, tmp, NULL_TREE), NULL_TREE);
      ASM_VOLATILE_P (tmp) = 1;

      gfc_add_expr_to_block (&se.pre, tmp);

      if (stat2 != NULL_TREE)
	gfc_add_modify (&se.pre, stat2,
			fold_convert (TREE_TYPE (stat2), stat));

      if (lock_acquired2 != NULL_TREE)
	gfc_add_modify (&se.pre, lock_acquired2,
			fold_convert (TREE_TYPE (lock_acquired2),
				      lock_acquired));

      return gfc_finish_block (&se.pre);
    }

  if (stat != NULL_TREE)
    gfc_add_modify (&se.pre, stat, build_int_cst (TREE_TYPE (stat), 0));

  if (lock_acquired != NULL_TREE)
    gfc_add_modify (&se.pre, lock_acquired,
		    fold_convert (TREE_TYPE (lock_acquired),
				  boolean_true_node));

  return gfc_finish_block (&se.pre);
}

tree
gfc_trans_event_post_wait (gfc_code *code, gfc_exec_op op)
{
  gfc_se se, argse;
  tree stat = NULL_TREE, stat2 = NULL_TREE;
  tree until_count = NULL_TREE;

  if (code->expr2)
    {
      gcc_assert (code->expr2->expr_type == EXPR_VARIABLE);
      gfc_init_se (&argse, NULL);
      gfc_conv_expr_val (&argse, code->expr2);
      stat = argse.expr;
    }
  else if (flag_coarray == GFC_FCOARRAY_LIB)
    stat = null_pointer_node;

  if (code->expr4)
    {
      gfc_init_se (&argse, NULL);
      gfc_conv_expr_val (&argse, code->expr4);
      until_count = fold_convert (integer_type_node, argse.expr);
    }
  else
    until_count = integer_one_node;

  if (flag_coarray != GFC_FCOARRAY_LIB)
    {
      gfc_start_block (&se.pre);
      gfc_init_se (&argse, NULL);
      gfc_conv_expr_val (&argse, code->expr1);

      if (op == EXEC_EVENT_POST)
	gfc_add_modify (&se.pre, argse.expr,
			fold_build2_loc (input_location, PLUS_EXPR,
				TREE_TYPE (argse.expr), argse.expr,
				build_int_cst (TREE_TYPE (argse.expr), 1)));
      else
	gfc_add_modify (&se.pre, argse.expr,
			fold_build2_loc (input_location, MINUS_EXPR,
				TREE_TYPE (argse.expr), argse.expr,
				fold_convert (TREE_TYPE (argse.expr),
					      until_count)));
      if (stat != NULL_TREE)
	gfc_add_modify (&se.pre, stat, build_int_cst (TREE_TYPE (stat), 0));

      return gfc_finish_block (&se.pre);
    }

  gfc_start_block (&se.pre);
  tree tmp, token, image_index, errmsg, errmsg_len;
  tree index = size_zero_node;
  tree caf_decl = gfc_get_tree_for_caf_expr (code->expr1);

  if (code->expr1->symtree->n.sym->ts.type != BT_DERIVED
      || code->expr1->symtree->n.sym->ts.u.derived->from_intmod
	 != INTMOD_ISO_FORTRAN_ENV
      || code->expr1->symtree->n.sym->ts.u.derived->intmod_sym_id
	 != ISOFORTRAN_EVENT_TYPE)
    {
      gfc_error ("Sorry, the event component of derived type at %L is not "
		 "yet supported", &code->expr1->where);
      return NULL_TREE;
    }

  gfc_init_se (&argse, NULL);
  gfc_get_caf_token_offset (&argse, &token, NULL, caf_decl, NULL_TREE,
			    code->expr1);
  gfc_add_block_to_block (&se.pre, &argse.pre);

  if (gfc_is_coindexed (code->expr1))
    image_index = gfc_caf_get_image_index (&se.pre, code->expr1, caf_decl);
  else
    image_index = integer_zero_node;

  /* For arrays, obtain the array index.  */
  if (gfc_expr_attr (code->expr1).dimension)
    {
      tree desc, tmp, extent, lbound, ubound;
      gfc_array_ref *ar, ar2;
      int i;

      /* TODO: Extend this, once DT components are supported.  */
      ar = &code->expr1->ref->u.ar;
      ar2 = *ar;
      memset (ar, '\0', sizeof (*ar));
      ar->as = ar2.as;
      ar->type = AR_FULL;

      gfc_init_se (&argse, NULL);
      argse.descriptor_only = 1;
      gfc_conv_expr_descriptor (&argse, code->expr1);
      gfc_add_block_to_block (&se.pre, &argse.pre);
      desc = argse.expr;
      *ar = ar2;

      extent = integer_one_node;
      for (i = 0; i < ar->dimen; i++)
	{
	  gfc_init_se (&argse, NULL);
	  gfc_conv_expr_type (&argse, ar->start[i], integer_type_node);
	  gfc_add_block_to_block (&argse.pre, &argse.pre);
	  lbound = gfc_conv_descriptor_lbound_get (desc, gfc_rank_cst[i]);
	  tmp = fold_build2_loc (input_location, MINUS_EXPR,
				 integer_type_node, argse.expr,
				 fold_convert(integer_type_node, lbound));
	  tmp = fold_build2_loc (input_location, MULT_EXPR,
				 integer_type_node, extent, tmp);
	  index = fold_build2_loc (input_location, PLUS_EXPR,
				   integer_type_node, index, tmp);
	  if (i < ar->dimen - 1)
	    {
	      ubound = gfc_conv_descriptor_ubound_get (desc, gfc_rank_cst[i]);
	      tmp = gfc_conv_array_extent_dim (lbound, ubound, NULL);
	      tmp = fold_convert (integer_type_node, tmp);
	      extent = fold_build2_loc (input_location, MULT_EXPR,
					integer_type_node, extent, tmp);
	    }
	}
    }

  /* errmsg.  */
  if (code->expr3)
    {
      gfc_init_se (&argse, NULL);
      argse.want_pointer = 1;
      gfc_conv_expr (&argse, code->expr3);
      gfc_add_block_to_block (&se.pre, &argse.pre);
      errmsg = argse.expr;
      errmsg_len = fold_convert (integer_type_node, argse.string_length);
    }
  else
    {
      errmsg = null_pointer_node;
      errmsg_len = integer_zero_node;
    }

  if (stat != null_pointer_node && TREE_TYPE (stat) != integer_type_node)
    {
      stat2 = stat;
      stat = gfc_create_var (integer_type_node, "stat");
    }

  if (op == EXEC_EVENT_POST)
    tmp = build_call_expr_loc (input_location, gfor_fndecl_caf_event_post, 6,
			       token, index, image_index,
			       stat != null_pointer_node
			       ? gfc_build_addr_expr (NULL, stat) : stat,
			       errmsg, errmsg_len);
  else
    tmp = build_call_expr_loc (input_location, gfor_fndecl_caf_event_wait, 6,
			       token, index, until_count,
			       stat != null_pointer_node
			       ? gfc_build_addr_expr (NULL, stat) : stat,
			       errmsg, errmsg_len);
  gfc_add_expr_to_block (&se.pre, tmp);

  /* It guarantees memory consistency within the same segment */
  tmp = gfc_build_string_const (strlen ("memory")+1, "memory"),
  tmp = build5_loc (input_location, ASM_EXPR, void_type_node,
		    gfc_build_string_const (1, ""), NULL_TREE, NULL_TREE,
		    tree_cons (NULL_TREE, tmp, NULL_TREE), NULL_TREE);
  ASM_VOLATILE_P (tmp) = 1;
  gfc_add_expr_to_block (&se.pre, tmp);

  if (stat2 != NULL_TREE)
    gfc_add_modify (&se.pre, stat2, fold_convert (TREE_TYPE (stat2), stat));

  return gfc_finish_block (&se.pre);
}

tree
gfc_trans_sync (gfc_code *code, gfc_exec_op type)
{
  gfc_se se, argse;
  tree tmp;
  tree images = NULL_TREE, stat = NULL_TREE,
       errmsg = NULL_TREE, errmsglen = NULL_TREE;

  /* Short cut: For single images without bound checking or without STAT=,
     return early. (ERRMSG= is always untouched for -fcoarray=single.)  */
  if (!code->expr2 && !(gfc_option.rtcheck & GFC_RTCHECK_BOUNDS)
      && flag_coarray != GFC_FCOARRAY_LIB)
    return NULL_TREE;

  gfc_init_se (&se, NULL);
  gfc_start_block (&se.pre);

  if (code->expr1 && code->expr1->rank == 0)
    {
      gfc_init_se (&argse, NULL);
      gfc_conv_expr_val (&argse, code->expr1);
      images = argse.expr;
    }

  if (code->expr2)
    {
      gcc_assert (code->expr2->expr_type == EXPR_VARIABLE);
      gfc_init_se (&argse, NULL);
      gfc_conv_expr_val (&argse, code->expr2);
      stat = argse.expr;
    }
  else
    stat = null_pointer_node;

  if (code->expr3 && flag_coarray == GFC_FCOARRAY_LIB)
    {
      gcc_assert (code->expr3->expr_type == EXPR_VARIABLE);
      gfc_init_se (&argse, NULL);
      argse.want_pointer = 1;
      gfc_conv_expr (&argse, code->expr3);
      gfc_conv_string_parameter (&argse);
      errmsg = gfc_build_addr_expr (NULL, argse.expr);
      errmsglen = argse.string_length;
    }
  else if (flag_coarray == GFC_FCOARRAY_LIB)
    {
      errmsg = null_pointer_node;
      errmsglen = build_int_cst (integer_type_node, 0);
    }

  /* Check SYNC IMAGES(imageset) for valid image index.
     FIXME: Add a check for image-set arrays.  */
  if (code->expr1 && (gfc_option.rtcheck & GFC_RTCHECK_BOUNDS)
      && code->expr1->rank == 0)
    {
      tree cond;
      if (flag_coarray != GFC_FCOARRAY_LIB)
	cond = fold_build2_loc (input_location, NE_EXPR, logical_type_node,
				images, build_int_cst (TREE_TYPE (images), 1));
      else
	{
	  tree cond2;
	  tmp = build_call_expr_loc (input_location, gfor_fndecl_caf_num_images,
				     2, integer_zero_node,
				     build_int_cst (integer_type_node, -1));
	  cond = fold_build2_loc (input_location, GT_EXPR, logical_type_node,
				  images, tmp);
	  cond2 = fold_build2_loc (input_location, LT_EXPR, logical_type_node,
				   images,
				   build_int_cst (TREE_TYPE (images), 1));
	  cond = fold_build2_loc (input_location, TRUTH_OR_EXPR,
				  logical_type_node, cond, cond2);
	}
      gfc_trans_runtime_check (true, false, cond, &se.pre,
			       &code->expr1->where, "Invalid image number "
			       "%d in SYNC IMAGES",
			       fold_convert (integer_type_node, images));
    }

  /* Per F2008, 8.5.1, a SYNC MEMORY is implied by calling the
     image control statements SYNC IMAGES and SYNC ALL.  */
  if (flag_coarray == GFC_FCOARRAY_LIB)
    {
      tmp = gfc_build_string_const (strlen ("memory")+1, "memory"),
      tmp = build5_loc (input_location, ASM_EXPR, void_type_node,
			gfc_build_string_const (1, ""), NULL_TREE, NULL_TREE,
			tree_cons (NULL_TREE, tmp, NULL_TREE), NULL_TREE);
      ASM_VOLATILE_P (tmp) = 1;
      gfc_add_expr_to_block (&se.pre, tmp);
    }

  if (flag_coarray != GFC_FCOARRAY_LIB)
    {
      /* Set STAT to zero.  */
      if (code->expr2)
	gfc_add_modify (&se.pre, stat, build_int_cst (TREE_TYPE (stat), 0));
    }
  else if (type == EXEC_SYNC_ALL || type == EXEC_SYNC_MEMORY)
    {
      /* SYNC ALL           =>   stat == null_pointer_node
	 SYNC ALL(stat=s)   =>   stat has an integer type

	 If "stat" has the wrong integer type, use a temp variable of
	 the right type and later cast the result back into "stat".  */
      if (stat == null_pointer_node || TREE_TYPE (stat) == integer_type_node)
	{
	  if (TREE_TYPE (stat) == integer_type_node)
	    stat = gfc_build_addr_expr (NULL, stat);

	  if(type == EXEC_SYNC_MEMORY)
	    tmp = build_call_expr_loc (input_location, gfor_fndecl_caf_sync_memory,
				       3, stat, errmsg, errmsglen);
	  else
	    tmp = build_call_expr_loc (input_location, gfor_fndecl_caf_sync_all,
				       3, stat, errmsg, errmsglen);

	  gfc_add_expr_to_block (&se.pre, tmp);
	}
      else
	{
	  tree tmp_stat = gfc_create_var (integer_type_node, "stat");

	  tmp = build_call_expr_loc (input_location, gfor_fndecl_caf_sync_all,
				     3, gfc_build_addr_expr (NULL, tmp_stat),
				     errmsg, errmsglen);
	  gfc_add_expr_to_block (&se.pre, tmp);

	  gfc_add_modify (&se.pre, stat,
			  fold_convert (TREE_TYPE (stat), tmp_stat));
	}
    }
  else
    {
      tree len;

      gcc_assert (type == EXEC_SYNC_IMAGES);

      if (!code->expr1)
	{
	  len = build_int_cst (integer_type_node, -1);
	  images = null_pointer_node;
	}
      else if (code->expr1->rank == 0)
	{
	  len = build_int_cst (integer_type_node, 1);
	  images = gfc_build_addr_expr (NULL_TREE, images);
	}
      else
	{
	  /* FIXME.  */
	  if (code->expr1->ts.kind != gfc_c_int_kind)
	    gfc_fatal_error ("Sorry, only support for integer kind %d "
			     "implemented for image-set at %L",
			     gfc_c_int_kind, &code->expr1->where);

	  gfc_conv_array_parameter (&se, code->expr1, true, NULL, NULL, &len);
	  images = se.expr;

	  tmp = gfc_typenode_for_spec (&code->expr1->ts);
	  if (GFC_ARRAY_TYPE_P (tmp) || GFC_DESCRIPTOR_TYPE_P (tmp))
	    tmp = gfc_get_element_type (tmp);

	  len = fold_build2_loc (input_location, TRUNC_DIV_EXPR,
				 TREE_TYPE (len), len,
				 fold_convert (TREE_TYPE (len),
					       TYPE_SIZE_UNIT (tmp)));
          len = fold_convert (integer_type_node, len);
	}

      /* SYNC IMAGES(imgs)        => stat == null_pointer_node
	 SYNC IMAGES(imgs,stat=s) => stat has an integer type

	 If "stat" has the wrong integer type, use a temp variable of
	 the right type and later cast the result back into "stat".  */
      if (stat == null_pointer_node || TREE_TYPE (stat) == integer_type_node)
	{
	  if (TREE_TYPE (stat) == integer_type_node)
	    stat = gfc_build_addr_expr (NULL, stat);

	  tmp = build_call_expr_loc (input_location, gfor_fndecl_caf_sync_images,
				     5, fold_convert (integer_type_node, len),
				     images, stat, errmsg, errmsglen);
	  gfc_add_expr_to_block (&se.pre, tmp);
	}
      else
	{
	  tree tmp_stat = gfc_create_var (integer_type_node, "stat");

	  tmp = build_call_expr_loc (input_location, gfor_fndecl_caf_sync_images,
				     5, fold_convert (integer_type_node, len),
				     images, gfc_build_addr_expr (NULL, tmp_stat),
				     errmsg, errmsglen);
	  gfc_add_expr_to_block (&se.pre, tmp);

	  gfc_add_modify (&se.pre, stat,
			  fold_convert (TREE_TYPE (stat), tmp_stat));
	}
    }

  return gfc_finish_block (&se.pre);
}


/* Generate GENERIC for the IF construct. This function also deals with
   the simple IF statement, because the front end translates the IF
   statement into an IF construct.

   We translate:

        IF (cond) THEN
           then_clause
        ELSEIF (cond2)
           elseif_clause
        ELSE
           else_clause
        ENDIF

   into:

        pre_cond_s;
        if (cond_s)
          {
            then_clause;
          }
        else
          {
            pre_cond_s
            if (cond_s)
              {
                elseif_clause
              }
            else
              {
                else_clause;
              }
          }

   where COND_S is the simplified version of the predicate. PRE_COND_S
   are the pre side-effects produced by the translation of the
   conditional.
   We need to build the chain recursively otherwise we run into
   problems with folding incomplete statements.  */

static tree
gfc_trans_if_1 (gfc_code * code)
{
  gfc_se if_se;
  tree stmt, elsestmt;
  locus saved_loc;
  location_t loc;

  /* Check for an unconditional ELSE clause.  */
  if (!code->expr1)
    return gfc_trans_code (code->next);

  /* Initialize a statement builder for each block. Puts in NULL_TREEs.  */
  gfc_init_se (&if_se, NULL);
  gfc_start_block (&if_se.pre);

  /* Calculate the IF condition expression.  */
  if (code->expr1->where.lb)
    {
      gfc_save_backend_locus (&saved_loc);
      gfc_set_backend_locus (&code->expr1->where);
    }

  gfc_conv_expr_val (&if_se, code->expr1);

  if (code->expr1->where.lb)
    gfc_restore_backend_locus (&saved_loc);

  /* Translate the THEN clause.  */
  stmt = gfc_trans_code (code->next);

  /* Translate the ELSE clause.  */
  if (code->block)
    elsestmt = gfc_trans_if_1 (code->block);
  else
    elsestmt = build_empty_stmt (input_location);

  /* Build the condition expression and add it to the condition block.  */
  loc = code->expr1->where.lb ? code->expr1->where.lb->location : input_location;
  stmt = fold_build3_loc (loc, COND_EXPR, void_type_node, if_se.expr, stmt,
			  elsestmt);

  gfc_add_expr_to_block (&if_se.pre, stmt);

  /* Finish off this statement.  */
  return gfc_finish_block (&if_se.pre);
}

tree
gfc_trans_if (gfc_code * code)
{
  stmtblock_t body;
  tree exit_label;

  /* Create exit label so it is available for trans'ing the body code.  */
  exit_label = gfc_build_label_decl (NULL_TREE);
  code->exit_label = exit_label;

  /* Translate the actual code in code->block.  */
  gfc_init_block (&body);
  gfc_add_expr_to_block (&body, gfc_trans_if_1 (code->block));

  /* Add exit label.  */
  gfc_add_expr_to_block (&body, build1_v (LABEL_EXPR, exit_label));

  return gfc_finish_block (&body);
}


/* Translate an arithmetic IF expression.

   IF (cond) label1, label2, label3 translates to

    if (cond <= 0)
      {
        if (cond < 0)
          goto label1;
        else // cond == 0
          goto label2;
      }
    else // cond > 0
      goto label3;

   An optimized version can be generated in case of equal labels.
   E.g., if label1 is equal to label2, we can translate it to

    if (cond <= 0)
      goto label1;
    else
      goto label3;
*/

tree
gfc_trans_arithmetic_if (gfc_code * code)
{
  gfc_se se;
  tree tmp;
  tree branch1;
  tree branch2;
  tree zero;

  /* Start a new block.  */
  gfc_init_se (&se, NULL);
  gfc_start_block (&se.pre);

  /* Pre-evaluate COND.  */
  gfc_conv_expr_val (&se, code->expr1);
  se.expr = gfc_evaluate_now (se.expr, &se.pre);

  /* Build something to compare with.  */
  zero = gfc_build_const (TREE_TYPE (se.expr), integer_zero_node);

  if (code->label1->value != code->label2->value)
    {
      /* If (cond < 0) take branch1 else take branch2.
         First build jumps to the COND .LT. 0 and the COND .EQ. 0 cases.  */
      branch1 = build1_v (GOTO_EXPR, gfc_get_label_decl (code->label1));
      branch2 = build1_v (GOTO_EXPR, gfc_get_label_decl (code->label2));

      if (code->label1->value != code->label3->value)
        tmp = fold_build2_loc (input_location, LT_EXPR, logical_type_node,
			       se.expr, zero);
      else
        tmp = fold_build2_loc (input_location, NE_EXPR, logical_type_node,
			       se.expr, zero);

      branch1 = fold_build3_loc (input_location, COND_EXPR, void_type_node,
				 tmp, branch1, branch2);
    }
  else
    branch1 = build1_v (GOTO_EXPR, gfc_get_label_decl (code->label1));

  if (code->label1->value != code->label3->value
      && code->label2->value != code->label3->value)
    {
      /* if (cond <= 0) take branch1 else take branch2.  */
      branch2 = build1_v (GOTO_EXPR, gfc_get_label_decl (code->label3));
      tmp = fold_build2_loc (input_location, LE_EXPR, logical_type_node,
			     se.expr, zero);
      branch1 = fold_build3_loc (input_location, COND_EXPR, void_type_node,
				 tmp, branch1, branch2);
    }

  /* Append the COND_EXPR to the evaluation of COND, and return.  */
  gfc_add_expr_to_block (&se.pre, branch1);
  return gfc_finish_block (&se.pre);
}


/* Translate a CRITICAL block.  */
tree
gfc_trans_critical (gfc_code *code)
{
  stmtblock_t block;
  tree tmp, token = NULL_TREE;

  gfc_start_block (&block);

  if (flag_coarray == GFC_FCOARRAY_LIB)
    {
      token = gfc_get_symbol_decl (code->resolved_sym);
      token = GFC_TYPE_ARRAY_CAF_TOKEN (TREE_TYPE (token));
      tmp = build_call_expr_loc (input_location, gfor_fndecl_caf_lock, 7,
				 token, integer_zero_node, integer_one_node,
				 null_pointer_node, null_pointer_node,
				 null_pointer_node, integer_zero_node);
      gfc_add_expr_to_block (&block, tmp);

      /* It guarantees memory consistency within the same segment */
      tmp = gfc_build_string_const (strlen ("memory")+1, "memory"),
	tmp = build5_loc (input_location, ASM_EXPR, void_type_node,
			  gfc_build_string_const (1, ""),
			  NULL_TREE, NULL_TREE,
			  tree_cons (NULL_TREE, tmp, NULL_TREE),
			  NULL_TREE);
      ASM_VOLATILE_P (tmp) = 1;

      gfc_add_expr_to_block (&block, tmp);
    }

  tmp = gfc_trans_code (code->block->next);
  gfc_add_expr_to_block (&block, tmp);

  if (flag_coarray == GFC_FCOARRAY_LIB)
    {
      tmp = build_call_expr_loc (input_location, gfor_fndecl_caf_unlock, 6,
				 token, integer_zero_node, integer_one_node,
				 null_pointer_node, null_pointer_node,
				 integer_zero_node);
      gfc_add_expr_to_block (&block, tmp);

      /* It guarantees memory consistency within the same segment */
      tmp = gfc_build_string_const (strlen ("memory")+1, "memory"),
	tmp = build5_loc (input_location, ASM_EXPR, void_type_node,
			  gfc_build_string_const (1, ""),
			  NULL_TREE, NULL_TREE,
			  tree_cons (NULL_TREE, tmp, NULL_TREE),
			  NULL_TREE);
      ASM_VOLATILE_P (tmp) = 1;

      gfc_add_expr_to_block (&block, tmp);
    }

  return gfc_finish_block (&block);
}


/* Return true, when the class has a _len component.  */

static bool
class_has_len_component (gfc_symbol *sym)
{
  gfc_component *comp = sym->ts.u.derived->components;
  while (comp)
    {
      if (strcmp (comp->name, "_len") == 0)
	return true;
      comp = comp->next;
    }
  return false;
}


/* Do proper initialization for ASSOCIATE names.  */

static void
trans_associate_var (gfc_symbol *sym, gfc_wrapped_block *block)
{
  gfc_expr *e;
  tree tmp;
  bool class_target;
  bool unlimited;
  tree desc;
  tree offset;
  tree dim;
  int n;
  tree charlen;
  bool need_len_assign;
  bool whole_array = true;
  gfc_ref *ref;
  symbol_attribute attr;

  gcc_assert (sym->assoc);
  e = sym->assoc->target;

  class_target = (e->expr_type == EXPR_VARIABLE)
		    && (gfc_is_class_scalar_expr (e)
			|| gfc_is_class_array_ref (e, NULL));

  unlimited = UNLIMITED_POLY (e);

  for (ref = e->ref; ref; ref = ref->next)
    if (ref->type == REF_ARRAY
	&& ref->u.ar.type == AR_FULL
	&& ref->next)
      {
	whole_array =  false;
	break;
      }

  /* Assignments to the string length need to be generated, when
     ( sym is a char array or
       sym has a _len component)
     and the associated expression is unlimited polymorphic, which is
     not (yet) correctly in 'unlimited', because for an already associated
     BT_DERIVED the u-poly flag is not set, i.e.,
      __tmp_CHARACTER_0_1 => w => arg
       ^ generated temp      ^ from code, the w does not have the u-poly
     flag set, where UNLIMITED_POLY(e) expects it.  */
  need_len_assign = ((unlimited || (e->ts.type == BT_DERIVED
                     && e->ts.u.derived->attr.unlimited_polymorphic))
      && (sym->ts.type == BT_CHARACTER
          || ((sym->ts.type == BT_CLASS || sym->ts.type == BT_DERIVED)
              && class_has_len_component (sym))));
  /* Do a `pointer assignment' with updated descriptor (or assign descriptor
     to array temporary) for arrays with either unknown shape or if associating
     to a variable.  */
  if (sym->attr.dimension && !class_target
      && (sym->as->type == AS_DEFERRED || sym->assoc->variable))
    {
      gfc_se se;
      tree desc;
      bool cst_array_ctor;

      desc = sym->backend_decl;
      cst_array_ctor = e->expr_type == EXPR_ARRAY
	      && gfc_constant_array_constructor_p (e->value.constructor);

      /* If association is to an expression, evaluate it and create temporary.
	 Otherwise, get descriptor of target for pointer assignment.  */
      gfc_init_se (&se, NULL);
      if (sym->assoc->variable || cst_array_ctor)
	{
	  se.direct_byref = 1;
	  se.use_offset = 1;
	  se.expr = desc;
	}

      gfc_conv_expr_descriptor (&se, e);

      if (sym->ts.type == BT_CHARACTER
	  && sym->ts.deferred
	  && !sym->attr.select_type_temporary
	  && VAR_P (sym->ts.u.cl->backend_decl)
	  && se.string_length != sym->ts.u.cl->backend_decl)
	{
	  gfc_add_modify (&se.pre, sym->ts.u.cl->backend_decl,
			  fold_convert (gfc_charlen_type_node,
					se.string_length));
	}

      /* If we didn't already do the pointer assignment, set associate-name
	 descriptor to the one generated for the temporary.  */
      if ((!sym->assoc->variable && !cst_array_ctor)
	  || !whole_array)
	{
	  int dim;

	  if (whole_array)
	    gfc_add_modify (&se.pre, desc, se.expr);

	  /* The generated descriptor has lower bound zero (as array
	     temporary), shift bounds so we get lower bounds of 1.  */
	  for (dim = 0; dim < e->rank; ++dim)
	    gfc_conv_shift_descriptor_lbound (&se.pre, desc,
					      dim, gfc_index_one_node);
	}

      /* If this is a subreference array pointer associate name use the
	 associate variable element size for the value of 'span'.  */
      if (sym->attr.subref_array_pointer)
	{
	  gcc_assert (e->expr_type == EXPR_VARIABLE);
	  tmp = e->symtree->n.sym->ts.type == BT_CLASS
	      ? gfc_class_data_get (e->symtree->n.sym->backend_decl)
	      : e->symtree->n.sym->backend_decl;
	  tmp = gfc_get_element_type (TREE_TYPE (tmp));
	  tmp = fold_convert (gfc_array_index_type, size_in_bytes (tmp));
	  gfc_conv_descriptor_span_set (&se.pre, desc, tmp);
	}

      /* Done, register stuff as init / cleanup code.  */
      gfc_add_init_cleanup (block, gfc_finish_block (&se.pre),
			    gfc_finish_block (&se.post));
    }

  /* Temporaries, arising from TYPE IS, just need the descriptor of class
     arrays to be assigned directly.  */
  else if (class_target && sym->attr.dimension
	   && (sym->ts.type == BT_DERIVED || unlimited))
    {
      gfc_se se;

      gfc_init_se (&se, NULL);
      se.descriptor_only = 1;
      /* In a select type the (temporary) associate variable shall point to
	 a standard fortran array (lower bound == 1), but conv_expr ()
	 just maps to the input array in the class object, whose lbound may
	 be arbitrary.  conv_expr_descriptor solves this by inserting a
	 temporary array descriptor.  */
      gfc_conv_expr_descriptor (&se, e);

      gcc_assert (GFC_DESCRIPTOR_TYPE_P (TREE_TYPE (se.expr))
		  || GFC_ARRAY_TYPE_P (TREE_TYPE (se.expr)));
      gcc_assert (GFC_DESCRIPTOR_TYPE_P (TREE_TYPE (sym->backend_decl)));

      if (GFC_ARRAY_TYPE_P (TREE_TYPE (se.expr)))
	{
	  if (INDIRECT_REF_P (se.expr))
	    tmp = TREE_OPERAND (se.expr, 0);
	  else
	    tmp = se.expr;

	  gfc_add_modify (&se.pre, sym->backend_decl,
			  gfc_class_data_get (GFC_DECL_SAVED_DESCRIPTOR (tmp)));
	}
      else
	gfc_add_modify (&se.pre, sym->backend_decl, se.expr);

      if (unlimited)
	{
	  /* Recover the dtype, which has been overwritten by the
	     assignment from an unlimited polymorphic object.  */
	  tmp = gfc_conv_descriptor_dtype (sym->backend_decl);
	  gfc_add_modify (&se.pre, tmp,
			  gfc_get_dtype (TREE_TYPE (sym->backend_decl)));
	}

      gfc_add_init_cleanup (block, gfc_finish_block (&se.pre),
			    gfc_finish_block (&se.post));
    }

  /* Do a scalar pointer assignment; this is for scalar variable targets.  */
  else if (gfc_is_associate_pointer (sym))
    {
      gfc_se se;

      gcc_assert (!sym->attr.dimension);

      gfc_init_se (&se, NULL);

      /* Class associate-names come this way because they are
	 unconditionally associate pointers and the symbol is scalar.  */
      if (sym->ts.type == BT_CLASS && CLASS_DATA (sym)->attr.dimension)
	{
	  tree target_expr;
	  /* For a class array we need a descriptor for the selector.  */
	  gfc_conv_expr_descriptor (&se, e);
	  /* Needed to get/set the _len component below.  */
	  target_expr = se.expr;

	  /* Obtain a temporary class container for the result.  */
	  gfc_conv_class_to_class (&se, e, sym->ts, false, true, false, false);
	  se.expr = build_fold_indirect_ref_loc (input_location, se.expr);

	  /* Set the offset.  */
	  desc = gfc_class_data_get (se.expr);
	  offset = gfc_index_zero_node;
	  for (n = 0; n < e->rank; n++)
	    {
	      dim = gfc_rank_cst[n];
	      tmp = fold_build2_loc (input_location, MULT_EXPR,
				     gfc_array_index_type,
				     gfc_conv_descriptor_stride_get (desc, dim),
				     gfc_conv_descriptor_lbound_get (desc, dim));
	      offset = fold_build2_loc (input_location, MINUS_EXPR,
				        gfc_array_index_type,
				        offset, tmp);
	    }
	  if (need_len_assign)
	    {
	      if (e->symtree
		  && DECL_LANG_SPECIFIC (e->symtree->n.sym->backend_decl)
		 && GFC_DECL_SAVED_DESCRIPTOR (e->symtree->n.sym->backend_decl))
		/* Use the original class descriptor stored in the saved
		   descriptor to get the target_expr.  */
		target_expr =
		    GFC_DECL_SAVED_DESCRIPTOR (e->symtree->n.sym->backend_decl);
	      else
		/* Strip the _data component from the target_expr.  */
		target_expr = TREE_OPERAND (target_expr, 0);
	      /* Add a reference to the _len comp to the target expr.  */
	      tmp = gfc_class_len_get (target_expr);
	      /* Get the component-ref for the temp structure's _len comp.  */
	      charlen = gfc_class_len_get (se.expr);
	      /* Add the assign to the beginning of the block...  */
	      gfc_add_modify (&se.pre, charlen,
			      fold_convert (TREE_TYPE (charlen), tmp));
	      /* and the oposite way at the end of the block, to hand changes
		 on the string length back.  */
	      gfc_add_modify (&se.post, tmp,
			      fold_convert (TREE_TYPE (tmp), charlen));
	      /* Length assignment done, prevent adding it again below.  */
	      need_len_assign = false;
	    }
	  gfc_conv_descriptor_offset_set (&se.pre, desc, offset);
	}
      else if (sym->ts.type == BT_CLASS && e->ts.type == BT_CLASS
	       && CLASS_DATA (e)->attr.dimension)
	{
	  /* This is bound to be a class array element.  */
	  gfc_conv_expr_reference (&se, e);
	  /* Get the _vptr component of the class object.  */
	  tmp = gfc_get_vptr_from_expr (se.expr);
	  /* Obtain a temporary class container for the result.  */
	  gfc_conv_derived_to_class (&se, e, sym->ts, tmp, false, false);
	  se.expr = build_fold_indirect_ref_loc (input_location, se.expr);
	}
      else
	{
	  /* For BT_CLASS and BT_DERIVED, this boils down to a pointer assign,
	     which has the string length included.  For CHARACTERS it is still
	     needed and will be done at the end of this routine.  */
	  gfc_conv_expr (&se, e);
	  need_len_assign = need_len_assign && sym->ts.type == BT_CHARACTER;
	}

      if (sym->ts.type == BT_CHARACTER
	  && sym->ts.deferred
	  && !sym->attr.select_type_temporary
	  && VAR_P (sym->ts.u.cl->backend_decl)
	  && se.string_length != sym->ts.u.cl->backend_decl)
	{
	  gfc_add_modify (&se.pre, sym->ts.u.cl->backend_decl,
			  fold_convert (gfc_charlen_type_node,
					se.string_length));
	  if (e->expr_type == EXPR_FUNCTION)
	    {
	      tmp = gfc_call_free (sym->backend_decl);
	      gfc_add_expr_to_block (&se.post, tmp);
	    }
	}

      attr = gfc_expr_attr (e);
      if (sym->ts.type == BT_CHARACTER && e->ts.type == BT_CHARACTER
	  && (attr.allocatable || attr.pointer || attr.dummy))
	{
	  /* These are pointer types already.  */
	  tmp = fold_convert (TREE_TYPE (sym->backend_decl), se.expr);
	}
      else
	{
          tmp = TREE_TYPE (sym->backend_decl);
          tmp = gfc_build_addr_expr (tmp, se.expr);
	}

      gfc_add_modify (&se.pre, sym->backend_decl, tmp);

      gfc_add_init_cleanup (block, gfc_finish_block( &se.pre),
			    gfc_finish_block (&se.post));
    }

  /* Do a simple assignment.  This is for scalar expressions, where we
     can simply use expression assignment.  */
  else
    {
      gfc_expr *lhs;

      lhs = gfc_lval_expr_from_sym (sym);
      tmp = gfc_trans_assignment (lhs, e, false, true);
      gfc_add_init_cleanup (block, tmp, NULL_TREE);
    }

  /* Set the stringlength, when needed.  */
  if (need_len_assign)
    {
      gfc_se se;
      gfc_init_se (&se, NULL);
      if (e->symtree->n.sym->ts.type == BT_CHARACTER)
	{
	  /* Deferred strings are dealt with in the preceeding.  */
	  gcc_assert (!e->symtree->n.sym->ts.deferred);
	  tmp = e->symtree->n.sym->ts.u.cl->backend_decl;
	}
      else if (e->symtree->n.sym->attr.function
	       && e->symtree->n.sym == e->symtree->n.sym->result)
	{
	  tmp = gfc_get_fake_result_decl (e->symtree->n.sym, 0);
	  tmp = gfc_class_len_get (tmp);
	}
      else
	tmp = gfc_class_len_get (gfc_get_symbol_decl (e->symtree->n.sym));
      gfc_get_symbol_decl (sym);
      charlen = sym->ts.type == BT_CHARACTER ? sym->ts.u.cl->backend_decl
					: gfc_class_len_get (sym->backend_decl);
      /* Prevent adding a noop len= len.  */
      if (tmp != charlen)
	{
	  gfc_add_modify (&se.pre, charlen,
			  fold_convert (TREE_TYPE (charlen), tmp));
	  gfc_add_init_cleanup (block, gfc_finish_block (&se.pre),
				gfc_finish_block (&se.post));
	}
    }
}


/* Translate a BLOCK construct.  This is basically what we would do for a
   procedure body.  */

tree
gfc_trans_block_construct (gfc_code* code)
{
  gfc_namespace* ns;
  gfc_symbol* sym;
  gfc_wrapped_block block;
  tree exit_label;
  stmtblock_t body;
  gfc_association_list *ass;

  ns = code->ext.block.ns;
  gcc_assert (ns);
  sym = ns->proc_name;
  gcc_assert (sym);

  /* Process local variables.  */
  gcc_assert (!sym->tlink);
  sym->tlink = sym;
  gfc_process_block_locals (ns);

  /* Generate code including exit-label.  */
  gfc_init_block (&body);
  exit_label = gfc_build_label_decl (NULL_TREE);
  code->exit_label = exit_label;

  finish_oacc_declare (ns, sym, true);

  gfc_add_expr_to_block (&body, gfc_trans_code (ns->code));
  gfc_add_expr_to_block (&body, build1_v (LABEL_EXPR, exit_label));

  /* Finish everything.  */
  gfc_start_wrapped_block (&block, gfc_finish_block (&body));
  gfc_trans_deferred_vars (sym, &block);
  for (ass = code->ext.block.assoc; ass; ass = ass->next)
    trans_associate_var (ass->st->n.sym, &block);

  return gfc_finish_wrapped_block (&block);
}

/* Translate the simple DO construct in a C-style manner.
   This is where the loop variable has integer type and step +-1.
   Following code will generate infinite loop in case where TO is INT_MAX
   (for +1 step) or INT_MIN (for -1 step)

   We translate a do loop from:

   DO dovar = from, to, step
      body
   END DO

   to:

   [Evaluate loop bounds and step]
    dovar = from;
    for (;;)
      {
	if (dovar > to)
	  goto end_label;
	body;
	cycle_label:
	dovar += step;
      }
    end_label:

   This helps the optimizers by avoiding the extra pre-header condition and
   we save a register as we just compare the updated IV (not a value in
   previous step).  */

static tree
gfc_trans_simple_do (gfc_code * code, stmtblock_t *pblock, tree dovar,
		     tree from, tree to, tree step, tree exit_cond)
{
  stmtblock_t body;
  tree type;
  tree cond;
  tree tmp;
  tree saved_dovar = NULL;
  tree cycle_label;
  tree exit_label;
  location_t loc;
  type = TREE_TYPE (dovar);
  bool is_step_positive = tree_int_cst_sgn (step) > 0;

  loc = code->ext.iterator->start->where.lb->location;

  /* Initialize the DO variable: dovar = from.  */
  gfc_add_modify_loc (loc, pblock, dovar,
		      fold_convert (TREE_TYPE (dovar), from));

  /* Save value for do-tinkering checking.  */
  if (gfc_option.rtcheck & GFC_RTCHECK_DO)
    {
      saved_dovar = gfc_create_var (type, ".saved_dovar");
      gfc_add_modify_loc (loc, pblock, saved_dovar, dovar);
    }

  /* Cycle and exit statements are implemented with gotos.  */
  cycle_label = gfc_build_label_decl (NULL_TREE);
  exit_label = gfc_build_label_decl (NULL_TREE);

  /* Put the labels where they can be found later.  See gfc_trans_do().  */
  code->cycle_label = cycle_label;
  code->exit_label = exit_label;

  /* Loop body.  */
  gfc_start_block (&body);

  /* Exit the loop if there is an I/O result condition or error.  */
  if (exit_cond)
    {
      tmp = build1_v (GOTO_EXPR, exit_label);
      tmp = fold_build3_loc (loc, COND_EXPR, void_type_node,
			     exit_cond, tmp,
			     build_empty_stmt (loc));
      gfc_add_expr_to_block (&body, tmp);
    }

  /* Evaluate the loop condition.  */
  if (is_step_positive)
    cond = fold_build2_loc (loc, GT_EXPR, logical_type_node, dovar,
			    fold_convert (type, to));
  else
    cond = fold_build2_loc (loc, LT_EXPR, logical_type_node, dovar,
			    fold_convert (type, to));

  cond = gfc_evaluate_now_loc (loc, cond, &body);

  /* The loop exit.  */
  tmp = fold_build1_loc (loc, GOTO_EXPR, void_type_node, exit_label);
  TREE_USED (exit_label) = 1;
  tmp = fold_build3_loc (loc, COND_EXPR, void_type_node,
			 cond, tmp, build_empty_stmt (loc));
  gfc_add_expr_to_block (&body, tmp);

  /* Check whether the induction variable is equal to INT_MAX
     (respectively to INT_MIN).  */
  if (gfc_option.rtcheck & GFC_RTCHECK_DO)
    {
      tree boundary = is_step_positive ? TYPE_MAX_VALUE (type)
	: TYPE_MIN_VALUE (type);

      tmp = fold_build2_loc (loc, EQ_EXPR, logical_type_node,
			     dovar, boundary);
      gfc_trans_runtime_check (true, false, tmp, &body, &code->loc,
			       "Loop iterates infinitely");
    }

  /* Main loop body.  */
  tmp = gfc_trans_code_cond (code->block->next, exit_cond);
  gfc_add_expr_to_block (&body, tmp);

  /* Label for cycle statements (if needed).  */
  if (TREE_USED (cycle_label))
    {
      tmp = build1_v (LABEL_EXPR, cycle_label);
      gfc_add_expr_to_block (&body, tmp);
    }

  /* Check whether someone has modified the loop variable.  */
  if (gfc_option.rtcheck & GFC_RTCHECK_DO)
    {
      tmp = fold_build2_loc (loc, NE_EXPR, logical_type_node,
			     dovar, saved_dovar);
      gfc_trans_runtime_check (true, false, tmp, &body, &code->loc,
			       "Loop variable has been modified");
    }

  /* Increment the loop variable.  */
  tmp = fold_build2_loc (loc, PLUS_EXPR, type, dovar, step);
  gfc_add_modify_loc (loc, &body, dovar, tmp);

  if (gfc_option.rtcheck & GFC_RTCHECK_DO)
    gfc_add_modify_loc (loc, &body, saved_dovar, dovar);

  /* Finish the loop body.  */
  tmp = gfc_finish_block (&body);
  tmp = fold_build1_loc (loc, LOOP_EXPR, void_type_node, tmp);

  gfc_add_expr_to_block (pblock, tmp);

  /* Add the exit label.  */
  tmp = build1_v (LABEL_EXPR, exit_label);
  gfc_add_expr_to_block (pblock, tmp);

  return gfc_finish_block (pblock);
}

/* Translate the DO construct.  This obviously is one of the most
   important ones to get right with any compiler, but especially
   so for Fortran.

   We special case some loop forms as described in gfc_trans_simple_do.
   For other cases we implement them with a separate loop count,
   as described in the standard.

   We translate a do loop from:

   DO dovar = from, to, step
      body
   END DO

   to:

   [evaluate loop bounds and step]
   empty = (step > 0 ? to < from : to > from);
   countm1 = (to - from) / step;
   dovar = from;
   if (empty) goto exit_label;
   for (;;)
     {
       body;
cycle_label:
       dovar += step
       countm1t = countm1;
       countm1--;
       if (countm1t == 0) goto exit_label;
     }
exit_label:

   countm1 is an unsigned integer.  It is equal to the loop count minus one,
   because the loop count itself can overflow.  */

tree
gfc_trans_do (gfc_code * code, tree exit_cond)
{
  gfc_se se;
  tree dovar;
  tree saved_dovar = NULL;
  tree from;
  tree to;
  tree step;
  tree countm1;
  tree type;
  tree utype;
  tree cond;
  tree cycle_label;
  tree exit_label;
  tree tmp;
  stmtblock_t block;
  stmtblock_t body;
  location_t loc;

  gfc_start_block (&block);

  loc = code->ext.iterator->start->where.lb->location;

  /* Evaluate all the expressions in the iterator.  */
  gfc_init_se (&se, NULL);
  gfc_conv_expr_lhs (&se, code->ext.iterator->var);
  gfc_add_block_to_block (&block, &se.pre);
  dovar = se.expr;
  type = TREE_TYPE (dovar);

  gfc_init_se (&se, NULL);
  gfc_conv_expr_val (&se, code->ext.iterator->start);
  gfc_add_block_to_block (&block, &se.pre);
  from = gfc_evaluate_now (se.expr, &block);

  gfc_init_se (&se, NULL);
  gfc_conv_expr_val (&se, code->ext.iterator->end);
  gfc_add_block_to_block (&block, &se.pre);
  to = gfc_evaluate_now (se.expr, &block);

  gfc_init_se (&se, NULL);
  gfc_conv_expr_val (&se, code->ext.iterator->step);
  gfc_add_block_to_block (&block, &se.pre);
  step = gfc_evaluate_now (se.expr, &block);

  if (gfc_option.rtcheck & GFC_RTCHECK_DO)
    {
      tmp = fold_build2_loc (input_location, EQ_EXPR, logical_type_node, step,
			     build_zero_cst (type));
      gfc_trans_runtime_check (true, false, tmp, &block, &code->loc,
			       "DO step value is zero");
    }

  /* Special case simple loops.  */
  if (TREE_CODE (type) == INTEGER_TYPE
      && (integer_onep (step)
	|| tree_int_cst_equal (step, integer_minus_one_node)))
    return gfc_trans_simple_do (code, &block, dovar, from, to, step,
				exit_cond);

  if (TREE_CODE (type) == INTEGER_TYPE)
    utype = unsigned_type_for (type);
  else
    utype = unsigned_type_for (gfc_array_index_type);
  countm1 = gfc_create_var (utype, "countm1");

  /* Cycle and exit statements are implemented with gotos.  */
  cycle_label = gfc_build_label_decl (NULL_TREE);
  exit_label = gfc_build_label_decl (NULL_TREE);
  TREE_USED (exit_label) = 1;

  /* Put these labels where they can be found later.  */
  code->cycle_label = cycle_label;
  code->exit_label = exit_label;

  /* Initialize the DO variable: dovar = from.  */
  gfc_add_modify (&block, dovar, from);

  /* Save value for do-tinkering checking.  */
  if (gfc_option.rtcheck & GFC_RTCHECK_DO)
    {
      saved_dovar = gfc_create_var (type, ".saved_dovar");
      gfc_add_modify_loc (loc, &block, saved_dovar, dovar);
    }

  /* Initialize loop count and jump to exit label if the loop is empty.
     This code is executed before we enter the loop body. We generate:
     if (step > 0)
       {
	 countm1 = (to - from) / step;
	 if (to < from)
	   goto exit_label;
       }
     else
       {
	 countm1 = (from - to) / -step;
	 if (to > from)
	   goto exit_label;
       }
   */

  if (TREE_CODE (type) == INTEGER_TYPE)
    {
      tree pos, neg, tou, fromu, stepu, tmp2;

      /* The distance from FROM to TO cannot always be represented in a signed
         type, thus use unsigned arithmetic, also to avoid any undefined
	 overflow issues.  */
      tou = fold_convert (utype, to);
      fromu = fold_convert (utype, from);
      stepu = fold_convert (utype, step);

      /* For a positive step, when to < from, exit, otherwise compute
         countm1 = ((unsigned)to - (unsigned)from) / (unsigned)step  */
      tmp = fold_build2_loc (loc, LT_EXPR, logical_type_node, to, from);
      tmp2 = fold_build2_loc (loc, TRUNC_DIV_EXPR, utype,
			      fold_build2_loc (loc, MINUS_EXPR, utype,
					       tou, fromu),
			      stepu);
      pos = build2 (COMPOUND_EXPR, void_type_node,
		    fold_build2 (MODIFY_EXPR, void_type_node,
				 countm1, tmp2),
		    build3_loc (loc, COND_EXPR, void_type_node,
				gfc_unlikely (tmp, PRED_FORTRAN_LOOP_PREHEADER),
				build1_loc (loc, GOTO_EXPR, void_type_node,
					    exit_label), NULL_TREE));

      /* For a negative step, when to > from, exit, otherwise compute
         countm1 = ((unsigned)from - (unsigned)to) / -(unsigned)step  */
      tmp = fold_build2_loc (loc, GT_EXPR, logical_type_node, to, from);
      tmp2 = fold_build2_loc (loc, TRUNC_DIV_EXPR, utype,
			      fold_build2_loc (loc, MINUS_EXPR, utype,
					       fromu, tou),
			      fold_build1_loc (loc, NEGATE_EXPR, utype, stepu));
      neg = build2 (COMPOUND_EXPR, void_type_node,
		    fold_build2 (MODIFY_EXPR, void_type_node,
				 countm1, tmp2),
		    build3_loc (loc, COND_EXPR, void_type_node,
				gfc_unlikely (tmp, PRED_FORTRAN_LOOP_PREHEADER),
				build1_loc (loc, GOTO_EXPR, void_type_node,
					    exit_label), NULL_TREE));

      tmp = fold_build2_loc (loc, LT_EXPR, logical_type_node, step,
			     build_int_cst (TREE_TYPE (step), 0));
      tmp = fold_build3_loc (loc, COND_EXPR, void_type_node, tmp, neg, pos);

      gfc_add_expr_to_block (&block, tmp);
    }
  else
    {
      tree pos_step;

      /* TODO: We could use the same width as the real type.
	 This would probably cause more problems that it solves
	 when we implement "long double" types.  */

      tmp = fold_build2_loc (loc, MINUS_EXPR, type, to, from);
      tmp = fold_build2_loc (loc, RDIV_EXPR, type, tmp, step);
      tmp = fold_build1_loc (loc, FIX_TRUNC_EXPR, utype, tmp);
      gfc_add_modify (&block, countm1, tmp);

      /* We need a special check for empty loops:
	 empty = (step > 0 ? to < from : to > from);  */
      pos_step = fold_build2_loc (loc, GT_EXPR, logical_type_node, step,
				  build_zero_cst (type));
      tmp = fold_build3_loc (loc, COND_EXPR, logical_type_node, pos_step,
			     fold_build2_loc (loc, LT_EXPR,
					      logical_type_node, to, from),
			     fold_build2_loc (loc, GT_EXPR,
					      logical_type_node, to, from));
      /* If the loop is empty, go directly to the exit label.  */
      tmp = fold_build3_loc (loc, COND_EXPR, void_type_node, tmp,
			 build1_v (GOTO_EXPR, exit_label),
			 build_empty_stmt (input_location));
      gfc_add_expr_to_block (&block, tmp);
    }

  /* Loop body.  */
  gfc_start_block (&body);

  /* Main loop body.  */
  tmp = gfc_trans_code_cond (code->block->next, exit_cond);
  gfc_add_expr_to_block (&body, tmp);

  /* Label for cycle statements (if needed).  */
  if (TREE_USED (cycle_label))
    {
      tmp = build1_v (LABEL_EXPR, cycle_label);
      gfc_add_expr_to_block (&body, tmp);
    }

  /* Check whether someone has modified the loop variable.  */
  if (gfc_option.rtcheck & GFC_RTCHECK_DO)
    {
      tmp = fold_build2_loc (loc, NE_EXPR, logical_type_node, dovar,
			     saved_dovar);
      gfc_trans_runtime_check (true, false, tmp, &body, &code->loc,
			       "Loop variable has been modified");
    }

  /* Exit the loop if there is an I/O result condition or error.  */
  if (exit_cond)
    {
      tmp = build1_v (GOTO_EXPR, exit_label);
      tmp = fold_build3_loc (loc, COND_EXPR, void_type_node,
			     exit_cond, tmp,
			     build_empty_stmt (input_location));
      gfc_add_expr_to_block (&body, tmp);
    }

  /* Increment the loop variable.  */
  tmp = fold_build2_loc (loc, PLUS_EXPR, type, dovar, step);
  gfc_add_modify_loc (loc, &body, dovar, tmp);

  if (gfc_option.rtcheck & GFC_RTCHECK_DO)
    gfc_add_modify_loc (loc, &body, saved_dovar, dovar);

  /* Initialize countm1t.  */
  tree countm1t = gfc_create_var (utype, "countm1t");
  gfc_add_modify_loc (loc, &body, countm1t, countm1);

  /* Decrement the loop count.  */
  tmp = fold_build2_loc (loc, MINUS_EXPR, utype, countm1,
			 build_int_cst (utype, 1));
  gfc_add_modify_loc (loc, &body, countm1, tmp);

  /* End with the loop condition.  Loop until countm1t == 0.  */
  cond = fold_build2_loc (loc, EQ_EXPR, logical_type_node, countm1t,
			  build_int_cst (utype, 0));
  tmp = fold_build1_loc (loc, GOTO_EXPR, void_type_node, exit_label);
  tmp = fold_build3_loc (loc, COND_EXPR, void_type_node,
			 cond, tmp, build_empty_stmt (loc));
  gfc_add_expr_to_block (&body, tmp);

  /* End of loop body.  */
  tmp = gfc_finish_block (&body);

  /* The for loop itself.  */
  tmp = fold_build1_loc (loc, LOOP_EXPR, void_type_node, tmp);
  gfc_add_expr_to_block (&block, tmp);

  /* Add the exit label.  */
  tmp = build1_v (LABEL_EXPR, exit_label);
  gfc_add_expr_to_block (&block, tmp);

  return gfc_finish_block (&block);
}


/* Translate the DO WHILE construct.

   We translate

   DO WHILE (cond)
      body
   END DO

   to:

   for ( ; ; )
     {
       pre_cond;
       if (! cond) goto exit_label;
       body;
cycle_label:
     }
exit_label:

   Because the evaluation of the exit condition `cond' may have side
   effects, we can't do much for empty loop bodies.  The backend optimizers
   should be smart enough to eliminate any dead loops.  */

tree
gfc_trans_do_while (gfc_code * code)
{
  gfc_se cond;
  tree tmp;
  tree cycle_label;
  tree exit_label;
  stmtblock_t block;

  /* Everything we build here is part of the loop body.  */
  gfc_start_block (&block);

  /* Cycle and exit statements are implemented with gotos.  */
  cycle_label = gfc_build_label_decl (NULL_TREE);
  exit_label = gfc_build_label_decl (NULL_TREE);

  /* Put the labels where they can be found later. See gfc_trans_do().  */
  code->cycle_label = cycle_label;
  code->exit_label = exit_label;

  /* Create a GIMPLE version of the exit condition.  */
  gfc_init_se (&cond, NULL);
  gfc_conv_expr_val (&cond, code->expr1);
  gfc_add_block_to_block (&block, &cond.pre);
  cond.expr = fold_build1_loc (code->expr1->where.lb->location,
			       TRUTH_NOT_EXPR, TREE_TYPE (cond.expr), cond.expr);

  /* Build "IF (! cond) GOTO exit_label".  */
  tmp = build1_v (GOTO_EXPR, exit_label);
  TREE_USED (exit_label) = 1;
  tmp = fold_build3_loc (code->expr1->where.lb->location, COND_EXPR,
			 void_type_node, cond.expr, tmp,
			 build_empty_stmt (code->expr1->where.lb->location));
  gfc_add_expr_to_block (&block, tmp);

  /* The main body of the loop.  */
  tmp = gfc_trans_code (code->block->next);
  gfc_add_expr_to_block (&block, tmp);

  /* Label for cycle statements (if needed).  */
  if (TREE_USED (cycle_label))
    {
      tmp = build1_v (LABEL_EXPR, cycle_label);
      gfc_add_expr_to_block (&block, tmp);
    }

  /* End of loop body.  */
  tmp = gfc_finish_block (&block);

  gfc_init_block (&block);
  /* Build the loop.  */
  tmp = fold_build1_loc (code->expr1->where.lb->location, LOOP_EXPR,
			 void_type_node, tmp);
  gfc_add_expr_to_block (&block, tmp);

  /* Add the exit label.  */
  tmp = build1_v (LABEL_EXPR, exit_label);
  gfc_add_expr_to_block (&block, tmp);

  return gfc_finish_block (&block);
}


/* Deal with the particular case of SELECT_TYPE, where the vtable
   addresses are used for the selection. Since these are not sorted,
   the selection has to be made by a series of if statements.  */

static tree
gfc_trans_select_type_cases (gfc_code * code)
{
  gfc_code *c;
  gfc_case *cp;
  tree tmp;
  tree cond;
  tree low;
  tree high;
  gfc_se se;
  gfc_se cse;
  stmtblock_t block;
  stmtblock_t body;
  bool def = false;
  gfc_expr *e;
  gfc_start_block (&block);

  /* Calculate the switch expression.  */
  gfc_init_se (&se, NULL);
  gfc_conv_expr_val (&se, code->expr1);
  gfc_add_block_to_block (&block, &se.pre);

  /* Generate an expression for the selector hash value, for
     use to resolve character cases.  */
  e = gfc_copy_expr (code->expr1->value.function.actual->expr);
  gfc_add_hash_component (e);

  TREE_USED (code->exit_label) = 0;

repeat:
  for (c = code->block; c; c = c->block)
    {
      cp = c->ext.block.case_list;

      /* Assume it's the default case.  */
      low = NULL_TREE;
      high = NULL_TREE;
      tmp = NULL_TREE;

      /* Put the default case at the end.  */
      if ((!def && !cp->low) || (def && cp->low))
	continue;

      if (cp->low && (cp->ts.type == BT_CLASS
		      || cp->ts.type == BT_DERIVED))
	{
	  gfc_init_se (&cse, NULL);
	  gfc_conv_expr_val (&cse, cp->low);
	  gfc_add_block_to_block (&block, &cse.pre);
	  low = cse.expr;
	}
      else if (cp->ts.type != BT_UNKNOWN)
	{
	  gcc_assert (cp->high);
	  gfc_init_se (&cse, NULL);
	  gfc_conv_expr_val (&cse, cp->high);
	  gfc_add_block_to_block (&block, &cse.pre);
	  high = cse.expr;
	}

      gfc_init_block (&body);

      /* Add the statements for this case.  */
      tmp = gfc_trans_code (c->next);
      gfc_add_expr_to_block (&body, tmp);

      /* Break to the end of the SELECT TYPE construct.  The default
	 case just falls through.  */
      if (!def)
	{
	  TREE_USED (code->exit_label) = 1;
	  tmp = build1_v (GOTO_EXPR, code->exit_label);
	  gfc_add_expr_to_block (&body, tmp);
	}

      tmp = gfc_finish_block (&body);

      if (low != NULL_TREE)
	{
	  /* Compare vtable pointers.  */
	  cond = fold_build2_loc (input_location, EQ_EXPR,
				  TREE_TYPE (se.expr), se.expr, low);
	  tmp = fold_build3_loc (input_location, COND_EXPR, void_type_node,
				 cond, tmp,
				 build_empty_stmt (input_location));
	}
      else if (high != NULL_TREE)
	{
	  /* Compare hash values for character cases.  */
	  gfc_init_se (&cse, NULL);
	  gfc_conv_expr_val (&cse, e);
	  gfc_add_block_to_block (&block, &cse.pre);

	  cond = fold_build2_loc (input_location, EQ_EXPR,
				  TREE_TYPE (se.expr), high, cse.expr);
	  tmp = fold_build3_loc (input_location, COND_EXPR, void_type_node,
				 cond, tmp,
				 build_empty_stmt (input_location));
	}

      gfc_add_expr_to_block (&block, tmp);
    }

  if (!def)
    {
      def = true;
      goto repeat;
    }

  gfc_free_expr (e);

  return gfc_finish_block (&block);
}


/* Translate the SELECT CASE construct for INTEGER case expressions,
   without killing all potential optimizations.  The problem is that
   Fortran allows unbounded cases, but the back-end does not, so we
   need to intercept those before we enter the equivalent SWITCH_EXPR
   we can build.

   For example, we translate this,

   SELECT CASE (expr)
      CASE (:100,101,105:115)
	 block_1
      CASE (190:199,200:)
	 block_2
      CASE (300)
	 block_3
      CASE DEFAULT
	 block_4
   END SELECT

   to the GENERIC equivalent,

     switch (expr)
       {
	 case (minimum value for typeof(expr) ... 100:
	 case 101:
	 case 105 ... 114:
	   block1:
	   goto end_label;

	 case 200 ... (maximum value for typeof(expr):
	 case 190 ... 199:
	   block2;
	   goto end_label;

	 case 300:
	   block_3;
	   goto end_label;

	 default:
	   block_4;
	   goto end_label;
       }

     end_label:  */

static tree
gfc_trans_integer_select (gfc_code * code)
{
  gfc_code *c;
  gfc_case *cp;
  tree end_label;
  tree tmp;
  gfc_se se;
  stmtblock_t block;
  stmtblock_t body;

  gfc_start_block (&block);

  /* Calculate the switch expression.  */
  gfc_init_se (&se, NULL);
  gfc_conv_expr_val (&se, code->expr1);
  gfc_add_block_to_block (&block, &se.pre);

  end_label = gfc_build_label_decl (NULL_TREE);

  gfc_init_block (&body);

  for (c = code->block; c; c = c->block)
    {
      for (cp = c->ext.block.case_list; cp; cp = cp->next)
	{
	  tree low, high;
          tree label;

	  /* Assume it's the default case.  */
	  low = high = NULL_TREE;

	  if (cp->low)
	    {
	      low = gfc_conv_mpz_to_tree (cp->low->value.integer,
					  cp->low->ts.kind);

	      /* If there's only a lower bound, set the high bound to the
		 maximum value of the case expression.  */
	      if (!cp->high)
		high = TYPE_MAX_VALUE (TREE_TYPE (se.expr));
	    }

	  if (cp->high)
	    {
	      /* Three cases are possible here:

		 1) There is no lower bound, e.g. CASE (:N).
		 2) There is a lower bound .NE. high bound, that is
		    a case range, e.g. CASE (N:M) where M>N (we make
		    sure that M>N during type resolution).
		 3) There is a lower bound, and it has the same value
		    as the high bound, e.g. CASE (N:N).  This is our
		    internal representation of CASE(N).

		 In the first and second case, we need to set a value for
		 high.  In the third case, we don't because the GCC middle
		 end represents a single case value by just letting high be
		 a NULL_TREE.  We can't do that because we need to be able
		 to represent unbounded cases.  */

	      if (!cp->low
		  || (mpz_cmp (cp->low->value.integer,
				cp->high->value.integer) != 0))
		high = gfc_conv_mpz_to_tree (cp->high->value.integer,
					     cp->high->ts.kind);

	      /* Unbounded case.  */
	      if (!cp->low)
		low = TYPE_MIN_VALUE (TREE_TYPE (se.expr));
	    }

          /* Build a label.  */
          label = gfc_build_label_decl (NULL_TREE);

	  /* Add this case label.
             Add parameter 'label', make it match GCC backend.  */
	  tmp = build_case_label (low, high, label);
	  gfc_add_expr_to_block (&body, tmp);
	}

      /* Add the statements for this case.  */
      tmp = gfc_trans_code (c->next);
      gfc_add_expr_to_block (&body, tmp);

      /* Break to the end of the construct.  */
      tmp = build1_v (GOTO_EXPR, end_label);
      gfc_add_expr_to_block (&body, tmp);
    }

  tmp = gfc_finish_block (&body);
  tmp = fold_build3_loc (input_location, SWITCH_EXPR, NULL_TREE,
			 se.expr, tmp, NULL_TREE);
  gfc_add_expr_to_block (&block, tmp);

  tmp = build1_v (LABEL_EXPR, end_label);
  gfc_add_expr_to_block (&block, tmp);

  return gfc_finish_block (&block);
}


/* Translate the SELECT CASE construct for LOGICAL case expressions.

   There are only two cases possible here, even though the standard
   does allow three cases in a LOGICAL SELECT CASE construct: .TRUE.,
   .FALSE., and DEFAULT.

   We never generate more than two blocks here.  Instead, we always
   try to eliminate the DEFAULT case.  This way, we can translate this
   kind of SELECT construct to a simple

   if {} else {};

   expression in GENERIC.  */

static tree
gfc_trans_logical_select (gfc_code * code)
{
  gfc_code *c;
  gfc_code *t, *f, *d;
  gfc_case *cp;
  gfc_se se;
  stmtblock_t block;

  /* Assume we don't have any cases at all.  */
  t = f = d = NULL;

  /* Now see which ones we actually do have.  We can have at most two
     cases in a single case list: one for .TRUE. and one for .FALSE.
     The default case is always separate.  If the cases for .TRUE. and
     .FALSE. are in the same case list, the block for that case list
     always executed, and we don't generate code a COND_EXPR.  */
  for (c = code->block; c; c = c->block)
    {
      for (cp = c->ext.block.case_list; cp; cp = cp->next)
	{
	  if (cp->low)
	    {
	      if (cp->low->value.logical == 0) /* .FALSE.  */
		f = c;
	      else /* if (cp->value.logical != 0), thus .TRUE.  */
		t = c;
	    }
	  else
	    d = c;
	}
    }

  /* Start a new block.  */
  gfc_start_block (&block);

  /* Calculate the switch expression.  We always need to do this
     because it may have side effects.  */
  gfc_init_se (&se, NULL);
  gfc_conv_expr_val (&se, code->expr1);
  gfc_add_block_to_block (&block, &se.pre);

  if (t == f && t != NULL)
    {
      /* Cases for .TRUE. and .FALSE. are in the same block.  Just
         translate the code for these cases, append it to the current
         block.  */
      gfc_add_expr_to_block (&block, gfc_trans_code (t->next));
    }
  else
    {
      tree true_tree, false_tree, stmt;

      true_tree = build_empty_stmt (input_location);
      false_tree = build_empty_stmt (input_location);

      /* If we have a case for .TRUE. and for .FALSE., discard the default case.
          Otherwise, if .TRUE. or .FALSE. is missing and there is a default case,
          make the missing case the default case.  */
      if (t != NULL && f != NULL)
	d = NULL;
      else if (d != NULL)
        {
	  if (t == NULL)
	    t = d;
	  else
	    f = d;
	}

      /* Translate the code for each of these blocks, and append it to
         the current block.  */
      if (t != NULL)
        true_tree = gfc_trans_code (t->next);

      if (f != NULL)
	false_tree = gfc_trans_code (f->next);

      stmt = fold_build3_loc (input_location, COND_EXPR, void_type_node,
			      se.expr, true_tree, false_tree);
      gfc_add_expr_to_block (&block, stmt);
    }

  return gfc_finish_block (&block);
}


/* The jump table types are stored in static variables to avoid
   constructing them from scratch every single time.  */
static GTY(()) tree select_struct[2];

/* Translate the SELECT CASE construct for CHARACTER case expressions.
   Instead of generating compares and jumps, it is far simpler to
   generate a data structure describing the cases in order and call a
   library subroutine that locates the right case.
   This is particularly true because this is the only case where we
   might have to dispose of a temporary.
   The library subroutine returns a pointer to jump to or NULL if no
   branches are to be taken.  */

static tree
gfc_trans_character_select (gfc_code *code)
{
  tree init, end_label, tmp, type, case_num, label, fndecl;
  stmtblock_t block, body;
  gfc_case *cp, *d;
  gfc_code *c;
  gfc_se se, expr1se;
  int n, k;
  vec<constructor_elt, va_gc> *inits = NULL;

  tree pchartype = gfc_get_pchar_type (code->expr1->ts.kind);

  /* The jump table types are stored in static variables to avoid
     constructing them from scratch every single time.  */
  static tree ss_string1[2], ss_string1_len[2];
  static tree ss_string2[2], ss_string2_len[2];
  static tree ss_target[2];

  cp = code->block->ext.block.case_list;
  while (cp->left != NULL)
    cp = cp->left;

  /* Generate the body */
  gfc_start_block (&block);
  gfc_init_se (&expr1se, NULL);
  gfc_conv_expr_reference (&expr1se, code->expr1);

  gfc_add_block_to_block (&block, &expr1se.pre);

  end_label = gfc_build_label_decl (NULL_TREE);

  gfc_init_block (&body);

  /* Attempt to optimize length 1 selects.  */
  if (integer_onep (expr1se.string_length))
    {
      for (d = cp; d; d = d->right)
	{
	  int i;
	  if (d->low)
	    {
	      gcc_assert (d->low->expr_type == EXPR_CONSTANT
			  && d->low->ts.type == BT_CHARACTER);
	      if (d->low->value.character.length > 1)
		{
		  for (i = 1; i < d->low->value.character.length; i++)
		    if (d->low->value.character.string[i] != ' ')
		      break;
		  if (i != d->low->value.character.length)
		    {
		      if (optimize && d->high && i == 1)
			{
			  gcc_assert (d->high->expr_type == EXPR_CONSTANT
				      && d->high->ts.type == BT_CHARACTER);
			  if (d->high->value.character.length > 1
			      && (d->low->value.character.string[0]
				  == d->high->value.character.string[0])
			      && d->high->value.character.string[1] != ' '
			      && ((d->low->value.character.string[1] < ' ')
				  == (d->high->value.character.string[1]
				      < ' ')))
			    continue;
			}
		      break;
		    }
		}
	    }
	  if (d->high)
	    {
	      gcc_assert (d->high->expr_type == EXPR_CONSTANT
			  && d->high->ts.type == BT_CHARACTER);
	      if (d->high->value.character.length > 1)
		{
		  for (i = 1; i < d->high->value.character.length; i++)
		    if (d->high->value.character.string[i] != ' ')
		      break;
		  if (i != d->high->value.character.length)
		    break;
		}
	    }
	}
      if (d == NULL)
	{
	  tree ctype = gfc_get_char_type (code->expr1->ts.kind);

	  for (c = code->block; c; c = c->block)
	    {
	      for (cp = c->ext.block.case_list; cp; cp = cp->next)
		{
		  tree low, high;
		  tree label;
		  gfc_char_t r;

		  /* Assume it's the default case.  */
		  low = high = NULL_TREE;

		  if (cp->low)
		    {
		      /* CASE ('ab') or CASE ('ab':'az') will never match
			 any length 1 character.  */
		      if (cp->low->value.character.length > 1
			  && cp->low->value.character.string[1] != ' ')
			continue;

		      if (cp->low->value.character.length > 0)
			r = cp->low->value.character.string[0];
		      else
			r = ' ';
		      low = build_int_cst (ctype, r);

		      /* If there's only a lower bound, set the high bound
			 to the maximum value of the case expression.  */
		      if (!cp->high)
			high = TYPE_MAX_VALUE (ctype);
		    }

		  if (cp->high)
		    {
		      if (!cp->low
			  || (cp->low->value.character.string[0]
			      != cp->high->value.character.string[0]))
			{
			  if (cp->high->value.character.length > 0)
			    r = cp->high->value.character.string[0];
			  else
			    r = ' ';
			  high = build_int_cst (ctype, r);
			}

		      /* Unbounded case.  */
		      if (!cp->low)
			low = TYPE_MIN_VALUE (ctype);
		    }

		  /* Build a label.  */
		  label = gfc_build_label_decl (NULL_TREE);

		  /* Add this case label.
		     Add parameter 'label', make it match GCC backend.  */
		  tmp = build_case_label (low, high, label);
		  gfc_add_expr_to_block (&body, tmp);
		}

	      /* Add the statements for this case.  */
	      tmp = gfc_trans_code (c->next);
	      gfc_add_expr_to_block (&body, tmp);

	      /* Break to the end of the construct.  */
	      tmp = build1_v (GOTO_EXPR, end_label);
	      gfc_add_expr_to_block (&body, tmp);
	    }

	  tmp = gfc_string_to_single_character (expr1se.string_length,
						expr1se.expr,
						code->expr1->ts.kind);
	  case_num = gfc_create_var (ctype, "case_num");
	  gfc_add_modify (&block, case_num, tmp);

	  gfc_add_block_to_block (&block, &expr1se.post);

	  tmp = gfc_finish_block (&body);
	  tmp = fold_build3_loc (input_location, SWITCH_EXPR, NULL_TREE,
				 case_num, tmp, NULL_TREE);
	  gfc_add_expr_to_block (&block, tmp);

	  tmp = build1_v (LABEL_EXPR, end_label);
	  gfc_add_expr_to_block (&block, tmp);

	  return gfc_finish_block (&block);
	}
    }

  if (code->expr1->ts.kind == 1)
    k = 0;
  else if (code->expr1->ts.kind == 4)
    k = 1;
  else
    gcc_unreachable ();

  if (select_struct[k] == NULL)
    {
      tree *chain = NULL;
      select_struct[k] = make_node (RECORD_TYPE);

      if (code->expr1->ts.kind == 1)
	TYPE_NAME (select_struct[k]) = get_identifier ("_jump_struct_char1");
      else if (code->expr1->ts.kind == 4)
	TYPE_NAME (select_struct[k]) = get_identifier ("_jump_struct_char4");
      else
	gcc_unreachable ();

#undef ADD_FIELD
#define ADD_FIELD(NAME, TYPE)						    \
  ss_##NAME[k] = gfc_add_field_to_struct (select_struct[k],		    \
					  get_identifier (stringize(NAME)), \
					  TYPE,				    \
					  &chain)

      ADD_FIELD (string1, pchartype);
      ADD_FIELD (string1_len, gfc_charlen_type_node);

      ADD_FIELD (string2, pchartype);
      ADD_FIELD (string2_len, gfc_charlen_type_node);

      ADD_FIELD (target, integer_type_node);
#undef ADD_FIELD

      gfc_finish_type (select_struct[k]);
    }

  n = 0;
  for (d = cp; d; d = d->right)
    d->n = n++;

  for (c = code->block; c; c = c->block)
    {
      for (d = c->ext.block.case_list; d; d = d->next)
        {
	  label = gfc_build_label_decl (NULL_TREE);
	  tmp = build_case_label ((d->low == NULL && d->high == NULL)
				  ? NULL
				  : build_int_cst (integer_type_node, d->n),
				  NULL, label);
          gfc_add_expr_to_block (&body, tmp);
        }

      tmp = gfc_trans_code (c->next);
      gfc_add_expr_to_block (&body, tmp);

      tmp = build1_v (GOTO_EXPR, end_label);
      gfc_add_expr_to_block (&body, tmp);
    }

  /* Generate the structure describing the branches */
  for (d = cp; d; d = d->right)
    {
      vec<constructor_elt, va_gc> *node = NULL;

      gfc_init_se (&se, NULL);

      if (d->low == NULL)
        {
          CONSTRUCTOR_APPEND_ELT (node, ss_string1[k], null_pointer_node);
          CONSTRUCTOR_APPEND_ELT (node, ss_string1_len[k], integer_zero_node);
        }
      else
        {
          gfc_conv_expr_reference (&se, d->low);

          CONSTRUCTOR_APPEND_ELT (node, ss_string1[k], se.expr);
          CONSTRUCTOR_APPEND_ELT (node, ss_string1_len[k], se.string_length);
        }

      if (d->high == NULL)
        {
          CONSTRUCTOR_APPEND_ELT (node, ss_string2[k], null_pointer_node);
          CONSTRUCTOR_APPEND_ELT (node, ss_string2_len[k], integer_zero_node);
        }
      else
        {
          gfc_init_se (&se, NULL);
          gfc_conv_expr_reference (&se, d->high);

          CONSTRUCTOR_APPEND_ELT (node, ss_string2[k], se.expr);
          CONSTRUCTOR_APPEND_ELT (node, ss_string2_len[k], se.string_length);
        }

      CONSTRUCTOR_APPEND_ELT (node, ss_target[k],
                              build_int_cst (integer_type_node, d->n));

      tmp = build_constructor (select_struct[k], node);
      CONSTRUCTOR_APPEND_ELT (inits, NULL_TREE, tmp);
    }

  type = build_array_type (select_struct[k],
			   build_index_type (size_int (n-1)));

  init = build_constructor (type, inits);
  TREE_CONSTANT (init) = 1;
  TREE_STATIC (init) = 1;
  /* Create a static variable to hold the jump table.  */
  tmp = gfc_create_var (type, "jumptable");
  TREE_CONSTANT (tmp) = 1;
  TREE_STATIC (tmp) = 1;
  TREE_READONLY (tmp) = 1;
  DECL_INITIAL (tmp) = init;
  init = tmp;

  /* Build the library call */
  init = gfc_build_addr_expr (pvoid_type_node, init);

  if (code->expr1->ts.kind == 1)
    fndecl = gfor_fndecl_select_string;
  else if (code->expr1->ts.kind == 4)
    fndecl = gfor_fndecl_select_string_char4;
  else
    gcc_unreachable ();

  tmp = build_call_expr_loc (input_location,
			 fndecl, 4, init,
			 build_int_cst (gfc_charlen_type_node, n),
			 expr1se.expr, expr1se.string_length);
  case_num = gfc_create_var (integer_type_node, "case_num");
  gfc_add_modify (&block, case_num, tmp);

  gfc_add_block_to_block (&block, &expr1se.post);

  tmp = gfc_finish_block (&body);
  tmp = fold_build3_loc (input_location, SWITCH_EXPR, NULL_TREE,
			 case_num, tmp, NULL_TREE);
  gfc_add_expr_to_block (&block, tmp);

  tmp = build1_v (LABEL_EXPR, end_label);
  gfc_add_expr_to_block (&block, tmp);

  return gfc_finish_block (&block);
}


/* Translate the three variants of the SELECT CASE construct.

   SELECT CASEs with INTEGER case expressions can be translated to an
   equivalent GENERIC switch statement, and for LOGICAL case
   expressions we build one or two if-else compares.

   SELECT CASEs with CHARACTER case expressions are a whole different
   story, because they don't exist in GENERIC.  So we sort them and
   do a binary search at runtime.

   Fortran has no BREAK statement, and it does not allow jumps from
   one case block to another.  That makes things a lot easier for
   the optimizers.  */

tree
gfc_trans_select (gfc_code * code)
{
  stmtblock_t block;
  tree body;
  tree exit_label;

  gcc_assert (code && code->expr1);
  gfc_init_block (&block);

  /* Build the exit label and hang it in.  */
  exit_label = gfc_build_label_decl (NULL_TREE);
  code->exit_label = exit_label;

  /* Empty SELECT constructs are legal.  */
  if (code->block == NULL)
    body = build_empty_stmt (input_location);

  /* Select the correct translation function.  */
  else
    switch (code->expr1->ts.type)
      {
      case BT_LOGICAL:
	body = gfc_trans_logical_select (code);
	break;

      case BT_INTEGER:
	body = gfc_trans_integer_select (code);
	break;

      case BT_CHARACTER:
	body = gfc_trans_character_select (code);
	break;

      default:
	gfc_internal_error ("gfc_trans_select(): Bad type for case expr.");
	/* Not reached */
      }

  /* Build everything together.  */
  gfc_add_expr_to_block (&block, body);
  gfc_add_expr_to_block (&block, build1_v (LABEL_EXPR, exit_label));

  return gfc_finish_block (&block);
}

tree
gfc_trans_select_type (gfc_code * code)
{
  stmtblock_t block;
  tree body;
  tree exit_label;

  gcc_assert (code && code->expr1);
  gfc_init_block (&block);

  /* Build the exit label and hang it in.  */
  exit_label = gfc_build_label_decl (NULL_TREE);
  code->exit_label = exit_label;

  /* Empty SELECT constructs are legal.  */
  if (code->block == NULL)
    body = build_empty_stmt (input_location);
  else
    body = gfc_trans_select_type_cases (code);

  /* Build everything together.  */
  gfc_add_expr_to_block (&block, body);

  if (TREE_USED (exit_label))
    gfc_add_expr_to_block (&block, build1_v (LABEL_EXPR, exit_label));

  return gfc_finish_block (&block);
}


/* Traversal function to substitute a replacement symtree if the symbol
   in the expression is the same as that passed.  f == 2 signals that
   that variable itself is not to be checked - only the references.
   This group of functions is used when the variable expression in a
   FORALL assignment has internal references.  For example:
		FORALL (i = 1:4) p(p(i)) = i
   The only recourse here is to store a copy of 'p' for the index
   expression.  */

static gfc_symtree *new_symtree;
static gfc_symtree *old_symtree;

static bool
forall_replace (gfc_expr *expr, gfc_symbol *sym, int *f)
{
  if (expr->expr_type != EXPR_VARIABLE)
    return false;

  if (*f == 2)
    *f = 1;
  else if (expr->symtree->n.sym == sym)
    expr->symtree = new_symtree;

  return false;
}

static void
forall_replace_symtree (gfc_expr *e, gfc_symbol *sym, int f)
{
  gfc_traverse_expr (e, sym, forall_replace, f);
}

static bool
forall_restore (gfc_expr *expr,
		gfc_symbol *sym ATTRIBUTE_UNUSED,
		int *f ATTRIBUTE_UNUSED)
{
  if (expr->expr_type != EXPR_VARIABLE)
    return false;

  if (expr->symtree == new_symtree)
    expr->symtree = old_symtree;

  return false;
}

static void
forall_restore_symtree (gfc_expr *e)
{
  gfc_traverse_expr (e, NULL, forall_restore, 0);
}

static void
forall_make_variable_temp (gfc_code *c, stmtblock_t *pre, stmtblock_t *post)
{
  gfc_se tse;
  gfc_se rse;
  gfc_expr *e;
  gfc_symbol *new_sym;
  gfc_symbol *old_sym;
  gfc_symtree *root;
  tree tmp;

  /* Build a copy of the lvalue.  */
  old_symtree = c->expr1->symtree;
  old_sym = old_symtree->n.sym;
  e = gfc_lval_expr_from_sym (old_sym);
  if (old_sym->attr.dimension)
    {
      gfc_init_se (&tse, NULL);
      gfc_conv_subref_array_arg (&tse, e, 0, INTENT_IN, false);
      gfc_add_block_to_block (pre, &tse.pre);
      gfc_add_block_to_block (post, &tse.post);
      tse.expr = build_fold_indirect_ref_loc (input_location, tse.expr);

      if (c->expr1->ref->u.ar.type != AR_SECTION)
	{
	  /* Use the variable offset for the temporary.  */
	  tmp = gfc_conv_array_offset (old_sym->backend_decl);
	  gfc_conv_descriptor_offset_set (pre, tse.expr, tmp);
	}
    }
  else
    {
      gfc_init_se (&tse, NULL);
      gfc_init_se (&rse, NULL);
      gfc_conv_expr (&rse, e);
      if (e->ts.type == BT_CHARACTER)
	{
	  tse.string_length = rse.string_length;
	  tmp = gfc_get_character_type_len (gfc_default_character_kind,
					    tse.string_length);
	  tse.expr = gfc_conv_string_tmp (&tse, build_pointer_type (tmp),
					  rse.string_length);
	  gfc_add_block_to_block (pre, &tse.pre);
	  gfc_add_block_to_block (post, &tse.post);
	}
      else
	{
	  tmp = gfc_typenode_for_spec (&e->ts);
	  tse.expr = gfc_create_var (tmp, "temp");
	}

      tmp = gfc_trans_scalar_assign (&tse, &rse, e->ts,
				     e->expr_type == EXPR_VARIABLE, false);
      gfc_add_expr_to_block (pre, tmp);
    }
  gfc_free_expr (e);

  /* Create a new symbol to represent the lvalue.  */
  new_sym = gfc_new_symbol (old_sym->name, NULL);
  new_sym->ts = old_sym->ts;
  new_sym->attr.referenced = 1;
  new_sym->attr.temporary = 1;
  new_sym->attr.dimension = old_sym->attr.dimension;
  new_sym->attr.flavor = old_sym->attr.flavor;

  /* Use the temporary as the backend_decl.  */
  new_sym->backend_decl = tse.expr;

  /* Create a fake symtree for it.  */
  root = NULL;
  new_symtree = gfc_new_symtree (&root, old_sym->name);
  new_symtree->n.sym = new_sym;
  gcc_assert (new_symtree == root);

  /* Go through the expression reference replacing the old_symtree
     with the new.  */
  forall_replace_symtree (c->expr1, old_sym, 2);

  /* Now we have made this temporary, we might as well use it for
  the right hand side.  */
  forall_replace_symtree (c->expr2, old_sym, 1);
}


/* Handles dependencies in forall assignments.  */
static int
check_forall_dependencies (gfc_code *c, stmtblock_t *pre, stmtblock_t *post)
{
  gfc_ref *lref;
  gfc_ref *rref;
  int need_temp;
  gfc_symbol *lsym;

  lsym = c->expr1->symtree->n.sym;
  need_temp = gfc_check_dependency (c->expr1, c->expr2, 0);

  /* Now check for dependencies within the 'variable'
     expression itself.  These are treated by making a complete
     copy of variable and changing all the references to it
     point to the copy instead.  Note that the shallow copy of
     the variable will not suffice for derived types with
     pointer components.  We therefore leave these to their
     own devices.  */
  if (lsym->ts.type == BT_DERIVED
	&& lsym->ts.u.derived->attr.pointer_comp)
    return need_temp;

  new_symtree = NULL;
  if (find_forall_index (c->expr1, lsym, 2))
    {
      forall_make_variable_temp (c, pre, post);
      need_temp = 0;
    }

  /* Substrings with dependencies are treated in the same
     way.  */
  if (c->expr1->ts.type == BT_CHARACTER
	&& c->expr1->ref
	&& c->expr2->expr_type == EXPR_VARIABLE
	&& lsym == c->expr2->symtree->n.sym)
    {
      for (lref = c->expr1->ref; lref; lref = lref->next)
	if (lref->type == REF_SUBSTRING)
	  break;
      for (rref = c->expr2->ref; rref; rref = rref->next)
	if (rref->type == REF_SUBSTRING)
	  break;

      if (rref && lref
	    && gfc_dep_compare_expr (rref->u.ss.start, lref->u.ss.start) < 0)
	{
	  forall_make_variable_temp (c, pre, post);
	  need_temp = 0;
	}
    }
  return need_temp;
}


static void
cleanup_forall_symtrees (gfc_code *c)
{
  forall_restore_symtree (c->expr1);
  forall_restore_symtree (c->expr2);
  free (new_symtree->n.sym);
  free (new_symtree);
}


/* Generate the loops for a FORALL block, specified by FORALL_TMP.  BODY
   is the contents of the FORALL block/stmt to be iterated.  MASK_FLAG
   indicates whether we should generate code to test the FORALLs mask
   array.  OUTER is the loop header to be used for initializing mask
   indices.

   The generated loop format is:
    count = (end - start + step) / step
    loopvar = start
    while (1)
      {
        if (count <=0 )
          goto end_of_loop
        <body>
        loopvar += step
        count --
      }
    end_of_loop:  */

static tree
gfc_trans_forall_loop (forall_info *forall_tmp, tree body,
                       int mask_flag, stmtblock_t *outer)
{
  int n, nvar;
  tree tmp;
  tree cond;
  stmtblock_t block;
  tree exit_label;
  tree count;
  tree var, start, end, step;
  iter_info *iter;

  /* Initialize the mask index outside the FORALL nest.  */
  if (mask_flag && forall_tmp->mask)
    gfc_add_modify (outer, forall_tmp->maskindex, gfc_index_zero_node);

  iter = forall_tmp->this_loop;
  nvar = forall_tmp->nvar;
  for (n = 0; n < nvar; n++)
    {
      var = iter->var;
      start = iter->start;
      end = iter->end;
      step = iter->step;

      exit_label = gfc_build_label_decl (NULL_TREE);
      TREE_USED (exit_label) = 1;

      /* The loop counter.  */
      count = gfc_create_var (TREE_TYPE (var), "count");

      /* The body of the loop.  */
      gfc_init_block (&block);

      /* The exit condition.  */
      cond = fold_build2_loc (input_location, LE_EXPR, logical_type_node,
			      count, build_int_cst (TREE_TYPE (count), 0));
      if (forall_tmp->do_concurrent)
	cond = build3 (ANNOTATE_EXPR, TREE_TYPE (cond), cond,
		       build_int_cst (integer_type_node,
				      annot_expr_parallel_kind),
		       integer_zero_node);

      tmp = build1_v (GOTO_EXPR, exit_label);
      tmp = fold_build3_loc (input_location, COND_EXPR, void_type_node,
			     cond, tmp, build_empty_stmt (input_location));
      gfc_add_expr_to_block (&block, tmp);

      /* The main loop body.  */
      gfc_add_expr_to_block (&block, body);

      /* Increment the loop variable.  */
      tmp = fold_build2_loc (input_location, PLUS_EXPR, TREE_TYPE (var), var,
			     step);
      gfc_add_modify (&block, var, tmp);

      /* Advance to the next mask element.  Only do this for the
	 innermost loop.  */
      if (n == 0 && mask_flag && forall_tmp->mask)
	{
	  tree maskindex = forall_tmp->maskindex;
	  tmp = fold_build2_loc (input_location, PLUS_EXPR, gfc_array_index_type,
				 maskindex, gfc_index_one_node);
	  gfc_add_modify (&block, maskindex, tmp);
	}

      /* Decrement the loop counter.  */
      tmp = fold_build2_loc (input_location, MINUS_EXPR, TREE_TYPE (var), count,
			     build_int_cst (TREE_TYPE (var), 1));
      gfc_add_modify (&block, count, tmp);

      body = gfc_finish_block (&block);

      /* Loop var initialization.  */
      gfc_init_block (&block);
      gfc_add_modify (&block, var, start);


      /* Initialize the loop counter.  */
      tmp = fold_build2_loc (input_location, MINUS_EXPR, TREE_TYPE (var), step,
			     start);
      tmp = fold_build2_loc (input_location, PLUS_EXPR, TREE_TYPE (var), end,
			     tmp);
      tmp = fold_build2_loc (input_location, TRUNC_DIV_EXPR, TREE_TYPE (var),
			     tmp, step);
      gfc_add_modify (&block, count, tmp);

      /* The loop expression.  */
      tmp = build1_v (LOOP_EXPR, body);
      gfc_add_expr_to_block (&block, tmp);

      /* The exit label.  */
      tmp = build1_v (LABEL_EXPR, exit_label);
      gfc_add_expr_to_block (&block, tmp);

      body = gfc_finish_block (&block);
      iter = iter->next;
    }
  return body;
}


/* Generate the body and loops according to MASK_FLAG.  If MASK_FLAG
   is nonzero, the body is controlled by all masks in the forall nest.
   Otherwise, the innermost loop is not controlled by it's mask.  This
   is used for initializing that mask.  */

static tree
gfc_trans_nested_forall_loop (forall_info * nested_forall_info, tree body,
                              int mask_flag)
{
  tree tmp;
  stmtblock_t header;
  forall_info *forall_tmp;
  tree mask, maskindex;

  gfc_start_block (&header);

  forall_tmp = nested_forall_info;
  while (forall_tmp != NULL)
    {
      /* Generate body with masks' control.  */
      if (mask_flag)
        {
          mask = forall_tmp->mask;
          maskindex = forall_tmp->maskindex;

          /* If a mask was specified make the assignment conditional.  */
          if (mask)
            {
              tmp = gfc_build_array_ref (mask, maskindex, NULL);
              body = build3_v (COND_EXPR, tmp, body,
			       build_empty_stmt (input_location));
            }
        }
      body = gfc_trans_forall_loop (forall_tmp, body, mask_flag, &header);
      forall_tmp = forall_tmp->prev_nest;
      mask_flag = 1;
    }

  gfc_add_expr_to_block (&header, body);
  return gfc_finish_block (&header);
}


/* Allocate data for holding a temporary array.  Returns either a local
   temporary array or a pointer variable.  */

static tree
gfc_do_allocate (tree bytesize, tree size, tree * pdata, stmtblock_t * pblock,
                 tree elem_type)
{
  tree tmpvar;
  tree type;
  tree tmp;

  if (INTEGER_CST_P (size))
    tmp = fold_build2_loc (input_location, MINUS_EXPR, gfc_array_index_type,
			   size, gfc_index_one_node);
  else
    tmp = NULL_TREE;

  type = build_range_type (gfc_array_index_type, gfc_index_zero_node, tmp);
  type = build_array_type (elem_type, type);
  if (gfc_can_put_var_on_stack (bytesize) && INTEGER_CST_P (size))
    {
      tmpvar = gfc_create_var (type, "temp");
      *pdata = NULL_TREE;
    }
  else
    {
      tmpvar = gfc_create_var (build_pointer_type (type), "temp");
      *pdata = convert (pvoid_type_node, tmpvar);

      tmp = gfc_call_malloc (pblock, TREE_TYPE (tmpvar), bytesize);
      gfc_add_modify (pblock, tmpvar, tmp);
    }
  return tmpvar;
}


/* Generate codes to copy the temporary to the actual lhs.  */

static tree
generate_loop_for_temp_to_lhs (gfc_expr *expr, tree tmp1, tree count3,
			       tree count1,
			       gfc_ss *lss, gfc_ss *rss,
			       tree wheremask, bool invert)
{
  stmtblock_t block, body1;
  gfc_loopinfo loop;
  gfc_se lse;
  gfc_se rse;
  tree tmp;
  tree wheremaskexpr;

  (void) rss; /* TODO: unused.  */

  gfc_start_block (&block);

  gfc_init_se (&rse, NULL);
  gfc_init_se (&lse, NULL);

  if (lss == gfc_ss_terminator)
    {
      gfc_init_block (&body1);
      gfc_conv_expr (&lse, expr);
      rse.expr = gfc_build_array_ref (tmp1, count1, NULL);
    }
  else
    {
      /* Initialize the loop.  */
      gfc_init_loopinfo (&loop);

      /* We may need LSS to determine the shape of the expression.  */
      gfc_add_ss_to_loop (&loop, lss);

      gfc_conv_ss_startstride (&loop);
      gfc_conv_loop_setup (&loop, &expr->where);

      gfc_mark_ss_chain_used (lss, 1);
      /* Start the loop body.  */
      gfc_start_scalarized_body (&loop, &body1);

      /* Translate the expression.  */
      gfc_copy_loopinfo_to_se (&lse, &loop);
      lse.ss = lss;
      gfc_conv_expr (&lse, expr);

      /* Form the expression of the temporary.  */
      rse.expr = gfc_build_array_ref (tmp1, count1, NULL);
    }

  /* Use the scalar assignment.  */
  rse.string_length = lse.string_length;
  tmp = gfc_trans_scalar_assign (&lse, &rse, expr->ts,
				 expr->expr_type == EXPR_VARIABLE, false);

  /* Form the mask expression according to the mask tree list.  */
  if (wheremask)
    {
      wheremaskexpr = gfc_build_array_ref (wheremask, count3, NULL);
      if (invert)
	wheremaskexpr = fold_build1_loc (input_location, TRUTH_NOT_EXPR,
					 TREE_TYPE (wheremaskexpr),
					 wheremaskexpr);
      tmp = fold_build3_loc (input_location, COND_EXPR, void_type_node,
			     wheremaskexpr, tmp,
			     build_empty_stmt (input_location));
    }

  gfc_add_expr_to_block (&body1, tmp);

  tmp = fold_build2_loc (input_location, PLUS_EXPR, TREE_TYPE (count1),
			 count1, gfc_index_one_node);
  gfc_add_modify (&body1, count1, tmp);

  if (lss == gfc_ss_terminator)
      gfc_add_block_to_block (&block, &body1);
  else
    {
      /* Increment count3.  */
      if (count3)
	{
	  tmp = fold_build2_loc (input_location, PLUS_EXPR,
				 gfc_array_index_type,
				 count3, gfc_index_one_node);
	  gfc_add_modify (&body1, count3, tmp);
	}

      /* Generate the copying loops.  */
      gfc_trans_scalarizing_loops (&loop, &body1);

      gfc_add_block_to_block (&block, &loop.pre);
      gfc_add_block_to_block (&block, &loop.post);

      gfc_cleanup_loop (&loop);
      /* TODO: Reuse lss and rss when copying temp->lhs.  Need to be careful
	 as tree nodes in SS may not be valid in different scope.  */
    }

  tmp = gfc_finish_block (&block);
  return tmp;
}


/* Generate codes to copy rhs to the temporary. TMP1 is the address of
   temporary, LSS and RSS are formed in function compute_inner_temp_size(),
   and should not be freed.  WHEREMASK is the conditional execution mask
   whose sense may be inverted by INVERT.  */

static tree
generate_loop_for_rhs_to_temp (gfc_expr *expr2, tree tmp1, tree count3,
			       tree count1, gfc_ss *lss, gfc_ss *rss,
			       tree wheremask, bool invert)
{
  stmtblock_t block, body1;
  gfc_loopinfo loop;
  gfc_se lse;
  gfc_se rse;
  tree tmp;
  tree wheremaskexpr;

  gfc_start_block (&block);

  gfc_init_se (&rse, NULL);
  gfc_init_se (&lse, NULL);

  if (lss == gfc_ss_terminator)
    {
      gfc_init_block (&body1);
      gfc_conv_expr (&rse, expr2);
      lse.expr = gfc_build_array_ref (tmp1, count1, NULL);
    }
  else
    {
      /* Initialize the loop.  */
      gfc_init_loopinfo (&loop);

      /* We may need LSS to determine the shape of the expression.  */
      gfc_add_ss_to_loop (&loop, lss);
      gfc_add_ss_to_loop (&loop, rss);

      gfc_conv_ss_startstride (&loop);
      gfc_conv_loop_setup (&loop, &expr2->where);

      gfc_mark_ss_chain_used (rss, 1);
      /* Start the loop body.  */
      gfc_start_scalarized_body (&loop, &body1);

      /* Translate the expression.  */
      gfc_copy_loopinfo_to_se (&rse, &loop);
      rse.ss = rss;
      gfc_conv_expr (&rse, expr2);

      /* Form the expression of the temporary.  */
      lse.expr = gfc_build_array_ref (tmp1, count1, NULL);
    }

  /* Use the scalar assignment.  */
  lse.string_length = rse.string_length;
  tmp = gfc_trans_scalar_assign (&lse, &rse, expr2->ts,
				 expr2->expr_type == EXPR_VARIABLE, false);

  /* Form the mask expression according to the mask tree list.  */
  if (wheremask)
    {
      wheremaskexpr = gfc_build_array_ref (wheremask, count3, NULL);
      if (invert)
	wheremaskexpr = fold_build1_loc (input_location, TRUTH_NOT_EXPR,
					 TREE_TYPE (wheremaskexpr),
					 wheremaskexpr);
      tmp = fold_build3_loc (input_location, COND_EXPR, void_type_node,
			     wheremaskexpr, tmp,
			     build_empty_stmt (input_location));
    }

  gfc_add_expr_to_block (&body1, tmp);

  if (lss == gfc_ss_terminator)
    {
      gfc_add_block_to_block (&block, &body1);

      /* Increment count1.  */
      tmp = fold_build2_loc (input_location, PLUS_EXPR, TREE_TYPE (count1),
			     count1, gfc_index_one_node);
      gfc_add_modify (&block, count1, tmp);
    }
  else
    {
      /* Increment count1.  */
      tmp = fold_build2_loc (input_location, PLUS_EXPR, gfc_array_index_type,
			     count1, gfc_index_one_node);
      gfc_add_modify (&body1, count1, tmp);

      /* Increment count3.  */
      if (count3)
	{
	  tmp = fold_build2_loc (input_location, PLUS_EXPR,
				 gfc_array_index_type,
				 count3, gfc_index_one_node);
	  gfc_add_modify (&body1, count3, tmp);
	}

      /* Generate the copying loops.  */
      gfc_trans_scalarizing_loops (&loop, &body1);

      gfc_add_block_to_block (&block, &loop.pre);
      gfc_add_block_to_block (&block, &loop.post);

      gfc_cleanup_loop (&loop);
      /* TODO: Reuse lss and rss when copying temp->lhs.  Need to be careful
	 as tree nodes in SS may not be valid in different scope.  */
    }

  tmp = gfc_finish_block (&block);
  return tmp;
}


/* Calculate the size of temporary needed in the assignment inside forall.
   LSS and RSS are filled in this function.  */

static tree
compute_inner_temp_size (gfc_expr *expr1, gfc_expr *expr2,
			 stmtblock_t * pblock,
                         gfc_ss **lss, gfc_ss **rss)
{
  gfc_loopinfo loop;
  tree size;
  int i;
  int save_flag;
  tree tmp;

  *lss = gfc_walk_expr (expr1);
  *rss = NULL;

  size = gfc_index_one_node;
  if (*lss != gfc_ss_terminator)
    {
      gfc_init_loopinfo (&loop);

      /* Walk the RHS of the expression.  */
      *rss = gfc_walk_expr (expr2);
      if (*rss == gfc_ss_terminator)
	/* The rhs is scalar.  Add a ss for the expression.  */
	*rss = gfc_get_scalar_ss (gfc_ss_terminator, expr2);

      /* Associate the SS with the loop.  */
      gfc_add_ss_to_loop (&loop, *lss);
      /* We don't actually need to add the rhs at this point, but it might
         make guessing the loop bounds a bit easier.  */
      gfc_add_ss_to_loop (&loop, *rss);

      /* We only want the shape of the expression, not rest of the junk
         generated by the scalarizer.  */
      loop.array_parameter = 1;

      /* Calculate the bounds of the scalarization.  */
      save_flag = gfc_option.rtcheck;
      gfc_option.rtcheck &= ~GFC_RTCHECK_BOUNDS;
      gfc_conv_ss_startstride (&loop);
      gfc_option.rtcheck = save_flag;
      gfc_conv_loop_setup (&loop, &expr2->where);

      /* Figure out how many elements we need.  */
      for (i = 0; i < loop.dimen; i++)
        {
	  tmp = fold_build2_loc (input_location, MINUS_EXPR,
				 gfc_array_index_type,
				 gfc_index_one_node, loop.from[i]);
          tmp = fold_build2_loc (input_location, PLUS_EXPR,
				 gfc_array_index_type, tmp, loop.to[i]);
          size = fold_build2_loc (input_location, MULT_EXPR,
				  gfc_array_index_type, size, tmp);
        }
      gfc_add_block_to_block (pblock, &loop.pre);
      size = gfc_evaluate_now (size, pblock);
      gfc_add_block_to_block (pblock, &loop.post);

      /* TODO: write a function that cleans up a loopinfo without freeing
         the SS chains.  Currently a NOP.  */
    }

  return size;
}


/* Calculate the overall iterator number of the nested forall construct.
   This routine actually calculates the number of times the body of the
   nested forall specified by NESTED_FORALL_INFO is executed and multiplies
   that by the expression INNER_SIZE.  The BLOCK argument specifies the
   block in which to calculate the result, and the optional INNER_SIZE_BODY
   argument contains any statements that need to executed (inside the loop)
   to initialize or calculate INNER_SIZE.  */

static tree
compute_overall_iter_number (forall_info *nested_forall_info, tree inner_size,
			     stmtblock_t *inner_size_body, stmtblock_t *block)
{
  forall_info *forall_tmp = nested_forall_info;
  tree tmp, number;
  stmtblock_t body;

  /* We can eliminate the innermost unconditional loops with constant
     array bounds.  */
  if (INTEGER_CST_P (inner_size))
    {
      while (forall_tmp
	     && !forall_tmp->mask
	     && INTEGER_CST_P (forall_tmp->size))
	{
	  inner_size = fold_build2_loc (input_location, MULT_EXPR,
					gfc_array_index_type,
					inner_size, forall_tmp->size);
	  forall_tmp = forall_tmp->prev_nest;
	}

      /* If there are no loops left, we have our constant result.  */
      if (!forall_tmp)
	return inner_size;
    }

  /* Otherwise, create a temporary variable to compute the result.  */
  number = gfc_create_var (gfc_array_index_type, "num");
  gfc_add_modify (block, number, gfc_index_zero_node);

  gfc_start_block (&body);
  if (inner_size_body)
    gfc_add_block_to_block (&body, inner_size_body);
  if (forall_tmp)
    tmp = fold_build2_loc (input_location, PLUS_EXPR,
			   gfc_array_index_type, number, inner_size);
  else
    tmp = inner_size;
  gfc_add_modify (&body, number, tmp);
  tmp = gfc_finish_block (&body);

  /* Generate loops.  */
  if (forall_tmp != NULL)
    tmp = gfc_trans_nested_forall_loop (forall_tmp, tmp, 1);

  gfc_add_expr_to_block (block, tmp);

  return number;
}


/* Allocate temporary for forall construct.  SIZE is the size of temporary
   needed.  PTEMP1 is returned for space free.  */

static tree
allocate_temp_for_forall_nest_1 (tree type, tree size, stmtblock_t * block,
				 tree * ptemp1)
{
  tree bytesize;
  tree unit;
  tree tmp;

  unit = fold_convert (gfc_array_index_type, TYPE_SIZE_UNIT (type));
  if (!integer_onep (unit))
    bytesize = fold_build2_loc (input_location, MULT_EXPR,
				gfc_array_index_type, size, unit);
  else
    bytesize = size;

  *ptemp1 = NULL;
  tmp = gfc_do_allocate (bytesize, size, ptemp1, block, type);

  if (*ptemp1)
    tmp = build_fold_indirect_ref_loc (input_location, tmp);
  return tmp;
}


/* Allocate temporary for forall construct according to the information in
   nested_forall_info.  INNER_SIZE is the size of temporary needed in the
   assignment inside forall.  PTEMP1 is returned for space free.  */

static tree
allocate_temp_for_forall_nest (forall_info * nested_forall_info, tree type,
			       tree inner_size, stmtblock_t * inner_size_body,
			       stmtblock_t * block, tree * ptemp1)
{
  tree size;

  /* Calculate the total size of temporary needed in forall construct.  */
  size = compute_overall_iter_number (nested_forall_info, inner_size,
				      inner_size_body, block);

  return allocate_temp_for_forall_nest_1 (type, size, block, ptemp1);
}


/* Handle assignments inside forall which need temporary.

    forall (i=start:end:stride; maskexpr)
      e<i> = f<i>
    end forall
   (where e,f<i> are arbitrary expressions possibly involving i
    and there is a dependency between e<i> and f<i>)
   Translates to:
    masktmp(:) = maskexpr(:)

    maskindex = 0;
    count1 = 0;
    num = 0;
    for (i = start; i <= end; i += stride)
      num += SIZE (f<i>)
    count1 = 0;
    ALLOCATE (tmp(num))
    for (i = start; i <= end; i += stride)
      {
	if (masktmp[maskindex++])
	  tmp[count1++] = f<i>
      }
    maskindex = 0;
    count1 = 0;
    for (i = start; i <= end; i += stride)
      {
	if (masktmp[maskindex++])
	  e<i> = tmp[count1++]
      }
    DEALLOCATE (tmp)
  */
static void
gfc_trans_assign_need_temp (gfc_expr * expr1, gfc_expr * expr2,
			    tree wheremask, bool invert,
                            forall_info * nested_forall_info,
                            stmtblock_t * block)
{
  tree type;
  tree inner_size;
  gfc_ss *lss, *rss;
  tree count, count1;
  tree tmp, tmp1;
  tree ptemp1;
  stmtblock_t inner_size_body;

  /* Create vars. count1 is the current iterator number of the nested
     forall.  */
  count1 = gfc_create_var (gfc_array_index_type, "count1");

  /* Count is the wheremask index.  */
  if (wheremask)
    {
      count = gfc_create_var (gfc_array_index_type, "count");
      gfc_add_modify (block, count, gfc_index_zero_node);
    }
  else
    count = NULL;

  /* Initialize count1.  */
  gfc_add_modify (block, count1, gfc_index_zero_node);

  /* Calculate the size of temporary needed in the assignment. Return loop, lss
     and rss which are used in function generate_loop_for_rhs_to_temp().  */
  /* The type of LHS. Used in function allocate_temp_for_forall_nest */
  if (expr1->ts.type == BT_CHARACTER)
    {
      type = NULL;
      if (expr1->ref && expr1->ref->type == REF_SUBSTRING)
	{
	  gfc_se ssse;
	  gfc_init_se (&ssse, NULL);
	  gfc_conv_expr (&ssse, expr1);
	  type = gfc_get_character_type_len (gfc_default_character_kind,
					     ssse.string_length);
	}
      else
	{
	  if (!expr1->ts.u.cl->backend_decl)
	    {
	      gfc_se tse;
	      gcc_assert (expr1->ts.u.cl->length);
	      gfc_init_se (&tse, NULL);
	      gfc_conv_expr (&tse, expr1->ts.u.cl->length);
	      expr1->ts.u.cl->backend_decl = tse.expr;
	    }
	  type = gfc_get_character_type_len (gfc_default_character_kind,
					     expr1->ts.u.cl->backend_decl);
	}
    }
  else
    type = gfc_typenode_for_spec (&expr1->ts);

  gfc_init_block (&inner_size_body);
  inner_size = compute_inner_temp_size (expr1, expr2, &inner_size_body,
					&lss, &rss);

  /* Allocate temporary for nested forall construct according to the
     information in nested_forall_info and inner_size.  */
  tmp1 = allocate_temp_for_forall_nest (nested_forall_info, type, inner_size,
					&inner_size_body, block, &ptemp1);

  /* Generate codes to copy rhs to the temporary .  */
  tmp = generate_loop_for_rhs_to_temp (expr2, tmp1, count, count1, lss, rss,
				       wheremask, invert);

  /* Generate body and loops according to the information in
     nested_forall_info.  */
  tmp = gfc_trans_nested_forall_loop (nested_forall_info, tmp, 1);
  gfc_add_expr_to_block (block, tmp);

  /* Reset count1.  */
  gfc_add_modify (block, count1, gfc_index_zero_node);

  /* Reset count.  */
  if (wheremask)
    gfc_add_modify (block, count, gfc_index_zero_node);

  /* TODO: Second call to compute_inner_temp_size to initialize lss and
     rss;  there must be a better way.  */
  inner_size = compute_inner_temp_size (expr1, expr2, &inner_size_body,
					&lss, &rss);

  /* Generate codes to copy the temporary to lhs.  */
  tmp = generate_loop_for_temp_to_lhs (expr1, tmp1, count, count1,
				       lss, rss,
				       wheremask, invert);

  /* Generate body and loops according to the information in
     nested_forall_info.  */
  tmp = gfc_trans_nested_forall_loop (nested_forall_info, tmp, 1);
  gfc_add_expr_to_block (block, tmp);

  if (ptemp1)
    {
      /* Free the temporary.  */
      tmp = gfc_call_free (ptemp1);
      gfc_add_expr_to_block (block, tmp);
    }
}


/* Translate pointer assignment inside FORALL which need temporary.  */

static void
gfc_trans_pointer_assign_need_temp (gfc_expr * expr1, gfc_expr * expr2,
                                    forall_info * nested_forall_info,
                                    stmtblock_t * block)
{
  tree type;
  tree inner_size;
  gfc_ss *lss, *rss;
  gfc_se lse;
  gfc_se rse;
  gfc_array_info *info;
  gfc_loopinfo loop;
  tree desc;
  tree parm;
  tree parmtype;
  stmtblock_t body;
  tree count;
  tree tmp, tmp1, ptemp1;

  count = gfc_create_var (gfc_array_index_type, "count");
  gfc_add_modify (block, count, gfc_index_zero_node);

  inner_size = gfc_index_one_node;
  lss = gfc_walk_expr (expr1);
  rss = gfc_walk_expr (expr2);
  if (lss == gfc_ss_terminator)
    {
      type = gfc_typenode_for_spec (&expr1->ts);
      type = build_pointer_type (type);

      /* Allocate temporary for nested forall construct according to the
         information in nested_forall_info and inner_size.  */
      tmp1 = allocate_temp_for_forall_nest (nested_forall_info, type,
					    inner_size, NULL, block, &ptemp1);
      gfc_start_block (&body);
      gfc_init_se (&lse, NULL);
      lse.expr = gfc_build_array_ref (tmp1, count, NULL);
      gfc_init_se (&rse, NULL);
      rse.want_pointer = 1;
      gfc_conv_expr (&rse, expr2);
      gfc_add_block_to_block (&body, &rse.pre);
      gfc_add_modify (&body, lse.expr,
			   fold_convert (TREE_TYPE (lse.expr), rse.expr));
      gfc_add_block_to_block (&body, &rse.post);

      /* Increment count.  */
      tmp = fold_build2_loc (input_location, PLUS_EXPR, gfc_array_index_type,
			     count, gfc_index_one_node);
      gfc_add_modify (&body, count, tmp);

      tmp = gfc_finish_block (&body);

      /* Generate body and loops according to the information in
         nested_forall_info.  */
      tmp = gfc_trans_nested_forall_loop (nested_forall_info, tmp, 1);
      gfc_add_expr_to_block (block, tmp);

      /* Reset count.  */
      gfc_add_modify (block, count, gfc_index_zero_node);

      gfc_start_block (&body);
      gfc_init_se (&lse, NULL);
      gfc_init_se (&rse, NULL);
      rse.expr = gfc_build_array_ref (tmp1, count, NULL);
      lse.want_pointer = 1;
      gfc_conv_expr (&lse, expr1);
      gfc_add_block_to_block (&body, &lse.pre);
      gfc_add_modify (&body, lse.expr, rse.expr);
      gfc_add_block_to_block (&body, &lse.post);
      /* Increment count.  */
      tmp = fold_build2_loc (input_location, PLUS_EXPR, gfc_array_index_type,
			     count, gfc_index_one_node);
      gfc_add_modify (&body, count, tmp);
      tmp = gfc_finish_block (&body);

      /* Generate body and loops according to the information in
         nested_forall_info.  */
      tmp = gfc_trans_nested_forall_loop (nested_forall_info, tmp, 1);
      gfc_add_expr_to_block (block, tmp);
    }
  else
    {
      gfc_init_loopinfo (&loop);

      /* Associate the SS with the loop.  */
      gfc_add_ss_to_loop (&loop, rss);

      /* Setup the scalarizing loops and bounds.  */
      gfc_conv_ss_startstride (&loop);

      gfc_conv_loop_setup (&loop, &expr2->where);

      info = &rss->info->data.array;
      desc = info->descriptor;

      /* Make a new descriptor.  */
      parmtype = gfc_get_element_type (TREE_TYPE (desc));
      parmtype = gfc_get_array_type_bounds (parmtype, loop.dimen, 0,
                                            loop.from, loop.to, 1,
					    GFC_ARRAY_UNKNOWN, true);

      /* Allocate temporary for nested forall construct.  */
      tmp1 = allocate_temp_for_forall_nest (nested_forall_info, parmtype,
					    inner_size, NULL, block, &ptemp1);
      gfc_start_block (&body);
      gfc_init_se (&lse, NULL);
      lse.expr = gfc_build_array_ref (tmp1, count, NULL);
      lse.direct_byref = 1;
      gfc_conv_expr_descriptor (&lse, expr2);

      gfc_add_block_to_block (&body, &lse.pre);
      gfc_add_block_to_block (&body, &lse.post);

      /* Increment count.  */
      tmp = fold_build2_loc (input_location, PLUS_EXPR, gfc_array_index_type,
			     count, gfc_index_one_node);
      gfc_add_modify (&body, count, tmp);

      tmp = gfc_finish_block (&body);

      /* Generate body and loops according to the information in
         nested_forall_info.  */
      tmp = gfc_trans_nested_forall_loop (nested_forall_info, tmp, 1);
      gfc_add_expr_to_block (block, tmp);

      /* Reset count.  */
      gfc_add_modify (block, count, gfc_index_zero_node);

      parm = gfc_build_array_ref (tmp1, count, NULL);
      gfc_init_se (&lse, NULL);
      gfc_conv_expr_descriptor (&lse, expr1);
      gfc_add_modify (&lse.pre, lse.expr, parm);
      gfc_start_block (&body);
      gfc_add_block_to_block (&body, &lse.pre);
      gfc_add_block_to_block (&body, &lse.post);

      /* Increment count.  */
      tmp = fold_build2_loc (input_location, PLUS_EXPR, gfc_array_index_type,
			     count, gfc_index_one_node);
      gfc_add_modify (&body, count, tmp);

      tmp = gfc_finish_block (&body);

      tmp = gfc_trans_nested_forall_loop (nested_forall_info, tmp, 1);
      gfc_add_expr_to_block (block, tmp);
    }
  /* Free the temporary.  */
  if (ptemp1)
    {
      tmp = gfc_call_free (ptemp1);
      gfc_add_expr_to_block (block, tmp);
    }
}


/* FORALL and WHERE statements are really nasty, especially when you nest
   them. All the rhs of a forall assignment must be evaluated before the
   actual assignments are performed. Presumably this also applies to all the
   assignments in an inner where statement.  */

/* Generate code for a FORALL statement.  Any temporaries are allocated as a
   linear array, relying on the fact that we process in the same order in all
   loops.

    forall (i=start:end:stride; maskexpr)
      e<i> = f<i>
      g<i> = h<i>
    end forall
   (where e,f,g,h<i> are arbitrary expressions possibly involving i)
   Translates to:
    count = ((end + 1 - start) / stride)
    masktmp(:) = maskexpr(:)

    maskindex = 0;
    for (i = start; i <= end; i += stride)
      {
        if (masktmp[maskindex++])
          e<i> = f<i>
      }
    maskindex = 0;
    for (i = start; i <= end; i += stride)
      {
        if (masktmp[maskindex++])
          g<i> = h<i>
      }

    Note that this code only works when there are no dependencies.
    Forall loop with array assignments and data dependencies are a real pain,
    because the size of the temporary cannot always be determined before the
    loop is executed.  This problem is compounded by the presence of nested
    FORALL constructs.
 */

static tree
gfc_trans_forall_1 (gfc_code * code, forall_info * nested_forall_info)
{
  stmtblock_t pre;
  stmtblock_t post;
  stmtblock_t block;
  stmtblock_t body;
  tree *var;
  tree *start;
  tree *end;
  tree *step;
  gfc_expr **varexpr;
  tree tmp;
  tree assign;
  tree size;
  tree maskindex;
  tree mask;
  tree pmask;
  tree cycle_label = NULL_TREE;
  int n;
  int nvar;
  int need_temp;
  gfc_forall_iterator *fa;
  gfc_se se;
  gfc_code *c;
  gfc_saved_var *saved_vars;
  iter_info *this_forall;
  forall_info *info;
  bool need_mask;

  /* Do nothing if the mask is false.  */
  if (code->expr1
      && code->expr1->expr_type == EXPR_CONSTANT
      && !code->expr1->value.logical)
    return build_empty_stmt (input_location);

  n = 0;
  /* Count the FORALL index number.  */
  for (fa = code->ext.forall_iterator; fa; fa = fa->next)
    n++;
  nvar = n;

  /* Allocate the space for var, start, end, step, varexpr.  */
  var = XCNEWVEC (tree, nvar);
  start = XCNEWVEC (tree, nvar);
  end = XCNEWVEC (tree, nvar);
  step = XCNEWVEC (tree, nvar);
  varexpr = XCNEWVEC (gfc_expr *, nvar);
  saved_vars = XCNEWVEC (gfc_saved_var, nvar);

  /* Allocate the space for info.  */
  info = XCNEW (forall_info);

  gfc_start_block (&pre);
  gfc_init_block (&post);
  gfc_init_block (&block);

  n = 0;
  for (fa = code->ext.forall_iterator; fa; fa = fa->next)
    {
      gfc_symbol *sym = fa->var->symtree->n.sym;

      /* Allocate space for this_forall.  */
      this_forall = XCNEW (iter_info);

      /* Create a temporary variable for the FORALL index.  */
      tmp = gfc_typenode_for_spec (&sym->ts);
      var[n] = gfc_create_var (tmp, sym->name);
      gfc_shadow_sym (sym, var[n], &saved_vars[n]);

      /* Record it in this_forall.  */
      this_forall->var = var[n];

      /* Replace the index symbol's backend_decl with the temporary decl.  */
      sym->backend_decl = var[n];

      /* Work out the start, end and stride for the loop.  */
      gfc_init_se (&se, NULL);
      gfc_conv_expr_val (&se, fa->start);
      /* Record it in this_forall.  */
      this_forall->start = se.expr;
      gfc_add_block_to_block (&block, &se.pre);
      start[n] = se.expr;

      gfc_init_se (&se, NULL);
      gfc_conv_expr_val (&se, fa->end);
      /* Record it in this_forall.  */
      this_forall->end = se.expr;
      gfc_make_safe_expr (&se);
      gfc_add_block_to_block (&block, &se.pre);
      end[n] = se.expr;

      gfc_init_se (&se, NULL);
      gfc_conv_expr_val (&se, fa->stride);
      /* Record it in this_forall.  */
      this_forall->step = se.expr;
      gfc_make_safe_expr (&se);
      gfc_add_block_to_block (&block, &se.pre);
      step[n] = se.expr;

      /* Set the NEXT field of this_forall to NULL.  */
      this_forall->next = NULL;
      /* Link this_forall to the info construct.  */
      if (info->this_loop)
        {
          iter_info *iter_tmp = info->this_loop;
          while (iter_tmp->next != NULL)
            iter_tmp = iter_tmp->next;
          iter_tmp->next = this_forall;
        }
      else
        info->this_loop = this_forall;

      n++;
    }
  nvar = n;

  /* Calculate the size needed for the current forall level.  */
  size = gfc_index_one_node;
  for (n = 0; n < nvar; n++)
    {
      /* size = (end + step - start) / step.  */
      tmp = fold_build2_loc (input_location, MINUS_EXPR, TREE_TYPE (start[n]),
			     step[n], start[n]);
      tmp = fold_build2_loc (input_location, PLUS_EXPR, TREE_TYPE (end[n]),
			     end[n], tmp);
      tmp = fold_build2_loc (input_location, FLOOR_DIV_EXPR, TREE_TYPE (tmp),
			     tmp, step[n]);
      tmp = convert (gfc_array_index_type, tmp);

      size = fold_build2_loc (input_location, MULT_EXPR, gfc_array_index_type,
			      size, tmp);
    }

  /* Record the nvar and size of current forall level.  */
  info->nvar = nvar;
  info->size = size;

  if (code->expr1)
    {
      /* If the mask is .true., consider the FORALL unconditional.  */
      if (code->expr1->expr_type == EXPR_CONSTANT
	  && code->expr1->value.logical)
	need_mask = false;
      else
	need_mask = true;
    }
  else
    need_mask = false;

  /* First we need to allocate the mask.  */
  if (need_mask)
    {
      /* As the mask array can be very big, prefer compact boolean types.  */
      tree mask_type = gfc_get_logical_type (gfc_logical_kinds[0].kind);
      mask = allocate_temp_for_forall_nest (nested_forall_info, mask_type,
					    size, NULL, &block, &pmask);
      maskindex = gfc_create_var_np (gfc_array_index_type, "mi");

      /* Record them in the info structure.  */
      info->maskindex = maskindex;
      info->mask = mask;
    }
  else
    {
      /* No mask was specified.  */
      maskindex = NULL_TREE;
      mask = pmask = NULL_TREE;
    }

  /* Link the current forall level to nested_forall_info.  */
  info->prev_nest = nested_forall_info;
  nested_forall_info = info;

  /* Copy the mask into a temporary variable if required.
     For now we assume a mask temporary is needed.  */
  if (need_mask)
    {
      /* As the mask array can be very big, prefer compact boolean types.  */
      tree mask_type = gfc_get_logical_type (gfc_logical_kinds[0].kind);

      gfc_add_modify (&block, maskindex, gfc_index_zero_node);

      /* Start of mask assignment loop body.  */
      gfc_start_block (&body);

      /* Evaluate the mask expression.  */
      gfc_init_se (&se, NULL);
      gfc_conv_expr_val (&se, code->expr1);
      gfc_add_block_to_block (&body, &se.pre);

      /* Store the mask.  */
      se.expr = convert (mask_type, se.expr);

      tmp = gfc_build_array_ref (mask, maskindex, NULL);
      gfc_add_modify (&body, tmp, se.expr);

      /* Advance to the next mask element.  */
      tmp = fold_build2_loc (input_location, PLUS_EXPR, gfc_array_index_type,
			     maskindex, gfc_index_one_node);
      gfc_add_modify (&body, maskindex, tmp);

      /* Generate the loops.  */
      tmp = gfc_finish_block (&body);
      tmp = gfc_trans_nested_forall_loop (info, tmp, 0);
      gfc_add_expr_to_block (&block, tmp);
    }

  if (code->op == EXEC_DO_CONCURRENT)
    {
      gfc_init_block (&body);
      cycle_label = gfc_build_label_decl (NULL_TREE);
      code->cycle_label = cycle_label;
      tmp = gfc_trans_code (code->block->next);
      gfc_add_expr_to_block (&body, tmp);

      if (TREE_USED (cycle_label))
	{
	  tmp = build1_v (LABEL_EXPR, cycle_label);
	  gfc_add_expr_to_block (&body, tmp);
	}

      tmp = gfc_finish_block (&body);
      nested_forall_info->do_concurrent = true;
      tmp = gfc_trans_nested_forall_loop (nested_forall_info, tmp, 1);
      gfc_add_expr_to_block (&block, tmp);
      goto done;
    }

  c = code->block->next;

  /* TODO: loop merging in FORALL statements.  */
  /* Now that we've got a copy of the mask, generate the assignment loops.  */
  while (c)
    {
      switch (c->op)
	{
	case EXEC_ASSIGN:
          /* A scalar or array assignment.  DO the simple check for
	     lhs to rhs dependencies.  These make a temporary for the
	     rhs and form a second forall block to copy to variable.  */
	  need_temp = check_forall_dependencies(c, &pre, &post);

          /* Temporaries due to array assignment data dependencies introduce
             no end of problems.  */
	  if (need_temp || flag_test_forall_temp)
	    gfc_trans_assign_need_temp (c->expr1, c->expr2, NULL, false,
                                        nested_forall_info, &block);
          else
            {
              /* Use the normal assignment copying routines.  */
              assign = gfc_trans_assignment (c->expr1, c->expr2, false, true);

              /* Generate body and loops.  */
              tmp = gfc_trans_nested_forall_loop (nested_forall_info,
						  assign, 1);
              gfc_add_expr_to_block (&block, tmp);
            }

	  /* Cleanup any temporary symtrees that have been made to deal
	     with dependencies.  */
	  if (new_symtree)
	    cleanup_forall_symtrees (c);

	  break;

        case EXEC_WHERE:
	  /* Translate WHERE or WHERE construct nested in FORALL.  */
	  gfc_trans_where_2 (c, NULL, false, nested_forall_info, &block);
	  break;

        /* Pointer assignment inside FORALL.  */
	case EXEC_POINTER_ASSIGN:
          need_temp = gfc_check_dependency (c->expr1, c->expr2, 0);
	  /* Avoid cases where a temporary would never be needed and where
	     the temp code is guaranteed to fail.  */
	  if (need_temp
	      || (flag_test_forall_temp
		  && c->expr2->expr_type != EXPR_CONSTANT
		  && c->expr2->expr_type != EXPR_NULL))
            gfc_trans_pointer_assign_need_temp (c->expr1, c->expr2,
                                                nested_forall_info, &block);
          else
            {
              /* Use the normal assignment copying routines.  */
              assign = gfc_trans_pointer_assignment (c->expr1, c->expr2);

              /* Generate body and loops.  */
              tmp = gfc_trans_nested_forall_loop (nested_forall_info,
						  assign, 1);
              gfc_add_expr_to_block (&block, tmp);
            }
          break;

	case EXEC_FORALL:
	  tmp = gfc_trans_forall_1 (c, nested_forall_info);
          gfc_add_expr_to_block (&block, tmp);
          break;

	/* Explicit subroutine calls are prevented by the frontend but interface
	   assignments can legitimately produce them.  */
	case EXEC_ASSIGN_CALL:
	  assign = gfc_trans_call (c, true, NULL_TREE, NULL_TREE, false);
          tmp = gfc_trans_nested_forall_loop (nested_forall_info, assign, 1);
          gfc_add_expr_to_block (&block, tmp);
          break;

	default:
	  gcc_unreachable ();
	}

      c = c->next;
    }

done:
  /* Restore the original index variables.  */
  for (fa = code->ext.forall_iterator, n = 0; fa; fa = fa->next, n++)
    gfc_restore_sym (fa->var->symtree->n.sym, &saved_vars[n]);

  /* Free the space for var, start, end, step, varexpr.  */
  free (var);
  free (start);
  free (end);
  free (step);
  free (varexpr);
  free (saved_vars);

  for (this_forall = info->this_loop; this_forall;)
    {
      iter_info *next = this_forall->next;
      free (this_forall);
      this_forall = next;
    }

  /* Free the space for this forall_info.  */
  free (info);

  if (pmask)
    {
      /* Free the temporary for the mask.  */
      tmp = gfc_call_free (pmask);
      gfc_add_expr_to_block (&block, tmp);
    }
  if (maskindex)
    pushdecl (maskindex);

  gfc_add_block_to_block (&pre, &block);
  gfc_add_block_to_block (&pre, &post);

  return gfc_finish_block (&pre);
}


/* Translate the FORALL statement or construct.  */

tree gfc_trans_forall (gfc_code * code)
{
  return gfc_trans_forall_1 (code, NULL);
}


/* Translate the DO CONCURRENT construct.  */

tree gfc_trans_do_concurrent (gfc_code * code)
{
  return gfc_trans_forall_1 (code, NULL);
}


/* Evaluate the WHERE mask expression, copy its value to a temporary.
   If the WHERE construct is nested in FORALL, compute the overall temporary
   needed by the WHERE mask expression multiplied by the iterator number of
   the nested forall.
   ME is the WHERE mask expression.
   MASK is the current execution mask upon input, whose sense may or may
   not be inverted as specified by the INVERT argument.
   CMASK is the updated execution mask on output, or NULL if not required.
   PMASK is the pending execution mask on output, or NULL if not required.
   BLOCK is the block in which to place the condition evaluation loops.  */

static void
gfc_evaluate_where_mask (gfc_expr * me, forall_info * nested_forall_info,
                         tree mask, bool invert, tree cmask, tree pmask,
                         tree mask_type, stmtblock_t * block)
{
  tree tmp, tmp1;
  gfc_ss *lss, *rss;
  gfc_loopinfo loop;
  stmtblock_t body, body1;
  tree count, cond, mtmp;
  gfc_se lse, rse;

  gfc_init_loopinfo (&loop);

  lss = gfc_walk_expr (me);
  rss = gfc_walk_expr (me);

  /* Variable to index the temporary.  */
  count = gfc_create_var (gfc_array_index_type, "count");
  /* Initialize count.  */
  gfc_add_modify (block, count, gfc_index_zero_node);

  gfc_start_block (&body);

  gfc_init_se (&rse, NULL);
  gfc_init_se (&lse, NULL);

  if (lss == gfc_ss_terminator)
    {
      gfc_init_block (&body1);
    }
  else
    {
      /* Initialize the loop.  */
      gfc_init_loopinfo (&loop);

      /* We may need LSS to determine the shape of the expression.  */
      gfc_add_ss_to_loop (&loop, lss);
      gfc_add_ss_to_loop (&loop, rss);

      gfc_conv_ss_startstride (&loop);
      gfc_conv_loop_setup (&loop, &me->where);

      gfc_mark_ss_chain_used (rss, 1);
      /* Start the loop body.  */
      gfc_start_scalarized_body (&loop, &body1);

      /* Translate the expression.  */
      gfc_copy_loopinfo_to_se (&rse, &loop);
      rse.ss = rss;
      gfc_conv_expr (&rse, me);
    }

  /* Variable to evaluate mask condition.  */
  cond = gfc_create_var (mask_type, "cond");
  if (mask && (cmask || pmask))
    mtmp = gfc_create_var (mask_type, "mask");
  else mtmp = NULL_TREE;

  gfc_add_block_to_block (&body1, &lse.pre);
  gfc_add_block_to_block (&body1, &rse.pre);

  gfc_add_modify (&body1, cond, fold_convert (mask_type, rse.expr));

  if (mask && (cmask || pmask))
    {
      tmp = gfc_build_array_ref (mask, count, NULL);
      if (invert)
	tmp = fold_build1_loc (input_location, TRUTH_NOT_EXPR, mask_type, tmp);
      gfc_add_modify (&body1, mtmp, tmp);
    }

  if (cmask)
    {
      tmp1 = gfc_build_array_ref (cmask, count, NULL);
      tmp = cond;
      if (mask)
	tmp = fold_build2_loc (input_location, TRUTH_AND_EXPR, mask_type,
			       mtmp, tmp);
      gfc_add_modify (&body1, tmp1, tmp);
    }

  if (pmask)
    {
      tmp1 = gfc_build_array_ref (pmask, count, NULL);
      tmp = fold_build1_loc (input_location, TRUTH_NOT_EXPR, mask_type, cond);
      if (mask)
	tmp = fold_build2_loc (input_location, TRUTH_AND_EXPR, mask_type, mtmp,
			       tmp);
      gfc_add_modify (&body1, tmp1, tmp);
    }

  gfc_add_block_to_block (&body1, &lse.post);
  gfc_add_block_to_block (&body1, &rse.post);

  if (lss == gfc_ss_terminator)
    {
      gfc_add_block_to_block (&body, &body1);
    }
  else
    {
      /* Increment count.  */
      tmp1 = fold_build2_loc (input_location, PLUS_EXPR, gfc_array_index_type,
			      count, gfc_index_one_node);
      gfc_add_modify (&body1, count, tmp1);

      /* Generate the copying loops.  */
      gfc_trans_scalarizing_loops (&loop, &body1);

      gfc_add_block_to_block (&body, &loop.pre);
      gfc_add_block_to_block (&body, &loop.post);

      gfc_cleanup_loop (&loop);
      /* TODO: Reuse lss and rss when copying temp->lhs.  Need to be careful
         as tree nodes in SS may not be valid in different scope.  */
    }

  tmp1 = gfc_finish_block (&body);
  /* If the WHERE construct is inside FORALL, fill the full temporary.  */
  if (nested_forall_info != NULL)
    tmp1 = gfc_trans_nested_forall_loop (nested_forall_info, tmp1, 1);

  gfc_add_expr_to_block (block, tmp1);
}


/* Translate an assignment statement in a WHERE statement or construct
   statement. The MASK expression is used to control which elements
   of EXPR1 shall be assigned.  The sense of MASK is specified by
   INVERT.  */

static tree
gfc_trans_where_assign (gfc_expr *expr1, gfc_expr *expr2,
			tree mask, bool invert,
                        tree count1, tree count2,
			gfc_code *cnext)
{
  gfc_se lse;
  gfc_se rse;
  gfc_ss *lss;
  gfc_ss *lss_section;
  gfc_ss *rss;

  gfc_loopinfo loop;
  tree tmp;
  stmtblock_t block;
  stmtblock_t body;
  tree index, maskexpr;

  /* A defined assignment.  */
  if (cnext && cnext->resolved_sym)
    return gfc_trans_call (cnext, true, mask, count1, invert);

#if 0
  /* TODO: handle this special case.
     Special case a single function returning an array.  */
  if (expr2->expr_type == EXPR_FUNCTION && expr2->rank > 0)
    {
      tmp = gfc_trans_arrayfunc_assign (expr1, expr2);
      if (tmp)
        return tmp;
    }
#endif

 /* Assignment of the form lhs = rhs.  */
  gfc_start_block (&block);

  gfc_init_se (&lse, NULL);
  gfc_init_se (&rse, NULL);

  /* Walk the lhs.  */
  lss = gfc_walk_expr (expr1);
  rss = NULL;

  /* In each where-assign-stmt, the mask-expr and the variable being
     defined shall be arrays of the same shape.  */
  gcc_assert (lss != gfc_ss_terminator);

  /* The assignment needs scalarization.  */
  lss_section = lss;

  /* Find a non-scalar SS from the lhs.  */
  while (lss_section != gfc_ss_terminator
	 && lss_section->info->type != GFC_SS_SECTION)
    lss_section = lss_section->next;

  gcc_assert (lss_section != gfc_ss_terminator);

  /* Initialize the scalarizer.  */
  gfc_init_loopinfo (&loop);

  /* Walk the rhs.  */
  rss = gfc_walk_expr (expr2);
  if (rss == gfc_ss_terminator)
    {
      /* The rhs is scalar.  Add a ss for the expression.  */
      rss = gfc_get_scalar_ss (gfc_ss_terminator, expr2);
      rss->info->where = 1;
    }

  /* Associate the SS with the loop.  */
  gfc_add_ss_to_loop (&loop, lss);
  gfc_add_ss_to_loop (&loop, rss);

  /* Calculate the bounds of the scalarization.  */
  gfc_conv_ss_startstride (&loop);

  /* Resolve any data dependencies in the statement.  */
  gfc_conv_resolve_dependencies (&loop, lss_section, rss);

  /* Setup the scalarizing loops.  */
  gfc_conv_loop_setup (&loop, &expr2->where);

  /* Setup the gfc_se structures.  */
  gfc_copy_loopinfo_to_se (&lse, &loop);
  gfc_copy_loopinfo_to_se (&rse, &loop);

  rse.ss = rss;
  gfc_mark_ss_chain_used (rss, 1);
  if (loop.temp_ss == NULL)
    {
      lse.ss = lss;
      gfc_mark_ss_chain_used (lss, 1);
    }
  else
    {
      lse.ss = loop.temp_ss;
      gfc_mark_ss_chain_used (lss, 3);
      gfc_mark_ss_chain_used (loop.temp_ss, 3);
    }

  /* Start the scalarized loop body.  */
  gfc_start_scalarized_body (&loop, &body);

  /* Translate the expression.  */
  gfc_conv_expr (&rse, expr2);
  if (lss != gfc_ss_terminator && loop.temp_ss != NULL)
    gfc_conv_tmp_array_ref (&lse);
  else
    gfc_conv_expr (&lse, expr1);

  /* Form the mask expression according to the mask.  */
  index = count1;
  maskexpr = gfc_build_array_ref (mask, index, NULL);
  if (invert)
    maskexpr = fold_build1_loc (input_location, TRUTH_NOT_EXPR,
				TREE_TYPE (maskexpr), maskexpr);

  /* Use the scalar assignment as is.  */
  tmp = gfc_trans_scalar_assign (&lse, &rse, expr1->ts,
				 false, loop.temp_ss == NULL);

  tmp = build3_v (COND_EXPR, maskexpr, tmp, build_empty_stmt (input_location));

  gfc_add_expr_to_block (&body, tmp);

  if (lss == gfc_ss_terminator)
    {
      /* Increment count1.  */
      tmp = fold_build2_loc (input_location, PLUS_EXPR, gfc_array_index_type,
			     count1, gfc_index_one_node);
      gfc_add_modify (&body, count1, tmp);

      /* Use the scalar assignment as is.  */
      gfc_add_block_to_block (&block, &body);
    }
  else
    {
      gcc_assert (lse.ss == gfc_ss_terminator
		  && rse.ss == gfc_ss_terminator);

      if (loop.temp_ss != NULL)
        {
          /* Increment count1 before finish the main body of a scalarized
             expression.  */
          tmp = fold_build2_loc (input_location, PLUS_EXPR,
				 gfc_array_index_type, count1, gfc_index_one_node);
          gfc_add_modify (&body, count1, tmp);
          gfc_trans_scalarized_loop_boundary (&loop, &body);

          /* We need to copy the temporary to the actual lhs.  */
          gfc_init_se (&lse, NULL);
          gfc_init_se (&rse, NULL);
          gfc_copy_loopinfo_to_se (&lse, &loop);
          gfc_copy_loopinfo_to_se (&rse, &loop);

          rse.ss = loop.temp_ss;
          lse.ss = lss;

          gfc_conv_tmp_array_ref (&rse);
          gfc_conv_expr (&lse, expr1);

          gcc_assert (lse.ss == gfc_ss_terminator
		      && rse.ss == gfc_ss_terminator);

          /* Form the mask expression according to the mask tree list.  */
          index = count2;
          maskexpr = gfc_build_array_ref (mask, index, NULL);
	  if (invert)
	    maskexpr = fold_build1_loc (input_location, TRUTH_NOT_EXPR,
					TREE_TYPE (maskexpr), maskexpr);

          /* Use the scalar assignment as is.  */
          tmp = gfc_trans_scalar_assign (&lse, &rse, expr1->ts, false, true);
          tmp = build3_v (COND_EXPR, maskexpr, tmp,
			  build_empty_stmt (input_location));
          gfc_add_expr_to_block (&body, tmp);

          /* Increment count2.  */
          tmp = fold_build2_loc (input_location, PLUS_EXPR,
				 gfc_array_index_type, count2,
				 gfc_index_one_node);
          gfc_add_modify (&body, count2, tmp);
        }
      else
        {
          /* Increment count1.  */
          tmp = fold_build2_loc (input_location, PLUS_EXPR,
				 gfc_array_index_type, count1,
				 gfc_index_one_node);
          gfc_add_modify (&body, count1, tmp);
        }

      /* Generate the copying loops.  */
      gfc_trans_scalarizing_loops (&loop, &body);

      /* Wrap the whole thing up.  */
      gfc_add_block_to_block (&block, &loop.pre);
      gfc_add_block_to_block (&block, &loop.post);
      gfc_cleanup_loop (&loop);
    }

  return gfc_finish_block (&block);
}


/* Translate the WHERE construct or statement.
   This function can be called iteratively to translate the nested WHERE
   construct or statement.
   MASK is the control mask.  */

static void
gfc_trans_where_2 (gfc_code * code, tree mask, bool invert,
		   forall_info * nested_forall_info, stmtblock_t * block)
{
  stmtblock_t inner_size_body;
  tree inner_size, size;
  gfc_ss *lss, *rss;
  tree mask_type;
  gfc_expr *expr1;
  gfc_expr *expr2;
  gfc_code *cblock;
  gfc_code *cnext;
  tree tmp;
  tree cond;
  tree count1, count2;
  bool need_cmask;
  bool need_pmask;
  int need_temp;
  tree pcmask = NULL_TREE;
  tree ppmask = NULL_TREE;
  tree cmask = NULL_TREE;
  tree pmask = NULL_TREE;
  gfc_actual_arglist *arg;

  /* the WHERE statement or the WHERE construct statement.  */
  cblock = code->block;

  /* As the mask array can be very big, prefer compact boolean types.  */
  mask_type = gfc_get_logical_type (gfc_logical_kinds[0].kind);

  /* Determine which temporary masks are needed.  */
  if (!cblock->block)
    {
      /* One clause: No ELSEWHEREs.  */
      need_cmask = (cblock->next != 0);
      need_pmask = false;
    }
  else if (cblock->block->block)
    {
      /* Three or more clauses: Conditional ELSEWHEREs.  */
      need_cmask = true;
      need_pmask = true;
    }
  else if (cblock->next)
    {
      /* Two clauses, the first non-empty.  */
      need_cmask = true;
      need_pmask = (mask != NULL_TREE
		    && cblock->block->next != 0);
    }
  else if (!cblock->block->next)
    {
      /* Two clauses, both empty.  */
      need_cmask = false;
      need_pmask = false;
    }
  /* Two clauses, the first empty, the second non-empty.  */
  else if (mask)
    {
      need_cmask = (cblock->block->expr1 != 0);
      need_pmask = true;
    }
  else
    {
      need_cmask = true;
      need_pmask = false;
    }

  if (need_cmask || need_pmask)
    {
      /* Calculate the size of temporary needed by the mask-expr.  */
      gfc_init_block (&inner_size_body);
      inner_size = compute_inner_temp_size (cblock->expr1, cblock->expr1,
					    &inner_size_body, &lss, &rss);

      gfc_free_ss_chain (lss);
      gfc_free_ss_chain (rss);

      /* Calculate the total size of temporary needed.  */
      size = compute_overall_iter_number (nested_forall_info, inner_size,
					  &inner_size_body, block);

      /* Check whether the size is negative.  */
      cond = fold_build2_loc (input_location, LE_EXPR, logical_type_node, size,
			      gfc_index_zero_node);
      size = fold_build3_loc (input_location, COND_EXPR, gfc_array_index_type,
			      cond, gfc_index_zero_node, size);
      size = gfc_evaluate_now (size, block);

      /* Allocate temporary for WHERE mask if needed.  */
      if (need_cmask)
	cmask = allocate_temp_for_forall_nest_1 (mask_type, size, block,
						 &pcmask);

      /* Allocate temporary for !mask if needed.  */
      if (need_pmask)
	pmask = allocate_temp_for_forall_nest_1 (mask_type, size, block,
						 &ppmask);
    }

  while (cblock)
    {
      /* Each time around this loop, the where clause is conditional
	 on the value of mask and invert, which are updated at the
	 bottom of the loop.  */

      /* Has mask-expr.  */
      if (cblock->expr1)
        {
          /* Ensure that the WHERE mask will be evaluated exactly once.
	     If there are no statements in this WHERE/ELSEWHERE clause,
	     then we don't need to update the control mask (cmask).
	     If this is the last clause of the WHERE construct, then
	     we don't need to update the pending control mask (pmask).  */
	  if (mask)
	    gfc_evaluate_where_mask (cblock->expr1, nested_forall_info,
				     mask, invert,
				     cblock->next  ? cmask : NULL_TREE,
				     cblock->block ? pmask : NULL_TREE,
				     mask_type, block);
	  else
	    gfc_evaluate_where_mask (cblock->expr1, nested_forall_info,
				     NULL_TREE, false,
				     (cblock->next || cblock->block)
				     ? cmask : NULL_TREE,
				     NULL_TREE, mask_type, block);

	  invert = false;
        }
      /* It's a final elsewhere-stmt. No mask-expr is present.  */
      else
        cmask = mask;

      /* The body of this where clause are controlled by cmask with
	 sense specified by invert.  */

      /* Get the assignment statement of a WHERE statement, or the first
         statement in where-body-construct of a WHERE construct.  */
      cnext = cblock->next;
      while (cnext)
        {
          switch (cnext->op)
            {
            /* WHERE assignment statement.  */
	    case EXEC_ASSIGN_CALL:

	      arg = cnext->ext.actual;
	      expr1 = expr2 = NULL;
	      for (; arg; arg = arg->next)
		{
		  if (!arg->expr)
		    continue;
		  if (expr1 == NULL)
		    expr1 = arg->expr;
		  else
		    expr2 = arg->expr;
		}
	      goto evaluate;

            case EXEC_ASSIGN:
              expr1 = cnext->expr1;
              expr2 = cnext->expr2;
    evaluate:
              if (nested_forall_info != NULL)
                {
                  need_temp = gfc_check_dependency (expr1, expr2, 0);
		  if ((need_temp || flag_test_forall_temp)
		    && cnext->op != EXEC_ASSIGN_CALL)
                    gfc_trans_assign_need_temp (expr1, expr2,
						cmask, invert,
                                                nested_forall_info, block);
                  else
                    {
                      /* Variables to control maskexpr.  */
                      count1 = gfc_create_var (gfc_array_index_type, "count1");
                      count2 = gfc_create_var (gfc_array_index_type, "count2");
                      gfc_add_modify (block, count1, gfc_index_zero_node);
                      gfc_add_modify (block, count2, gfc_index_zero_node);

                      tmp = gfc_trans_where_assign (expr1, expr2,
						    cmask, invert,
						    count1, count2,
						    cnext);

                      tmp = gfc_trans_nested_forall_loop (nested_forall_info,
                                                          tmp, 1);
                      gfc_add_expr_to_block (block, tmp);
                    }
                }
              else
                {
                  /* Variables to control maskexpr.  */
                  count1 = gfc_create_var (gfc_array_index_type, "count1");
                  count2 = gfc_create_var (gfc_array_index_type, "count2");
                  gfc_add_modify (block, count1, gfc_index_zero_node);
                  gfc_add_modify (block, count2, gfc_index_zero_node);

                  tmp = gfc_trans_where_assign (expr1, expr2,
						cmask, invert,
						count1, count2,
						cnext);
                  gfc_add_expr_to_block (block, tmp);

                }
              break;

            /* WHERE or WHERE construct is part of a where-body-construct.  */
            case EXEC_WHERE:
	      gfc_trans_where_2 (cnext, cmask, invert,
				 nested_forall_info, block);
	      break;

            default:
              gcc_unreachable ();
            }

         /* The next statement within the same where-body-construct.  */
         cnext = cnext->next;
       }
    /* The next masked-elsewhere-stmt, elsewhere-stmt, or end-where-stmt.  */
    cblock = cblock->block;
    if (mask == NULL_TREE)
      {
        /* If we're the initial WHERE, we can simply invert the sense
	   of the current mask to obtain the "mask" for the remaining
	   ELSEWHEREs.  */
	invert = true;
	mask = cmask;
      }
    else
      {
	/* Otherwise, for nested WHERE's we need to use the pending mask.  */
        invert = false;
        mask = pmask;
      }
  }

  /* If we allocated a pending mask array, deallocate it now.  */
  if (ppmask)
    {
      tmp = gfc_call_free (ppmask);
      gfc_add_expr_to_block (block, tmp);
    }

  /* If we allocated a current mask array, deallocate it now.  */
  if (pcmask)
    {
      tmp = gfc_call_free (pcmask);
      gfc_add_expr_to_block (block, tmp);
    }
}

/* Translate a simple WHERE construct or statement without dependencies.
   CBLOCK is the "then" clause of the WHERE statement, where CBLOCK->EXPR
   is the mask condition, and EBLOCK if non-NULL is the "else" clause.
   Currently both CBLOCK and EBLOCK are restricted to single assignments.  */

static tree
gfc_trans_where_3 (gfc_code * cblock, gfc_code * eblock)
{
  stmtblock_t block, body;
  gfc_expr *cond, *tdst, *tsrc, *edst, *esrc;
  tree tmp, cexpr, tstmt, estmt;
  gfc_ss *css, *tdss, *tsss;
  gfc_se cse, tdse, tsse, edse, esse;
  gfc_loopinfo loop;
  gfc_ss *edss = 0;
  gfc_ss *esss = 0;
  bool maybe_workshare = false;

  /* Allow the scalarizer to workshare simple where loops.  */
  if ((ompws_flags & (OMPWS_WORKSHARE_FLAG | OMPWS_SCALARIZER_BODY))
      == OMPWS_WORKSHARE_FLAG)
    {
      maybe_workshare = true;
      ompws_flags |= OMPWS_SCALARIZER_WS | OMPWS_SCALARIZER_BODY;
    }

  cond = cblock->expr1;
  tdst = cblock->next->expr1;
  tsrc = cblock->next->expr2;
  edst = eblock ? eblock->next->expr1 : NULL;
  esrc = eblock ? eblock->next->expr2 : NULL;

  gfc_start_block (&block);
  gfc_init_loopinfo (&loop);

  /* Handle the condition.  */
  gfc_init_se (&cse, NULL);
  css = gfc_walk_expr (cond);
  gfc_add_ss_to_loop (&loop, css);

  /* Handle the then-clause.  */
  gfc_init_se (&tdse, NULL);
  gfc_init_se (&tsse, NULL);
  tdss = gfc_walk_expr (tdst);
  tsss = gfc_walk_expr (tsrc);
  if (tsss == gfc_ss_terminator)
    {
      tsss = gfc_get_scalar_ss (gfc_ss_terminator, tsrc);
      tsss->info->where = 1;
    }
  gfc_add_ss_to_loop (&loop, tdss);
  gfc_add_ss_to_loop (&loop, tsss);

  if (eblock)
    {
      /* Handle the else clause.  */
      gfc_init_se (&edse, NULL);
      gfc_init_se (&esse, NULL);
      edss = gfc_walk_expr (edst);
      esss = gfc_walk_expr (esrc);
      if (esss == gfc_ss_terminator)
	{
	  esss = gfc_get_scalar_ss (gfc_ss_terminator, esrc);
	  esss->info->where = 1;
	}
      gfc_add_ss_to_loop (&loop, edss);
      gfc_add_ss_to_loop (&loop, esss);
    }

  gfc_conv_ss_startstride (&loop);
  gfc_conv_loop_setup (&loop, &tdst->where);

  gfc_mark_ss_chain_used (css, 1);
  gfc_mark_ss_chain_used (tdss, 1);
  gfc_mark_ss_chain_used (tsss, 1);
  if (eblock)
    {
      gfc_mark_ss_chain_used (edss, 1);
      gfc_mark_ss_chain_used (esss, 1);
    }

  gfc_start_scalarized_body (&loop, &body);

  gfc_copy_loopinfo_to_se (&cse, &loop);
  gfc_copy_loopinfo_to_se (&tdse, &loop);
  gfc_copy_loopinfo_to_se (&tsse, &loop);
  cse.ss = css;
  tdse.ss = tdss;
  tsse.ss = tsss;
  if (eblock)
    {
      gfc_copy_loopinfo_to_se (&edse, &loop);
      gfc_copy_loopinfo_to_se (&esse, &loop);
      edse.ss = edss;
      esse.ss = esss;
    }

  gfc_conv_expr (&cse, cond);
  gfc_add_block_to_block (&body, &cse.pre);
  cexpr = cse.expr;

  gfc_conv_expr (&tsse, tsrc);
  if (tdss != gfc_ss_terminator && loop.temp_ss != NULL)
    gfc_conv_tmp_array_ref (&tdse);
  else
    gfc_conv_expr (&tdse, tdst);

  if (eblock)
    {
      gfc_conv_expr (&esse, esrc);
      if (edss != gfc_ss_terminator && loop.temp_ss != NULL)
	gfc_conv_tmp_array_ref (&edse);
      else
	gfc_conv_expr (&edse, edst);
    }

  tstmt = gfc_trans_scalar_assign (&tdse, &tsse, tdst->ts, false, true);
  estmt = eblock ? gfc_trans_scalar_assign (&edse, &esse, edst->ts,
					    false, true)
		 : build_empty_stmt (input_location);
  tmp = build3_v (COND_EXPR, cexpr, tstmt, estmt);
  gfc_add_expr_to_block (&body, tmp);
  gfc_add_block_to_block (&body, &cse.post);

  if (maybe_workshare)
    ompws_flags &= ~OMPWS_SCALARIZER_BODY;
  gfc_trans_scalarizing_loops (&loop, &body);
  gfc_add_block_to_block (&block, &loop.pre);
  gfc_add_block_to_block (&block, &loop.post);
  gfc_cleanup_loop (&loop);

  return gfc_finish_block (&block);
}

/* As the WHERE or WHERE construct statement can be nested, we call
   gfc_trans_where_2 to do the translation, and pass the initial
   NULL values for both the control mask and the pending control mask.  */

tree
gfc_trans_where (gfc_code * code)
{
  stmtblock_t block;
  gfc_code *cblock;
  gfc_code *eblock;

  cblock = code->block;
  if (cblock->next
      && cblock->next->op == EXEC_ASSIGN
      && !cblock->next->next)
    {
      eblock = cblock->block;
      if (!eblock)
	{
          /* A simple "WHERE (cond) x = y" statement or block is
	     dependence free if cond is not dependent upon writing x,
	     and the source y is unaffected by the destination x.  */
	  if (!gfc_check_dependency (cblock->next->expr1,
				     cblock->expr1, 0)
	      && !gfc_check_dependency (cblock->next->expr1,
					cblock->next->expr2, 0))
	    return gfc_trans_where_3 (cblock, NULL);
	}
      else if (!eblock->expr1
	       && !eblock->block
	       && eblock->next
	       && eblock->next->op == EXEC_ASSIGN
	       && !eblock->next->next)
	{
          /* A simple "WHERE (cond) x1 = y1 ELSEWHERE x2 = y2 ENDWHERE"
	     block is dependence free if cond is not dependent on writes
	     to x1 and x2, y1 is not dependent on writes to x2, and y2
	     is not dependent on writes to x1, and both y's are not
	     dependent upon their own x's.  In addition to this, the
	     final two dependency checks below exclude all but the same
	     array reference if the where and elswhere destinations
	     are the same.  In short, this is VERY conservative and this
	     is needed because the two loops, required by the standard
	     are coalesced in gfc_trans_where_3.  */
	  if (!gfc_check_dependency (cblock->next->expr1,
				    cblock->expr1, 0)
	      && !gfc_check_dependency (eblock->next->expr1,
				       cblock->expr1, 0)
	      && !gfc_check_dependency (cblock->next->expr1,
				       eblock->next->expr2, 1)
	      && !gfc_check_dependency (eblock->next->expr1,
				       cblock->next->expr2, 1)
	      && !gfc_check_dependency (cblock->next->expr1,
				       cblock->next->expr2, 1)
	      && !gfc_check_dependency (eblock->next->expr1,
				       eblock->next->expr2, 1)
	      && !gfc_check_dependency (cblock->next->expr1,
				       eblock->next->expr1, 0)
	      && !gfc_check_dependency (eblock->next->expr1,
				       cblock->next->expr1, 0))
	    return gfc_trans_where_3 (cblock, eblock);
	}
    }

  gfc_start_block (&block);

  gfc_trans_where_2 (code, NULL, false, NULL, &block);

  return gfc_finish_block (&block);
}


/* CYCLE a DO loop. The label decl has already been created by
   gfc_trans_do(), it's in TREE_PURPOSE (backend_decl) of the gfc_code
   node at the head of the loop. We must mark the label as used.  */

tree
gfc_trans_cycle (gfc_code * code)
{
  tree cycle_label;

  cycle_label = code->ext.which_construct->cycle_label;
  gcc_assert (cycle_label);

  TREE_USED (cycle_label) = 1;
  return build1_v (GOTO_EXPR, cycle_label);
}


/* EXIT a DO loop. Similar to CYCLE, but now the label is in
   TREE_VALUE (backend_decl) of the gfc_code node at the head of the
   loop.  */

tree
gfc_trans_exit (gfc_code * code)
{
  tree exit_label;

  exit_label = code->ext.which_construct->exit_label;
  gcc_assert (exit_label);

  TREE_USED (exit_label) = 1;
  return build1_v (GOTO_EXPR, exit_label);
}


/* Get the initializer expression for the code and expr of an allocate.
   When no initializer is needed return NULL.  */

static gfc_expr *
allocate_get_initializer (gfc_code * code, gfc_expr * expr)
{
  if (!gfc_bt_struct (expr->ts.type) && expr->ts.type != BT_CLASS)
    return NULL;

  /* An explicit type was given in allocate ( T:: object).  */
  if (code->ext.alloc.ts.type == BT_DERIVED
      && (code->ext.alloc.ts.u.derived->attr.alloc_comp
	  || gfc_has_default_initializer (code->ext.alloc.ts.u.derived)))
    return gfc_default_initializer (&code->ext.alloc.ts);

  if (gfc_bt_struct (expr->ts.type)
      && (expr->ts.u.derived->attr.alloc_comp
	  || gfc_has_default_initializer (expr->ts.u.derived)))
    return gfc_default_initializer (&expr->ts);

  if (expr->ts.type == BT_CLASS
      && (CLASS_DATA (expr)->ts.u.derived->attr.alloc_comp
	  || gfc_has_default_initializer (CLASS_DATA (expr)->ts.u.derived)))
    return gfc_default_initializer (&CLASS_DATA (expr)->ts);

  return NULL;
}

/* Translate the ALLOCATE statement.  */

tree
gfc_trans_allocate (gfc_code * code)
{
  gfc_alloc *al;
  gfc_expr *expr, *e3rhs = NULL, *init_expr;
  gfc_se se, se_sz;
  tree tmp;
  tree parm;
  tree stat;
  tree errmsg;
  tree errlen;
  tree label_errmsg;
  tree label_finish;
  tree memsz;
  tree al_vptr, al_len;
  /* If an expr3 is present, then store the tree for accessing its
     _vptr, and _len components in the variables, respectively.  The
     element size, i.e. _vptr%size, is stored in expr3_esize.  Any of
     the trees may be the NULL_TREE indicating that this is not
     available for expr3's type.  */
  tree expr3, expr3_vptr, expr3_len, expr3_esize;
  /* Classify what expr3 stores.  */
  enum { E3_UNSET = 0, E3_SOURCE, E3_MOLD, E3_DESC } e3_is;
  stmtblock_t block;
  stmtblock_t post;
  tree nelems;
  bool upoly_expr, tmp_expr3_len_flag = false, al_len_needs_set, is_coarray;
  bool needs_caf_sync, caf_refs_comp;
  gfc_symtree *newsym = NULL;
  symbol_attribute caf_attr;
  gfc_actual_arglist *param_list;

  if (!code->ext.alloc.list)
    return NULL_TREE;

  stat = tmp = memsz = al_vptr = al_len = NULL_TREE;
  expr3 = expr3_vptr = expr3_len = expr3_esize = NULL_TREE;
  label_errmsg = label_finish = errmsg = errlen = NULL_TREE;
  e3_is = E3_UNSET;
  is_coarray = needs_caf_sync = false;

  gfc_init_block (&block);
  gfc_init_block (&post);

  /* STAT= (and maybe ERRMSG=) is present.  */
  if (code->expr1)
    {
      /* STAT=.  */
      tree gfc_int4_type_node = gfc_get_int_type (4);
      stat = gfc_create_var (gfc_int4_type_node, "stat");

      /* ERRMSG= only makes sense with STAT=.  */
      if (code->expr2)
	{
	  gfc_init_se (&se, NULL);
	  se.want_pointer = 1;
	  gfc_conv_expr_lhs (&se, code->expr2);
	  errmsg = se.expr;
	  errlen = se.string_length;
	}
      else
	{
	  errmsg = null_pointer_node;
	  errlen = build_int_cst (gfc_charlen_type_node, 0);
	}

      /* GOTO destinations.  */
      label_errmsg = gfc_build_label_decl (NULL_TREE);
      label_finish = gfc_build_label_decl (NULL_TREE);
      TREE_USED (label_finish) = 0;
    }

  /* When an expr3 is present evaluate it only once.  The standards prevent a
     dependency of expr3 on the objects in the allocate list.  An expr3 can
     be pre-evaluated in all cases.  One just has to make sure, to use the
     correct way, i.e., to get the descriptor or to get a reference
     expression.  */
  if (code->expr3)
    {
      bool vtab_needed = false, temp_var_needed = false,
	  temp_obj_created = false;

      is_coarray = gfc_is_coarray (code->expr3);

      /* Figure whether we need the vtab from expr3.  */
      for (al = code->ext.alloc.list; !vtab_needed && al != NULL;
	   al = al->next)
	vtab_needed = (al->expr->ts.type == BT_CLASS);

      gfc_init_se (&se, NULL);
      /* When expr3 is a variable, i.e., a very simple expression,
	     then convert it once here.  */
      if (code->expr3->expr_type == EXPR_VARIABLE
	  || code->expr3->expr_type == EXPR_ARRAY
	  || code->expr3->expr_type == EXPR_CONSTANT)
	{
	  if (!code->expr3->mold
	      || code->expr3->ts.type == BT_CHARACTER
	      || vtab_needed
	      || code->ext.alloc.arr_spec_from_expr3)
	    {
	      /* Convert expr3 to a tree.  For all "simple" expression just
		 get the descriptor or the reference, respectively, depending
		 on the rank of the expr.  */
	      if (code->ext.alloc.arr_spec_from_expr3 || code->expr3->rank != 0)
		gfc_conv_expr_descriptor (&se, code->expr3);
	      else
		{
		  gfc_conv_expr_reference (&se, code->expr3);

		  /* gfc_conv_expr_reference wraps POINTER_PLUS_EXPR in a
		     NOP_EXPR, which prevents gfortran from getting the vptr
		     from the source=-expression.  Remove the NOP_EXPR and go
		     with the POINTER_PLUS_EXPR in this case.  */
		  if (code->expr3->ts.type == BT_CLASS
		      && TREE_CODE (se.expr) == NOP_EXPR
		      && (TREE_CODE (TREE_OPERAND (se.expr, 0))
							    == POINTER_PLUS_EXPR
			  || is_coarray))
		    se.expr = TREE_OPERAND (se.expr, 0);
		}
	      /* Create a temp variable only for component refs to prevent
		 having to go through the full deref-chain each time and to
		 simplfy computation of array properties.  */
	      temp_var_needed = TREE_CODE (se.expr) == COMPONENT_REF;
	    }
	}
      else
	{
	  /* In all other cases evaluate the expr3.  */
	  symbol_attribute attr;
	  /* Get the descriptor for all arrays, that are not allocatable or
	     pointer, because the latter are descriptors already.
	     The exception are function calls returning a class object:
	     The descriptor is stored in their results _data component, which
	     is easier to access, when first a temporary variable for the
	     result is created and the descriptor retrieved from there.  */
	  attr = gfc_expr_attr (code->expr3);
	  if (code->expr3->rank != 0
	      && ((!attr.allocatable && !attr.pointer)
		  || (code->expr3->expr_type == EXPR_FUNCTION
		      && (code->expr3->ts.type != BT_CLASS
			  || (code->expr3->value.function.isym
			      && code->expr3->value.function.isym
							 ->transformational)))))
	    gfc_conv_expr_descriptor (&se, code->expr3);
	  else
	    gfc_conv_expr_reference (&se, code->expr3);
	  if (code->expr3->ts.type == BT_CLASS)
	    gfc_conv_class_to_class (&se, code->expr3,
				     code->expr3->ts,
				     false, true,
				     false, false);
	  temp_obj_created = temp_var_needed = !VAR_P (se.expr);
	}
      gfc_add_block_to_block (&block, &se.pre);
      gfc_add_block_to_block (&post, &se.post);

      /* Special case when string in expr3 is zero.  */
      if (code->expr3->ts.type == BT_CHARACTER
	  && integer_zerop (se.string_length))
	{
	  gfc_init_se (&se, NULL);
	  temp_var_needed = false;
	  expr3_len = integer_zero_node;
	  e3_is = E3_MOLD;
	}
      /* Prevent aliasing, i.e., se.expr may be already a
	     variable declaration.  */
      else if (se.expr != NULL_TREE && temp_var_needed)
	{
	  tree var, desc;
	  tmp = GFC_DESCRIPTOR_TYPE_P (TREE_TYPE (se.expr)) || is_coarray ?
		se.expr
	      : build_fold_indirect_ref_loc (input_location, se.expr);

	  /* Get the array descriptor and prepare it to be assigned to the
	     temporary variable var.  For classes the array descriptor is
	     in the _data component and the object goes into the
	     GFC_DECL_SAVED_DESCRIPTOR.  */
	  if (code->expr3->ts.type == BT_CLASS
	      && code->expr3->rank != 0)
	    {
	      /* When an array_ref was in expr3, then the descriptor is the
		 first operand.  */
	      if (GFC_DESCRIPTOR_TYPE_P (TREE_TYPE (tmp)) || is_coarray)
		{
		  desc = TREE_OPERAND (tmp, 0);
		}
	      else
		{
		  desc = tmp;
		  tmp = gfc_class_data_get (tmp);
		}
	      if (code->ext.alloc.arr_spec_from_expr3)
		e3_is = E3_DESC;
	    }
	  else
	    desc = !is_coarray ? se.expr
			       : TREE_OPERAND (TREE_OPERAND (se.expr, 0), 0);
	  /* We need a regular (non-UID) symbol here, therefore give a
	     prefix.  */
	  var = gfc_create_var (TREE_TYPE (tmp), "source");
	  if (GFC_DESCRIPTOR_TYPE_P (TREE_TYPE (tmp)) || is_coarray)
	    {
	      gfc_allocate_lang_decl (var);
	      GFC_DECL_SAVED_DESCRIPTOR (var) = desc;
	    }
	  gfc_add_modify_loc (input_location, &block, var, tmp);

	  expr3 = var;
	  if (se.string_length)
	    /* Evaluate it assuming that it also is complicated like expr3.  */
	    expr3_len = gfc_evaluate_now (se.string_length, &block);
	}
      else
	{
	  expr3 = se.expr;
	  expr3_len = se.string_length;
	}

      /* Deallocate any allocatable components in expressions that use a
	 temporary object, i.e. are not a simple alias of to an EXPR_VARIABLE.
	 E.g. temporaries of a function call need freeing of their components
	 here.  */
      if ((code->expr3->ts.type == BT_DERIVED
	   || code->expr3->ts.type == BT_CLASS)
	  && (code->expr3->expr_type != EXPR_VARIABLE || temp_obj_created)
	  && code->expr3->ts.u.derived->attr.alloc_comp)
	{
	  tmp = gfc_deallocate_alloc_comp (code->expr3->ts.u.derived,
					   expr3, code->expr3->rank);
	  gfc_prepend_expr_to_block (&post, tmp);
	}

      /* Store what the expr3 is to be used for.  */
      if (e3_is == E3_UNSET)
	e3_is = expr3 != NULL_TREE ?
	      (code->ext.alloc.arr_spec_from_expr3 ?
		 E3_DESC
	       : (code->expr3->mold ? E3_MOLD : E3_SOURCE))
	    : E3_UNSET;

      /* Figure how to get the _vtab entry.  This also obtains the tree
	 expression for accessing the _len component, because only
	 unlimited polymorphic objects, which are a subcategory of class
	 types, have a _len component.  */
      if (code->expr3->ts.type == BT_CLASS)
	{
	  gfc_expr *rhs;
	  tmp = expr3 != NULL_TREE && POINTER_TYPE_P (TREE_TYPE (expr3)) ?
		build_fold_indirect_ref (expr3): expr3;
	  /* Polymorphic SOURCE: VPTR must be determined at run time.
	     expr3 may be a temporary array declaration, therefore check for
	     GFC_CLASS_TYPE_P before trying to get the _vptr component.  */
	  if (tmp != NULL_TREE
	      && (e3_is == E3_DESC
		  || (GFC_CLASS_TYPE_P (TREE_TYPE (tmp))
		      && (VAR_P (tmp) || !code->expr3->ref))
		  || (VAR_P (tmp) && DECL_LANG_SPECIFIC (tmp))))
	    tmp = gfc_class_vptr_get (expr3);
	  else
	    {
	      rhs = gfc_find_and_cut_at_last_class_ref (code->expr3);
	      gfc_add_vptr_component (rhs);
	      gfc_init_se (&se, NULL);
	      se.want_pointer = 1;
	      gfc_conv_expr (&se, rhs);
	      tmp = se.expr;
	      gfc_free_expr (rhs);
	    }
	  /* Set the element size.  */
	  expr3_esize = gfc_vptr_size_get (tmp);
	  if (vtab_needed)
	    expr3_vptr = tmp;
	  /* Initialize the ref to the _len component.  */
	  if (expr3_len == NULL_TREE && UNLIMITED_POLY (code->expr3))
	    {
	      /* Same like for retrieving the _vptr.  */
	      if (expr3 != NULL_TREE && !code->expr3->ref)
		expr3_len = gfc_class_len_get (expr3);
	      else
		{
		  rhs = gfc_find_and_cut_at_last_class_ref (code->expr3);
		  gfc_add_len_component (rhs);
		  gfc_init_se (&se, NULL);
		  gfc_conv_expr (&se, rhs);
		  expr3_len = se.expr;
		  gfc_free_expr (rhs);
		}
	    }
	}
      else
	{
	  /* When the object to allocate is polymorphic type, then it
	     needs its vtab set correctly, so deduce the required _vtab
	     and _len from the source expression.  */
	  if (vtab_needed)
	    {
	      /* VPTR is fixed at compile time.  */
	      gfc_symbol *vtab;

	      vtab = gfc_find_vtab (&code->expr3->ts);
	      gcc_assert (vtab);
	      expr3_vptr = gfc_get_symbol_decl (vtab);
	      expr3_vptr = gfc_build_addr_expr (NULL_TREE,
						expr3_vptr);
	    }
	  /* _len component needs to be set, when ts is a character
	     array.  */
	  if (expr3_len == NULL_TREE
	      && code->expr3->ts.type == BT_CHARACTER)
	    {
	      if (code->expr3->ts.u.cl
		  && code->expr3->ts.u.cl->length)
		{
		  gfc_init_se (&se, NULL);
		  gfc_conv_expr (&se, code->expr3->ts.u.cl->length);
		  gfc_add_block_to_block (&block, &se.pre);
		  expr3_len = gfc_evaluate_now (se.expr, &block);
		}
	      gcc_assert (expr3_len);
	    }
	  /* For character arrays only the kind's size is needed, because
	     the array mem_size is _len * (elem_size = kind_size).
	     For all other get the element size in the normal way.  */
	  if (code->expr3->ts.type == BT_CHARACTER)
	    expr3_esize = TYPE_SIZE_UNIT (
		  gfc_get_char_type (code->expr3->ts.kind));
	  else
	    expr3_esize = TYPE_SIZE_UNIT (
		  gfc_typenode_for_spec (&code->expr3->ts));
	}
      gcc_assert (expr3_esize);
      expr3_esize = fold_convert (sizetype, expr3_esize);
      if (e3_is == E3_MOLD)
	/* The expr3 is no longer valid after this point.  */
	expr3 = NULL_TREE;
    }
  else if (code->ext.alloc.ts.type != BT_UNKNOWN)
    {
      /* Compute the explicit typespec given only once for all objects
	 to allocate.  */
      if (code->ext.alloc.ts.type != BT_CHARACTER)
	expr3_esize = TYPE_SIZE_UNIT (
	      gfc_typenode_for_spec (&code->ext.alloc.ts));
      else if (code->ext.alloc.ts.u.cl->length != NULL)
	{
	  gfc_expr *sz;
	  sz = gfc_copy_expr (code->ext.alloc.ts.u.cl->length);
	  gfc_init_se (&se_sz, NULL);
	  gfc_conv_expr (&se_sz, sz);
	  gfc_free_expr (sz);
	  tmp = gfc_get_char_type (code->ext.alloc.ts.kind);
	  tmp = TYPE_SIZE_UNIT (tmp);
	  tmp = fold_convert (TREE_TYPE (se_sz.expr), tmp);
	  gfc_add_block_to_block (&block, &se_sz.pre);
	  expr3_esize = fold_build2_loc (input_location, MULT_EXPR,
					 TREE_TYPE (se_sz.expr),
					 tmp, se_sz.expr);
	  expr3_esize = gfc_evaluate_now (expr3_esize, &block);
	}
      else
	expr3_esize = NULL_TREE;
    }

  /* The routine gfc_trans_assignment () already implements all
     techniques needed.  Unfortunately we may have a temporary
     variable for the source= expression here.  When that is the
     case convert this variable into a temporary gfc_expr of type
     EXPR_VARIABLE and used it as rhs for the assignment.  The
     advantage is, that we get scalarizer support for free,
     don't have to take care about scalar to array treatment and
     will benefit of every enhancements gfc_trans_assignment ()
     gets.
     No need to check whether e3_is is E3_UNSET, because that is
     done by expr3 != NULL_TREE.
     Exclude variables since the following block does not handle
     array sections.  In any case, there is no harm in sending
     variables to gfc_trans_assignment because there is no
     evaluation of variables.  */
  if (code->expr3)
    {
      if (code->expr3->expr_type != EXPR_VARIABLE
	  && e3_is != E3_MOLD && expr3 != NULL_TREE
	  && DECL_P (expr3) && DECL_ARTIFICIAL (expr3))
	{
	  /* Build a temporary symtree and symbol.  Do not add it to the current
	     namespace to prevent accidently modifying a colliding
	     symbol's as.  */
	  newsym = XCNEW (gfc_symtree);
	  /* The name of the symtree should be unique, because gfc_create_var ()
	     took care about generating the identifier.  */
	  newsym->name
	    = gfc_get_string ("%s", IDENTIFIER_POINTER (DECL_NAME (expr3)));
	  newsym->n.sym = gfc_new_symbol (newsym->name, NULL);
	  /* The backend_decl is known.  It is expr3, which is inserted
	     here.  */
	  newsym->n.sym->backend_decl = expr3;
	  e3rhs = gfc_get_expr ();
	  e3rhs->rank = code->expr3->rank;
	  e3rhs->symtree = newsym;
	  /* Mark the symbol referenced or gfc_trans_assignment will bug.  */
	  newsym->n.sym->attr.referenced = 1;
	  e3rhs->expr_type = EXPR_VARIABLE;
	  e3rhs->where = code->expr3->where;
	  /* Set the symbols type, upto it was BT_UNKNOWN.  */
	  if (IS_CLASS_ARRAY (code->expr3)
	      && code->expr3->expr_type == EXPR_FUNCTION
	      && code->expr3->value.function.isym
	      && code->expr3->value.function.isym->transformational)
	    {
	      e3rhs->ts = CLASS_DATA (code->expr3)->ts;
	    }
	  else if (code->expr3->ts.type == BT_CLASS
		   && !GFC_CLASS_TYPE_P (TREE_TYPE (expr3)))
	    e3rhs->ts = CLASS_DATA (code->expr3)->ts;
	  else
	    e3rhs->ts = code->expr3->ts;
	  newsym->n.sym->ts = e3rhs->ts;
	  /* Check whether the expr3 is array valued.  */
	  if (e3rhs->rank)
	    {
	      gfc_array_spec *arr;
	      arr = gfc_get_array_spec ();
	      arr->rank = e3rhs->rank;
	      arr->type = AS_DEFERRED;
	      /* Set the dimension and pointer attribute for arrays
	     to be on the safe side.  */
	      newsym->n.sym->attr.dimension = 1;
	      newsym->n.sym->attr.pointer = 1;
	      newsym->n.sym->as = arr;
	      if (IS_CLASS_ARRAY (code->expr3)
		  && code->expr3->expr_type == EXPR_FUNCTION
		  && code->expr3->value.function.isym
		  && code->expr3->value.function.isym->transformational)
		{
		  gfc_array_spec *tarr;
		  tarr = gfc_get_array_spec ();
		  *tarr = *arr;
		  e3rhs->ts.u.derived->as = tarr;
		}
	      gfc_add_full_array_ref (e3rhs, arr);
	    }
	  else if (POINTER_TYPE_P (TREE_TYPE (expr3)))
	    newsym->n.sym->attr.pointer = 1;
	  /* The string length is known, too.  Set it for char arrays.  */
	  if (e3rhs->ts.type == BT_CHARACTER)
	    newsym->n.sym->ts.u.cl->backend_decl = expr3_len;
	  gfc_commit_symbol (newsym->n.sym);
	}
      else
	e3rhs = gfc_copy_expr (code->expr3);
    }

  /* Loop over all objects to allocate.  */
  for (al = code->ext.alloc.list; al != NULL; al = al->next)
    {
      expr = gfc_copy_expr (al->expr);
      /* UNLIMITED_POLY () needs the _data component to be set, when
	 expr is a unlimited polymorphic object.  But the _data component
	 has not been set yet, so check the derived type's attr for the
	 unlimited polymorphic flag to be safe.  */
      upoly_expr = UNLIMITED_POLY (expr)
		    || (expr->ts.type == BT_DERIVED
			&& expr->ts.u.derived->attr.unlimited_polymorphic);
      gfc_init_se (&se, NULL);

      /* For class types prepare the expressions to ref the _vptr
	 and the _len component.  The latter for unlimited polymorphic
	 types only.  */
      if (expr->ts.type == BT_CLASS)
	{
	  gfc_expr *expr_ref_vptr, *expr_ref_len;
	  gfc_add_data_component (expr);
	  /* Prep the vptr handle.  */
	  expr_ref_vptr = gfc_copy_expr (al->expr);
	  gfc_add_vptr_component (expr_ref_vptr);
	  se.want_pointer = 1;
	  gfc_conv_expr (&se, expr_ref_vptr);
	  al_vptr = se.expr;
	  se.want_pointer = 0;
	  gfc_free_expr (expr_ref_vptr);
	  /* Allocated unlimited polymorphic objects always have a _len
	     component.  */
	  if (upoly_expr)
	    {
	      expr_ref_len = gfc_copy_expr (al->expr);
	      gfc_add_len_component (expr_ref_len);
	      gfc_conv_expr (&se, expr_ref_len);
	      al_len = se.expr;
	      gfc_free_expr (expr_ref_len);
	    }
	  else
	    /* In a loop ensure that all loop variable dependent variables
	       are initialized at the same spot in all execution paths.  */
	    al_len = NULL_TREE;
	}
      else
	al_vptr = al_len = NULL_TREE;

      se.want_pointer = 1;
      se.descriptor_only = 1;

      gfc_conv_expr (&se, expr);
      if (expr->ts.type == BT_CHARACTER && expr->ts.deferred)
	/* se.string_length now stores the .string_length variable of expr
	   needed to allocate character(len=:) arrays.  */
	al_len = se.string_length;

      al_len_needs_set = al_len != NULL_TREE;
      /* When allocating an array one can not use much of the
	 pre-evaluated expr3 expressions, because for most of them the
	 scalarizer is needed which is not available in the pre-evaluation
	 step.  Therefore gfc_array_allocate () is responsible (and able)
	 to handle the complete array allocation.  Only the element size
	 needs to be provided, which is done most of the time by the
	 pre-evaluation step.  */
      nelems = NULL_TREE;
      if (expr3_len && (code->expr3->ts.type == BT_CHARACTER
			|| code->expr3->ts.type == BT_CLASS))
	{
	  /* When al is an array, then the element size for each element
	     in the array is needed, which is the product of the len and
	     esize for char arrays.  For unlimited polymorphics len can be
	     zero, therefore take the maximum of len and one.  */
	  tmp = fold_build2_loc (input_location, MAX_EXPR,
				 TREE_TYPE (expr3_len),
				 expr3_len, fold_convert (TREE_TYPE (expr3_len),
							  integer_one_node));
	  tmp = fold_build2_loc (input_location, MULT_EXPR,
				 TREE_TYPE (expr3_esize), expr3_esize,
				 fold_convert (TREE_TYPE (expr3_esize), tmp));
	}
      else
	tmp = expr3_esize;
      if (!gfc_array_allocate (&se, expr, stat, errmsg, errlen,
			       label_finish, tmp, &nelems,
			       e3rhs ? e3rhs : code->expr3,
			       e3_is == E3_DESC ? expr3 : NULL_TREE,
			       code->expr3 != NULL && e3_is == E3_DESC
			       && code->expr3->expr_type == EXPR_ARRAY))
	{
	  /* A scalar or derived type.  First compute the size to
	     allocate.

	     expr3_len is set when expr3 is an unlimited polymorphic
	     object or a deferred length string.  */
	  if (expr3_len != NULL_TREE)
	    {
	      tmp = fold_convert (TREE_TYPE (expr3_esize), expr3_len);
	      tmp = fold_build2_loc (input_location, MULT_EXPR,
				     TREE_TYPE (expr3_esize),
				      expr3_esize, tmp);
	      if (code->expr3->ts.type != BT_CLASS)
		/* expr3 is a deferred length string, i.e., we are
		   done.  */
		memsz = tmp;
	      else
		{
		  /* For unlimited polymorphic enties build
			  (len > 0) ? element_size * len : element_size
		     to compute the number of bytes to allocate.
		     This allows the allocation of unlimited polymorphic
		     objects from an expr3 that is also unlimited
		     polymorphic and stores a _len dependent object,
		     e.g., a string.  */
		  memsz = fold_build2_loc (input_location, GT_EXPR,
					   logical_type_node, expr3_len,
					   integer_zero_node);
		  memsz = fold_build3_loc (input_location, COND_EXPR,
					 TREE_TYPE (expr3_esize),
					 memsz, tmp, expr3_esize);
		}
	    }
	  else if (expr3_esize != NULL_TREE)
	    /* Any other object in expr3 just needs element size in
	       bytes.  */
	    memsz = expr3_esize;
	  else if ((expr->ts.type == BT_CHARACTER && expr->ts.deferred)
		   || (upoly_expr
		       && code->ext.alloc.ts.type == BT_CHARACTER))
	    {
	      /* Allocating deferred length char arrays need the length
		 to allocate in the alloc_type_spec.  But also unlimited
		 polymorphic objects may be allocated as char arrays.
		 Both are handled here.  */
	      gfc_init_se (&se_sz, NULL);
	      gfc_conv_expr (&se_sz, code->ext.alloc.ts.u.cl->length);
	      gfc_add_block_to_block (&se.pre, &se_sz.pre);
	      se_sz.expr = gfc_evaluate_now (se_sz.expr, &se.pre);
	      gfc_add_block_to_block (&se.pre, &se_sz.post);
	      expr3_len = se_sz.expr;
	      tmp_expr3_len_flag = true;
	      tmp = TYPE_SIZE_UNIT (
		    gfc_get_char_type (code->ext.alloc.ts.kind));
	      memsz = fold_build2_loc (input_location, MULT_EXPR,
				       TREE_TYPE (tmp),
				       fold_convert (TREE_TYPE (tmp),
						     expr3_len),
				       tmp);
	    }
	  else if (expr->ts.type == BT_CHARACTER)
	    {
	      /* Compute the number of bytes needed to allocate a fixed
		 length char array.  */
	      gcc_assert (se.string_length != NULL_TREE);
	      tmp = TYPE_SIZE_UNIT (gfc_get_char_type (expr->ts.kind));
	      memsz = fold_build2_loc (input_location, MULT_EXPR,
				       TREE_TYPE (tmp), tmp,
				       fold_convert (TREE_TYPE (tmp),
						     se.string_length));
	    }
	  else if (code->ext.alloc.ts.type != BT_UNKNOWN)
	    /* Handle all types, where the alloc_type_spec is set.  */
	    memsz = TYPE_SIZE_UNIT (gfc_typenode_for_spec (&code->ext.alloc.ts));
	  else
	    /* Handle size computation of the type declared to alloc.  */
	    memsz = TYPE_SIZE_UNIT (TREE_TYPE (TREE_TYPE (se.expr)));

	  /* Store the caf-attributes for latter use.  */
	  if (flag_coarray == GFC_FCOARRAY_LIB
	      && (caf_attr = gfc_caf_attr (expr, true, &caf_refs_comp))
		 .codimension)
	    {
	      /* Scalar allocatable components in coarray'ed derived types make
		 it here and are treated now.  */
	      tree caf_decl, token;
	      gfc_se caf_se;

	      is_coarray = true;
	      /* Set flag, to add synchronize after the allocate.  */
	      needs_caf_sync = needs_caf_sync
		  || caf_attr.coarray_comp || !caf_refs_comp;

	      gfc_init_se (&caf_se, NULL);

	      caf_decl = gfc_get_tree_for_caf_expr (expr);
	      gfc_get_caf_token_offset (&caf_se, &token, NULL, caf_decl,
					NULL_TREE, NULL);
	      gfc_add_block_to_block (&se.pre, &caf_se.pre);
	      gfc_allocate_allocatable (&se.pre, se.expr, memsz,
					gfc_build_addr_expr (NULL_TREE, token),
					NULL_TREE, NULL_TREE, NULL_TREE,
					label_finish, expr, 1);
	    }
	  /* Allocate - for non-pointers with re-alloc checking.  */
	  else if (gfc_expr_attr (expr).allocatable)
	    gfc_allocate_allocatable (&se.pre, se.expr, memsz,
				      NULL_TREE, stat, errmsg, errlen,
				      label_finish, expr, 0);
	  else
	    gfc_allocate_using_malloc (&se.pre, se.expr, memsz, stat);
	}
      else
	{
	  /* Allocating coarrays needs a sync after the allocate executed.
	     Set the flag to add the sync after all objects are allocated.  */
	  if (flag_coarray == GFC_FCOARRAY_LIB
	      && (caf_attr = gfc_caf_attr (expr, true, &caf_refs_comp))
		 .codimension)
	    {
	      is_coarray = true;
	      needs_caf_sync = needs_caf_sync
		  || caf_attr.coarray_comp || !caf_refs_comp;
	    }

	  if (expr->ts.type == BT_CHARACTER && al_len != NULL_TREE
	      && expr3_len != NULL_TREE)
	    {
	      /* Arrays need to have a _len set before the array
		 descriptor is filled.  */
	      gfc_add_modify (&block, al_len,
			      fold_convert (TREE_TYPE (al_len), expr3_len));
	      /* Prevent setting the length twice.  */
	      al_len_needs_set = false;
	    }
	  else if (expr->ts.type == BT_CHARACTER && al_len != NULL_TREE
	      && code->ext.alloc.ts.u.cl->length)
	    {
	      /* Cover the cases where a string length is explicitly
		 specified by a type spec for deferred length character
		 arrays or unlimited polymorphic objects without a
		 source= or mold= expression.  */
	      gfc_init_se (&se_sz, NULL);
	      gfc_conv_expr (&se_sz, code->ext.alloc.ts.u.cl->length);
	      gfc_add_block_to_block (&block, &se_sz.pre);
	      gfc_add_modify (&block, al_len,
			      fold_convert (TREE_TYPE (al_len),
					    se_sz.expr));
	      al_len_needs_set = false;
	    }
	}

      gfc_add_block_to_block (&block, &se.pre);

      /* Error checking -- Note: ERRMSG only makes sense with STAT.  */
      if (code->expr1)
	{
	  tmp = build1_v (GOTO_EXPR, label_errmsg);
	  parm = fold_build2_loc (input_location, NE_EXPR,
				  logical_type_node, stat,
				  build_int_cst (TREE_TYPE (stat), 0));
	  tmp = fold_build3_loc (input_location, COND_EXPR, void_type_node,
				 gfc_unlikely (parm, PRED_FORTRAN_FAIL_ALLOC),
				 tmp, build_empty_stmt (input_location));
	  gfc_add_expr_to_block (&block, tmp);
	}

      /* Set the vptr only when no source= is set.  When source= is set, then
	 the trans_assignment below will set the vptr.  */
      if (al_vptr != NULL_TREE && (!code->expr3 || code->expr3->mold))
	{
	  if (expr3_vptr != NULL_TREE)
	    /* The vtab is already known, so just assign it.  */
	    gfc_add_modify (&block, al_vptr,
			    fold_convert (TREE_TYPE (al_vptr), expr3_vptr));
	  else
	    {
	      /* VPTR is fixed at compile time.  */
	      gfc_symbol *vtab;
	      gfc_typespec *ts;

	      if (code->expr3)
		/* Although expr3 is pre-evaluated above, it may happen,
		   that for arrays or in mold= cases the pre-evaluation
		   was not successful.  In these rare cases take the vtab
		   from the typespec of expr3 here.  */
		ts = &code->expr3->ts;
	      else if (code->ext.alloc.ts.type == BT_DERIVED || upoly_expr)
		/* The alloc_type_spec gives the type to allocate or the
		   al is unlimited polymorphic, which enforces the use of
		   an alloc_type_spec that is not necessarily a BT_DERIVED.  */
		ts = &code->ext.alloc.ts;
	      else
		/* Prepare for setting the vtab as declared.  */
		ts = &expr->ts;

	      vtab = gfc_find_vtab (ts);
	      gcc_assert (vtab);
	      tmp = gfc_build_addr_expr (NULL_TREE,
					 gfc_get_symbol_decl (vtab));
	      gfc_add_modify (&block, al_vptr,
			      fold_convert (TREE_TYPE (al_vptr), tmp));
	    }
	}

      /* Add assignment for string length.  */
      if (al_len != NULL_TREE && al_len_needs_set)
	{
	  if (expr3_len != NULL_TREE)
	    {
	      gfc_add_modify (&block, al_len,
			      fold_convert (TREE_TYPE (al_len),
					    expr3_len));
	      /* When tmp_expr3_len_flag is set, then expr3_len is
		 abused to carry the length information from the
		 alloc_type.  Clear it to prevent setting incorrect len
		 information in future loop iterations.  */
	      if (tmp_expr3_len_flag)
		/* No need to reset tmp_expr3_len_flag, because the
		   presence of an expr3 can not change within in the
		   loop.  */
		expr3_len = NULL_TREE;
	    }
	  else if (code->ext.alloc.ts.type == BT_CHARACTER
	      && code->ext.alloc.ts.u.cl->length)
	    {
	      /* Cover the cases where a string length is explicitly
		 specified by a type spec for deferred length character
		 arrays or unlimited polymorphic objects without a
		 source= or mold= expression.  */
	      if (expr3_esize == NULL_TREE || code->ext.alloc.ts.kind != 1)
		{
		  gfc_init_se (&se_sz, NULL);
		  gfc_conv_expr (&se_sz, code->ext.alloc.ts.u.cl->length);
		  gfc_add_block_to_block (&block, &se_sz.pre);
		  gfc_add_modify (&block, al_len,
				  fold_convert (TREE_TYPE (al_len),
						se_sz.expr));
		}
	      else
		gfc_add_modify (&block, al_len,
				fold_convert (TREE_TYPE (al_len),
					      expr3_esize));
	    }
	  else
	    /* No length information needed, because type to allocate
	       has no length.  Set _len to 0.  */
	    gfc_add_modify (&block, al_len,
			    fold_convert (TREE_TYPE (al_len),
					  integer_zero_node));
	}

      init_expr = NULL;
      if (code->expr3 && !code->expr3->mold && e3_is != E3_MOLD)
	{
	  /* Initialization via SOURCE block (or static default initializer).
	     Switch off automatic reallocation since we have just done the
	     ALLOCATE.  */
	  int realloc_lhs = flag_realloc_lhs;
	  gfc_expr *init_expr = gfc_expr_to_initialize (expr);
	  gfc_expr *rhs = e3rhs ? e3rhs : gfc_copy_expr (code->expr3);
	  flag_realloc_lhs = 0;
	  tmp = gfc_trans_assignment (init_expr, rhs, false, false, true,
				      false);
	  flag_realloc_lhs = realloc_lhs;
	  /* Free the expression allocated for init_expr.  */
	  gfc_free_expr (init_expr);
	  if (rhs != e3rhs)
	    gfc_free_expr (rhs);
	  gfc_add_expr_to_block (&block, tmp);
	}
      /* Set KIND and LEN PDT components and allocate those that are
         parameterized.  */
      else if (expr->ts.type == BT_DERIVED
	       && expr->ts.u.derived->attr.pdt_type)
	{
	  if (code->expr3 && code->expr3->param_list)
	    param_list = code->expr3->param_list;
	  else if (expr->param_list)
	    param_list = expr->param_list;
	  else
	    param_list = expr->symtree->n.sym->param_list;
	  tmp = gfc_allocate_pdt_comp (expr->ts.u.derived, se.expr,
				       expr->rank, param_list);
	  gfc_add_expr_to_block (&block, tmp);
	}
      /* Ditto for CLASS expressions.  */
      else if (expr->ts.type == BT_CLASS
	       && CLASS_DATA (expr)->ts.u.derived->attr.pdt_type)
	{
	  if (code->expr3 && code->expr3->param_list)
	    param_list = code->expr3->param_list;
	  else if (expr->param_list)
	    param_list = expr->param_list;
	  else
	    param_list = expr->symtree->n.sym->param_list;
	  tmp = gfc_allocate_pdt_comp (CLASS_DATA (expr)->ts.u.derived,
				       se.expr, expr->rank, param_list);
	  gfc_add_expr_to_block (&block, tmp);
	}
      else if (code->expr3 && code->expr3->mold
	       && code->expr3->ts.type == BT_CLASS)
	{
	  /* Use class_init_assign to initialize expr.  */
	  gfc_code *ini;
	  ini = gfc_get_code (EXEC_INIT_ASSIGN);
	  ini->expr1 = gfc_find_and_cut_at_last_class_ref (expr);
	  tmp = gfc_trans_class_init_assign (ini);
	  gfc_free_statements (ini);
	  gfc_add_expr_to_block (&block, tmp);
	}
      else if ((init_expr = allocate_get_initializer (code, expr)))
	{
	  /* Use class_init_assign to initialize expr.  */
	  gfc_code *ini;
	  int realloc_lhs = flag_realloc_lhs;
	  ini = gfc_get_code (EXEC_INIT_ASSIGN);
	  ini->expr1 = gfc_expr_to_initialize (expr);
	  ini->expr2 = init_expr;
	  flag_realloc_lhs = 0;
	  tmp= gfc_trans_init_assign (ini);
	  flag_realloc_lhs = realloc_lhs;
	  gfc_free_statements (ini);
	  /* Init_expr is freeed by above free_statements, just need to null
	     it here.  */
	  init_expr = NULL;
	  gfc_add_expr_to_block (&block, tmp);
	}

      /* Nullify all pointers in derived type coarrays.  This registers a
	 token for them which allows their allocation.  */
      if (is_coarray)
	{
	  gfc_symbol *type = NULL;
	  symbol_attribute caf_attr;
	  int rank = 0;
	  if (code->ext.alloc.ts.type == BT_DERIVED
	      && code->ext.alloc.ts.u.derived->attr.pointer_comp)
	    {
	      type = code->ext.alloc.ts.u.derived;
	      rank = type->attr.dimension ? type->as->rank : 0;
	      gfc_clear_attr (&caf_attr);
	    }
	  else if (expr->ts.type == BT_DERIVED
		   && expr->ts.u.derived->attr.pointer_comp)
	    {
	      type = expr->ts.u.derived;
	      rank = expr->rank;
	      caf_attr = gfc_caf_attr (expr, true);
	    }

	  /* Initialize the tokens of pointer components in derived type
	     coarrays.  */
	  if (type)
	    {
	      tmp = (caf_attr.codimension && !caf_attr.dimension)
		  ? gfc_conv_descriptor_data_get (se.expr) : se.expr;
	      tmp = gfc_nullify_alloc_comp (type, tmp, rank,
					    GFC_STRUCTURE_CAF_MODE_IN_COARRAY);
	      gfc_add_expr_to_block (&block, tmp);
	    }
	}

      gfc_free_expr (expr);
    } // for-loop

  if (e3rhs)
    {
      if (newsym)
	{
	  gfc_free_symbol (newsym->n.sym);
	  XDELETE (newsym);
	}
      gfc_free_expr (e3rhs);
    }
  /* STAT.  */
  if (code->expr1)
    {
      tmp = build1_v (LABEL_EXPR, label_errmsg);
      gfc_add_expr_to_block (&block, tmp);
    }

  /* ERRMSG - only useful if STAT is present.  */
  if (code->expr1 && code->expr2)
    {
      const char *msg = "Attempt to allocate an allocated object";
      tree slen, dlen, errmsg_str;
      stmtblock_t errmsg_block;

      gfc_init_block (&errmsg_block);

      errmsg_str = gfc_create_var (pchar_type_node, "ERRMSG");
      gfc_add_modify (&errmsg_block, errmsg_str,
		gfc_build_addr_expr (pchar_type_node,
			gfc_build_localized_cstring_const (msg)));

      slen = build_int_cst (gfc_charlen_type_node, ((int) strlen (msg)));
      dlen = gfc_get_expr_charlen (code->expr2);
      slen = fold_build2_loc (input_location, MIN_EXPR,
			      TREE_TYPE (slen), dlen, slen);

      gfc_trans_string_copy (&errmsg_block, dlen, errmsg,
			     code->expr2->ts.kind,
			     slen, errmsg_str,
			     gfc_default_character_kind);
      dlen = gfc_finish_block (&errmsg_block);

      tmp = fold_build2_loc (input_location, NE_EXPR, logical_type_node,
			     stat, build_int_cst (TREE_TYPE (stat), 0));

      tmp = build3_v (COND_EXPR, tmp,
		      dlen, build_empty_stmt (input_location));

      gfc_add_expr_to_block (&block, tmp);
    }

  /* STAT block.  */
  if (code->expr1)
    {
      if (TREE_USED (label_finish))
	{
	  tmp = build1_v (LABEL_EXPR, label_finish);
	  gfc_add_expr_to_block (&block, tmp);
	}

      gfc_init_se (&se, NULL);
      gfc_conv_expr_lhs (&se, code->expr1);
      tmp = convert (TREE_TYPE (se.expr), stat);
      gfc_add_modify (&block, se.expr, tmp);
    }

  if (needs_caf_sync)
    {
      /* Add a sync all after the allocation has been executed.  */
      tmp = build_call_expr_loc (input_location, gfor_fndecl_caf_sync_all,
				 3, null_pointer_node, null_pointer_node,
				 integer_zero_node);
      gfc_add_expr_to_block (&post, tmp);
    }

  gfc_add_block_to_block (&block, &se.post);
  gfc_add_block_to_block (&block, &post);

  return gfc_finish_block (&block);
}


/* Translate a DEALLOCATE statement.  */

tree
gfc_trans_deallocate (gfc_code *code)
{
  gfc_se se;
  gfc_alloc *al;
  tree apstat, pstat, stat, errmsg, errlen, tmp;
  tree label_finish, label_errmsg;
  stmtblock_t block;

  pstat = apstat = stat = errmsg = errlen = tmp = NULL_TREE;
  label_finish = label_errmsg = NULL_TREE;

  gfc_start_block (&block);

  /* Count the number of failed deallocations.  If deallocate() was
     called with STAT= , then set STAT to the count.  If deallocate
     was called with ERRMSG, then set ERRMG to a string.  */
  if (code->expr1)
    {
      tree gfc_int4_type_node = gfc_get_int_type (4);

      stat = gfc_create_var (gfc_int4_type_node, "stat");
      pstat = gfc_build_addr_expr (NULL_TREE, stat);

      /* GOTO destinations.  */
      label_errmsg = gfc_build_label_decl (NULL_TREE);
      label_finish = gfc_build_label_decl (NULL_TREE);
      TREE_USED (label_finish) = 0;
    }

  /* Set ERRMSG - only needed if STAT is available.  */
  if (code->expr1 && code->expr2)
    {
      gfc_init_se (&se, NULL);
      se.want_pointer = 1;
      gfc_conv_expr_lhs (&se, code->expr2);
      errmsg = se.expr;
      errlen = se.string_length;
    }

  for (al = code->ext.alloc.list; al != NULL; al = al->next)
    {
      gfc_expr *expr = gfc_copy_expr (al->expr);
      bool is_coarray = false, is_coarray_array = false;
      int caf_mode = 0;

      gcc_assert (expr->expr_type == EXPR_VARIABLE);

      if (expr->ts.type == BT_CLASS)
	gfc_add_data_component (expr);

      gfc_init_se (&se, NULL);
      gfc_start_block (&se.pre);

      se.want_pointer = 1;
      se.descriptor_only = 1;
      gfc_conv_expr (&se, expr);

      /* Deallocate PDT components that are parameterized.  */
      tmp = NULL;
      if (expr->ts.type == BT_DERIVED
	  && expr->ts.u.derived->attr.pdt_type
	  && expr->symtree->n.sym->param_list)
	tmp = gfc_deallocate_pdt_comp (expr->ts.u.derived, se.expr, expr->rank);
      else if (expr->ts.type == BT_CLASS
	       && CLASS_DATA (expr)->ts.u.derived->attr.pdt_type
	       && expr->symtree->n.sym->param_list)
	tmp = gfc_deallocate_pdt_comp (CLASS_DATA (expr)->ts.u.derived,
				       se.expr, expr->rank);

      if (tmp)
	gfc_add_expr_to_block (&block, tmp);

      if (flag_coarray == GFC_FCOARRAY_LIB
	  || flag_coarray == GFC_FCOARRAY_SINGLE)
	{
	  bool comp_ref;
	  symbol_attribute caf_attr = gfc_caf_attr (expr, false, &comp_ref);
	  if (caf_attr.codimension)
	    {
	      is_coarray = true;
	      is_coarray_array = caf_attr.dimension || !comp_ref
		  || caf_attr.coarray_comp;

	      if (flag_coarray == GFC_FCOARRAY_LIB)
		/* When the expression to deallocate is referencing a
		   component, then only deallocate it, but do not
		   deregister.  */
		caf_mode = GFC_STRUCTURE_CAF_MODE_IN_COARRAY
		    | (comp_ref && !caf_attr.coarray_comp
		       ? GFC_STRUCTURE_CAF_MODE_DEALLOC_ONLY : 0);
	    }
	}

      if (expr->rank || is_coarray_array)
	{
	  gfc_ref *ref;

	  if (gfc_bt_struct (expr->ts.type)
	      && expr->ts.u.derived->attr.alloc_comp
	      && !gfc_is_finalizable (expr->ts.u.derived, NULL))
	    {
	      gfc_ref *last = NULL;

	      for (ref = expr->ref; ref; ref = ref->next)
		if (ref->type == REF_COMPONENT)
		  last = ref;

	      /* Do not deallocate the components of a derived type
		 ultimate pointer component.  */
	      if (!(last && last->u.c.component->attr.pointer)
		    && !(!last && expr->symtree->n.sym->attr.pointer))
		{
		  if (is_coarray && expr->rank == 0
		      && (!last || !last->u.c.component->attr.dimension)
		      && GFC_DESCRIPTOR_TYPE_P (TREE_TYPE (se.expr)))
		    {
		      /* Add the ref to the data member only, when this is not
			 a regular array or deallocate_alloc_comp will try to
			 add another one.  */
		      tmp = gfc_conv_descriptor_data_get (se.expr);
		    }
		  else
		    tmp = se.expr;
		  tmp = gfc_deallocate_alloc_comp (expr->ts.u.derived, tmp,
						   expr->rank, caf_mode);
		  gfc_add_expr_to_block (&se.pre, tmp);
		}
	    }

	  if (GFC_DESCRIPTOR_TYPE_P (TREE_TYPE (se.expr)))
	    {
	      gfc_coarray_deregtype caf_dtype;

	      if (is_coarray)
		caf_dtype = gfc_caf_is_dealloc_only (caf_mode)
		    ? GFC_CAF_COARRAY_DEALLOCATE_ONLY
		    : GFC_CAF_COARRAY_DEREGISTER;
	      else
		caf_dtype = GFC_CAF_COARRAY_NOCOARRAY;
	      tmp = gfc_deallocate_with_status (se.expr, pstat, errmsg, errlen,
						label_finish, false, expr,
						caf_dtype);
	      gfc_add_expr_to_block (&se.pre, tmp);
	    }
	  else if (TREE_CODE (se.expr) == COMPONENT_REF
		   && TREE_CODE (TREE_TYPE (se.expr)) == ARRAY_TYPE
		   && TREE_CODE (TREE_TYPE (TREE_TYPE (se.expr)))
			== RECORD_TYPE)
	    {
	      /* class.c(finalize_component) generates these, when a
		 finalizable entity has a non-allocatable derived type array
		 component, which has allocatable components. Obtain the
		 derived type of the array and deallocate the allocatable
		 components. */
	      for (ref = expr->ref; ref; ref = ref->next)
		{
		  if (ref->u.c.component->attr.dimension
		      && ref->u.c.component->ts.type == BT_DERIVED)
		    break;
		}

	      if (ref && ref->u.c.component->ts.u.derived->attr.alloc_comp
		  && !gfc_is_finalizable (ref->u.c.component->ts.u.derived,
					  NULL))
		{
		  tmp = gfc_deallocate_alloc_comp
				(ref->u.c.component->ts.u.derived,
				 se.expr, expr->rank);
		  gfc_add_expr_to_block (&se.pre, tmp);
		}
	    }

	  if (al->expr->ts.type == BT_CLASS)
	    {
	      gfc_reset_vptr (&se.pre, al->expr);
	      if (UNLIMITED_POLY (al->expr)
		  || (al->expr->ts.type == BT_DERIVED
		      && al->expr->ts.u.derived->attr.unlimited_polymorphic))
		/* Clear _len, too.  */
		gfc_reset_len (&se.pre, al->expr);
	    }
	}
      else
	{
	  tmp = gfc_deallocate_scalar_with_status (se.expr, pstat, label_finish,
						   false, al->expr,
						   al->expr->ts, is_coarray);
	  gfc_add_expr_to_block (&se.pre, tmp);

	  /* Set to zero after deallocation.  */
	  tmp = fold_build2_loc (input_location, MODIFY_EXPR, void_type_node,
				 se.expr,
				 build_int_cst (TREE_TYPE (se.expr), 0));
	  gfc_add_expr_to_block (&se.pre, tmp);

	  if (al->expr->ts.type == BT_CLASS)
	    {
	      gfc_reset_vptr (&se.pre, al->expr);
	      if (UNLIMITED_POLY (al->expr)
		  || (al->expr->ts.type == BT_DERIVED
		      && al->expr->ts.u.derived->attr.unlimited_polymorphic))
		/* Clear _len, too.  */
		gfc_reset_len (&se.pre, al->expr);
	    }
	}

      if (code->expr1)
	{
          tree cond;

	  cond = fold_build2_loc (input_location, NE_EXPR, logical_type_node, stat,
				  build_int_cst (TREE_TYPE (stat), 0));
	  tmp = fold_build3_loc (input_location, COND_EXPR, void_type_node,
				 gfc_unlikely (cond, PRED_FORTRAN_FAIL_ALLOC),
				 build1_v (GOTO_EXPR, label_errmsg),
				 build_empty_stmt (input_location));
	  gfc_add_expr_to_block (&se.pre, tmp);
	}

      tmp = gfc_finish_block (&se.pre);
      gfc_add_expr_to_block (&block, tmp);
      gfc_free_expr (expr);
    }

  if (code->expr1)
    {
      tmp = build1_v (LABEL_EXPR, label_errmsg);
      gfc_add_expr_to_block (&block, tmp);
    }

  /* Set ERRMSG - only needed if STAT is available.  */
  if (code->expr1 && code->expr2)
    {
      const char *msg = "Attempt to deallocate an unallocated object";
      stmtblock_t errmsg_block;
      tree errmsg_str, slen, dlen, cond;

      gfc_init_block (&errmsg_block);

      errmsg_str = gfc_create_var (pchar_type_node, "ERRMSG");
      gfc_add_modify (&errmsg_block, errmsg_str,
		gfc_build_addr_expr (pchar_type_node,
                        gfc_build_localized_cstring_const (msg)));
      slen = build_int_cst (gfc_charlen_type_node, ((int) strlen (msg)));
      dlen = gfc_get_expr_charlen (code->expr2);

      gfc_trans_string_copy (&errmsg_block, dlen, errmsg, code->expr2->ts.kind,
			     slen, errmsg_str, gfc_default_character_kind);
      tmp = gfc_finish_block (&errmsg_block);

      cond = fold_build2_loc (input_location, NE_EXPR, logical_type_node, stat,
			     build_int_cst (TREE_TYPE (stat), 0));
      tmp = fold_build3_loc (input_location, COND_EXPR, void_type_node,
			     gfc_unlikely (cond, PRED_FORTRAN_FAIL_ALLOC), tmp,
			     build_empty_stmt (input_location));

      gfc_add_expr_to_block (&block, tmp);
    }

  if (code->expr1 && TREE_USED (label_finish))
    {
      tmp = build1_v (LABEL_EXPR, label_finish);
      gfc_add_expr_to_block (&block, tmp);
    }

  /* Set STAT.  */
  if (code->expr1)
    {
      gfc_init_se (&se, NULL);
      gfc_conv_expr_lhs (&se, code->expr1);
      tmp = convert (TREE_TYPE (se.expr), stat);
      gfc_add_modify (&block, se.expr, tmp);
    }

  return gfc_finish_block (&block);
}

#include "gt-fortran-trans-stmt.h"<|MERGE_RESOLUTION|>--- conflicted
+++ resolved
@@ -696,8 +696,6 @@
     }
 }
 
-<<<<<<< HEAD
-=======
 /* Translate the FORM TEAM statement.  */
 
 tree
@@ -802,7 +800,6 @@
       return build_call_expr_loc (input_location, tmp, 1, integer_zero_node);
     }
 }
->>>>>>> 83ff9939
 
 tree
 gfc_trans_lock_unlock (gfc_code *code, gfc_exec_op op)
