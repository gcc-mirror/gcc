--- conflicted
+++ resolved
@@ -1219,20 +1219,12 @@
   if (in_lto_p)
     {
       if (odr_types_equivalent_p (t1, t2))
-<<<<<<< HEAD
-       return true;
-=======
 	return true;
->>>>>>> b602de4e
     }
   else
     {
       if (TYPE_MAIN_VARIANT (t1) == TYPE_MAIN_VARIANT (t2))
-<<<<<<< HEAD
-       return true;
-=======
 	return true;
->>>>>>> b602de4e
     }
   if (!TYPE_BINFO (t2))
     return false;
