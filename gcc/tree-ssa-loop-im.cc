/* Loop invariant motion.
   Copyright (C) 2003-2022 Free Software Foundation, Inc.

This file is part of GCC.

GCC is free software; you can redistribute it and/or modify it
under the terms of the GNU General Public License as published by the
Free Software Foundation; either version 3, or (at your option) any
later version.

GCC is distributed in the hope that it will be useful, but WITHOUT
ANY WARRANTY; without even the implied warranty of MERCHANTABILITY or
FITNESS FOR A PARTICULAR PURPOSE.  See the GNU General Public License
for more details.

You should have received a copy of the GNU General Public License
along with GCC; see the file COPYING3.  If not see
<http://www.gnu.org/licenses/>.  */

#include "config.h"
#include "system.h"
#include "coretypes.h"
#include "backend.h"
#include "tree.h"
#include "gimple.h"
#include "cfghooks.h"
#include "tree-pass.h"
#include "ssa.h"
#include "gimple-pretty-print.h"
#include "fold-const.h"
#include "cfganal.h"
#include "tree-eh.h"
#include "gimplify.h"
#include "gimple-iterator.h"
#include "tree-cfg.h"
#include "tree-ssa-loop-manip.h"
#include "tree-ssa-loop.h"
#include "tree-into-ssa.h"
#include "cfgloop.h"
#include "tree-affine.h"
#include "tree-ssa-propagate.h"
#include "trans-mem.h"
#include "gimple-fold.h"
#include "tree-scalar-evolution.h"
#include "tree-ssa-loop-niter.h"
#include "alias.h"
#include "builtins.h"
#include "tree-dfa.h"
#include "tree-ssa.h"
#include "dbgcnt.h"
#include "graphite-oacc.h"
#include "internal-fn.h"

/* TODO:  Support for predicated code motion.  I.e.

   while (1)
     {
       if (cond)
	 {
	   a = inv;
	   something;
	 }
     }

   Where COND and INV are invariants, but evaluating INV may trap or be
   invalid from some other reason if !COND.  This may be transformed to

   if (cond)
     a = inv;
   while (1)
     {
       if (cond)
	 something;
     }  */

/* The auxiliary data kept for each statement.  */

struct lim_aux_data
{
  class loop *max_loop;	/* The outermost loop in that the statement
				   is invariant.  */

  class loop *tgt_loop;	/* The loop out of that we want to move the
				   invariant.  */

  class loop *always_executed_in;
				/* The outermost loop for that we are sure
				   the statement is executed if the loop
				   is entered.  */

  unsigned cost;		/* Cost of the computation performed by the
				   statement.  */

  unsigned ref;			/* The simple_mem_ref in this stmt or 0.  */

  vec<gimple *> depends;	/* Vector of statements that must be also
				   hoisted out of the loop when this statement
				   is hoisted; i.e. those that define the
				   operands of the statement and are inside of
				   the MAX_LOOP loop.  */
};

/* Maps statements to their lim_aux_data.  */

static hash_map<gimple *, lim_aux_data *> *lim_aux_data_map;

/* Description of a memory reference location.  */

struct mem_ref_loc
{
  tree *ref;			/* The reference itself.  */
  gimple *stmt;			/* The statement in that it occurs.  */
};


/* Description of a memory reference.  */

class im_mem_ref
{
public:
  unsigned id : 30;		/* ID assigned to the memory reference
				   (its index in memory_accesses.refs_list)  */
  unsigned ref_canonical : 1;   /* Whether mem.ref was canonicalized.  */
  unsigned ref_decomposed : 1;  /* Whether the ref was hashed from mem.  */
  hashval_t hash;		/* Its hash value.  */

  /* The memory access itself and associated caching of alias-oracle
     query meta-data.  We are using mem.ref == error_mark_node for the
     case the reference is represented by its single access stmt
     in accesses_in_loop[0].  */
  ao_ref mem;

  bitmap stored;		/* The set of loops in that this memory location
				   is stored to.  */
  bitmap loaded;		/* The set of loops in that this memory location
				   is loaded from.  */
  vec<mem_ref_loc>		accesses_in_loop;
				/* The locations of the accesses.  */

  /* The following set is computed on demand.  */
  bitmap_head dep_loop;		/* The set of loops in that the memory
				   reference is {in,}dependent in
				   different modes.  */
};

/* We use six bits per loop in the ref->dep_loop bitmap to record
   the dep_kind x dep_state combinations.  */

enum dep_kind { lim_raw, sm_war, sm_waw };
enum dep_state { dep_unknown, dep_independent, dep_dependent };

/* coldest outermost loop for given loop.  */
vec<class loop *> coldest_outermost_loop;
/* hotter outer loop nearest to given loop.  */
vec<class loop *> hotter_than_inner_loop;

/* Populate the loop dependence cache of REF for LOOP, KIND with STATE.  */

static void
record_loop_dependence (class loop *loop, im_mem_ref *ref,
			dep_kind kind, dep_state state)
{
  gcc_assert (state != dep_unknown);
  unsigned bit = 6 * loop->num + kind * 2 + state == dep_dependent ? 1 : 0;
  bitmap_set_bit (&ref->dep_loop, bit);
}

/* Query the loop dependence cache of REF for LOOP, KIND.  */

static dep_state
query_loop_dependence (class loop *loop, im_mem_ref *ref, dep_kind kind)
{
  unsigned first_bit = 6 * loop->num + kind * 2;
  if (bitmap_bit_p (&ref->dep_loop, first_bit))
    return dep_independent;
  else if (bitmap_bit_p (&ref->dep_loop, first_bit + 1))
    return dep_dependent;
  return dep_unknown;
}

/* Mem_ref hashtable helpers.  */

struct mem_ref_hasher : nofree_ptr_hash <im_mem_ref>
{
  typedef ao_ref *compare_type;
  static inline hashval_t hash (const im_mem_ref *);
  static inline bool equal (const im_mem_ref *, const ao_ref *);
};

/* A hash function for class im_mem_ref object OBJ.  */

inline hashval_t
mem_ref_hasher::hash (const im_mem_ref *mem)
{
  return mem->hash;
}

/* An equality function for class im_mem_ref object MEM1 with
   memory reference OBJ2.  */

inline bool
mem_ref_hasher::equal (const im_mem_ref *mem1, const ao_ref *obj2)
{
  if (obj2->max_size_known_p ())
    return (mem1->ref_decomposed
	    && ((TREE_CODE (mem1->mem.base) == MEM_REF
		 && TREE_CODE (obj2->base) == MEM_REF
		 && operand_equal_p (TREE_OPERAND (mem1->mem.base, 0),
				     TREE_OPERAND (obj2->base, 0), 0)
		 && known_eq (mem_ref_offset (mem1->mem.base) * BITS_PER_UNIT + mem1->mem.offset,
			      mem_ref_offset (obj2->base) * BITS_PER_UNIT + obj2->offset))
		|| (operand_equal_p (mem1->mem.base, obj2->base, 0)
		    && known_eq (mem1->mem.offset, obj2->offset)))
	    && known_eq (mem1->mem.size, obj2->size)
	    && known_eq (mem1->mem.max_size, obj2->max_size)
	    && mem1->mem.volatile_p == obj2->volatile_p
	    && (mem1->mem.ref_alias_set == obj2->ref_alias_set
		/* We are not canonicalizing alias-sets but for the
		   special-case we didn't canonicalize yet and the
		   incoming ref is a alias-set zero MEM we pick
		   the correct one already.  */
		|| (!mem1->ref_canonical
		    && (TREE_CODE (obj2->ref) == MEM_REF
			|| TREE_CODE (obj2->ref) == TARGET_MEM_REF)
		    && obj2->ref_alias_set == 0)
		/* Likewise if there's a canonical ref with alias-set zero.  */
		|| (mem1->ref_canonical && mem1->mem.ref_alias_set == 0))
	    && types_compatible_p (TREE_TYPE (mem1->mem.ref),
				   TREE_TYPE (obj2->ref)));
  else
    return operand_equal_p (mem1->mem.ref, obj2->ref, 0);
}


/* Description of memory accesses in loops.  */

static struct
{
  /* The hash table of memory references accessed in loops.  */
  hash_table<mem_ref_hasher> *refs;

  /* The list of memory references.  */
  vec<im_mem_ref *> refs_list;

  /* The set of memory references accessed in each loop.  */
  vec<bitmap_head> refs_loaded_in_loop;

  /* The set of memory references stored in each loop.  */
  vec<bitmap_head> refs_stored_in_loop;

  /* The set of memory references stored in each loop, including subloops .  */
  vec<bitmap_head> all_refs_stored_in_loop;

  /* Cache for expanding memory addresses.  */
  hash_map<tree, name_expansion *> *ttae_cache;
} memory_accesses;

/* Obstack for the bitmaps in the above data structures.  */
static bitmap_obstack lim_bitmap_obstack;
static obstack mem_ref_obstack;

static bool ref_indep_loop_p (class loop *, im_mem_ref *, dep_kind);
static bool ref_always_accessed_p (class loop *, im_mem_ref *, bool);
static bool refs_independent_p (im_mem_ref *, im_mem_ref *, bool = true);

/* Minimum cost of an expensive expression.  */
#define LIM_EXPENSIVE ((unsigned) param_lim_expensive)

/* The outermost loop for which execution of the header guarantees that the
   block will be executed.  */
#define ALWAYS_EXECUTED_IN(BB) ((class loop *) (BB)->aux)
#define SET_ALWAYS_EXECUTED_IN(BB, VAL) ((BB)->aux = (void *) (VAL))

/* ID of the shared unanalyzable mem.  */
#define UNANALYZABLE_MEM_ID 0

/* Whether the reference was analyzable.  */
#define MEM_ANALYZABLE(REF) ((REF)->id != UNANALYZABLE_MEM_ID)

static struct lim_aux_data *
init_lim_data (gimple *stmt)
{
  lim_aux_data *p = XCNEW (struct lim_aux_data);
  lim_aux_data_map->put (stmt, p);

  return p;
}

static struct lim_aux_data *
get_lim_data (gimple *stmt)
{
  lim_aux_data **p = lim_aux_data_map->get (stmt);
  if (!p)
    return NULL;

  return *p;
}

/* Releases the memory occupied by DATA.  */

static void
free_lim_aux_data (struct lim_aux_data *data)
{
  data->depends.release ();
  free (data);
}

static void
clear_lim_data (gimple *stmt)
{
  lim_aux_data **p = lim_aux_data_map->get (stmt);
  if (!p)
    return;

  free_lim_aux_data (*p);
  *p = NULL;
}


/* The possibilities of statement movement.  */
enum move_pos
  {
    MOVE_IMPOSSIBLE,		/* No movement -- side effect expression.  */
    MOVE_PRESERVE_EXECUTION,	/* Must not cause the non-executed statement
				   become executed -- memory accesses, ... */
    MOVE_POSSIBLE		/* Unlimited movement.  */
  };


/* If it is possible to hoist the statement STMT unconditionally,
   returns MOVE_POSSIBLE.
   If it is possible to hoist the statement STMT, but we must avoid making
   it executed if it would not be executed in the original program (e.g.
   because it may trap), return MOVE_PRESERVE_EXECUTION.
   Otherwise return MOVE_IMPOSSIBLE.  */

<<<<<<< HEAD
enum move_pos
movement_possibility (gimple *stmt, bool restrict_oacc_hoisting)
=======
static enum move_pos
movement_possibility_1 (gimple *stmt)
>>>>>>> 1a8af012
{
  tree lhs;
  enum move_pos ret = MOVE_POSSIBLE;

  if (restrict_oacc_hoisting && oacc_get_fn_attrib (cfun->decl)
      && gimple_code (stmt) == GIMPLE_ASSIGN)
    {
      tree rhs = gimple_assign_rhs1 (stmt);

      if (TREE_CODE (rhs) == VIEW_CONVERT_EXPR)
	rhs = TREE_OPERAND (rhs, 0);

      if (TREE_CODE (rhs) == ARRAY_REF)
	  return MOVE_IMPOSSIBLE;
    }

  if (flag_unswitch_loops
      && gimple_code (stmt) == GIMPLE_COND)
    {
      /* If we perform unswitching, force the operands of the invariant
	 condition to be moved out of the loop.  */
      return MOVE_POSSIBLE;
    }

  if (gimple_code (stmt) == GIMPLE_PHI
      && gimple_phi_num_args (stmt) <= 2
      && !virtual_operand_p (gimple_phi_result (stmt))
      && !SSA_NAME_OCCURS_IN_ABNORMAL_PHI (gimple_phi_result (stmt)))
    return MOVE_POSSIBLE;

  if (gimple_get_lhs (stmt) == NULL_TREE)
    return MOVE_IMPOSSIBLE;

  if (gimple_vdef (stmt))
    return MOVE_IMPOSSIBLE;

  if (stmt_ends_bb_p (stmt)
      || gimple_has_volatile_ops (stmt)
      || gimple_has_side_effects (stmt)
      || stmt_could_throw_p (cfun, stmt))
    return MOVE_IMPOSSIBLE;

  if (is_gimple_call (stmt))
    {
      /* While pure or const call is guaranteed to have no side effects, we
	 cannot move it arbitrarily.  Consider code like

	 char *s = something ();

	 while (1)
	   {
	     if (s)
	       t = strlen (s);
	     else
	       t = 0;
	   }

	 Here the strlen call cannot be moved out of the loop, even though
	 s is invariant.  In addition to possibly creating a call with
	 invalid arguments, moving out a function call that is not executed
	 may cause performance regressions in case the call is costly and
	 not executed at all.  */
      ret = MOVE_PRESERVE_EXECUTION;
      lhs = gimple_call_lhs (stmt);
    }
  else if (is_gimple_assign (stmt))
    lhs = gimple_assign_lhs (stmt);
  else
    return MOVE_IMPOSSIBLE;

  if (TREE_CODE (lhs) == SSA_NAME
      && SSA_NAME_OCCURS_IN_ABNORMAL_PHI (lhs))
    return MOVE_IMPOSSIBLE;

  if (TREE_CODE (lhs) != SSA_NAME
      || gimple_could_trap_p (stmt))
    return MOVE_PRESERVE_EXECUTION;

  /* Non local loads in a transaction cannot be hoisted out.  Well,
     unless the load happens on every path out of the loop, but we
     don't take this into account yet.  */
  if (flag_tm
      && gimple_in_transaction (stmt)
      && gimple_assign_single_p (stmt))
    {
      tree rhs = gimple_assign_rhs1 (stmt);
      if (DECL_P (rhs) && is_global_var (rhs))
	{
	  if (dump_file)
	    {
	      fprintf (dump_file, "Cannot hoist conditional load of ");
	      print_generic_expr (dump_file, rhs, TDF_SLIM);
	      fprintf (dump_file, " because it is in a transaction.\n");
	    }
	  return MOVE_IMPOSSIBLE;
	}
    }

  return ret;
}

static enum move_pos
movement_possibility (gimple *stmt)
{
  enum move_pos pos = movement_possibility_1 (stmt);
  if (pos == MOVE_POSSIBLE)
    {
      use_operand_p use_p;
      ssa_op_iter ssa_iter;
      FOR_EACH_PHI_OR_STMT_USE (use_p, stmt, ssa_iter, SSA_OP_USE)
	if (TREE_CODE (USE_FROM_PTR (use_p)) == SSA_NAME
	    && ssa_name_maybe_undef_p (USE_FROM_PTR (use_p)))
	  return MOVE_PRESERVE_EXECUTION;
    }
  return pos;
}


/* Compare the profile count inequality of bb and loop's preheader, it is
   three-state as stated in profile-count.h, FALSE is returned if inequality
   cannot be decided.  */
bool
bb_colder_than_loop_preheader (basic_block bb, class loop *loop)
{
  gcc_assert (bb && loop);
  return bb->count < loop_preheader_edge (loop)->src->count;
}

/* Check coldest loop between OUTERMOST_LOOP and LOOP by comparing profile
   count.
  It does three steps check:
  1) Check whether CURR_BB is cold in it's own loop_father, if it is cold, just
  return NULL which means it should not be moved out at all;
  2) CURR_BB is NOT cold, check if pre-computed COLDEST_LOOP is outside of
  OUTERMOST_LOOP, if it is inside of OUTERMOST_LOOP, return the COLDEST_LOOP;
  3) If COLDEST_LOOP is outside of OUTERMOST_LOOP, check whether there is a
  hotter loop between OUTERMOST_LOOP and loop in pre-computed
  HOTTER_THAN_INNER_LOOP, return it's nested inner loop, otherwise return
  OUTERMOST_LOOP.
  At last, the coldest_loop is inside of OUTERMOST_LOOP, just return it as
  the hoist target.  */

static class loop *
get_coldest_out_loop (class loop *outermost_loop, class loop *loop,
		      basic_block curr_bb)
{
  gcc_assert (outermost_loop == loop
	      || flow_loop_nested_p (outermost_loop, loop));

  /* If bb_colder_than_loop_preheader returns false due to three-state
    comparision, OUTERMOST_LOOP is returned finally to preserve the behavior.
    Otherwise, return the coldest loop between OUTERMOST_LOOP and LOOP.  */
  if (curr_bb && bb_colder_than_loop_preheader (curr_bb, loop))
    return NULL;

  class loop *coldest_loop = coldest_outermost_loop[loop->num];
  if (loop_depth (coldest_loop) < loop_depth (outermost_loop))
    {
      class loop *hotter_loop = hotter_than_inner_loop[loop->num];
      if (!hotter_loop
	  || loop_depth (hotter_loop) < loop_depth (outermost_loop))
	return outermost_loop;

      /*  hotter_loop is between OUTERMOST_LOOP and LOOP like:
	[loop tree root, ..., coldest_loop, ..., outermost_loop, ...,
	hotter_loop, second_coldest_loop, ..., loop]
	return second_coldest_loop to be the hoist target.  */
      class loop *aloop;
      for (aloop = hotter_loop->inner; aloop; aloop = aloop->next)
	if (aloop == loop || flow_loop_nested_p (aloop, loop))
	  return aloop;
    }
  return coldest_loop;
}

/* Suppose that operand DEF is used inside the LOOP.  Returns the outermost
   loop to that we could move the expression using DEF if it did not have
   other operands, i.e. the outermost loop enclosing LOOP in that the value
   of DEF is invariant.  */

static class loop *
outermost_invariant_loop (tree def, class loop *loop)
{
  gimple *def_stmt;
  basic_block def_bb;
  class loop *max_loop;
  struct lim_aux_data *lim_data;

  if (!def)
    return superloop_at_depth (loop, 1);

  if (TREE_CODE (def) != SSA_NAME)
    {
      gcc_assert (is_gimple_min_invariant (def));
      return superloop_at_depth (loop, 1);
    }

  def_stmt = SSA_NAME_DEF_STMT (def);
  def_bb = gimple_bb (def_stmt);
  if (!def_bb)
    return superloop_at_depth (loop, 1);

  max_loop = find_common_loop (loop, def_bb->loop_father);

  lim_data = get_lim_data (def_stmt);
  if (lim_data != NULL && lim_data->max_loop != NULL)
    max_loop = find_common_loop (max_loop,
				 loop_outer (lim_data->max_loop));
  if (max_loop == loop)
    return NULL;
  max_loop = superloop_at_depth (loop, loop_depth (max_loop) + 1);

  return max_loop;
}

/* DATA is a structure containing information associated with a statement
   inside LOOP.  DEF is one of the operands of this statement.

   Find the outermost loop enclosing LOOP in that value of DEF is invariant
   and record this in DATA->max_loop field.  If DEF itself is defined inside
   this loop as well (i.e. we need to hoist it out of the loop if we want
   to hoist the statement represented by DATA), record the statement in that
   DEF is defined to the DATA->depends list.  Additionally if ADD_COST is true,
   add the cost of the computation of DEF to the DATA->cost.

   If DEF is not invariant in LOOP, return false.  Otherwise return TRUE.  */

static bool
add_dependency (tree def, struct lim_aux_data *data, class loop *loop,
		bool add_cost)
{
  gimple *def_stmt = SSA_NAME_DEF_STMT (def);
  basic_block def_bb = gimple_bb (def_stmt);
  class loop *max_loop;
  struct lim_aux_data *def_data;

  if (!def_bb)
    return true;

  max_loop = outermost_invariant_loop (def, loop);
  if (!max_loop)
    return false;

  if (flow_loop_nested_p (data->max_loop, max_loop))
    data->max_loop = max_loop;

  def_data = get_lim_data (def_stmt);
  if (!def_data)
    return true;

  if (add_cost
      /* Only add the cost if the statement defining DEF is inside LOOP,
	 i.e. if it is likely that by moving the invariants dependent
	 on it, we will be able to avoid creating a new register for
	 it (since it will be only used in these dependent invariants).  */
      && def_bb->loop_father == loop)
    data->cost += def_data->cost;

  data->depends.safe_push (def_stmt);

  return true;
}

/* Returns an estimate for a cost of statement STMT.  The values here
   are just ad-hoc constants, similar to costs for inlining.  */

static unsigned
stmt_cost (gimple *stmt)
{
  /* Always try to create possibilities for unswitching.  */
  if (gimple_code (stmt) == GIMPLE_COND
      || gimple_code (stmt) == GIMPLE_PHI)
    return LIM_EXPENSIVE;

  /* We should be hoisting calls if possible.  */
  if (is_gimple_call (stmt))
    {
      tree fndecl;

      /* Unless the call is a builtin_constant_p; this always folds to a
	 constant, so moving it is useless.  */
      fndecl = gimple_call_fndecl (stmt);
      if (fndecl && fndecl_built_in_p (fndecl, BUILT_IN_CONSTANT_P))
	return 0;

      return LIM_EXPENSIVE;
    }

  /* Hoisting memory references out should almost surely be a win.  */
  if (gimple_references_memory_p (stmt))
    return LIM_EXPENSIVE;

  if (gimple_code (stmt) != GIMPLE_ASSIGN)
    return 1;

  switch (gimple_assign_rhs_code (stmt))
    {
    case MULT_EXPR:
    case WIDEN_MULT_EXPR:
    case WIDEN_MULT_PLUS_EXPR:
    case WIDEN_MULT_MINUS_EXPR:
    case DOT_PROD_EXPR:
    case TRUNC_DIV_EXPR:
    case CEIL_DIV_EXPR:
    case FLOOR_DIV_EXPR:
    case ROUND_DIV_EXPR:
    case EXACT_DIV_EXPR:
    case CEIL_MOD_EXPR:
    case FLOOR_MOD_EXPR:
    case ROUND_MOD_EXPR:
    case TRUNC_MOD_EXPR:
    case RDIV_EXPR:
      /* Division and multiplication are usually expensive.  */
      return LIM_EXPENSIVE;

    case LSHIFT_EXPR:
    case RSHIFT_EXPR:
    case WIDEN_LSHIFT_EXPR:
    case LROTATE_EXPR:
    case RROTATE_EXPR:
      /* Shifts and rotates are usually expensive.  */
      return LIM_EXPENSIVE;

    case CONSTRUCTOR:
      /* Make vector construction cost proportional to the number
         of elements.  */
      return CONSTRUCTOR_NELTS (gimple_assign_rhs1 (stmt));

    case SSA_NAME:
    case PAREN_EXPR:
      /* Whether or not something is wrapped inside a PAREN_EXPR
         should not change move cost.  Nor should an intermediate
	 unpropagated SSA name copy.  */
      return 0;

    default:
      return 1;
    }
}

/* Finds the outermost loop between OUTER and LOOP in that the memory reference
   REF is independent.  If REF is not independent in LOOP, NULL is returned
   instead.  */

static class loop *
outermost_indep_loop (class loop *outer, class loop *loop, im_mem_ref *ref)
{
  class loop *aloop;

  if (ref->stored && bitmap_bit_p (ref->stored, loop->num))
    return NULL;

  for (aloop = outer;
       aloop != loop;
       aloop = superloop_at_depth (loop, loop_depth (aloop) + 1))
    if ((!ref->stored || !bitmap_bit_p (ref->stored, aloop->num))
	&& ref_indep_loop_p (aloop, ref, lim_raw))
      return aloop;

  if (ref_indep_loop_p (loop, ref, lim_raw))
    return loop;
  else
    return NULL;
}

/* If there is a simple load or store to a memory reference in STMT, returns
   the location of the memory reference, and sets IS_STORE according to whether
   it is a store or load.  Otherwise, returns NULL.  */

static tree *
simple_mem_ref_in_stmt (gimple *stmt, bool *is_store)
{
  tree *lhs, *rhs;

  /* Recognize SSA_NAME = MEM and MEM = (SSA_NAME | invariant) patterns.  */
  if (!gimple_assign_single_p (stmt))
    return NULL;

  lhs = gimple_assign_lhs_ptr (stmt);
  rhs = gimple_assign_rhs1_ptr (stmt);

  if (TREE_CODE (*lhs) == SSA_NAME && gimple_vuse (stmt))
    {
      *is_store = false;
      return rhs;
    }
  else if (gimple_vdef (stmt)
	   && (TREE_CODE (*rhs) == SSA_NAME || is_gimple_min_invariant (*rhs)))
    {
      *is_store = true;
      return lhs;
    }
  else
    return NULL;
}

/* From a controlling predicate in DOM determine the arguments from
   the PHI node PHI that are chosen if the predicate evaluates to
   true and false and store them to *TRUE_ARG_P and *FALSE_ARG_P if
   they are non-NULL.  Returns true if the arguments can be determined,
   else return false.  */

static bool
extract_true_false_args_from_phi (basic_block dom, gphi *phi,
				  tree *true_arg_p, tree *false_arg_p)
{
  edge te, fe;
  if (! extract_true_false_controlled_edges (dom, gimple_bb (phi),
					     &te, &fe))
    return false;

  if (true_arg_p)
    *true_arg_p = PHI_ARG_DEF (phi, te->dest_idx);
  if (false_arg_p)
    *false_arg_p = PHI_ARG_DEF (phi, fe->dest_idx);

  return true;
}

/* Determine the outermost loop to that it is possible to hoist a statement
   STMT and store it to LIM_DATA (STMT)->max_loop.  To do this we determine
   the outermost loop in that the value computed by STMT is invariant.
   If MUST_PRESERVE_EXEC is true, additionally choose such a loop that
   we preserve the fact whether STMT is executed.  It also fills other related
   information to LIM_DATA (STMT).

   The function returns false if STMT cannot be hoisted outside of the loop it
   is defined in, and true otherwise.  */

static bool
determine_max_movement (gimple *stmt, bool must_preserve_exec)
{
  basic_block bb = gimple_bb (stmt);
  class loop *loop = bb->loop_father;
  class loop *level;
  struct lim_aux_data *lim_data = get_lim_data (stmt);
  tree val;
  ssa_op_iter iter;

  if (must_preserve_exec)
    level = ALWAYS_EXECUTED_IN (bb);
  else
    level = superloop_at_depth (loop, 1);
  lim_data->max_loop = get_coldest_out_loop (level, loop, bb);
  if (!lim_data->max_loop)
    return false;

  if (gphi *phi = dyn_cast <gphi *> (stmt))
    {
      use_operand_p use_p;
      unsigned min_cost = UINT_MAX;
      unsigned total_cost = 0;
      struct lim_aux_data *def_data;

      /* We will end up promoting dependencies to be unconditionally
	 evaluated.  For this reason the PHI cost (and thus the
	 cost we remove from the loop by doing the invariant motion)
	 is that of the cheapest PHI argument dependency chain.  */
      FOR_EACH_PHI_ARG (use_p, phi, iter, SSA_OP_USE)
	{
	  val = USE_FROM_PTR (use_p);

	  if (TREE_CODE (val) != SSA_NAME)
	    {
	      /* Assign const 1 to constants.  */
	      min_cost = MIN (min_cost, 1);
	      total_cost += 1;
	      continue;
	    }
	  if (!add_dependency (val, lim_data, loop, false))
	    return false;

	  gimple *def_stmt = SSA_NAME_DEF_STMT (val);
	  if (gimple_bb (def_stmt)
	      && gimple_bb (def_stmt)->loop_father == loop)
	    {
	      def_data = get_lim_data (def_stmt);
	      if (def_data)
		{
		  min_cost = MIN (min_cost, def_data->cost);
		  total_cost += def_data->cost;
		}
	    }
	}

      min_cost = MIN (min_cost, total_cost);
      lim_data->cost += min_cost;

      if (gimple_phi_num_args (phi) > 1)
	{
	  basic_block dom = get_immediate_dominator (CDI_DOMINATORS, bb);
	  gimple *cond;
	  if (gsi_end_p (gsi_last_bb (dom)))
	    return false;
	  cond = gsi_stmt (gsi_last_bb (dom));
	  if (gimple_code (cond) != GIMPLE_COND)
	    return false;
	  /* Verify that this is an extended form of a diamond and
	     the PHI arguments are completely controlled by the
	     predicate in DOM.  */
	  if (!extract_true_false_args_from_phi (dom, phi, NULL, NULL))
	    return false;

	  /* Fold in dependencies and cost of the condition.  */
	  FOR_EACH_SSA_TREE_OPERAND (val, cond, iter, SSA_OP_USE)
	    {
	      if (!add_dependency (val, lim_data, loop, false))
		return false;
	      def_data = get_lim_data (SSA_NAME_DEF_STMT (val));
	      if (def_data)
		lim_data->cost += def_data->cost;
	    }

	  /* We want to avoid unconditionally executing very expensive
	     operations.  As costs for our dependencies cannot be
	     negative just claim we are not invariand for this case.
	     We also are not sure whether the control-flow inside the
	     loop will vanish.  */
	  if (total_cost - min_cost >= 2 * LIM_EXPENSIVE
	      && !(min_cost != 0
		   && total_cost / min_cost <= 2))
	    return false;

	  /* Assume that the control-flow in the loop will vanish.
	     ???  We should verify this and not artificially increase
	     the cost if that is not the case.  */
	  lim_data->cost += stmt_cost (stmt);
	}

      return true;
    }
  else
    FOR_EACH_SSA_TREE_OPERAND (val, stmt, iter, SSA_OP_USE)
      if (!add_dependency (val, lim_data, loop, true))
	return false;

  if (gimple_vuse (stmt))
    {
      im_mem_ref *ref
	= lim_data ? memory_accesses.refs_list[lim_data->ref] : NULL;
      if (ref
	  && MEM_ANALYZABLE (ref))
	{
	  lim_data->max_loop = outermost_indep_loop (lim_data->max_loop,
						     loop, ref);
	  if (!lim_data->max_loop)
	    return false;
	}
      else if (! add_dependency (gimple_vuse (stmt), lim_data, loop, false))
	return false;
    }

  lim_data->cost += stmt_cost (stmt);

  return true;
}

/* Suppose that some statement in ORIG_LOOP is hoisted to the loop LEVEL,
   and that one of the operands of this statement is computed by STMT.
   Ensure that STMT (together with all the statements that define its
   operands) is hoisted at least out of the loop LEVEL.  */

static void
set_level (gimple *stmt, class loop *orig_loop, class loop *level)
{
  class loop *stmt_loop = gimple_bb (stmt)->loop_father;
  struct lim_aux_data *lim_data;
  gimple *dep_stmt;
  unsigned i;

  stmt_loop = find_common_loop (orig_loop, stmt_loop);
  lim_data = get_lim_data (stmt);
  if (lim_data != NULL && lim_data->tgt_loop != NULL)
    stmt_loop = find_common_loop (stmt_loop,
				  loop_outer (lim_data->tgt_loop));
  if (flow_loop_nested_p (stmt_loop, level))
    return;

  gcc_assert (level == lim_data->max_loop
	      || flow_loop_nested_p (lim_data->max_loop, level));

  lim_data->tgt_loop = level;
  FOR_EACH_VEC_ELT (lim_data->depends, i, dep_stmt)
    set_level (dep_stmt, orig_loop, level);
}

/* Determines an outermost loop from that we want to hoist the statement STMT.
   For now we chose the outermost possible loop.  TODO -- use profiling
   information to set it more sanely.  */

static void
set_profitable_level (gimple *stmt)
{
  set_level (stmt, gimple_bb (stmt)->loop_father, get_lim_data (stmt)->max_loop);
}

/* Returns true if STMT is a call that has side effects.  */

static bool
nonpure_call_p (gimple *stmt)
{
  if (gimple_code (stmt) != GIMPLE_CALL)
    return false;

  return gimple_has_side_effects (stmt);
}

/* Rewrite a/b to a*(1/b).  Return the invariant stmt to process.  */

static gimple *
rewrite_reciprocal (gimple_stmt_iterator *bsi)
{
  gassign *stmt, *stmt1, *stmt2;
  tree name, lhs, type;
  tree real_one;
  gimple_stmt_iterator gsi;

  stmt = as_a <gassign *> (gsi_stmt (*bsi));
  lhs = gimple_assign_lhs (stmt);
  type = TREE_TYPE (lhs);

  real_one = build_one_cst (type);

  name = make_temp_ssa_name (type, NULL, "reciptmp");
  stmt1 = gimple_build_assign (name, RDIV_EXPR, real_one,
			       gimple_assign_rhs2 (stmt));
  stmt2 = gimple_build_assign (lhs, MULT_EXPR, name,
			       gimple_assign_rhs1 (stmt));

  /* Replace division stmt with reciprocal and multiply stmts.
     The multiply stmt is not invariant, so update iterator
     and avoid rescanning.  */
  gsi = *bsi;
  gsi_insert_before (bsi, stmt1, GSI_NEW_STMT);
  gsi_replace (&gsi, stmt2, true);

  /* Continue processing with invariant reciprocal statement.  */
  return stmt1;
}

/* Check if the pattern at *BSI is a bittest of the form
   (A >> B) & 1 != 0 and in this case rewrite it to A & (1 << B) != 0.  */

static gimple *
rewrite_bittest (gimple_stmt_iterator *bsi)
{
  gassign *stmt;
  gimple *stmt1;
  gassign *stmt2;
  gimple *use_stmt;
  gcond *cond_stmt;
  tree lhs, name, t, a, b;
  use_operand_p use;

  stmt = as_a <gassign *> (gsi_stmt (*bsi));
  lhs = gimple_assign_lhs (stmt);

  /* Verify that the single use of lhs is a comparison against zero.  */
  if (TREE_CODE (lhs) != SSA_NAME
      || !single_imm_use (lhs, &use, &use_stmt))
    return stmt;
  cond_stmt = dyn_cast <gcond *> (use_stmt);
  if (!cond_stmt)
    return stmt;
  if (gimple_cond_lhs (cond_stmt) != lhs
      || (gimple_cond_code (cond_stmt) != NE_EXPR
	  && gimple_cond_code (cond_stmt) != EQ_EXPR)
      || !integer_zerop (gimple_cond_rhs (cond_stmt)))
    return stmt;

  /* Get at the operands of the shift.  The rhs is TMP1 & 1.  */
  stmt1 = SSA_NAME_DEF_STMT (gimple_assign_rhs1 (stmt));
  if (gimple_code (stmt1) != GIMPLE_ASSIGN)
    return stmt;

  /* There is a conversion in between possibly inserted by fold.  */
  if (CONVERT_EXPR_CODE_P (gimple_assign_rhs_code (stmt1)))
    {
      t = gimple_assign_rhs1 (stmt1);
      if (TREE_CODE (t) != SSA_NAME
	  || !has_single_use (t))
	return stmt;
      stmt1 = SSA_NAME_DEF_STMT (t);
      if (gimple_code (stmt1) != GIMPLE_ASSIGN)
	return stmt;
    }

  /* Verify that B is loop invariant but A is not.  Verify that with
     all the stmt walking we are still in the same loop.  */
  if (gimple_assign_rhs_code (stmt1) != RSHIFT_EXPR
      || loop_containing_stmt (stmt1) != loop_containing_stmt (stmt))
    return stmt;

  a = gimple_assign_rhs1 (stmt1);
  b = gimple_assign_rhs2 (stmt1);

  if (outermost_invariant_loop (b, loop_containing_stmt (stmt1)) != NULL
      && outermost_invariant_loop (a, loop_containing_stmt (stmt1)) == NULL)
    {
      gimple_stmt_iterator rsi;

      /* 1 << B */
      t = fold_build2 (LSHIFT_EXPR, TREE_TYPE (a),
		       build_int_cst (TREE_TYPE (a), 1), b);
      name = make_temp_ssa_name (TREE_TYPE (a), NULL, "shifttmp");
      stmt1 = gimple_build_assign (name, t);

      /* A & (1 << B) */
      t = fold_build2 (BIT_AND_EXPR, TREE_TYPE (a), a, name);
      name = make_temp_ssa_name (TREE_TYPE (a), NULL, "shifttmp");
      stmt2 = gimple_build_assign (name, t);

      /* Replace the SSA_NAME we compare against zero.  Adjust
	 the type of zero accordingly.  */
      SET_USE (use, name);
      gimple_cond_set_rhs (cond_stmt,
			   build_int_cst_type (TREE_TYPE (name),
					       0));

      /* Don't use gsi_replace here, none of the new assignments sets
	 the variable originally set in stmt.  Move bsi to stmt1, and
	 then remove the original stmt, so that we get a chance to
	 retain debug info for it.  */
      rsi = *bsi;
      gsi_insert_before (bsi, stmt1, GSI_NEW_STMT);
      gsi_insert_before (&rsi, stmt2, GSI_SAME_STMT);
      gimple *to_release = gsi_stmt (rsi);
      gsi_remove (&rsi, true);
      release_defs (to_release);

      return stmt1;
    }

  return stmt;
}

/* Determine the outermost loops in that statements in basic block BB are
   invariant, and record them to the LIM_DATA associated with the
   statements.  */

static void
compute_invariantness (basic_block bb, bool restrict_oacc_hoisting)
{
  enum move_pos pos;
  gimple_stmt_iterator bsi;
  gimple *stmt;
  bool maybe_never = ALWAYS_EXECUTED_IN (bb) == NULL;
  class loop *outermost = ALWAYS_EXECUTED_IN (bb);
  struct lim_aux_data *lim_data;

  if (!loop_outer (bb->loop_father))
    return;

  if (dump_file && (dump_flags & TDF_DETAILS))
    fprintf (dump_file, "Basic block %d (loop %d -- depth %d):\n\n",
	     bb->index, bb->loop_father->num, loop_depth (bb->loop_father));

  /* Look at PHI nodes, but only if there is at most two.
     ???  We could relax this further by post-processing the inserted
     code and transforming adjacent cond-exprs with the same predicate
     to control flow again.  */
  bsi = gsi_start_phis (bb);
  if (!gsi_end_p (bsi)
      && ((gsi_next (&bsi), gsi_end_p (bsi))
	  || (gsi_next (&bsi), gsi_end_p (bsi))))
    for (bsi = gsi_start_phis (bb); !gsi_end_p (bsi); gsi_next (&bsi))
      {
	stmt = gsi_stmt (bsi);

	pos = movement_possibility (stmt, restrict_oacc_hoisting);
	if (pos == MOVE_IMPOSSIBLE)
	  continue;

	lim_data = get_lim_data (stmt);
	if (! lim_data)
	  lim_data = init_lim_data (stmt);
	lim_data->always_executed_in = outermost;

	if (!determine_max_movement (stmt, false))
	  {
	    lim_data->max_loop = NULL;
	    continue;
	  }

	if (dump_file && (dump_flags & TDF_DETAILS))
	  {
	    print_gimple_stmt (dump_file, stmt, 2);
	    fprintf (dump_file, "  invariant up to level %d, cost %d.\n\n",
		     loop_depth (lim_data->max_loop),
		     lim_data->cost);
	  }

	if (lim_data->cost >= LIM_EXPENSIVE)
	  set_profitable_level (stmt);
      }

  for (bsi = gsi_start_bb (bb); !gsi_end_p (bsi); gsi_next (&bsi))
    {
      stmt = gsi_stmt (bsi);

      pos = movement_possibility (stmt, restrict_oacc_hoisting);
      if (pos == MOVE_IMPOSSIBLE)
	{
	  if (nonpure_call_p (stmt))
	    {
	      maybe_never = true;
	      outermost = NULL;
	    }
	  /* Make sure to note always_executed_in for stores to make
	     store-motion work.  */
	  else if (stmt_makes_single_store (stmt))
	    {
	      struct lim_aux_data *lim_data = get_lim_data (stmt);
	      if (! lim_data)
		lim_data = init_lim_data (stmt);
	      lim_data->always_executed_in = outermost;
	    }
	  continue;
	}

      if (is_gimple_assign (stmt)
	  && (get_gimple_rhs_class (gimple_assign_rhs_code (stmt))
	      == GIMPLE_BINARY_RHS))
	{
	  tree op0 = gimple_assign_rhs1 (stmt);
	  tree op1 = gimple_assign_rhs2 (stmt);
	  class loop *ol1 = outermost_invariant_loop (op1,
					loop_containing_stmt (stmt));

	  /* If divisor is invariant, convert a/b to a*(1/b), allowing reciprocal
	     to be hoisted out of loop, saving expensive divide.  */
	  if (pos == MOVE_POSSIBLE
	      && gimple_assign_rhs_code (stmt) == RDIV_EXPR
	      && flag_unsafe_math_optimizations
	      && !flag_trapping_math
	      && ol1 != NULL
	      && outermost_invariant_loop (op0, ol1) == NULL)
	    stmt = rewrite_reciprocal (&bsi);

	  /* If the shift count is invariant, convert (A >> B) & 1 to
	     A & (1 << B) allowing the bit mask to be hoisted out of the loop
	     saving an expensive shift.  */
	  if (pos == MOVE_POSSIBLE
	      && gimple_assign_rhs_code (stmt) == BIT_AND_EXPR
	      && integer_onep (op1)
	      && TREE_CODE (op0) == SSA_NAME
	      && has_single_use (op0))
	    stmt = rewrite_bittest (&bsi);
	}

      lim_data = get_lim_data (stmt);
      if (! lim_data)
	lim_data = init_lim_data (stmt);
      lim_data->always_executed_in = outermost;

      if (maybe_never && pos == MOVE_PRESERVE_EXECUTION)
	continue;

      if (!determine_max_movement (stmt, pos == MOVE_PRESERVE_EXECUTION))
	{
	  lim_data->max_loop = NULL;
	  continue;
	}

      if (dump_file && (dump_flags & TDF_DETAILS))
	{
	  print_gimple_stmt (dump_file, stmt, 2);
	  fprintf (dump_file, "  invariant up to level %d, cost %d.\n\n",
		   loop_depth (lim_data->max_loop),
		   lim_data->cost);
	}

      if (lim_data->cost >= LIM_EXPENSIVE)
	set_profitable_level (stmt);
    }
}

/* Hoist the statements in basic block BB out of the loops prescribed by
   data stored in LIM_DATA structures associated with each statement.  Callback
   for walk_dominator_tree.  */

unsigned int
move_computations_worker (basic_block bb)
{
  class loop *level;
  unsigned cost = 0;
  struct lim_aux_data *lim_data;
  unsigned int todo = 0;

  if (!loop_outer (bb->loop_father))
    return todo;

  for (gphi_iterator bsi = gsi_start_phis (bb); !gsi_end_p (bsi); )
    {
      gassign *new_stmt;
      gphi *stmt = bsi.phi ();

      lim_data = get_lim_data (stmt);
      if (lim_data == NULL)
	{
	  gsi_next (&bsi);
	  continue;
	}

      cost = lim_data->cost;
      level = lim_data->tgt_loop;
      clear_lim_data (stmt);

      if (!level)
	{
	  gsi_next (&bsi);
	  continue;
	}

      if (dump_file && (dump_flags & TDF_DETAILS))
	{
	  fprintf (dump_file, "Moving PHI node\n");
	  print_gimple_stmt (dump_file, stmt, 0);
	  fprintf (dump_file, "(cost %u) out of loop %d.\n\n",
		   cost, level->num);
	}

      if (gimple_phi_num_args (stmt) == 1)
	{
	  tree arg = PHI_ARG_DEF (stmt, 0);
	  new_stmt = gimple_build_assign (gimple_phi_result (stmt),
					  TREE_CODE (arg), arg);
	}
      else
	{
	  basic_block dom = get_immediate_dominator (CDI_DOMINATORS, bb);
	  gimple *cond = gsi_stmt (gsi_last_bb (dom));
	  tree arg0 = NULL_TREE, arg1 = NULL_TREE, t;
	  /* Get the PHI arguments corresponding to the true and false
	     edges of COND.  */
	  extract_true_false_args_from_phi (dom, stmt, &arg0, &arg1);
	  gcc_assert (arg0 && arg1);
	  t = build2 (gimple_cond_code (cond), boolean_type_node,
		      gimple_cond_lhs (cond), gimple_cond_rhs (cond));
	  new_stmt = gimple_build_assign (gimple_phi_result (stmt),
					  COND_EXPR, t, arg0, arg1);
	  todo |= TODO_cleanup_cfg;
	}
      if (!ALWAYS_EXECUTED_IN (bb)
	  || (ALWAYS_EXECUTED_IN (bb) != level
	      && !flow_loop_nested_p (ALWAYS_EXECUTED_IN (bb), level)))
	reset_flow_sensitive_info (gimple_assign_lhs (new_stmt));
      gsi_insert_on_edge (loop_preheader_edge (level), new_stmt);
      remove_phi_node (&bsi, false);
    }

  for (gimple_stmt_iterator bsi = gsi_start_bb (bb); !gsi_end_p (bsi); )
    {
      edge e;

      gimple *stmt = gsi_stmt (bsi);

      lim_data = get_lim_data (stmt);
      if (lim_data == NULL)
	{
	  gsi_next (&bsi);
	  continue;
	}

      cost = lim_data->cost;
      level = lim_data->tgt_loop;
      clear_lim_data (stmt);

      if (!level)
	{
	  gsi_next (&bsi);
	  continue;
	}

      /* We do not really want to move conditionals out of the loop; we just
	 placed it here to force its operands to be moved if necessary.  */
      if (gimple_code (stmt) == GIMPLE_COND)
	{
	  gsi_next (&bsi);
	  continue;
	}

      if (dump_file && (dump_flags & TDF_DETAILS))
	{
	  fprintf (dump_file, "Moving statement\n");
	  print_gimple_stmt (dump_file, stmt, 0);
	  fprintf (dump_file, "(cost %u) out of loop %d.\n\n",
		   cost, level->num);
	}

      e = loop_preheader_edge (level);
      gcc_assert (!gimple_vdef (stmt));
      if (gimple_vuse (stmt))
	{
	  /* The new VUSE is the one from the virtual PHI in the loop
	     header or the one already present.  */
	  gphi_iterator gsi2;
	  for (gsi2 = gsi_start_phis (e->dest);
	       !gsi_end_p (gsi2); gsi_next (&gsi2))
	    {
	      gphi *phi = gsi2.phi ();
	      if (virtual_operand_p (gimple_phi_result (phi)))
		{
		  SET_USE (gimple_vuse_op (stmt),
			   PHI_ARG_DEF_FROM_EDGE (phi, e));
		  break;
		}
	    }
	}
      gsi_remove (&bsi, false);
      if (gimple_has_lhs (stmt)
	  && TREE_CODE (gimple_get_lhs (stmt)) == SSA_NAME
	  && (!ALWAYS_EXECUTED_IN (bb)
	      || !(ALWAYS_EXECUTED_IN (bb) == level
		   || flow_loop_nested_p (ALWAYS_EXECUTED_IN (bb), level))))
	reset_flow_sensitive_info (gimple_get_lhs (stmt));
      /* In case this is a stmt that is not unconditionally executed
         when the target loop header is executed and the stmt may
	 invoke undefined integer or pointer overflow rewrite it to
	 unsigned arithmetic.  */
      if (is_gimple_assign (stmt)
	  && INTEGRAL_TYPE_P (TREE_TYPE (gimple_assign_lhs (stmt)))
	  && TYPE_OVERFLOW_UNDEFINED (TREE_TYPE (gimple_assign_lhs (stmt)))
	  && arith_code_with_undefined_signed_overflow
	       (gimple_assign_rhs_code (stmt))
	  && (!ALWAYS_EXECUTED_IN (bb)
	      || !(ALWAYS_EXECUTED_IN (bb) == level
		   || flow_loop_nested_p (ALWAYS_EXECUTED_IN (bb), level))))
	gsi_insert_seq_on_edge (e, rewrite_to_defined_overflow (stmt));
      else
	gsi_insert_on_edge (e, stmt);
    }

  return todo;
}

/* Checks whether the statement defining variable *INDEX can be hoisted
   out of the loop passed in DATA.  Callback for for_each_index.  */

static bool
may_move_till (tree ref, tree *index, void *data)
{
  class loop *loop = (class loop *) data, *max_loop;

  /* If REF is an array reference, check also that the step and the lower
     bound is invariant in LOOP.  */
  if (TREE_CODE (ref) == ARRAY_REF)
    {
      tree step = TREE_OPERAND (ref, 3);
      tree lbound = TREE_OPERAND (ref, 2);

      max_loop = outermost_invariant_loop (step, loop);
      if (!max_loop)
	return false;

      max_loop = outermost_invariant_loop (lbound, loop);
      if (!max_loop)
	return false;
    }

  max_loop = outermost_invariant_loop (*index, loop);
  if (!max_loop)
    return false;

  return true;
}

/* If OP is SSA NAME, force the statement that defines it to be
   moved out of the LOOP.  ORIG_LOOP is the loop in that EXPR is used.  */

static void
force_move_till_op (tree op, class loop *orig_loop, class loop *loop)
{
  gimple *stmt;

  if (!op
      || is_gimple_min_invariant (op))
    return;

  gcc_assert (TREE_CODE (op) == SSA_NAME);

  stmt = SSA_NAME_DEF_STMT (op);
  if (gimple_nop_p (stmt))
    return;

  set_level (stmt, orig_loop, loop);
}

/* Forces statement defining invariants in REF (and *INDEX) to be moved out of
   the LOOP.  The reference REF is used in the loop ORIG_LOOP.  Callback for
   for_each_index.  */

struct fmt_data
{
  class loop *loop;
  class loop *orig_loop;
};

static bool
force_move_till (tree ref, tree *index, void *data)
{
  struct fmt_data *fmt_data = (struct fmt_data *) data;

  if (TREE_CODE (ref) == ARRAY_REF)
    {
      tree step = TREE_OPERAND (ref, 3);
      tree lbound = TREE_OPERAND (ref, 2);

      force_move_till_op (step, fmt_data->orig_loop, fmt_data->loop);
      force_move_till_op (lbound, fmt_data->orig_loop, fmt_data->loop);
    }

  force_move_till_op (*index, fmt_data->orig_loop, fmt_data->loop);

  return true;
}

/* A function to free the mem_ref object OBJ.  */

static void
memref_free (class im_mem_ref *mem)
{
  mem->accesses_in_loop.release ();
}

/* Allocates and returns a memory reference description for MEM whose hash
   value is HASH and id is ID.  */

static im_mem_ref *
mem_ref_alloc (ao_ref *mem, unsigned hash, unsigned id)
{
  im_mem_ref *ref = XOBNEW (&mem_ref_obstack, class im_mem_ref);
  if (mem)
    ref->mem = *mem;
  else
    ao_ref_init (&ref->mem, error_mark_node);
  ref->id = id;
  ref->ref_canonical = false;
  ref->ref_decomposed = false;
  ref->hash = hash;
  ref->stored = NULL;
  ref->loaded = NULL;
  bitmap_initialize (&ref->dep_loop, &lim_bitmap_obstack);
  ref->accesses_in_loop.create (1);

  return ref;
}

/* Records memory reference location *LOC in LOOP to the memory reference
   description REF.  The reference occurs in statement STMT.  */

static void
record_mem_ref_loc (im_mem_ref *ref, gimple *stmt, tree *loc)
{
  mem_ref_loc aref;
  aref.stmt = stmt;
  aref.ref = loc;
  ref->accesses_in_loop.safe_push (aref);
}

/* Set the LOOP bit in REF stored bitmap and allocate that if
   necessary.  Return whether a bit was changed.  */

static bool
set_ref_stored_in_loop (im_mem_ref *ref, class loop *loop)
{
  if (!ref->stored)
    ref->stored = BITMAP_ALLOC (&lim_bitmap_obstack);
  return bitmap_set_bit (ref->stored, loop->num);
}

/* Marks reference REF as stored in LOOP.  */

static void
mark_ref_stored (im_mem_ref *ref, class loop *loop)
{
  while (loop != current_loops->tree_root
	 && set_ref_stored_in_loop (ref, loop))
    loop = loop_outer (loop);
}

/* Set the LOOP bit in REF loaded bitmap and allocate that if
   necessary.  Return whether a bit was changed.  */

static bool
set_ref_loaded_in_loop (im_mem_ref *ref, class loop *loop)
{
  if (!ref->loaded)
    ref->loaded = BITMAP_ALLOC (&lim_bitmap_obstack);
  return bitmap_set_bit (ref->loaded, loop->num);
}

/* Marks reference REF as loaded in LOOP.  */

static void
mark_ref_loaded (im_mem_ref *ref, class loop *loop)
{
  while (loop != current_loops->tree_root
	 && set_ref_loaded_in_loop (ref, loop))
    loop = loop_outer (loop);
}

/* Gathers memory references in statement STMT in LOOP, storing the
   information about them in the memory_accesses structure.  Marks
   the vops accessed through unrecognized statements there as
   well.  */

static void
gather_mem_refs_stmt (class loop *loop, gimple *stmt)
{
  tree *mem = NULL;
  hashval_t hash;
  im_mem_ref **slot;
  im_mem_ref *ref;
  bool is_stored;
  unsigned id;

  if (!gimple_vuse (stmt))
    return;

  /* The expansion of those OpenACC internal function calls which occurs in a
   * later pass does not introduce any memory references. Hence it is safe to
   * ignore them. */
  if (gimple_call_internal_p (stmt, IFN_GOACC_LOOP)
      || gimple_call_internal_p (stmt, IFN_UNIQUE))
    return;

  mem = simple_mem_ref_in_stmt (stmt, &is_stored);
  if (!mem && is_gimple_assign (stmt))
    {
      /* For aggregate copies record distinct references but use them
	 only for disambiguation purposes.  */
      id = memory_accesses.refs_list.length ();
      ref = mem_ref_alloc (NULL, 0, id);
      memory_accesses.refs_list.safe_push (ref);
      if (dump_file && (dump_flags & TDF_DETAILS))
	{
	  fprintf (dump_file, "Unhandled memory reference %u: ", id);
	  print_gimple_stmt (dump_file, stmt, 0, TDF_SLIM);
	}
      record_mem_ref_loc (ref, stmt, mem);
      is_stored = gimple_vdef (stmt);
    }
  else if (!mem)
    {
      /* We use the shared mem_ref for all unanalyzable refs.  */
      id = UNANALYZABLE_MEM_ID;
      ref = memory_accesses.refs_list[id];
      if (dump_file && (dump_flags & TDF_DETAILS))
	{
	  fprintf (dump_file, "Unanalyzed memory reference %u: ", id);
	  print_gimple_stmt (dump_file, stmt, 0, TDF_SLIM);
	}
      is_stored = gimple_vdef (stmt);
    }
  else
    {
      /* We are looking for equal refs that might differ in structure
         such as a.b vs. MEM[&a + 4].  So we key off the ao_ref but
	 make sure we can canonicalize the ref in the hashtable if
	 non-operand_equal_p refs are found.  For the lookup we mark
	 the case we want strict equality with aor.max_size == -1.  */
      ao_ref aor;
      ao_ref_init (&aor, *mem);
      ao_ref_base (&aor);
      ao_ref_alias_set (&aor);
      HOST_WIDE_INT offset, size, max_size;
      poly_int64 saved_maxsize = aor.max_size, mem_off;
      tree mem_base = NULL;
      bool ref_decomposed;
      if (aor.max_size_known_p ()
	  && aor.offset.is_constant (&offset)
	  && aor.size.is_constant (&size)
	  && aor.max_size.is_constant (&max_size)
	  && size == max_size
	  && (size % BITS_PER_UNIT) == 0
	  /* We're canonicalizing to a MEM where TYPE_SIZE specifies the
	     size.  Make sure this is consistent with the extraction.  */
	  && poly_int_tree_p (TYPE_SIZE (TREE_TYPE (*mem)))
	  && known_eq (wi::to_poly_offset (TYPE_SIZE (TREE_TYPE (*mem))),
		       aor.size)
	  && (mem_base = get_addr_base_and_unit_offset (aor.ref, &mem_off)))
	{
	  ref_decomposed = true;
	  tree base = ao_ref_base (&aor);
	  poly_int64 moffset;
	  HOST_WIDE_INT mcoffset;
	  if (TREE_CODE (base) == MEM_REF
	      && (mem_ref_offset (base) * BITS_PER_UNIT + offset).to_shwi (&moffset)
	      && moffset.is_constant (&mcoffset))
	    {
	      hash = iterative_hash_expr (TREE_OPERAND (base, 0), 0);
	      hash = iterative_hash_host_wide_int (mcoffset, hash);
	    }
	  else
	    {
	      hash = iterative_hash_expr (base, 0);
	      hash = iterative_hash_host_wide_int (offset, hash);
	    }
	  hash = iterative_hash_host_wide_int (size, hash);
	}
      else
	{
	  ref_decomposed = false;
	  hash = iterative_hash_expr (aor.ref, 0);
	  aor.max_size = -1;
	}
      slot = memory_accesses.refs->find_slot_with_hash (&aor, hash, INSERT);
      aor.max_size = saved_maxsize;
      if (*slot)
	{
	  if (!(*slot)->ref_canonical 
	      && !operand_equal_p (*mem, (*slot)->mem.ref, 0))
	    {
	      /* If we didn't yet canonicalize the hashtable ref (which
	         we'll end up using for code insertion) and hit a second
		 equal ref that is not structurally equivalent create
		 a canonical ref which is a bare MEM_REF.  */
	      if (TREE_CODE (*mem) == MEM_REF
		  || TREE_CODE (*mem) == TARGET_MEM_REF)
		{
		  (*slot)->mem.ref = *mem;
		  (*slot)->mem.base_alias_set = ao_ref_base_alias_set (&aor);
		}
	      else
		{
		  tree ref_alias_type = reference_alias_ptr_type (*mem);
		  unsigned int ref_align = get_object_alignment (*mem);
		  tree ref_type = TREE_TYPE (*mem);
		  tree tmp = build1 (ADDR_EXPR, ptr_type_node,
				     unshare_expr (mem_base));
		  if (TYPE_ALIGN (ref_type) != ref_align)
		    ref_type = build_aligned_type (ref_type, ref_align);
		  (*slot)->mem.ref
		    = fold_build2 (MEM_REF, ref_type, tmp,
				   build_int_cst (ref_alias_type, mem_off));
		  if ((*slot)->mem.volatile_p)
		    TREE_THIS_VOLATILE ((*slot)->mem.ref) = 1;
		  gcc_checking_assert (TREE_CODE ((*slot)->mem.ref) == MEM_REF
				       && is_gimple_mem_ref_addr
				            (TREE_OPERAND ((*slot)->mem.ref,
							   0)));
		  (*slot)->mem.base_alias_set = (*slot)->mem.ref_alias_set;
		}
	      (*slot)->ref_canonical = true;
	    }
	  ref = *slot;
	  id = ref->id;
	}
      else
	{
	  id = memory_accesses.refs_list.length ();
	  ref = mem_ref_alloc (&aor, hash, id);
	  ref->ref_decomposed = ref_decomposed;
	  memory_accesses.refs_list.safe_push (ref);
	  *slot = ref;

	  if (dump_file && (dump_flags & TDF_DETAILS))
	    {
	      fprintf (dump_file, "Memory reference %u: ", id);
	      print_generic_expr (dump_file, ref->mem.ref, TDF_SLIM);
	      fprintf (dump_file, "\n");
	    }
	}

      record_mem_ref_loc (ref, stmt, mem);
    }
  if (is_stored)
    {
      bitmap_set_bit (&memory_accesses.refs_stored_in_loop[loop->num], ref->id);
      mark_ref_stored (ref, loop);
    }
  /* A not simple memory op is also a read when it is a write.  */
  if (!is_stored || id == UNANALYZABLE_MEM_ID
      || ref->mem.ref == error_mark_node)
    {
      bitmap_set_bit (&memory_accesses.refs_loaded_in_loop[loop->num], ref->id);
      mark_ref_loaded (ref, loop);
    }
  init_lim_data (stmt)->ref = ref->id;
  return;
}

static unsigned *bb_loop_postorder;

/* qsort sort function to sort blocks after their loop fathers postorder.  */

static int
sort_bbs_in_loop_postorder_cmp (const void *bb1_, const void *bb2_,
				void *bb_loop_postorder_)
{
  unsigned *bb_loop_postorder = (unsigned *)bb_loop_postorder_;
  basic_block bb1 = *(const basic_block *)bb1_;
  basic_block bb2 = *(const basic_block *)bb2_;
  class loop *loop1 = bb1->loop_father;
  class loop *loop2 = bb2->loop_father;
  if (loop1->num == loop2->num)
    return bb1->index - bb2->index;
  return bb_loop_postorder[loop1->num] < bb_loop_postorder[loop2->num] ? -1 : 1;
}

/* qsort sort function to sort ref locs after their loop fathers postorder.  */

static int
sort_locs_in_loop_postorder_cmp (const void *loc1_, const void *loc2_,
				 void *bb_loop_postorder_)
{
  unsigned *bb_loop_postorder = (unsigned *)bb_loop_postorder_;
  const mem_ref_loc *loc1 = (const mem_ref_loc *)loc1_;
  const mem_ref_loc *loc2 = (const mem_ref_loc *)loc2_;
  class loop *loop1 = gimple_bb (loc1->stmt)->loop_father;
  class loop *loop2 = gimple_bb (loc2->stmt)->loop_father;
  if (loop1->num == loop2->num)
    return 0;
  return bb_loop_postorder[loop1->num] < bb_loop_postorder[loop2->num] ? -1 : 1;
}

/* Gathers memory references in loops.  */

static void
analyze_memory_references (bool store_motion)
{
  gimple_stmt_iterator bsi;
  basic_block bb, *bbs;
  class loop *outer;
  unsigned i, n;

  /* Collect all basic-blocks in loops and sort them after their
     loops postorder.  */
  i = 0;
  bbs = XNEWVEC (basic_block, n_basic_blocks_for_fn (cfun) - NUM_FIXED_BLOCKS);
  FOR_EACH_BB_FN (bb, cfun)
    if (bb->loop_father != current_loops->tree_root)
      bbs[i++] = bb;
  n = i;
  gcc_sort_r (bbs, n, sizeof (basic_block), sort_bbs_in_loop_postorder_cmp,
	      bb_loop_postorder);

  /* Visit blocks in loop postorder and assign mem-ref IDs in that order.
     That results in better locality for all the bitmaps.  It also
     automatically sorts the location list of gathered memory references
     after their loop postorder number allowing to binary-search it.  */
  for (i = 0; i < n; ++i)
    {
      basic_block bb = bbs[i];
      for (bsi = gsi_start_bb (bb); !gsi_end_p (bsi); gsi_next (&bsi))
        gather_mem_refs_stmt (bb->loop_father, gsi_stmt (bsi));
    }

  /* Verify the list of gathered memory references is sorted after their
     loop postorder number.  */
  if (flag_checking)
    {
      im_mem_ref *ref;
      FOR_EACH_VEC_ELT (memory_accesses.refs_list, i, ref)
	for (unsigned j = 1; j < ref->accesses_in_loop.length (); ++j)
	  gcc_assert (sort_locs_in_loop_postorder_cmp
			(&ref->accesses_in_loop[j-1], &ref->accesses_in_loop[j],
			 bb_loop_postorder) <= 0);
    }

  free (bbs);

  if (!store_motion)
    return;

  /* Propagate the information about accessed memory references up
     the loop hierarchy.  */
  for (auto loop : loops_list (cfun, LI_FROM_INNERMOST))
    {
      /* Finalize the overall touched references (including subloops).  */
      bitmap_ior_into (&memory_accesses.all_refs_stored_in_loop[loop->num],
		       &memory_accesses.refs_stored_in_loop[loop->num]);

      /* Propagate the information about accessed memory references up
	 the loop hierarchy.  */
      outer = loop_outer (loop);
      if (outer == current_loops->tree_root)
	continue;

      bitmap_ior_into (&memory_accesses.all_refs_stored_in_loop[outer->num],
		       &memory_accesses.all_refs_stored_in_loop[loop->num]);
    }
}

/* Returns true if MEM1 and MEM2 may alias.  TTAE_CACHE is used as a cache in
   tree_to_aff_combination_expand.  */

static bool
mem_refs_may_alias_p (im_mem_ref *mem1, im_mem_ref *mem2,
		      hash_map<tree, name_expansion *> **ttae_cache,
		      bool tbaa_p)
{
  gcc_checking_assert (mem1->mem.ref != error_mark_node
		       && mem2->mem.ref != error_mark_node);

  /* Perform BASE + OFFSET analysis -- if MEM1 and MEM2 are based on the same
     object and their offset differ in such a way that the locations cannot
     overlap, then they cannot alias.  */
  poly_widest_int size1, size2;
  aff_tree off1, off2;

  /* Perform basic offset and type-based disambiguation.  */
  if (!refs_may_alias_p_1 (&mem1->mem, &mem2->mem, tbaa_p))
    return false;

  /* The expansion of addresses may be a bit expensive, thus we only do
     the check at -O2 and higher optimization levels.  */
  if (optimize < 2)
    return true;

  get_inner_reference_aff (mem1->mem.ref, &off1, &size1);
  get_inner_reference_aff (mem2->mem.ref, &off2, &size2);
  aff_combination_expand (&off1, ttae_cache);
  aff_combination_expand (&off2, ttae_cache);
  aff_combination_scale (&off1, -1);
  aff_combination_add (&off2, &off1);

  if (aff_comb_cannot_overlap_p (&off2, size1, size2))
    return false;

  return true;
}

/* Compare function for bsearch searching for reference locations
   in a loop.  */

static int
find_ref_loc_in_loop_cmp (const void *loop_, const void *loc_,
			  void *bb_loop_postorder_)
{
  unsigned *bb_loop_postorder = (unsigned *)bb_loop_postorder_;
  class loop *loop = (class loop *)const_cast<void *>(loop_);
  mem_ref_loc *loc = (mem_ref_loc *)const_cast<void *>(loc_);
  class loop *loc_loop = gimple_bb (loc->stmt)->loop_father;
  if (loop->num  == loc_loop->num
      || flow_loop_nested_p (loop, loc_loop))
    return 0;
  return (bb_loop_postorder[loop->num] < bb_loop_postorder[loc_loop->num]
	  ? -1 : 1);
}

/* Iterates over all locations of REF in LOOP and its subloops calling
   fn.operator() with the location as argument.  When that operator
   returns true the iteration is stopped and true is returned.
   Otherwise false is returned.  */

template <typename FN>
static bool
for_all_locs_in_loop (class loop *loop, im_mem_ref *ref, FN fn)
{
  unsigned i;
  mem_ref_loc *loc;

  /* Search for the cluster of locs in the accesses_in_loop vector
     which is sorted after postorder index of the loop father.  */
  loc = ref->accesses_in_loop.bsearch (loop, find_ref_loc_in_loop_cmp,
				       bb_loop_postorder);
  if (!loc)
    return false;

  /* We have found one location inside loop or its sub-loops.  Iterate
     both forward and backward to cover the whole cluster.  */
  i = loc - ref->accesses_in_loop.address ();
  while (i > 0)
    {
      --i;
      mem_ref_loc *l = &ref->accesses_in_loop[i];
      if (!flow_bb_inside_loop_p (loop, gimple_bb (l->stmt)))
	break;
      if (fn (l))
	return true;
    }
  for (i = loc - ref->accesses_in_loop.address ();
       i < ref->accesses_in_loop.length (); ++i)
    {
      mem_ref_loc *l = &ref->accesses_in_loop[i];
      if (!flow_bb_inside_loop_p (loop, gimple_bb (l->stmt)))
	break;
      if (fn (l))
	return true;
    }

  return false;
}

/* Rewrites location LOC by TMP_VAR.  */

class rewrite_mem_ref_loc
{
public:
  rewrite_mem_ref_loc (tree tmp_var_) : tmp_var (tmp_var_) {}
  bool operator () (mem_ref_loc *loc);
  tree tmp_var;
};

bool
rewrite_mem_ref_loc::operator () (mem_ref_loc *loc)
{
  *loc->ref = tmp_var;
  update_stmt (loc->stmt);
  return false;
}

/* Rewrites all references to REF in LOOP by variable TMP_VAR.  */

static void
rewrite_mem_refs (class loop *loop, im_mem_ref *ref, tree tmp_var)
{
  for_all_locs_in_loop (loop, ref, rewrite_mem_ref_loc (tmp_var));
}

/* Stores the first reference location in LOCP.  */

class first_mem_ref_loc_1
{
public:
  first_mem_ref_loc_1 (mem_ref_loc **locp_) : locp (locp_) {}
  bool operator () (mem_ref_loc *loc);
  mem_ref_loc **locp;
};

bool
first_mem_ref_loc_1::operator () (mem_ref_loc *loc)
{
  *locp = loc;
  return true;
}

/* Returns the first reference location to REF in LOOP.  */

static mem_ref_loc *
first_mem_ref_loc (class loop *loop, im_mem_ref *ref)
{
  mem_ref_loc *locp = NULL;
  for_all_locs_in_loop (loop, ref, first_mem_ref_loc_1 (&locp));
  return locp;
}

/* Helper function for execute_sm.  Emit code to store TMP_VAR into
   MEM along edge EX.

   The store is only done if MEM has changed.  We do this so no
   changes to MEM occur on code paths that did not originally store
   into it.

   The common case for execute_sm will transform:

     for (...) {
       if (foo)
         stuff;
       else
         MEM = TMP_VAR;
     }

   into:

     lsm = MEM;
     for (...) {
       if (foo)
         stuff;
       else
         lsm = TMP_VAR;
     }
     MEM = lsm;

  This function will generate:

     lsm = MEM;

     lsm_flag = false;
     ...
     for (...) {
       if (foo)
         stuff;
       else {
         lsm = TMP_VAR;
         lsm_flag = true;
       }
     }
     if (lsm_flag)	<--
       MEM = lsm;	<-- (X)

  In case MEM and TMP_VAR are NULL the function will return the then
  block so the caller can insert (X) and other related stmts. 
*/

static basic_block
execute_sm_if_changed (edge ex, tree mem, tree tmp_var, tree flag,
		       edge preheader, hash_set <basic_block> *flag_bbs,
		       edge &append_cond_position, edge &last_cond_fallthru)
{
  basic_block new_bb, then_bb, old_dest;
  bool loop_has_only_one_exit;
  edge then_old_edge;
  gimple_stmt_iterator gsi;
  gimple *stmt;
  bool irr = ex->flags & EDGE_IRREDUCIBLE_LOOP;

  profile_count count_sum = profile_count::zero ();
  int nbbs = 0, ncount = 0;
  profile_probability flag_probability = profile_probability::uninitialized ();

  /* Flag is set in FLAG_BBS. Determine probability that flag will be true
     at loop exit.

     This code may look fancy, but it cannot update profile very realistically
     because we do not know the probability that flag will be true at given
     loop exit.

     We look for two interesting extremes
       - when exit is dominated by block setting the flag, we know it will
         always be true.  This is a common case.
       - when all blocks setting the flag have very low frequency we know
         it will likely be false.
     In all other cases we default to 2/3 for flag being true.  */

  for (hash_set<basic_block>::iterator it = flag_bbs->begin ();
       it != flag_bbs->end (); ++it)
    {
       if ((*it)->count.initialized_p ())
         count_sum += (*it)->count, ncount ++;
       if (dominated_by_p (CDI_DOMINATORS, ex->src, *it))
	 flag_probability = profile_probability::always ();
       nbbs++;
    }

  profile_probability cap = profile_probability::always ().apply_scale (2, 3);

  if (flag_probability.initialized_p ())
    ;
  else if (ncount == nbbs
	   && preheader->count () >= count_sum && preheader->count ().nonzero_p ())
    {
      flag_probability = count_sum.probability_in (preheader->count ());
      if (flag_probability > cap)
	flag_probability = cap;
    }

  if (!flag_probability.initialized_p ())
    flag_probability = cap;

  /* ?? Insert store after previous store if applicable.  See note
     below.  */
  if (append_cond_position)
    ex = append_cond_position;

  loop_has_only_one_exit = single_pred_p (ex->dest);

  if (loop_has_only_one_exit)
    ex = split_block_after_labels (ex->dest);
  else
    {
      for (gphi_iterator gpi = gsi_start_phis (ex->dest);
	   !gsi_end_p (gpi); gsi_next (&gpi))
	{
	  gphi *phi = gpi.phi ();
	  if (virtual_operand_p (gimple_phi_result (phi)))
	    continue;

	  /* When the destination has a non-virtual PHI node with multiple
	     predecessors make sure we preserve the PHI structure by
	     forcing a forwarder block so that hoisting of that PHI will
	     still work.  */
	  split_edge (ex);
	  break;
	}
    }

  old_dest = ex->dest;
  new_bb = split_edge (ex);
  then_bb = create_empty_bb (new_bb);
  then_bb->count = new_bb->count.apply_probability (flag_probability);
  if (irr)
    then_bb->flags = BB_IRREDUCIBLE_LOOP;
  add_bb_to_loop (then_bb, new_bb->loop_father);

  gsi = gsi_start_bb (new_bb);
  stmt = gimple_build_cond (NE_EXPR, flag, boolean_false_node,
			    NULL_TREE, NULL_TREE);
  gsi_insert_after (&gsi, stmt, GSI_CONTINUE_LINKING);

  /* Insert actual store.  */
  if (mem)
    {
      gsi = gsi_start_bb (then_bb);
      stmt = gimple_build_assign (unshare_expr (mem), tmp_var);
      gsi_insert_after (&gsi, stmt, GSI_CONTINUE_LINKING);
    }

  edge e1 = single_succ_edge (new_bb);
  edge e2 = make_edge (new_bb, then_bb,
	               EDGE_TRUE_VALUE | (irr ? EDGE_IRREDUCIBLE_LOOP : 0));
  e2->probability = flag_probability;

  e1->flags |= EDGE_FALSE_VALUE | (irr ? EDGE_IRREDUCIBLE_LOOP : 0);
  e1->flags &= ~EDGE_FALLTHRU;

  e1->probability = flag_probability.invert ();

  then_old_edge = make_single_succ_edge (then_bb, old_dest,
			     EDGE_FALLTHRU | (irr ? EDGE_IRREDUCIBLE_LOOP : 0));

  set_immediate_dominator (CDI_DOMINATORS, then_bb, new_bb);

  if (append_cond_position)
    {
      basic_block prevbb = last_cond_fallthru->src;
      redirect_edge_succ (last_cond_fallthru, new_bb);
      set_immediate_dominator (CDI_DOMINATORS, new_bb, prevbb);
      set_immediate_dominator (CDI_DOMINATORS, old_dest,
			       recompute_dominator (CDI_DOMINATORS, old_dest));
    }

  /* ?? Because stores may alias, they must happen in the exact
     sequence they originally happened.  Save the position right after
     the (_lsm) store we just created so we can continue appending after
     it and maintain the original order.  */
  append_cond_position = then_old_edge;
  last_cond_fallthru = find_edge (new_bb, old_dest);

  if (!loop_has_only_one_exit)
    for (gphi_iterator gpi = gsi_start_phis (old_dest);
	 !gsi_end_p (gpi); gsi_next (&gpi))
      {
	gphi *phi = gpi.phi ();
	unsigned i;

	for (i = 0; i < gimple_phi_num_args (phi); i++)
	  if (gimple_phi_arg_edge (phi, i)->src == new_bb)
	    {
	      tree arg = gimple_phi_arg_def (phi, i);
	      add_phi_arg (phi, arg, then_old_edge, UNKNOWN_LOCATION);
	      update_stmt (phi);
	    }
      }

  return then_bb;
}

/* When REF is set on the location, set flag indicating the store.  */

class sm_set_flag_if_changed
{
public:
  sm_set_flag_if_changed (tree flag_, hash_set <basic_block> *bbs_)
	 : flag (flag_), bbs (bbs_) {}
  bool operator () (mem_ref_loc *loc);
  tree flag;
  hash_set <basic_block> *bbs;
};

bool
sm_set_flag_if_changed::operator () (mem_ref_loc *loc)
{
  /* Only set the flag for writes.  */
  if (is_gimple_assign (loc->stmt)
      && gimple_assign_lhs_ptr (loc->stmt) == loc->ref)
    {
      gimple_stmt_iterator gsi = gsi_for_stmt (loc->stmt);
      gimple *stmt = gimple_build_assign (flag, boolean_true_node);
      gsi_insert_after (&gsi, stmt, GSI_CONTINUE_LINKING);
      bbs->add (gimple_bb (stmt));
    }
  return false;
}

/* Helper function for execute_sm.  On every location where REF is
   set, set an appropriate flag indicating the store.  */

static tree
execute_sm_if_changed_flag_set (class loop *loop, im_mem_ref *ref,
				hash_set <basic_block> *bbs)
{
  tree flag;
  char *str = get_lsm_tmp_name (ref->mem.ref, ~0, "_flag");
  flag = create_tmp_reg (boolean_type_node, str);
  for_all_locs_in_loop (loop, ref, sm_set_flag_if_changed (flag, bbs));
  return flag;
}

struct sm_aux
{
  tree tmp_var;
  tree store_flag;
  hash_set <basic_block> flag_bbs;
};

/* Executes store motion of memory reference REF from LOOP.
   Exits from the LOOP are stored in EXITS.  The initialization of the
   temporary variable is put to the preheader of the loop, and assignments
   to the reference from the temporary variable are emitted to exits.  */

static void
execute_sm (class loop *loop, im_mem_ref *ref,
	    hash_map<im_mem_ref *, sm_aux *> &aux_map, bool maybe_mt,
	    bool use_other_flag_var)
{
  gassign *load;
  struct fmt_data fmt_data;
  struct lim_aux_data *lim_data;
  bool multi_threaded_model_p = false;
  gimple_stmt_iterator gsi;
  sm_aux *aux = new sm_aux;

  if (dump_file && (dump_flags & TDF_DETAILS))
    {
      fprintf (dump_file, "Executing store motion of ");
      print_generic_expr (dump_file, ref->mem.ref);
      fprintf (dump_file, " from loop %d\n", loop->num);
    }

  aux->tmp_var = create_tmp_reg (TREE_TYPE (ref->mem.ref),
				 get_lsm_tmp_name (ref->mem.ref, ~0));

  fmt_data.loop = loop;
  fmt_data.orig_loop = loop;
  for_each_index (&ref->mem.ref, force_move_till, &fmt_data);

  bool always_stored = ref_always_accessed_p (loop, ref, true);
  if (maybe_mt
      && (bb_in_transaction (loop_preheader_edge (loop)->src)
	  || (! flag_store_data_races && ! always_stored)))
    multi_threaded_model_p = true;

  if (multi_threaded_model_p && !use_other_flag_var)
    aux->store_flag
      = execute_sm_if_changed_flag_set (loop, ref, &aux->flag_bbs);
  else
    aux->store_flag = NULL_TREE;

  /* Remember variable setup.  */
  aux_map.put (ref, aux);

  rewrite_mem_refs (loop, ref, aux->tmp_var);

  /* Emit the load code on a random exit edge or into the latch if
     the loop does not exit, so that we are sure it will be processed
     by move_computations after all dependencies.  */
  gsi = gsi_for_stmt (first_mem_ref_loc (loop, ref)->stmt);

  /* Avoid doing a load if there was no load of the ref in the loop.
     Esp. when the ref is not always stored we cannot optimize it
     away later.  But when it is not always stored we must use a conditional
     store then.  */
  if ((!always_stored && !multi_threaded_model_p)
      || (ref->loaded && bitmap_bit_p (ref->loaded, loop->num)))
    load = gimple_build_assign (aux->tmp_var, unshare_expr (ref->mem.ref));
  else
    {
      /* If not emitting a load mark the uninitialized state on the
	 loop entry as not to be warned for.  */
      tree uninit = create_tmp_reg (TREE_TYPE (aux->tmp_var));
      suppress_warning (uninit, OPT_Wuninitialized);
      load = gimple_build_assign (aux->tmp_var, uninit);
    }
  lim_data = init_lim_data (load);
  lim_data->max_loop = loop;
  lim_data->tgt_loop = loop;
  gsi_insert_before (&gsi, load, GSI_SAME_STMT);

  if (aux->store_flag)
    {
      load = gimple_build_assign (aux->store_flag, boolean_false_node);
      lim_data = init_lim_data (load);
      lim_data->max_loop = loop;
      lim_data->tgt_loop = loop;
      gsi_insert_before (&gsi, load, GSI_SAME_STMT);
    }
}

/* sm_ord is used for ordinary stores we can retain order with respect
       to other stores
   sm_unord is used for conditional executed stores which need to be
       able to execute in arbitrary order with respect to other stores
   sm_other is used for stores we do not try to apply store motion to.  */
enum sm_kind { sm_ord, sm_unord, sm_other };
struct seq_entry
{
  seq_entry () {}
  seq_entry (unsigned f, sm_kind k, tree fr = NULL)
    : first (f), second (k), from (fr) {}
  unsigned first;
  sm_kind second;
  tree from;
};

static void
execute_sm_exit (class loop *loop, edge ex, vec<seq_entry> &seq,
		 hash_map<im_mem_ref *, sm_aux *> &aux_map, sm_kind kind,
		 edge &append_cond_position, edge &last_cond_fallthru)
{
  /* Sink the stores to exit from the loop.  */
  for (unsigned i = seq.length (); i > 0; --i)
    {
      im_mem_ref *ref = memory_accesses.refs_list[seq[i-1].first];
      if (seq[i-1].second == sm_other)
	{
	  gcc_assert (kind == sm_ord && seq[i-1].from != NULL_TREE);
	  if (dump_file && (dump_flags & TDF_DETAILS))
	    {
	      fprintf (dump_file, "Re-issueing dependent store of ");
	      print_generic_expr (dump_file, ref->mem.ref);
	      fprintf (dump_file, " from loop %d on exit %d -> %d\n",
		       loop->num, ex->src->index, ex->dest->index);
	    }
	  gassign *store = gimple_build_assign (unshare_expr (ref->mem.ref),
						seq[i-1].from);
	  gsi_insert_on_edge (ex, store);
	}
      else
	{
	  sm_aux *aux = *aux_map.get (ref);
	  if (!aux->store_flag || kind == sm_ord)
	    {
	      gassign *store;
	      store = gimple_build_assign (unshare_expr (ref->mem.ref),
					   aux->tmp_var);
	      gsi_insert_on_edge (ex, store);
	    }
	  else
	    execute_sm_if_changed (ex, ref->mem.ref, aux->tmp_var,
				   aux->store_flag,
				   loop_preheader_edge (loop), &aux->flag_bbs,
				   append_cond_position, last_cond_fallthru);
	}
    }
}

/* Push the SM candidate at index PTR in the sequence SEQ down until
   we hit the next SM candidate.  Return true if that went OK and
   false if we could not disambiguate agains another unrelated ref.
   Update *AT to the index where the candidate now resides.  */

static bool
sm_seq_push_down (vec<seq_entry> &seq, unsigned ptr, unsigned *at)
{
  *at = ptr;
  for (; ptr > 0; --ptr)
    {
      seq_entry &new_cand = seq[ptr];
      seq_entry &against = seq[ptr-1];
      if (against.second == sm_ord
	  || (against.second == sm_other && against.from != NULL_TREE))
	/* Found the tail of the sequence.  */
	break;
      /* We may not ignore self-dependences here.  */
      if (new_cand.first == against.first
	  || !refs_independent_p (memory_accesses.refs_list[new_cand.first],
				  memory_accesses.refs_list[against.first],
				  false))
	/* ???  Prune new_cand from the list of refs to apply SM to.  */
	return false;
      std::swap (new_cand, against);
      *at = ptr - 1;
    }
  return true;
}

/* Computes the sequence of stores from candidates in REFS_NOT_IN_SEQ to SEQ
   walking backwards from VDEF (or the end of BB if VDEF is NULL).  */

static int
sm_seq_valid_bb (class loop *loop, basic_block bb, tree vdef,
		 vec<seq_entry> &seq, bitmap refs_not_in_seq,
		 bitmap refs_not_supported, bool forked,
		 bitmap fully_visited)
{
  if (!vdef)
    for (gimple_stmt_iterator gsi = gsi_last_bb (bb); !gsi_end_p (gsi);
	 gsi_prev (&gsi))
      {
	vdef = gimple_vdef (gsi_stmt (gsi));
	if (vdef)
	  break;
      }
  if (!vdef)
    {
      gphi *vphi = get_virtual_phi (bb);
      if (vphi)
	vdef = gimple_phi_result (vphi);
    }
  if (!vdef)
    {
      if (single_pred_p (bb))
	/* This handles the perfect nest case.  */
	return sm_seq_valid_bb (loop, single_pred (bb), vdef,
				seq, refs_not_in_seq, refs_not_supported,
				forked, fully_visited);
      return 0;
    }
  do
    {
      gimple *def = SSA_NAME_DEF_STMT (vdef);
      if (gimple_bb (def) != bb)
	{
	  /* If we forked by processing a PHI do not allow our walk to
	     merge again until we handle that robustly.  */
	  if (forked)
	    {
	      /* Mark refs_not_in_seq as unsupported.  */
	      bitmap_ior_into (refs_not_supported, refs_not_in_seq);
	      return 1;
	    }
	  /* Otherwise it doesn't really matter if we end up in different
	     BBs.  */
	  bb = gimple_bb (def);
	}
      if (gphi *phi = dyn_cast <gphi *> (def))
	{
	  /* Handle CFG merges.  Until we handle forks (gimple_bb (def) != bb)
	     this is still linear.
	     Eventually we want to cache intermediate results per BB
	     (but we can't easily cache for different exits?).  */
	  /* Stop at PHIs with possible backedges.  */
	  if (bb == bb->loop_father->header
	      || bb->flags & BB_IRREDUCIBLE_LOOP)
	    {
	      /* Mark refs_not_in_seq as unsupported.  */
	      bitmap_ior_into (refs_not_supported, refs_not_in_seq);
	      return 1;
	    }
	  if (gimple_phi_num_args (phi) == 1)
	    return sm_seq_valid_bb (loop, gimple_phi_arg_edge (phi, 0)->src,
				    gimple_phi_arg_def (phi, 0), seq,
				    refs_not_in_seq, refs_not_supported,
				    false, fully_visited);
	  if (bitmap_bit_p (fully_visited,
			    SSA_NAME_VERSION (gimple_phi_result (phi))))
	    return 1;
	  auto_vec<seq_entry> first_edge_seq;
	  auto_bitmap tem_refs_not_in_seq (&lim_bitmap_obstack);
	  int eret;
	  bitmap_copy (tem_refs_not_in_seq, refs_not_in_seq);
	  eret = sm_seq_valid_bb (loop, gimple_phi_arg_edge (phi, 0)->src,
				  gimple_phi_arg_def (phi, 0),
				  first_edge_seq,
				  tem_refs_not_in_seq, refs_not_supported,
				  true, fully_visited);
	  if (eret != 1)
	    return -1;
	  /* Simplify our lives by pruning the sequence of !sm_ord.  */
	  while (!first_edge_seq.is_empty ()
		 && first_edge_seq.last ().second != sm_ord)
	    first_edge_seq.pop ();
	  for (unsigned int i = 1; i < gimple_phi_num_args (phi); ++i)
	    {
	      tree vuse = gimple_phi_arg_def (phi, i);
	      edge e = gimple_phi_arg_edge (phi, i);
	      auto_vec<seq_entry> edge_seq;
	      bitmap_and_compl (tem_refs_not_in_seq,
				refs_not_in_seq, refs_not_supported);
	      /* If we've marked all refs we search for as unsupported
		 we can stop processing and use the sequence as before
		 the PHI.  */
	      if (bitmap_empty_p (tem_refs_not_in_seq))
		return 1;
	      eret = sm_seq_valid_bb (loop, e->src, vuse, edge_seq,
				      tem_refs_not_in_seq, refs_not_supported,
				      true, fully_visited);
	      if (eret != 1)
		return -1;
	      /* Simplify our lives by pruning the sequence of !sm_ord.  */
	      while (!edge_seq.is_empty ()
		     && edge_seq.last ().second != sm_ord)
		edge_seq.pop ();
	      unsigned min_len = MIN(first_edge_seq.length (),
				     edge_seq.length ());
	      /* Incrementally merge seqs into first_edge_seq.  */
	      int first_uneq = -1;
	      auto_vec<seq_entry, 2> extra_refs;
	      for (unsigned int i = 0; i < min_len; ++i)
		{
		  /* ???  We can more intelligently merge when we face different
		     order by additional sinking operations in one sequence.
		     For now we simply mark them as to be processed by the
		     not order-preserving SM code.  */
		  if (first_edge_seq[i].first != edge_seq[i].first)
		    {
		      if (first_edge_seq[i].second == sm_ord)
			bitmap_set_bit (refs_not_supported,
					first_edge_seq[i].first);
		      if (edge_seq[i].second == sm_ord)
			bitmap_set_bit (refs_not_supported, edge_seq[i].first);
		      first_edge_seq[i].second = sm_other;
		      first_edge_seq[i].from = NULL_TREE;
		      /* Record the dropped refs for later processing.  */
		      if (first_uneq == -1)
			first_uneq = i;
		      extra_refs.safe_push (seq_entry (edge_seq[i].first,
						       sm_other, NULL_TREE));
		    }
		  /* sm_other prevails.  */
		  else if (first_edge_seq[i].second != edge_seq[i].second)
		    {
		      /* Make sure the ref is marked as not supported.  */
		      bitmap_set_bit (refs_not_supported,
				      first_edge_seq[i].first);
		      first_edge_seq[i].second = sm_other;
		      first_edge_seq[i].from = NULL_TREE;
		    }
		  else if (first_edge_seq[i].second == sm_other
			   && first_edge_seq[i].from != NULL_TREE
			   && (edge_seq[i].from == NULL_TREE
			       || !operand_equal_p (first_edge_seq[i].from,
						    edge_seq[i].from, 0)))
		    first_edge_seq[i].from = NULL_TREE;
		}
	      /* Any excess elements become sm_other since they are now
		 coonditionally executed.  */
	      if (first_edge_seq.length () > edge_seq.length ())
		{
		  for (unsigned i = edge_seq.length ();
		       i < first_edge_seq.length (); ++i)
		    {
		      if (first_edge_seq[i].second == sm_ord)
			bitmap_set_bit (refs_not_supported,
					first_edge_seq[i].first);
		      first_edge_seq[i].second = sm_other;
		    }
		}
	      else if (edge_seq.length () > first_edge_seq.length ())
		{
		  if (first_uneq == -1)
		    first_uneq = first_edge_seq.length ();
		  for (unsigned i = first_edge_seq.length ();
		       i < edge_seq.length (); ++i)
		    {
		      if (edge_seq[i].second == sm_ord)
			bitmap_set_bit (refs_not_supported, edge_seq[i].first);
		      extra_refs.safe_push (seq_entry (edge_seq[i].first,
						       sm_other, NULL_TREE));
		    }
		}
	      /* Put unmerged refs at first_uneq to force dependence checking
		 on them.  */
	      if (first_uneq != -1)
		{
		  /* Missing ordered_splice_at.  */
		  if ((unsigned)first_uneq == first_edge_seq.length ())
		    first_edge_seq.safe_splice (extra_refs);
		  else
		    {
		      unsigned fes_length = first_edge_seq.length ();
		      first_edge_seq.safe_grow (fes_length
						+ extra_refs.length ());
		      memmove (&first_edge_seq[first_uneq + extra_refs.length ()],
			       &first_edge_seq[first_uneq],
			       (fes_length - first_uneq) * sizeof (seq_entry));
		      memcpy (&first_edge_seq[first_uneq],
			      extra_refs.address (),
			      extra_refs.length () * sizeof (seq_entry));
		    }
		}
	    }
	  /* Use the sequence from the first edge and push SMs down.  */
	  for (unsigned i = 0; i < first_edge_seq.length (); ++i)
	    {
	      unsigned id = first_edge_seq[i].first;
	      seq.safe_push (first_edge_seq[i]);
	      unsigned new_idx;
	      if ((first_edge_seq[i].second == sm_ord
		   || (first_edge_seq[i].second == sm_other
		       && first_edge_seq[i].from != NULL_TREE))
		  && !sm_seq_push_down (seq, seq.length () - 1, &new_idx))
		{
		  if (first_edge_seq[i].second == sm_ord)
		    bitmap_set_bit (refs_not_supported, id);
		  /* Mark it sm_other.  */
		  seq[new_idx].second = sm_other;
		  seq[new_idx].from = NULL_TREE;
		}
	    }
	  bitmap_set_bit (fully_visited,
			  SSA_NAME_VERSION (gimple_phi_result (phi)));
	  return 1;
	}
      lim_aux_data *data = get_lim_data (def);
      gcc_assert (data);
      if (data->ref == UNANALYZABLE_MEM_ID)
	return -1;
      /* Stop at memory references which we can't move.  */
      else if (memory_accesses.refs_list[data->ref]->mem.ref == error_mark_node)
	{
	  /* Mark refs_not_in_seq as unsupported.  */
	  bitmap_ior_into (refs_not_supported, refs_not_in_seq);
	  return 1;
	}
      /* One of the stores we want to apply SM to and we've not yet seen.  */
      else if (bitmap_clear_bit (refs_not_in_seq, data->ref))
	{
	  seq.safe_push (seq_entry (data->ref, sm_ord));

	  /* 1) push it down the queue until a SMed
	     and not ignored ref is reached, skipping all not SMed refs
	     and ignored refs via non-TBAA disambiguation.  */
	  unsigned new_idx;
	  if (!sm_seq_push_down (seq, seq.length () - 1, &new_idx)
	      /* If that fails but we did not fork yet continue, we'll see
		 to re-materialize all of the stores in the sequence then.
		 Further stores will only be pushed up to this one.  */
	      && forked)
	    {
	      bitmap_set_bit (refs_not_supported, data->ref);
	      /* Mark it sm_other.  */
	      seq[new_idx].second = sm_other;
	    }

	  /* 2) check whether we've seen all refs we want to SM and if so
	     declare success for the active exit  */
	  if (bitmap_empty_p (refs_not_in_seq))
	    return 1;
	}
      else
	/* Another store not part of the final sequence.  Simply push it.  */
	seq.safe_push (seq_entry (data->ref, sm_other,
				  gimple_assign_rhs1 (def)));

      vdef = gimple_vuse (def);
    }
  while (1);
}

/* Hoists memory references MEM_REFS out of LOOP.  EXITS is the list of exit
   edges of the LOOP.  */

static void
hoist_memory_references (class loop *loop, bitmap mem_refs,
			 const vec<edge> &exits)
{
  im_mem_ref *ref;
  unsigned  i;
  bitmap_iterator bi;

  /* There's a special case we can use ordered re-materialization for
     conditionally excuted stores which is when all stores in the loop
     happen in the same basic-block.  In that case we know we'll reach
     all stores and thus can simply process that BB and emit a single
     conditional block of ordered materializations.  See PR102436.  */
  basic_block single_store_bb = NULL;
  EXECUTE_IF_SET_IN_BITMAP (&memory_accesses.all_refs_stored_in_loop[loop->num],
			    0, i, bi)
    {
      bool fail = false;
      ref = memory_accesses.refs_list[i];
      for (auto loc : ref->accesses_in_loop)
	if (!gimple_vdef (loc.stmt))
	  ;
	else if (!single_store_bb)
	  {
	    single_store_bb = gimple_bb (loc.stmt);
	    bool conditional = false;
	    for (edge e : exits)
	      if (!dominated_by_p (CDI_DOMINATORS, e->src, single_store_bb))
		{
		  /* Conditional as seen from e.  */
		  conditional = true;
		  break;
		}
	    if (!conditional)
	      {
		fail = true;
		break;
	      }
	  }
	else if (single_store_bb != gimple_bb (loc.stmt))
	  {
	    fail = true;
	    break;
	  }
      if (fail)
	{
	  single_store_bb = NULL;
	  break;
	}
    }
  if (single_store_bb)
    {
      /* Analyze the single block with stores.  */
      auto_bitmap fully_visited;
      auto_bitmap refs_not_supported;
      auto_bitmap refs_not_in_seq;
      auto_vec<seq_entry> seq;
      bitmap_copy (refs_not_in_seq, mem_refs);
      int res = sm_seq_valid_bb (loop, single_store_bb, NULL_TREE,
				 seq, refs_not_in_seq, refs_not_supported,
				 false, fully_visited);
      if (res != 1)
	{
	  /* Unhandled refs can still fail this.  */
	  bitmap_clear (mem_refs);
	  return;
	}

      /* We cannot handle sm_other since we neither remember the
	 stored location nor the value at the point we execute them.  */
      for (unsigned i = 0; i < seq.length (); ++i)
	{
	  unsigned new_i;
	  if (seq[i].second == sm_other
	      && seq[i].from != NULL_TREE)
	    seq[i].from = NULL_TREE;
	  else if ((seq[i].second == sm_ord
		    || (seq[i].second == sm_other
			&& seq[i].from != NULL_TREE))
		   && !sm_seq_push_down (seq, i, &new_i))
	    {
	      bitmap_set_bit (refs_not_supported, seq[new_i].first);
	      seq[new_i].second = sm_other;
	      seq[new_i].from = NULL_TREE;
	    }
	}
      bitmap_and_compl_into (mem_refs, refs_not_supported);
      if (bitmap_empty_p (mem_refs))
	return;

      /* Prune seq.  */
      while (seq.last ().second == sm_other
	     && seq.last ().from == NULL_TREE)
	seq.pop ();

      hash_map<im_mem_ref *, sm_aux *> aux_map;

      /* Execute SM but delay the store materialization for ordered
	 sequences on exit.  */
      bool first_p = true;
      EXECUTE_IF_SET_IN_BITMAP (mem_refs, 0, i, bi)
	{
	  ref = memory_accesses.refs_list[i];
	  execute_sm (loop, ref, aux_map, true, !first_p);
	  first_p = false;
	}

      /* Get at the single flag variable we eventually produced.  */
      im_mem_ref *ref
	= memory_accesses.refs_list[bitmap_first_set_bit (mem_refs)];
      sm_aux *aux = *aux_map.get (ref);

      /* Materialize ordered store sequences on exits.  */
      edge e;
      FOR_EACH_VEC_ELT (exits, i, e)
	{
	  edge append_cond_position = NULL;
	  edge last_cond_fallthru = NULL;
	  edge insert_e = e;
	  /* Construct the single flag variable control flow and insert
	     the ordered seq of stores in the then block.  With
	     -fstore-data-races we can do the stores unconditionally.  */
	  if (aux->store_flag)
	    insert_e
	      = single_pred_edge
		  (execute_sm_if_changed (e, NULL_TREE, NULL_TREE,
					  aux->store_flag,
					  loop_preheader_edge (loop),
					  &aux->flag_bbs, append_cond_position,
					  last_cond_fallthru));
	  execute_sm_exit (loop, insert_e, seq, aux_map, sm_ord,
			   append_cond_position, last_cond_fallthru);
	  gsi_commit_one_edge_insert (insert_e, NULL);
	}

      for (hash_map<im_mem_ref *, sm_aux *>::iterator iter = aux_map.begin ();
	   iter != aux_map.end (); ++iter)
	delete (*iter).second;

      return;
    }

  /* To address PR57359 before actually applying store-motion check
     the candidates found for validity with regards to reordering
     relative to other stores which we until here disambiguated using
     TBAA which isn't valid.
     What matters is the order of the last stores to the mem_refs
     with respect to the other stores of the loop at the point of the
     loop exits.  */

  /* For each exit compute the store order, pruning from mem_refs
     on the fly.  */
  /* The complexity of this is at least
     O(number of exits * number of SM refs) but more approaching
     O(number of exits * number of SM refs * number of stores).  */
  /* ???  Somehow do this in a single sweep over the loop body.  */
  auto_vec<std::pair<edge, vec<seq_entry> > > sms;
  auto_bitmap refs_not_supported (&lim_bitmap_obstack);
  edge e;
  FOR_EACH_VEC_ELT (exits, i, e)
    {
      vec<seq_entry> seq;
      seq.create (4);
      auto_bitmap refs_not_in_seq (&lim_bitmap_obstack);
      bitmap_and_compl (refs_not_in_seq, mem_refs, refs_not_supported);
      if (bitmap_empty_p (refs_not_in_seq))
	{
	  seq.release ();
	  break;
	}
      auto_bitmap fully_visited;
      int res = sm_seq_valid_bb (loop, e->src, NULL_TREE,
				 seq, refs_not_in_seq,
				 refs_not_supported, false,
				 fully_visited);
      if (res != 1)
	{
	  bitmap_copy (refs_not_supported, mem_refs);
	  seq.release ();
	  break;
	}
      sms.safe_push (std::make_pair (e, seq));
    }

  /* Prune pruned mem_refs from earlier processed exits.  */
  bool changed = !bitmap_empty_p (refs_not_supported);
  while (changed)
    {
      changed = false;
      std::pair<edge, vec<seq_entry> > *seq;
      FOR_EACH_VEC_ELT (sms, i, seq)
	{
	  bool need_to_push = false;
	  for (unsigned i = 0; i < seq->second.length (); ++i)
	    {
	      sm_kind kind = seq->second[i].second;
	      if (kind == sm_other && seq->second[i].from == NULL_TREE)
		break;
	      unsigned id = seq->second[i].first;
	      unsigned new_idx;
	      if (kind == sm_ord
		  && bitmap_bit_p (refs_not_supported, id))
		{
		  seq->second[i].second = sm_other;
		  gcc_assert (seq->second[i].from == NULL_TREE);
		  need_to_push = true;
		}
	      else if (need_to_push
		       && !sm_seq_push_down (seq->second, i, &new_idx))
		{
		  /* We need to push down both sm_ord and sm_other
		     but for the latter we need to disqualify all
		     following refs.  */
		  if (kind == sm_ord)
		    {
		      if (bitmap_set_bit (refs_not_supported, id))
			changed = true;
		      seq->second[new_idx].second = sm_other;
		    }
		  else
		    {
		      for (unsigned j = seq->second.length () - 1;
			   j > new_idx; --j)
			if (seq->second[j].second == sm_ord
			    && bitmap_set_bit (refs_not_supported,
					       seq->second[j].first))
			  changed = true;
		      seq->second.truncate (new_idx);
		      break;
		    }
		}
	    }
	}
    }
  std::pair<edge, vec<seq_entry> > *seq;
  FOR_EACH_VEC_ELT (sms, i, seq)
    {
      /* Prune sm_other from the end.  */
      while (!seq->second.is_empty ()
	     && seq->second.last ().second == sm_other)
	seq->second.pop ();
      /* Prune duplicates from the start.  */
      auto_bitmap seen (&lim_bitmap_obstack);
      unsigned j, k;
      for (j = k = 0; j < seq->second.length (); ++j)
	if (bitmap_set_bit (seen, seq->second[j].first))
	  {
	    if (k != j)
	      seq->second[k] = seq->second[j];
	    ++k;
	  }
      seq->second.truncate (k);
      /* And verify.  */
      seq_entry *e;
      FOR_EACH_VEC_ELT (seq->second, j, e)
	gcc_assert (e->second == sm_ord
		    || (e->second == sm_other && e->from != NULL_TREE));
    }

  /* Verify dependence for refs we cannot handle with the order preserving
     code (refs_not_supported) or prune them from mem_refs.  */
  auto_vec<seq_entry> unord_refs;
  EXECUTE_IF_SET_IN_BITMAP (refs_not_supported, 0, i, bi)
    {
      ref = memory_accesses.refs_list[i];
      if (!ref_indep_loop_p (loop, ref, sm_waw))
	bitmap_clear_bit (mem_refs, i);
      /* We've now verified store order for ref with respect to all other
	 stores in the loop does not matter.  */
      else
	unord_refs.safe_push (seq_entry (i, sm_unord));
    }

  hash_map<im_mem_ref *, sm_aux *> aux_map;

  /* Execute SM but delay the store materialization for ordered
     sequences on exit.  */
  EXECUTE_IF_SET_IN_BITMAP (mem_refs, 0, i, bi)
    {
      ref = memory_accesses.refs_list[i];
      execute_sm (loop, ref, aux_map, bitmap_bit_p (refs_not_supported, i),
		  false);
    }

  /* Materialize ordered store sequences on exits.  */
  FOR_EACH_VEC_ELT (exits, i, e)
    {
      edge append_cond_position = NULL;
      edge last_cond_fallthru = NULL;
      if (i < sms.length ())
	{
	  gcc_assert (sms[i].first == e);
	  execute_sm_exit (loop, e, sms[i].second, aux_map, sm_ord,
			   append_cond_position, last_cond_fallthru);
	  sms[i].second.release ();
	}
      if (!unord_refs.is_empty ())
	execute_sm_exit (loop, e, unord_refs, aux_map, sm_unord,
			 append_cond_position, last_cond_fallthru);
      /* Commit edge inserts here to preserve the order of stores
	 when an exit exits multiple loops.  */
      gsi_commit_one_edge_insert (e, NULL);
    }

  for (hash_map<im_mem_ref *, sm_aux *>::iterator iter = aux_map.begin ();
       iter != aux_map.end (); ++iter)
    delete (*iter).second;
}

class ref_always_accessed
{
public:
  ref_always_accessed (class loop *loop_, bool stored_p_)
      : loop (loop_), stored_p (stored_p_) {}
  bool operator () (mem_ref_loc *loc);
  class loop *loop;
  bool stored_p;
};

bool
ref_always_accessed::operator () (mem_ref_loc *loc)
{
  class loop *must_exec;

  struct lim_aux_data *lim_data = get_lim_data (loc->stmt);
  if (!lim_data)
    return false;

  /* If we require an always executed store make sure the statement
     is a store.  */
  if (stored_p)
    {
      tree lhs = gimple_get_lhs (loc->stmt);
      if (!lhs
	  || !(DECL_P (lhs) || REFERENCE_CLASS_P (lhs)))
	return false;
    }

  must_exec = lim_data->always_executed_in;
  if (!must_exec)
    return false;

  if (must_exec == loop
      || flow_loop_nested_p (must_exec, loop))
    return true;

  return false;
}

/* Returns true if REF is always accessed in LOOP.  If STORED_P is true
   make sure REF is always stored to in LOOP.  */

static bool
ref_always_accessed_p (class loop *loop, im_mem_ref *ref, bool stored_p)
{
  return for_all_locs_in_loop (loop, ref,
			       ref_always_accessed (loop, stored_p));
}

/* Returns true if REF1 and REF2 are independent.  */

static bool
refs_independent_p (im_mem_ref *ref1, im_mem_ref *ref2, bool tbaa_p)
{
  if (ref1 == ref2)
    return true;

  if (dump_file && (dump_flags & TDF_DETAILS))
    fprintf (dump_file, "Querying dependency of refs %u and %u: ",
	     ref1->id, ref2->id);

  if (mem_refs_may_alias_p (ref1, ref2, &memory_accesses.ttae_cache, tbaa_p))
    {
      if (dump_file && (dump_flags & TDF_DETAILS))
	fprintf (dump_file, "dependent.\n");
      return false;
    }
  else
    {
      if (dump_file && (dump_flags & TDF_DETAILS))
	fprintf (dump_file, "independent.\n");
      return true;
    }
}

/* Returns true if REF is independent on all other accessess in LOOP.
   KIND specifies the kind of dependence to consider.
     lim_raw assumes REF is not stored in LOOP and disambiguates RAW
	     dependences so if true REF can be hoisted out of LOOP
     sm_war disambiguates a store REF against all other loads to see
	    whether the store can be sunk across loads out of LOOP
     sm_waw disambiguates a store REF against all other stores to see
	    whether the store can be sunk across stores out of LOOP.  */

static bool
ref_indep_loop_p (class loop *loop, im_mem_ref *ref, dep_kind kind)
{
  bool indep_p = true;
  bitmap refs_to_check;

  if (kind == sm_war)
    refs_to_check = &memory_accesses.refs_loaded_in_loop[loop->num];
  else
    refs_to_check = &memory_accesses.refs_stored_in_loop[loop->num];

  if (bitmap_bit_p (refs_to_check, UNANALYZABLE_MEM_ID)
      || ref->mem.ref == error_mark_node)
    indep_p = false;
  else
    {
      /* tri-state, { unknown, independent, dependent }  */
      dep_state state = query_loop_dependence (loop, ref, kind);
      if (state != dep_unknown)
	return state == dep_independent ? true : false;

      class loop *inner = loop->inner;
      while (inner)
	{
	  if (!ref_indep_loop_p (inner, ref, kind))
	    {
	      indep_p = false;
	      break;
	    }
	  inner = inner->next;
	}

      if (indep_p)
	{
	  unsigned i;
	  bitmap_iterator bi;
	  EXECUTE_IF_SET_IN_BITMAP (refs_to_check, 0, i, bi)
	    {
	      im_mem_ref *aref = memory_accesses.refs_list[i];
	      if (aref->mem.ref == error_mark_node)
		{
		  gimple *stmt = aref->accesses_in_loop[0].stmt;
		  if ((kind == sm_war
		       && ref_maybe_used_by_stmt_p (stmt, &ref->mem,
						    kind != sm_waw))
		      || stmt_may_clobber_ref_p_1 (stmt, &ref->mem,
						   kind != sm_waw))
		    {
		      indep_p = false;
		      break;
		    }
		}
	      else if (!refs_independent_p (ref, aref, kind != sm_waw))
		{
		  indep_p = false;
		  break;
		}
	    }
	}
    }

  if (dump_file && (dump_flags & TDF_DETAILS))
    fprintf (dump_file, "Querying %s dependencies of ref %u in loop %d: %s\n",
	     kind == lim_raw ? "RAW" : (kind == sm_war ? "SM WAR" : "SM WAW"),
	     ref->id, loop->num, indep_p ? "independent" : "dependent");

  /* Record the computed result in the cache.  */
  record_loop_dependence (loop, ref, kind,
			  indep_p ? dep_independent : dep_dependent);

  return indep_p;
}

class ref_in_loop_hot_body
{
public:
  ref_in_loop_hot_body (class loop *loop_) : l (loop_) {}
  bool operator () (mem_ref_loc *loc);
  class loop *l;
};

/* Check the coldest loop between loop L and innermost loop.  If there is one
   cold loop between L and INNER_LOOP, store motion can be performed, otherwise
   no cold loop means no store motion.  get_coldest_out_loop also handles cases
   when l is inner_loop.  */
bool
ref_in_loop_hot_body::operator () (mem_ref_loc *loc)
{
  basic_block curr_bb = gimple_bb (loc->stmt);
  class loop *inner_loop = curr_bb->loop_father;
  return get_coldest_out_loop (l, inner_loop, curr_bb);
}


/* Returns true if we can perform store motion of REF from LOOP.  */

static bool
can_sm_ref_p (class loop *loop, im_mem_ref *ref)
{
  tree base;

  /* Can't hoist unanalyzable refs.  */
  if (!MEM_ANALYZABLE (ref))
    return false;

  /* Can't hoist/sink aggregate copies.  */
  if (ref->mem.ref == error_mark_node)
    return false;

  /* It should be movable.  */
  if (!is_gimple_reg_type (TREE_TYPE (ref->mem.ref))
      || TREE_THIS_VOLATILE (ref->mem.ref)
      || !for_each_index (&ref->mem.ref, may_move_till, loop))
    return false;

  /* If it can throw fail, we do not properly update EH info.  */
  if (tree_could_throw_p (ref->mem.ref))
    return false;

  /* If it can trap, it must be always executed in LOOP.
     Readonly memory locations may trap when storing to them, but
     tree_could_trap_p is a predicate for rvalues, so check that
     explicitly.  */
  base = get_base_address (ref->mem.ref);
  if ((tree_could_trap_p (ref->mem.ref)
       || (DECL_P (base) && TREE_READONLY (base)))
      /* ???  We can at least use false here, allowing loads?  We
	 are forcing conditional stores if the ref is not always
	 stored to later anyway.  So this would only guard
	 the load we need to emit.  Thus when the ref is not
	 loaded we can elide this completely?  */
      && !ref_always_accessed_p (loop, ref, true))
    return false;

  /* Verify all loads of ref can be hoisted.  */
  if (ref->loaded
      && bitmap_bit_p (ref->loaded, loop->num)
      && !ref_indep_loop_p (loop, ref, lim_raw))
    return false;

  /* Verify the candidate can be disambiguated against all loads,
     that is, we can elide all in-loop stores.  Disambiguation
     against stores is done later when we cannot guarantee preserving
     the order of stores.  */
  if (!ref_indep_loop_p (loop, ref, sm_war))
    return false;

  /* Verify whether the candidate is hot for LOOP.  Only do store motion if the
    candidate's profile count is hot.  Statement in cold BB shouldn't be moved
    out of it's loop_father.  */
  if (!for_all_locs_in_loop (loop, ref, ref_in_loop_hot_body (loop)))
    return false;

  return true;
}

/* Marks the references in LOOP for that store motion should be performed
   in REFS_TO_SM.  SM_EXECUTED is the set of references for that store
   motion was performed in one of the outer loops.  */

static void
find_refs_for_sm (class loop *loop, bitmap sm_executed, bitmap refs_to_sm)
{
  bitmap refs = &memory_accesses.all_refs_stored_in_loop[loop->num];
  unsigned i;
  bitmap_iterator bi;
  im_mem_ref *ref;

  EXECUTE_IF_AND_COMPL_IN_BITMAP (refs, sm_executed, 0, i, bi)
    {
      ref = memory_accesses.refs_list[i];
      if (can_sm_ref_p (loop, ref) && dbg_cnt (lim))
	bitmap_set_bit (refs_to_sm, i);
    }
}

/* Checks whether LOOP (with exits stored in EXITS array) is suitable
   for a store motion optimization (i.e. whether we can insert statement
   on its exits).  */

static bool
loop_suitable_for_sm (class loop *loop ATTRIBUTE_UNUSED,
		      const vec<edge> &exits)
{
  unsigned i;
  edge ex;

  FOR_EACH_VEC_ELT (exits, i, ex)
    if (ex->flags & (EDGE_ABNORMAL | EDGE_EH))
      return false;

  return true;
}

/* Try to perform store motion for all memory references modified inside
   LOOP.  SM_EXECUTED is the bitmap of the memory references for that
   store motion was executed in one of the outer loops.  */

static void
store_motion_loop (class loop *loop, bitmap sm_executed)
{
  auto_vec<edge> exits = get_loop_exit_edges (loop);
  class loop *subloop;
  bitmap sm_in_loop = BITMAP_ALLOC (&lim_bitmap_obstack);

  if (loop_suitable_for_sm (loop, exits))
    {
      find_refs_for_sm (loop, sm_executed, sm_in_loop);
      if (!bitmap_empty_p (sm_in_loop))
	hoist_memory_references (loop, sm_in_loop, exits);
    }

  bitmap_ior_into (sm_executed, sm_in_loop);
  for (subloop = loop->inner; subloop != NULL; subloop = subloop->next)
    store_motion_loop (subloop, sm_executed);
  bitmap_and_compl_into (sm_executed, sm_in_loop);
  BITMAP_FREE (sm_in_loop);
}

/* Try to perform store motion for all memory references modified inside
   loops.  */

static void
do_store_motion (void)
{
  class loop *loop;
  bitmap sm_executed = BITMAP_ALLOC (&lim_bitmap_obstack);

  for (loop = current_loops->tree_root->inner; loop != NULL; loop = loop->next)
    store_motion_loop (loop, sm_executed);

  BITMAP_FREE (sm_executed);
}

/* Fills ALWAYS_EXECUTED_IN information for basic blocks of LOOP, i.e.
   for each such basic block bb records the outermost loop for that execution
   of its header implies execution of bb.  CONTAINS_CALL is the bitmap of
   blocks that contain a nonpure call.  */

static void
fill_always_executed_in_1 (class loop *loop, sbitmap contains_call)
{
  basic_block bb = NULL, last = NULL;
  edge e;
  class loop *inn_loop = loop;

  if (ALWAYS_EXECUTED_IN (loop->header) == NULL)
    {
      auto_vec<basic_block, 64> worklist;
      worklist.reserve_exact (loop->num_nodes);
      worklist.quick_push (loop->header);
      do
	{
	  edge_iterator ei;
	  bb = worklist.pop ();

	  if (!flow_bb_inside_loop_p (inn_loop, bb))
	    {
	      /* When we are leaving a possibly infinite inner loop
		 we have to stop processing.  */
	      if (!finite_loop_p (inn_loop))
		break;
	      /* If the loop was finite we can continue with processing
		 the loop we exited to.  */
	      inn_loop = bb->loop_father;
	    }

	  if (dominated_by_p (CDI_DOMINATORS, loop->latch, bb))
	    last = bb;

	  if (bitmap_bit_p (contains_call, bb->index))
	    break;

	  /* If LOOP exits from this BB stop processing.  */
	  FOR_EACH_EDGE (e, ei, bb->succs)
	    if (!flow_bb_inside_loop_p (loop, e->dest))
	      break;
	  if (e)
	    break;

	  /* A loop might be infinite (TODO use simple loop analysis
	     to disprove this if possible).  */
	  if (bb->flags & BB_IRREDUCIBLE_LOOP)
	    break;

	  if (bb->loop_father->header == bb)
	    /* Record that we enter into a subloop since it might not
	       be finite.  */
	    /* ???  Entering into a not always executed subloop makes
	       fill_always_executed_in quadratic in loop depth since
	       we walk those loops N times.  This is not a problem
	       in practice though, see PR102253 for a worst-case testcase.  */
	    inn_loop = bb->loop_father;

	  /* Walk the body of LOOP sorted by dominance relation.  Additionally,
	     if a basic block S dominates the latch, then only blocks dominated
	     by S are after it.
	     This is get_loop_body_in_dom_order using a worklist algorithm and
	     stopping once we are no longer interested in visiting further
	     blocks.  */
	  unsigned old_len = worklist.length ();
	  unsigned postpone = 0;
	  for (basic_block son = first_dom_son (CDI_DOMINATORS, bb);
	       son;
	       son = next_dom_son (CDI_DOMINATORS, son))
	    {
	      if (!flow_bb_inside_loop_p (loop, son))
		continue;
	      if (dominated_by_p (CDI_DOMINATORS, loop->latch, son))
		postpone = worklist.length ();
	      worklist.quick_push (son);
	    }
	  if (postpone)
	    /* Postponing the block that dominates the latch means
	       processing it last and thus putting it earliest in the
	       worklist.  */
	    std::swap (worklist[old_len], worklist[postpone]);
	}
      while (!worklist.is_empty ());

      while (1)
	{
	  if (dump_enabled_p ())
	    dump_printf (MSG_NOTE, "BB %d is always executed in loop %d\n",
			 last->index, loop->num);
	  SET_ALWAYS_EXECUTED_IN (last, loop);
	  if (last == loop->header)
	    break;
	  last = get_immediate_dominator (CDI_DOMINATORS, last);
	}
    }

  for (loop = loop->inner; loop; loop = loop->next)
    fill_always_executed_in_1 (loop, contains_call);
}

/* Fills ALWAYS_EXECUTED_IN information for basic blocks, i.e.
   for each such basic block bb records the outermost loop for that execution
   of its header implies execution of bb.  */

static void
fill_always_executed_in (void)
{
  basic_block bb;
  class loop *loop;

  auto_sbitmap contains_call (last_basic_block_for_fn (cfun));
  bitmap_clear (contains_call);
  FOR_EACH_BB_FN (bb, cfun)
    {
      gimple_stmt_iterator gsi;
      for (gsi = gsi_start_bb (bb); !gsi_end_p (gsi); gsi_next (&gsi))
	{
	  if (nonpure_call_p (gsi_stmt (gsi)))
	    break;
	}

      if (!gsi_end_p (gsi))
	bitmap_set_bit (contains_call, bb->index);
    }

  for (loop = current_loops->tree_root->inner; loop; loop = loop->next)
    fill_always_executed_in_1 (loop, contains_call);
}

/* Find the coldest loop preheader for LOOP, also find the nearest hotter loop
   to LOOP.  Then recursively iterate each inner loop.  */

void
fill_coldest_and_hotter_out_loop (class loop *coldest_loop,
				  class loop *hotter_loop, class loop *loop)
{
  if (bb_colder_than_loop_preheader (loop_preheader_edge (loop)->src,
				     coldest_loop))
    coldest_loop = loop;

  coldest_outermost_loop[loop->num] = coldest_loop;

  hotter_than_inner_loop[loop->num] = NULL;
  class loop *outer_loop = loop_outer (loop);
  if (hotter_loop
      && bb_colder_than_loop_preheader (loop_preheader_edge (loop)->src,
					hotter_loop))
    hotter_than_inner_loop[loop->num] = hotter_loop;

  if (outer_loop && outer_loop != current_loops->tree_root
      && bb_colder_than_loop_preheader (loop_preheader_edge (loop)->src,
					outer_loop))
    hotter_than_inner_loop[loop->num] = outer_loop;

  if (dump_enabled_p ())
    {
      dump_printf (MSG_NOTE, "loop %d's coldest_outermost_loop is %d, ",
		   loop->num, coldest_loop->num);
      if (hotter_than_inner_loop[loop->num])
	dump_printf (MSG_NOTE, "hotter_than_inner_loop is %d\n",
		     hotter_than_inner_loop[loop->num]->num);
      else
	dump_printf (MSG_NOTE, "hotter_than_inner_loop is NULL\n");
    }

  class loop *inner_loop;
  for (inner_loop = loop->inner; inner_loop; inner_loop = inner_loop->next)
    fill_coldest_and_hotter_out_loop (coldest_loop,
				      hotter_than_inner_loop[loop->num],
				      inner_loop);
}

/* Compute the global information needed by the loop invariant motion pass.  */

static void
tree_ssa_lim_initialize (bool store_motion)
{
  unsigned i;

  bitmap_obstack_initialize (&lim_bitmap_obstack);
  gcc_obstack_init (&mem_ref_obstack);
  lim_aux_data_map = new hash_map<gimple *, lim_aux_data *>;

  if (flag_tm)
    compute_transaction_bits ();

  memory_accesses.refs = new hash_table<mem_ref_hasher> (100);
  memory_accesses.refs_list.create (100);
  /* Allocate a special, unanalyzable mem-ref with ID zero.  */
  memory_accesses.refs_list.quick_push
    (mem_ref_alloc (NULL, 0, UNANALYZABLE_MEM_ID));

  memory_accesses.refs_loaded_in_loop.create (number_of_loops (cfun));
  memory_accesses.refs_loaded_in_loop.quick_grow (number_of_loops (cfun));
  memory_accesses.refs_stored_in_loop.create (number_of_loops (cfun));
  memory_accesses.refs_stored_in_loop.quick_grow (number_of_loops (cfun));
  if (store_motion)
    {
      memory_accesses.all_refs_stored_in_loop.create (number_of_loops (cfun));
      memory_accesses.all_refs_stored_in_loop.quick_grow
						      (number_of_loops (cfun));
    }

  for (i = 0; i < number_of_loops (cfun); i++)
    {
      bitmap_initialize (&memory_accesses.refs_loaded_in_loop[i],
			 &lim_bitmap_obstack);
      bitmap_initialize (&memory_accesses.refs_stored_in_loop[i],
			 &lim_bitmap_obstack);
      if (store_motion)
	bitmap_initialize (&memory_accesses.all_refs_stored_in_loop[i],
			   &lim_bitmap_obstack);
    }

  memory_accesses.ttae_cache = NULL;

  /* Initialize bb_loop_postorder with a mapping from loop->num to
     its postorder index.  */
  i = 0;
  bb_loop_postorder = XNEWVEC (unsigned, number_of_loops (cfun));
  for (auto loop : loops_list (cfun, LI_FROM_INNERMOST))
    bb_loop_postorder[loop->num] = i++;
}

/* Cleans up after the invariant motion pass.  */

static void
tree_ssa_lim_finalize (void)
{
  basic_block bb;
  unsigned i;
  im_mem_ref *ref;

  FOR_EACH_BB_FN (bb, cfun)
    SET_ALWAYS_EXECUTED_IN (bb, NULL);

  bitmap_obstack_release (&lim_bitmap_obstack);
  delete lim_aux_data_map;

  delete memory_accesses.refs;
  memory_accesses.refs = NULL;

  FOR_EACH_VEC_ELT (memory_accesses.refs_list, i, ref)
    memref_free (ref);
  memory_accesses.refs_list.release ();
  obstack_free (&mem_ref_obstack, NULL);

  memory_accesses.refs_loaded_in_loop.release ();
  memory_accesses.refs_stored_in_loop.release ();
  memory_accesses.all_refs_stored_in_loop.release ();

  if (memory_accesses.ttae_cache)
    free_affine_expand_cache (&memory_accesses.ttae_cache);

  free (bb_loop_postorder);

  coldest_outermost_loop.release ();
  hotter_than_inner_loop.release ();
}

/* Moves invariants from loops.  Only "expensive" invariants are moved out --
   i.e. those that are likely to be win regardless of the register pressure.
   Only perform store motion if STORE_MOTION is true.  */

unsigned int
loop_invariant_motion_in_fun (function *fun, bool store_motion,
			      bool restrict_oacc_hoisting)
{
  unsigned int todo = 0;

  tree_ssa_lim_initialize (store_motion);

  mark_ssa_maybe_undefs ();

  /* Gathers information about memory accesses in the loops.  */
  analyze_memory_references (store_motion);

  /* Fills ALWAYS_EXECUTED_IN information for basic blocks.  */
  fill_always_executed_in ();

  /* Pre-compute coldest outermost loop and nearest hotter loop of each loop.
   */
  class loop *loop;
  coldest_outermost_loop.create (number_of_loops (cfun));
  coldest_outermost_loop.safe_grow_cleared (number_of_loops (cfun));
  hotter_than_inner_loop.create (number_of_loops (cfun));
  hotter_than_inner_loop.safe_grow_cleared (number_of_loops (cfun));
  for (loop = current_loops->tree_root->inner; loop != NULL; loop = loop->next)
    fill_coldest_and_hotter_out_loop (loop, NULL, loop);

  int *rpo = XNEWVEC (int, last_basic_block_for_fn (fun));
  int n = pre_and_rev_post_order_compute_fn (fun, NULL, rpo, false);

  /* For each statement determine the outermost loop in that it is
     invariant and cost for computing the invariant.  */
  for (int i = 0; i < n; ++i)
    compute_invariantness (BASIC_BLOCK_FOR_FN (fun, rpo[i]), restrict_oacc_hoisting);

  /* Execute store motion.  Force the necessary invariants to be moved
     out of the loops as well.  */
  if (store_motion)
    do_store_motion ();

  free (rpo);
  rpo = XNEWVEC (int, last_basic_block_for_fn (fun));
  n = pre_and_rev_post_order_compute_fn (fun, NULL, rpo, false);

  /* Move the expressions that are expensive enough.  */
  for (int i = 0; i < n; ++i)
    todo |= move_computations_worker (BASIC_BLOCK_FOR_FN (fun, rpo[i]));

  free (rpo);

  gsi_commit_edge_inserts ();
  if (need_ssa_update_p (fun))
    rewrite_into_loop_closed_ssa (NULL, TODO_update_ssa);

  tree_ssa_lim_finalize ();

  return todo;
}

/* Loop invariant motion pass.  */

namespace {

const pass_data pass_data_lim =
{
  GIMPLE_PASS, /* type */
  "lim", /* name */
  OPTGROUP_LOOP, /* optinfo_flags */
  TV_LIM, /* tv_id */
  PROP_cfg, /* properties_required */
  0, /* properties_provided */
  0, /* properties_destroyed */
  0, /* todo_flags_start */
  0, /* todo_flags_finish */
};

class pass_lim : public gimple_opt_pass
{
public:
  pass_lim (gcc::context *ctxt)
    : gimple_opt_pass (pass_data_lim, ctxt), restrict_oacc_hoisting (false)
  {}

  void set_pass_param (unsigned int n, bool param)
    {
      gcc_assert (n == 0);
      restrict_oacc_hoisting = param;
    }

  /* opt_pass methods: */
  opt_pass * clone () { return new pass_lim (m_ctxt); }
  virtual bool gate (function *) { return flag_tree_loop_im != 0; }
  virtual unsigned int execute (function *);
private:
  bool restrict_oacc_hoisting;

}; // class pass_lim

unsigned int
pass_lim::execute (function *fun)
{
  bool in_loop_pipeline = scev_initialized_p ();
  if (!in_loop_pipeline)
    loop_optimizer_init (LOOPS_NORMAL | LOOPS_HAVE_RECORDED_EXITS);

  if (number_of_loops (fun) <= 1)
    return 0;

  bool store_motion = flag_move_loop_stores;
  /* TODO Enabling store motion in OpenACC kernel functions requires further
     handling of the OpenACC internal function calls.  It can also be harmful
     to data-dependence analysis. Keep it disabled for now. */
  if (oacc_function_p (cfun) && graphite_analyze_oacc_target_region_type_p (cfun))
    store_motion = false;

  unsigned int todo = loop_invariant_motion_in_fun (fun, store_motion,
						    restrict_oacc_hoisting);

  if (!in_loop_pipeline)
    loop_optimizer_finalize ();
  else
    scev_reset ();
  return todo;
}

} // anon namespace

gimple_opt_pass *
make_pass_lim (gcc::context *ctxt)
{
  return new pass_lim (ctxt);
}

<|MERGE_RESOLUTION|>--- conflicted
+++ resolved
@@ -334,13 +334,8 @@
    because it may trap), return MOVE_PRESERVE_EXECUTION.
    Otherwise return MOVE_IMPOSSIBLE.  */
 
-<<<<<<< HEAD
-enum move_pos
-movement_possibility (gimple *stmt, bool restrict_oacc_hoisting)
-=======
 static enum move_pos
-movement_possibility_1 (gimple *stmt)
->>>>>>> 1a8af012
+movement_possibility_1 (gimple *stmt, bool restrict_oacc_hoisting)
 {
   tree lhs;
   enum move_pos ret = MOVE_POSSIBLE;
@@ -443,9 +438,9 @@
 }
 
 static enum move_pos
-movement_possibility (gimple *stmt)
-{
-  enum move_pos pos = movement_possibility_1 (stmt);
+movement_possibility (gimple *stmt, bool restrict_oacc_hoisting)
+{
+  enum move_pos pos = movement_possibility_1 (stmt, restrict_oacc_hoisting);
   if (pos == MOVE_POSSIBLE)
     {
       use_operand_p use_p;
