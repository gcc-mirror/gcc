--- conflicted
+++ resolved
@@ -169,23 +169,17 @@
 		}
 	      else
 		{
-<<<<<<< HEAD
 		  minv = wi::max (minv, minc, sgn);
 		  maxv = wi::min (maxv, maxc, sgn);
-		  gcc_assert (wi::le_p (minv, maxv, sgn));
-=======
-		  minv = minv.max (minc, TYPE_UNSIGNED (type));
-		  maxv = maxv.min (maxc, TYPE_UNSIGNED (type));
 		  /* If the PHI result range are inconsistent with
 		     the VAR range, give up on looking at the PHI
 		     results.  This can happen if VR_UNDEFINED is
 		     involved.  */
-		  if (minv.cmp (maxv, TYPE_UNSIGNED (type)) > 0)
+		  if (wi::gt_p (minv, maxv))
 		    {
 		      rtype = get_range_info (var, &minv, &maxv);
 		      break;
 		    }
->>>>>>> 34a5d2a5
 		}
 	    }
 	}
